--- conflicted
+++ resolved
@@ -42,11 +42,7 @@
 	cp $(BENCHMARK_WHEEL) .
 	# it's possible that the HAIL_WHEEL installs different dependencies, but this generally creates less work for docker
 	cp ../hail/python/requirements.txt .
-<<<<<<< HEAD
-	python3 ../ci/jinja2_render.py '{"global":{"docker_root_image":"$(DOCKER_ROOT_IMAGE)"}' Dockerfile Dockerfile.out
-=======
 	python3 ../ci/jinja2_render.py '{"global":{"docker_root_image":"$(DOCKER_ROOT_IMAGE)"}}' Dockerfile Dockerfile.out
->>>>>>> 34b7ba55
 	docker build -f Dockerfile.out -t $(BENCHMARK_DOCKER_TAG) . --build-arg HAIL_WHEEL=$(notdir $(HAIL_WHEEL)) --build-arg BENCHMARK_WHEEL=$(notdir $(BENCHMARK_WHEEL))
 	@printf $$(docker images -q --no-trunc $(BENCHMARK_DOCKER_TAG) | sed -e 's,[^:]*:,,') > image_sha
 	@echo Image sha is `cat image_sha`
