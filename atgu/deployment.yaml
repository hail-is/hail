apiVersion: apps/v1
kind: Deployment
metadata:
  name: atgu
  labels:
    app: atgu
    hail.is/sha: "{{ code.sha }}"
spec:
  selector:
    matchLabels:
      app: atgu
  replicas: 3
  template:
    metadata:
      labels:
        app: atgu
        hail.is/sha: "{{ code.sha }}"
        grafanak8sapp: "true"
    spec:
{% if deploy %}
      priorityClassName: production
{% endif %}
      nodeSelector:
        preemptible: "true"
      tolerations:
       - key: preemptible
         value: "true"
      affinity:
        podAntiAffinity:
          requiredDuringSchedulingIgnoredDuringExecution:
            - labelSelector:
                matchExpressions:
                  - key: "app"
                    operator: In
                    values:
                    - atgu
              topologyKey: "kubernetes.io/hostname"
      containers:
      - name: atgu
        image: {{ atgu_image.image }}
        command:
{% if not deploy %}
         - /controller.sh
{% endif %}
         - python3
         - -m
         - atgu
        ports:
         - containerPort: 5000
        resources:
          requests:
            cpu: "20m"
            memory: "20M"
          limits:
            cpu: "1"
            memory: "1G"
        env:
         - name: HAIL_DOMAIN
           value: "{{ global.domain }}"
         - name: GOOGLE_APPLICATION_CREDENTIALS
           value: /gsa-key/key.json
         - name: HAIL_ATGU_BUCKET
{% if deploy %}
           value: hail-atgu-data
{% else %}
<<<<<<< HEAD
           value: cpg-hail-test
=======
           value: "{{ global.hail_test_gcs_bucket }}"
>>>>>>> 0d9c2c7b
{% endif %}
        volumeMounts:
         - name: deploy-config
           mountPath: /deploy-config
           readOnly: true
         - name: session-secret-key
           mountPath: /session-secret-key
           readOnly: true
         - name: sql-config
           mountPath: /sql-config
           readOnly: true
         - name: ssl-config-atgu
           mountPath: /ssl-config
           readOnly: true
         - name: gsa-key
           mountPath: /gsa-key
           readOnly: true
        readinessProbe:
          tcpSocket:
            port: 5000
          initialDelaySeconds: 5
          periodSeconds: 5
      volumes:
       - name: deploy-config
         secret:
           secretName: deploy-config
       - name: session-secret-key
         secret:
           secretName: session-secret-key
       - name: sql-config
         secret:
           secretName: "{{ atgu_database.user_secret_name }}"
       - name: ssl-config-atgu
         secret:
           optional: false
           secretName: ssl-config-atgu
       - name: gsa-key
         secret:
           secretName: atgu-gsa-key
---
apiVersion: autoscaling/v2beta1
kind: HorizontalPodAutoscaler
metadata:
  name: atgu
spec:
  scaleTargetRef:
    apiVersion: apps/v1
    kind: Deployment
    name: atgu
  minReplicas: 3
  maxReplicas: 10
  metrics:
   - type: Resource
     resource:
       name: cpu
       targetAverageUtilization: 80
---
apiVersion: policy/v1beta1
kind: PodDisruptionBudget
metadata:
  name: atgu
spec:
  minAvailable: 2
  selector:
    matchLabels:
      app: atgu
---
apiVersion: v1
kind: Service
metadata:
  name: atgu
  labels:
    app: atgu
spec:
  ports:
  - port: 443
    protocol: TCP
    targetPort: 5000
  selector:
    app: atgu<|MERGE_RESOLUTION|>--- conflicted
+++ resolved
@@ -63,11 +63,7 @@
 {% if deploy %}
            value: hail-atgu-data
 {% else %}
-<<<<<<< HEAD
-           value: cpg-hail-test
-=======
            value: "{{ global.hail_test_gcs_bucket }}"
->>>>>>> 0d9c2c7b
 {% endif %}
         volumeMounts:
          - name: deploy-config
