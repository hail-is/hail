--- conflicted
+++ resolved
@@ -3,12 +3,9 @@
 from hailtop.batch_client.aioclient import BatchClient
 
 
-<<<<<<< HEAD
-=======
 routes = web.RouteTableDef()
 
 
->>>>>>> 07732bd1
 @routes.get('/api/{route:.*}')
 async def proxy_api(request):
     client: BatchClient = app['batch_client']
@@ -20,10 +17,7 @@
 async def on_startup(app):
     app['batch_client'] = await BatchClient.create('test')
 
-<<<<<<< HEAD
-=======
 
->>>>>>> 07732bd1
 app = web.Application()
 app.add_routes(routes)
 app.on_startup.append(on_startup)
