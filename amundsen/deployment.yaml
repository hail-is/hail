--- conflicted
+++ resolved
@@ -30,20 +30,13 @@
 {% endif %}
       containers:
       - name: amundsen-frontend
-        image: {{ global.docker_prefix }}/amundsendev/amundsen-frontend:2.3.0
+      image: {{ global.docker_prefix }}/amundsendev/amundsen-frontend:2.3.0
         imagePullPolicy: Always
         resources:
           requests:
-<<<<<<< HEAD
-            memory: 375Mi
-            cpu: 100m
-          limits:
-            memory: 3750Mi
-=======
             cpu: "20m"
             memory: "20M"
           limits:
->>>>>>> 0bc3808f
             cpu: "1"
             memory: "1G"
         ports:
