--- conflicted
+++ resolved
@@ -115,7 +115,7 @@
             if 'user' not in session:
                 if for_page:
                     session['referrer'] = request.url
-                    return redirect(flask.url_for('login_page'))
+                    return redirect(external_url_for('login'))
 
                 return '', 401
 
@@ -339,7 +339,7 @@
 
     if notebooks is None:
         return render_template('notebook.html',
-                               form_action_url=flask.url_for('notebook_post'),
+                               form_action_url=external_url_for('notebook'),
                                images=list(WORKER_IMAGES),
                                default='hail')
 
@@ -360,21 +360,15 @@
         delete_worker_pod(notebook['pod_name'], notebook['svc_name'])
         del session['notebook']
 
-<<<<<<< HEAD
-=======
     return redirect(external_url_for('notebook'))
->>>>>>> ccbbb1c0
-
-    return redirect(flask.url_for('notebook_page'))
 
 
 @app.route('/notebook', methods=['POST'])
 @requires_auth()
 def notebook_post():
     image = request.form['image']
-    print("IMAGE", image)
+
     if image not in WORKER_IMAGES:
-        print("NOT IN")
         return '', 404
 
     jupyter_token = uuid.uuid4().hex
@@ -384,7 +378,7 @@
     pod = start_pod(jupyter_token, WORKER_IMAGES[image], name, safe_user_id)
     session['notebook'] = marshall_notebooks([pod], svc_status = "Running")[0]
 
-    return redirect(flask.url_for('notebook_page'))
+    return redirect(external_url_for('notebook'))
 
 
 @app.route('/auth/<requested_svc_name>')
@@ -538,7 +532,7 @@
     del session['workshop_password']
 
     if AUTHORIZED_USERS.get(email) is None and workshop_password != PASSWORD:
-        return redirect(flask.url_for('error_page', err = 'Unauthorized'))
+        return redirect(external_url_for(f"error?err=Unauthorized"))
 
     session['user'] = {
         'id': userinfo['sub'],
