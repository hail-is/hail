--- conflicted
+++ resolved
@@ -17,13 +17,8 @@
 async def make_client() -> AsyncGenerator[Callable[[str], Awaitable[BatchClient]], Any]:
     _bcs = []
 
-<<<<<<< HEAD
-    async def factory(project):
+    async def factory(project: str):
         bc = await BatchClient.create(project, token_file=os.environ['HAIL_TEST_TOKEN_FILE'])
-=======
-    async def factory(project: str):
-        bc = BatchClient(project, token_file=os.environ['HAIL_TEST_TOKEN_FILE'])
->>>>>>> 792cb5e7
         _bcs.append(bc)
         return bc
 
@@ -34,14 +29,9 @@
 
 @pytest.fixture
 async def dev_client() -> AsyncGenerator[BatchClient, Any]:
-<<<<<<< HEAD
     bc = await BatchClient.create(
-        'billing-project-not-needed-but-required-by-BatchClient', token_file=os.environ['HAIL_TEST_DEV_TOKEN_FILE']
-=======
-    bc = BatchClient(
         'billing-project-not-needed-but-required-by-BatchClient',
         token_file=os.environ['HAIL_TEST_DEV_TOKEN_FILE']
->>>>>>> 792cb5e7
     )
     yield bc
     await bc.close()
@@ -95,7 +85,6 @@
 
 
 @pytest.fixture
-<<<<<<< HEAD
 async def new_billing_project(dev_client, make_client, get_billing_project_name):
     project = get_billing_project_name()
     yield await dev_client.create_billing_project(project)
@@ -115,10 +104,6 @@
                 await dev_client.close_billing_project(project)
             if r['status'] != 'deleted':
                 await dev_client.delete_billing_project(project)
-=======
-async def new_billing_project(dev_client: BatchClient, random_billing_project_name: str):
-    yield await dev_client.create_billing_project(random_billing_project_name)
->>>>>>> 792cb5e7
 
 
 async def test_bad_token():
@@ -510,11 +495,7 @@
 
 async def search_batches(client, expected_batch_id, q):
     found = False
-<<<<<<< HEAD
-    batches = [batch async for batch in client.list_batches(q=q, last_batch_id=expected_batch_id + 1, limit=200)]
-=======
     batches = [x async for x in client.list_batches(q=q, last_batch_id=expected_batch_id + 1, limit=200)]
->>>>>>> 792cb5e7
     for batch in batches:
         if batch.id == expected_batch_id:
             found = True
