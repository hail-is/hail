--- conflicted
+++ resolved
@@ -1251,15 +1251,10 @@
 def test_user_authentication_within_job(client: BatchClient):
     b = create_batch(client)
     cmd = ['bash', '-c', 'hailctl auth user']
-<<<<<<< HEAD
-    j = bb.create_job(HAIL_GENETICS_HAILTOP_IMAGE, cmd)
-    b = bb.submit()
-=======
-    no_token = b.create_job(HAIL_GENETICS_HAILTOP_IMAGE, cmd, mount_tokens=False)
-    b.submit()
->>>>>>> 91f5a0bf
-
-    status = j.wait()
+    no_token = b.create_job(HAIL_GENETICS_HAILTOP_IMAGE, cmd)
+    b.submit()
+
+    status = no_token.wait()
     assert status['state'] == 'Success', str((status, b.debug_info()))
 
 
