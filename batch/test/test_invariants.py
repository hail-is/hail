--- conflicted
+++ resolved
@@ -19,13 +19,8 @@
     url = deploy_config.url('batch-driver', '/check_invariants')
     headers = await hail_credentials().auth_headers()
     async with client_session(timeout=aiohttp.ClientTimeout(total=60)) as session:
-<<<<<<< HEAD
-        resp = await utils.request_retry_transient_errors(session, 'GET', url, headers=headers)
-        data = await resp.json()
-=======
 
         data = await retry_transient_errors(session.get_read_json, url, headers=headers)
->>>>>>> 2a7ef112
 
         assert data['check_incremental_error'] is None, data
         assert data['check_resource_aggregation_error'] is None, data