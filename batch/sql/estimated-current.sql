CREATE TABLE IF NOT EXISTS `globals` (
  `instance_id` VARCHAR(100) NOT NULL,
  `internal_token` VARCHAR(100) NOT NULL,  # deprecated
  `n_tokens` INT NOT NULL,
  `frozen` BOOLEAN NOT NULL DEFAULT FALSE
) ENGINE = InnoDB;

CREATE TABLE IF NOT EXISTS `feature_flags` (
  `compact_billing_tables` BOOLEAN NOT NULL,
  `oms_agent` BOOLEAN NOT NULL DEFAULT TRUE
) ENGINE = InnoDB;

CREATE TABLE IF NOT EXISTS `resources` (
  `resource` VARCHAR(100) NOT NULL,
  `rate` DOUBLE NOT NULL,
  `resource_id` INT AUTO_INCREMENT UNIQUE NOT NULL,
  `deduped_resource_id` INT DEFAULT NULL,
  PRIMARY KEY (`resource`)
) ENGINE = InnoDB;
CREATE INDEX `resources_deduped_resource_id` ON `resources` (`deduped_resource_id`);

CREATE TABLE IF NOT EXISTS `latest_product_versions` (
  `product` VARCHAR(100) NOT NULL,
  `version` VARCHAR(100) NOT NULL,
  `sku` VARCHAR(100),
  `time_updated` TIMESTAMP DEFAULT CURRENT_TIMESTAMP ON UPDATE CURRENT_TIMESTAMP,
  PRIMARY KEY (`product`)
) ENGINE = InnoDB;

CREATE TABLE IF NOT EXISTS `inst_colls` (
  `name` VARCHAR(255) NOT NULL,
  `is_pool` BOOLEAN NOT NULL,
  `boot_disk_size_gb` BIGINT NOT NULL,
  `max_instances` BIGINT NOT NULL,
  `max_live_instances` BIGINT NOT NULL,
  `cloud` VARCHAR(100) NOT NULL,
  `max_new_instances_per_autoscaler_loop` INT NOT NULL,
  `autoscaler_loop_period_secs` INT NOT NULL,
  `worker_max_idle_time_secs` INT NOT NULL,
  PRIMARY KEY (`name`)
) ENGINE = InnoDB;
CREATE INDEX `inst_colls_is_pool` ON `inst_colls` (`is_pool`);

INSERT INTO inst_colls (`name`, `is_pool`, `boot_disk_size_gb`, `max_instances`, `max_live_instances`) VALUES ('standard', 1, 10, 6250, 800);
INSERT INTO inst_colls (`name`, `is_pool`, `boot_disk_size_gb`, `max_instances`, `max_live_instances`) VALUES ('highmem', 1, 10, 6250, 800);
INSERT INTO inst_colls (`name`, `is_pool`, `boot_disk_size_gb`, `max_instances`, `max_live_instances`) VALUES ('highcpu', 1, 10, 6250, 800);
INSERT INTO inst_colls (`name`, `is_pool`, `boot_disk_size_gb`, `max_instances`, `max_live_instances`) VALUES ('job-private', 0, 10, 6250, 800);

CREATE TABLE IF NOT EXISTS `pools` (
  `name` VARCHAR(255) NOT NULL,
  `worker_type` VARCHAR(100) NOT NULL,
  `worker_cores` BIGINT NOT NULL,
  `worker_local_ssd_data_disk` BOOLEAN NOT NULL DEFAULT 1,
  `worker_external_ssd_data_disk_size_gb` BIGINT NOT NULL DEFAULT 0,
  `enable_standing_worker` BOOLEAN NOT NULL DEFAULT FALSE,
  `standing_worker_cores` BIGINT NOT NULL DEFAULT 0,
  `preemptible` BOOLEAN NOT NULL DEFAULT TRUE,
  `standing_worker_max_idle_time_secs` INT NOT NULL,
  `job_queue_scheduling_window_secs` INT NOT NULL,
  `min_instances` BIGINT NOT NULL,
  PRIMARY KEY (`name`),
  FOREIGN KEY (`name`) REFERENCES inst_colls(name) ON DELETE CASCADE
) ENGINE = InnoDB;

INSERT INTO pools (`name`, `worker_type`, `worker_cores`, `worker_local_ssd_data_disk`,
  `worker_external_ssd_data_disk_size_gb`, `enable_standing_worker`, `standing_worker_cores`)
VALUES ('standard', 'standard', 16, 1, 0, 1, 4);

INSERT INTO pools (`name`, `worker_type`, `worker_cores`, `worker_local_ssd_data_disk`,
  `worker_external_ssd_data_disk_size_gb`, `enable_standing_worker`, `standing_worker_cores`)
VALUES ('highmem', 'highmem', 16, 10, 1, 0, 0, 4);

INSERT INTO pools (`name`, `worker_type`, `worker_cores`, `worker_local_ssd_data_disk`,
  `worker_external_ssd_data_disk_size_gb`, `enable_standing_worker`, `standing_worker_cores`)
VALUES ('highcpu', 'highcpu', 16, 10, 1, 0, 0, 4);

CREATE TABLE IF NOT EXISTS `billing_projects` (
  `name` VARCHAR(100) NOT NULL,
  `name_cs` VARCHAR(100) NOT NULL COLLATE utf8mb4_0900_as_cs,
  `status` ENUM('open', 'closed', 'deleted') NOT NULL DEFAULT 'open',
  `limit` DOUBLE DEFAULT NULL,
  `msec_mcpu` BIGINT DEFAULT 0,
  PRIMARY KEY (`name`)
) ENGINE = InnoDB;
CREATE INDEX `billing_project_status` ON `billing_projects` (`status`);
CREATE UNIQUE INDEX `billing_project_name_cs` ON `billing_projects` (`name_cs`);
CREATE INDEX `billing_project_name_cs_status` ON `billing_projects` (`name_cs`, `status`);

CREATE TABLE IF NOT EXISTS `billing_project_users` (
  `billing_project` VARCHAR(100) NOT NULL,
  `user` VARCHAR(100) NOT NULL,
  `user_cs` VARCHAR(100) NOT NULL COLLATE utf8mb4_0900_as_cs,
  PRIMARY KEY (`billing_project`, `user`),
  FOREIGN KEY (`billing_project`) REFERENCES billing_projects(name) ON DELETE CASCADE
) ENGINE = InnoDB;
CREATE INDEX `billing_project_users_billing_project_user_cs` ON `billing_project_users` (`billing_project`, `user_cs`);

INSERT INTO `billing_projects` (`name`)
VALUES ('ci');

INSERT INTO `billing_projects` (`name`)
VALUES ('test');

INSERT INTO `billing_project_users` (`billing_project`, `user`)
VALUES ('ci', 'ci');

INSERT INTO `billing_project_users` (`billing_project`, `user`)
VALUES ('test', 'test');

INSERT INTO `billing_project_users` (`billing_project`, `user`)
VALUES ('test', 'test-dev');

CREATE TABLE IF NOT EXISTS `instances` (
  `name` VARCHAR(100) NOT NULL,
  `state` VARCHAR(40) NOT NULL,
  `activation_token` VARCHAR(100),
  `token` VARCHAR(100) NOT NULL,
  `cores_mcpu` INT NOT NULL,
  `time_created` BIGINT NOT NULL,
  `failed_request_count` INT NOT NULL DEFAULT 0,
  `last_updated` BIGINT NOT NULL,
  `ip_address` VARCHAR(100),
  `time_activated` BIGINT,
  `time_deactivated` BIGINT,
  `removed` BOOLEAN NOT NULL DEFAULT FALSE,
  `version` INT NOT NULL,
  `location` VARCHAR(40) NOT NULL,
  `inst_coll` VARCHAR(255) NOT NULL,
  `machine_type` VARCHAR(255) NOT NULL,
  `preemptible` BOOLEAN NOT NULL,
  `instance_config` MEDIUMTEXT,
  PRIMARY KEY (`name`),
  FOREIGN KEY (`inst_coll`) REFERENCES inst_colls(`name`)
) ENGINE = InnoDB;
CREATE INDEX `instances_removed` ON `instances` (`removed`);
CREATE INDEX `instances_inst_coll` ON `instances` (`inst_coll`);
CREATE INDEX `instances_removed_inst_coll` ON `instances` (`removed`, `inst_coll`);
CREATE INDEX `instances_time_activated` ON `instances` (`time_activated`);

CREATE TABLE IF NOT EXISTS `instances_free_cores_mcpu` (
  `name` VARCHAR(100) NOT NULL,
  `free_cores_mcpu` INT NOT NULL,
  PRIMARY KEY (`name`),
  FOREIGN KEY (`name`) REFERENCES instances(`name`) ON DELETE CASCADE
) ENGINE = InnoDB;

CREATE TABLE IF NOT EXISTS `user_inst_coll_resources` (
  `user` VARCHAR(100) NOT NULL,
  `inst_coll` VARCHAR(255),
  `token` INT NOT NULL,
  `n_ready_jobs` INT NOT NULL DEFAULT 0,
  `n_running_jobs` INT NOT NULL DEFAULT 0,
  `n_creating_jobs` INT NOT NULL DEFAULT 0,
  `ready_cores_mcpu` BIGINT NOT NULL DEFAULT 0,
  `running_cores_mcpu` BIGINT NOT NULL DEFAULT 0,
  `n_cancelled_ready_jobs` INT NOT NULL DEFAULT 0,
  `n_cancelled_running_jobs` INT NOT NULL DEFAULT 0,
  `n_cancelled_creating_jobs` INT NOT NULL DEFAULT 0,
  PRIMARY KEY (`user`, `inst_coll`, `token`),
  FOREIGN KEY (`inst_coll`) REFERENCES inst_colls(name) ON DELETE CASCADE
) ENGINE = InnoDB;
CREATE INDEX `user_inst_coll_resources_inst_coll` ON `user_inst_coll_resources` (`inst_coll`);

CREATE TABLE IF NOT EXISTS `batches` (
  `id` BIGINT NOT NULL AUTO_INCREMENT,
  `userdata` TEXT NOT NULL,
  `user` VARCHAR(100) NOT NULL,
  `billing_project` VARCHAR(100) NOT NULL,
  `attributes` TEXT,
  `callback` TEXT,
  `state` VARCHAR(40) NOT NULL,
  `deleted` BOOLEAN NOT NULL DEFAULT FALSE,
  `n_jobs` INT NOT NULL,
  `time_created` BIGINT NOT NULL,
  `time_closed` BIGINT,
  `time_completed` BIGINT,
  `msec_mcpu` BIGINT NOT NULL DEFAULT 0,
  `token` VARCHAR(100) DEFAULT NULL,
  `format_version` INT NOT NULL,
  `cancel_after_n_failures` INT DEFAULT NULL,
  `migrated_batch` BOOLEAN NOT NULL DEFAULT 0,
  PRIMARY KEY (`id`),
  FOREIGN KEY (`billing_project`) REFERENCES billing_projects(name)
) ENGINE = InnoDB;
CREATE INDEX `batches_state` ON `batches` (`state`);
CREATE INDEX `batches_user_state` ON `batches` (`user`, `state`);
CREATE INDEX `batches_deleted` ON `batches` (`deleted`);
CREATE INDEX `batches_token` ON `batches` (`token`);
CREATE INDEX `batches_time_completed` ON `batches` (`time_completed`);
CREATE INDEX `batches_billing_project_state` ON `batches` (`billing_project`, `state`);

DROP TABLE IF EXISTS `job_groups`;
CREATE TABLE IF NOT EXISTS `job_groups` (
  `batch_id` BIGINT NOT NULL,
  `job_group_id` INT NOT NULL,
  `update_id` INT,  # NULL is for the root job group
  `user` VARCHAR(100) NOT NULL,
  `attributes` TEXT,
  `cancel_after_n_failures` INT DEFAULT NULL,
  `state` ENUM('running', 'complete') NOT NULL,
  `n_jobs` INT NOT NULL,
  `time_created` BIGINT NOT NULL,
  `time_completed` BIGINT,
  `callback` VARCHAR(255),
  PRIMARY KEY (`batch_id`, `job_group_id`),
  FOREIGN KEY (`batch_id`) REFERENCES batches(`id`) ON DELETE CASCADE,
  FOREIGN KEY (`batch_id`, `update_id`) REFERENCES batch_updates(batch_id, update_id) ON DELETE CASCADE
) ENGINE = InnoDB;
CREATE INDEX `job_groups_user_state` ON `job_groups` (`user`, `state`);  # used to get cancelled job groups by user
CREATE INDEX `job_groups_state_callback` ON `job_groups` (`batch_id`, `state`, `callback`);  # used in callback on job group completion
CREATE INDEX `job_groups_time_created` ON `job_groups` (`batch_id`, `time_created`);  # used in list job groups and UI
CREATE INDEX `job_groups_time_completed` ON `job_groups` (`batch_id`, `time_completed`);  # used in list job groups and UI
CREATE INDEX `job_groups_state_cancel_after_n_failures` ON `job_groups` (`state`, `cancel_after_n_failures`);  # used in cancelling any cancel fast job groups
CREATE INDEX `job_groups_batch_id_update_id` ON `job_groups` (`batch_id`, `update_id`);

DROP TABLE IF EXISTS `job_group_self_and_ancestors`;
CREATE TABLE IF NOT EXISTS `job_group_self_and_ancestors` (
  `batch_id` BIGINT NOT NULL,
  `job_group_id` INT NOT NULL,
  `ancestor_id` INT NOT NULL,
  `level` INT NOT NULL,
  PRIMARY KEY (`batch_id`, `job_group_id`, `ancestor_id`),
  FOREIGN KEY (`batch_id`, `job_group_id`) REFERENCES job_groups (`batch_id`, `job_group_id`) ON DELETE CASCADE,
  FOREIGN KEY (`batch_id`, `ancestor_id`) REFERENCES job_groups (`batch_id`, `job_group_id`) ON DELETE CASCADE
) ENGINE = InnoDB;
CREATE INDEX `job_group_self_and_ancestors_ancestor_id_level` ON `job_group_self_and_ancestors` (`batch_id`, `ancestor_id`, `level`);
CREATE INDEX `job_group_self_and_ancestors_job_group_id_level` ON `job_group_self_and_ancestors` (`batch_id`, `job_group_id`, `level`);

CREATE TABLE IF NOT EXISTS `batch_updates` (
  `batch_id` BIGINT NOT NULL,
  `update_id` INT NOT NULL,
  `token` VARCHAR(100) DEFAULT NULL,
  `start_job_id` INT NOT NULL,
  `n_jobs` INT NOT NULL,
  `start_job_group_id` INT NOT NULL DEFAULT 1,
  `n_job_groups` INT NOT NULL DEFAULT 0,
  `committed` BOOLEAN NOT NULL DEFAULT FALSE,
  `time_created` BIGINT NOT NULL,
  `time_committed` BIGINT,
  PRIMARY KEY (`batch_id`, `update_id`, `start_job_group_id`, `start_job_id`),
  FOREIGN KEY (`batch_id`) REFERENCES batches(`id`)
) ENGINE = InnoDB;
CREATE INDEX `batch_updates_committed` ON `batch_updates` (`batch_id`, `committed`);
CREATE INDEX `batch_updates_start_job_id` ON `batch_updates` (`batch_id`, `start_job_id`);
CREATE INDEX `batch_updates_start_job_group_id` ON `batch_updates` (`batch_id`, `start_job_group_id`);

# the values in this table have been preaggregated to include jobs in all child job groups (recursive = true)
CREATE TABLE IF NOT EXISTS `job_groups_n_jobs_in_complete_states` (
  `id` BIGINT NOT NULL,
  `job_group_id` INT NOT NULL,
  `n_completed` INT NOT NULL DEFAULT 0,
  `n_succeeded` INT NOT NULL DEFAULT 0,
  `n_failed` INT NOT NULL DEFAULT 0,
  `n_cancelled` INT NOT NULL DEFAULT 0,
  PRIMARY KEY (`id`, `job_group_id`),
  FOREIGN KEY (`id`) REFERENCES batches(id) ON DELETE CASCADE,
  FOREIGN KEY (`id`, `job_group_id`) REFERENCES job_groups (`batch_id`, `job_group_id`) ON DELETE CASCADE
) ENGINE = InnoDB;

CREATE TABLE IF NOT EXISTS `job_groups_cancelled` (
  `id` BIGINT NOT NULL,
  `job_group_id` INT NOT NULL,
  PRIMARY KEY (`id`, `job_group_id`),
  FOREIGN KEY (`id`) REFERENCES batches(id) ON DELETE CASCADE,
  FOREIGN KEY (`id`, `job_group_id`) REFERENCES job_groups (`batch_id`, `job_group_id`) ON DELETE CASCADE
) ENGINE = InnoDB;

# the values in this table have been preaggregated to include jobs in all child job groups (recursive = true)
CREATE TABLE IF NOT EXISTS `job_groups_inst_coll_staging` (
  `batch_id` BIGINT NOT NULL,
  `update_id` INT NOT NULL,
  `job_group_id` INT NOT NULL,
  `inst_coll` VARCHAR(255),
  `token` INT NOT NULL,
  `n_jobs` INT NOT NULL DEFAULT 0,
  `n_ready_jobs` INT NOT NULL DEFAULT 0,
  `ready_cores_mcpu` BIGINT NOT NULL DEFAULT 0,
  PRIMARY KEY (`batch_id`, `update_id`, `job_group_id`, `inst_coll`, `token`),
  FOREIGN KEY (`batch_id`) REFERENCES batches(`id`) ON DELETE CASCADE,
  FOREIGN KEY (`batch_id`, `update_id`) REFERENCES batch_updates (`batch_id`, `update_id`) ON DELETE CASCADE,
  FOREIGN KEY (`inst_coll`) REFERENCES inst_colls(name) ON DELETE CASCADE,
  FOREIGN KEY (`batch_id`, `job_group_id`) REFERENCES job_groups (`batch_id`, `job_group_id`) ON DELETE CASCADE
) ENGINE = InnoDB;
CREATE INDEX job_groups_inst_coll_staging_inst_coll ON job_groups_inst_coll_staging (`inst_coll`);
CREATE INDEX job_groups_inst_coll_staging_batch_id_jg_id ON job_groups_inst_coll_staging (`batch_id`, `job_group_id`);

# the values in this table have been preaggregated to include jobs in all child job groups (recursive = true)
CREATE TABLE `job_group_inst_coll_cancellable_resources` (
  `batch_id` BIGINT NOT NULL,
  `update_id` INT NOT NULL,
  `job_group_id` INT NOT NULL,
  `inst_coll` VARCHAR(255),
  `token` INT NOT NULL,
  # neither run_always nor cancelled
  `n_ready_cancellable_jobs` INT NOT NULL DEFAULT 0,
  `ready_cancellable_cores_mcpu` BIGINT NOT NULL DEFAULT 0,
  `n_creating_cancellable_jobs` INT NOT NULL DEFAULT 0,
  `n_running_cancellable_jobs` INT NOT NULL DEFAULT 0,
  `running_cancellable_cores_mcpu` BIGINT NOT NULL DEFAULT 0,
  PRIMARY KEY (`batch_id`, `update_id`, `job_group_id`, `inst_coll`, `token`),
  FOREIGN KEY (`batch_id`) REFERENCES batches(id) ON DELETE CASCADE,
  FOREIGN KEY (`batch_id`, `update_id`) REFERENCES batch_updates (`batch_id`, `update_id`) ON DELETE CASCADE,
  FOREIGN KEY (`inst_coll`) REFERENCES inst_colls(name) ON DELETE CASCADE,
  FOREIGN KEY (`batch_id`, `job_group_id`) REFERENCES job_groups (`batch_id`, `job_group_id`) ON DELETE CASCADE
) ENGINE = InnoDB;
CREATE INDEX `job_group_inst_coll_cancellable_resources_inst_coll` ON `job_group_inst_coll_cancellable_resources` (`inst_coll`);
CREATE INDEX job_group_inst_coll_cancellable_resources_jg_id ON `job_group_inst_coll_cancellable_resources` (`batch_id`, `job_group_id`);

CREATE TABLE IF NOT EXISTS `jobs` (
  `batch_id` BIGINT NOT NULL,
  `job_id` INT NOT NULL,
  `update_id` INT NOT NULL,
  `state` VARCHAR(40) NOT NULL,
  `spec` MEDIUMTEXT NOT NULL,
  `always_run` BOOLEAN NOT NULL,
  `cores_mcpu` INT NOT NULL,
  `status` TEXT,
  `n_pending_parents` INT NOT NULL,
  `cancelled` BOOLEAN NOT NULL DEFAULT FALSE,
  `msec_mcpu` BIGINT NOT NULL DEFAULT 0,
  `attempt_id` VARCHAR(40),
  `inst_coll` VARCHAR(255),
  `n_regions` INT DEFAULT NULL,
  `regions_bits_rep` BIGINT DEFAULT NULL,
  `job_group_id` INT NOT NULL,
  PRIMARY KEY (`batch_id`, `job_id`),
  FOREIGN KEY (`batch_id`) REFERENCES batches(id) ON DELETE CASCADE,
  FOREIGN KEY (`batch_id`, `update_id`) REFERENCES batch_updates(batch_id, update_id) ON DELETE CASCADE,
  FOREIGN KEY (`inst_coll`) REFERENCES inst_colls(name) ON DELETE CASCADE,
  FOREIGN KEY (`batch_id`, `job_group_id`) REFERENCES job_groups(batch_id, job_group_id) ON DELETE CASCADE
) ENGINE = InnoDB;
CREATE INDEX `jobs_batch_id_state_always_run_inst_coll_cancelled` ON `jobs` (`batch_id`, `state`, `always_run`, `inst_coll`, `cancelled`);
CREATE INDEX `jobs_batch_id_state_always_run_cancelled` ON `jobs` (`batch_id`, `state`, `always_run`, `cancelled`);
CREATE INDEX `jobs_batch_id_update_id` ON `jobs` (`batch_id`, `update_id`);
CREATE INDEX `jobs_batch_id_always_run_n_regions_regions_bits_rep_job_id` ON `jobs` (`batch_id`, `always_run`, `n_regions`, `regions_bits_rep`, `job_id`);
CREATE INDEX `jobs_batch_id_ic_state_ar_n_regions_bits_rep_job_id` ON `jobs` (`batch_id`, `inst_coll`, `state`, `always_run`, `n_regions`, `regions_bits_rep`, `job_id`);
CREATE INDEX `jobs_batch_id_ic_state_ar_n_regions_bits_rep_job_group_id` ON `jobs` (`batch_id`, `job_group_id`, `inst_coll`, `state`, `always_run`, `n_regions`, `regions_bits_rep`, `job_id`);
CREATE INDEX `jobs_batch_id_job_group_id` ON `jobs` (`batch_id`, `job_group_id`);

CREATE TABLE IF NOT EXISTS `jobs_telemetry` (
  `batch_id` BIGINT NOT NULL,
  `job_id` INT NOT NULL,
  `time_ready` BIGINT DEFAULT NULL,
  PRIMARY KEY (`batch_id`, `job_id`),
  FOREIGN KEY (`batch_id`) REFERENCES batches(id) ON DELETE CASCADE
) ENGINE = InnoDB;

CREATE TABLE IF NOT EXISTS `batch_bunches` (
  `batch_id` BIGINT NOT NULL,
  `start_job_id` INT NOT NULL,
  `token` VARCHAR(100) NOT NULL,
  PRIMARY KEY (`batch_id`, `start_job_id`),
  FOREIGN KEY (`batch_id`, `start_job_id`) REFERENCES jobs(batch_id, job_id) ON DELETE CASCADE
) ENGINE = InnoDB;

CREATE TABLE IF NOT EXISTS `attempts` (
  `batch_id` BIGINT NOT NULL,
  `job_id` INT NOT NULL,
  `attempt_id` VARCHAR(40) NOT NULL,
  `instance_name` VARCHAR(100),
  `start_time` BIGINT,
  `rollup_time` BIGINT,
  `end_time` BIGINT,
  `reason` VARCHAR(40),
  PRIMARY KEY (`batch_id`, `job_id`, `attempt_id`),
  FOREIGN KEY (`batch_id`) REFERENCES batches(id) ON DELETE CASCADE,
  FOREIGN KEY (`batch_id`, `job_id`) REFERENCES jobs(batch_id, job_id) ON DELETE CASCADE,
  FOREIGN KEY (`instance_name`) REFERENCES instances(name) ON DELETE CASCADE
) ENGINE = InnoDB;
CREATE INDEX `attempts_instance_name` ON `attempts` (`instance_name`);
CREATE INDEX `attempts_start_time` ON `attempts` (`start_time`);
CREATE INDEX `attempts_end_time` ON `attempts` (`end_time`);

CREATE TABLE IF NOT EXISTS `gevents_mark` (
  mark VARCHAR(40)
) ENGINE = InnoDB;

INSERT INTO `gevents_mark` (mark) VALUES (NULL);

CREATE TABLE IF NOT EXISTS `job_parents` (
  `batch_id` BIGINT NOT NULL,
  `job_id` INT NOT NULL,
  `parent_id` INT NOT NULL,
  PRIMARY KEY (`batch_id`, `job_id`, `parent_id`),
  FOREIGN KEY (`batch_id`) REFERENCES batches(id) ON DELETE CASCADE,
  FOREIGN KEY (`batch_id`, `job_id`) REFERENCES jobs(batch_id, job_id) ON DELETE CASCADE
) ENGINE = InnoDB;
CREATE INDEX job_parents_parent_id ON `job_parents` (batch_id, parent_id);

CREATE TABLE IF NOT EXISTS `job_attributes` (
  `batch_id` BIGINT NOT NULL,
  `job_id` INT NOT NULL,
  `key` VARCHAR(100) NOT NULL,
  `value` TEXT,
  PRIMARY KEY (`batch_id`, `job_id`, `key`),
  FOREIGN KEY (`batch_id`) REFERENCES batches(id) ON DELETE CASCADE,
  FOREIGN KEY (`batch_id`, `job_id`) REFERENCES jobs(batch_id, job_id) ON DELETE CASCADE
) ENGINE = InnoDB;
CREATE INDEX job_attributes_key_value ON `job_attributes` (`key`, `value`(256));
CREATE INDEX job_attributes_batch_id_key_value ON `job_attributes` (batch_id, `key`, `value`(256));
CREATE INDEX job_attributes_value ON `job_attributes` (batch_id, `value`(256));

CREATE TABLE IF NOT EXISTS `regions` (
  `region_id` INT NOT NULL AUTO_INCREMENT,
  `region` VARCHAR(40) NOT NULL,
  PRIMARY KEY (`region_id`),
  UNIQUE(region)
) ENGINE = InnoDB;

CREATE TABLE IF NOT EXISTS `job_group_attributes` (
  `batch_id` BIGINT NOT NULL,
  `job_group_id` INT NOT NULL,
  `key` VARCHAR(100) NOT NULL,
  `value` TEXT,
  PRIMARY KEY (`batch_id`, `job_group_id`, `key`),
  FOREIGN KEY (`batch_id`) REFERENCES batches(id) ON DELETE CASCADE,
  FOREIGN KEY (`batch_id`, `job_group_id`) REFERENCES job_groups (`batch_id`, `job_group_id`) ON DELETE CASCADE
) ENGINE = InnoDB;
CREATE INDEX job_group_attributes_key_value ON `job_group_attributes` (`key`, `value`(256));
CREATE INDEX job_group_attributes_value ON `job_group_attributes` (`value`(256));
CREATE INDEX job_group_attributes_batch_id_key_value ON `job_group_attributes` (`batch_id`, `job_group_id`, `key`, `value`(256));
CREATE INDEX job_group_attributes_batch_id_value ON `job_group_attributes` (`batch_id`, `job_group_id`, `value`(256));

<<<<<<< HEAD
DROP TABLE IF EXISTS `aggregated_billing_project_user_resources_v2`;
CREATE TABLE IF NOT EXISTS `aggregated_billing_project_user_resources_v2` (
  `billing_project` VARCHAR(100) NOT NULL,
  `user` VARCHAR(100) NOT NULL,
  `resource_id` INT NOT NULL,
  `token` INT NOT NULL,
  `usage` BIGINT NOT NULL DEFAULT 0,
  `migrated` BOOLEAN DEFAULT FALSE,
  PRIMARY KEY (`billing_project`, `user`, `resource_id`, `token`),
  FOREIGN KEY (`billing_project`) REFERENCES billing_projects(name) ON DELETE CASCADE,
  FOREIGN KEY (`resource_id`) REFERENCES resources(`resource_id`) ON DELETE CASCADE
) ENGINE = InnoDB;
CREATE INDEX aggregated_billing_project_user_resources_v2 ON `aggregated_billing_project_user_resources_v2` (`user`);

DROP TABLE IF EXISTS `aggregated_billing_project_user_resources_by_date_v2`;
CREATE TABLE IF NOT EXISTS `aggregated_billing_project_user_resources_by_date_v2` (
  `billing_date` DATE NOT NULL,
  `billing_project` VARCHAR(100) NOT NULL,
  `user` VARCHAR(100) NOT NULL,
  `resource_id` INT NOT NULL,
  `token` INT NOT NULL,
  `usage` BIGINT NOT NULL DEFAULT 0,
  `migrated` BOOLEAN DEFAULT FALSE,
  PRIMARY KEY (`billing_date`, `billing_project`, `user`, `resource_id`, `token`),
  FOREIGN KEY (`billing_project`) REFERENCES billing_projects(name) ON DELETE CASCADE,
  FOREIGN KEY (`resource_id`) REFERENCES resources(`resource_id`) ON DELETE CASCADE
) ENGINE = InnoDB;
CREATE INDEX aggregated_billing_project_user_resources_by_date_v2_user ON `aggregated_billing_project_user_resources_by_date_v2` (`billing_date`, `user`);

DROP TABLE IF EXISTS `aggregated_job_group_resources_v2`;
CREATE TABLE IF NOT EXISTS `aggregated_job_group_resources_v2` (
  `batch_id` BIGINT NOT NULL,
  `job_group_id` INT NOT NULL,
  `resource_id` INT NOT NULL,
  `token` INT NOT NULL,
  `usage` BIGINT NOT NULL DEFAULT 0,
  `migrated` BOOLEAN DEFAULT FALSE,
  PRIMARY KEY (`batch_id`, `job_group_id`, `resource_id`, `token`),
  FOREIGN KEY (`batch_id`) REFERENCES batches(`id`) ON DELETE CASCADE,
  FOREIGN KEY (`resource_id`) REFERENCES resources(`resource_id`) ON DELETE CASCADE,
  FOREIGN KEY (`batch_id`, `job_group_id`) REFERENCES job_groups (`batch_id`, `job_group_id`) ON DELETE CASCADE
) ENGINE = InnoDB;

DROP TABLE IF EXISTS `aggregated_job_resources_v2`;
CREATE TABLE IF NOT EXISTS `aggregated_job_resources_v2` (
  `batch_id` BIGINT NOT NULL,
  `job_id` INT NOT NULL,
  `resource_id` INT NOT NULL,
  `usage` BIGINT NOT NULL DEFAULT 0,
  `migrated` BOOLEAN DEFAULT FALSE,
  PRIMARY KEY (`batch_id`, `job_id`, `resource_id`),
  FOREIGN KEY (`batch_id`) REFERENCES batches(`id`) ON DELETE CASCADE,
  FOREIGN KEY (`batch_id`, `job_id`) REFERENCES jobs(`batch_id`, `job_id`) ON DELETE CASCADE,
  FOREIGN KEY (`resource_id`) REFERENCES resources(`resource_id`) ON DELETE CASCADE
) ENGINE = InnoDB;

=======
>>>>>>> e68103e0
CREATE TABLE IF NOT EXISTS `aggregated_billing_project_user_resources_v3` (
  `billing_project` VARCHAR(100) NOT NULL,
  `user` VARCHAR(100) NOT NULL,
  `resource_id` INT NOT NULL,
  `token` INT NOT NULL,
  `usage` BIGINT NOT NULL DEFAULT 0,
  PRIMARY KEY (`billing_project`, `user`, `resource_id`, `token`),
  FOREIGN KEY (`billing_project`) REFERENCES billing_projects(name) ON DELETE CASCADE,
  FOREIGN KEY (`resource_id`) REFERENCES resources(`resource_id`) ON DELETE CASCADE
) ENGINE = InnoDB;
CREATE INDEX aggregated_billing_project_user_resources_v3 ON `aggregated_billing_project_user_resources_v3` (`user`);
CREATE INDEX aggregated_billing_project_user_resources_v3_token ON `aggregated_billing_project_user_resources_v3` (`token`);

CREATE TABLE IF NOT EXISTS `aggregated_billing_project_user_resources_by_date_v3` (
  `billing_date` DATE NOT NULL,
  `billing_project` VARCHAR(100) NOT NULL,
  `user` VARCHAR(100) NOT NULL,
  `resource_id` INT NOT NULL,
  `token` INT NOT NULL,
  `usage` BIGINT NOT NULL DEFAULT 0,
  PRIMARY KEY (`billing_date`, `billing_project`, `user`, `resource_id`, `token`),
  FOREIGN KEY (`billing_project`) REFERENCES billing_projects(name) ON DELETE CASCADE,
  FOREIGN KEY (`resource_id`) REFERENCES resources(`resource_id`) ON DELETE CASCADE
) ENGINE = InnoDB;
CREATE INDEX aggregated_billing_project_user_resources_by_date_v3_user ON `aggregated_billing_project_user_resources_by_date_v3` (`billing_date`, `user`);
CREATE INDEX aggregated_billing_project_user_resources_by_date_v3_token ON `aggregated_billing_project_user_resources_by_date_v3` (`token`);

CREATE TABLE IF NOT EXISTS `aggregated_job_group_resources_v3` (
  `batch_id` BIGINT NOT NULL,
  `job_group_id` INT NOT NULL,
  `resource_id` INT NOT NULL,
  `token` INT NOT NULL,
  `usage` BIGINT NOT NULL DEFAULT 0,
  PRIMARY KEY (`batch_id`, `job_group_id`, `resource_id`, `token`),
  FOREIGN KEY (`batch_id`) REFERENCES batches(`id`) ON DELETE CASCADE,
  FOREIGN KEY (`resource_id`) REFERENCES resources(`resource_id`) ON DELETE CASCADE,
  FOREIGN KEY (`batch_id`, `job_group_id`) REFERENCES job_groups (`batch_id`, `job_group_id`) ON DELETE CASCADE
) ENGINE = InnoDB;

CREATE TABLE IF NOT EXISTS `aggregated_job_resources_v3` (
  `batch_id` BIGINT NOT NULL,
  `job_id` INT NOT NULL,
  `resource_id` INT NOT NULL,
  `usage` BIGINT NOT NULL DEFAULT 0,
  PRIMARY KEY (`batch_id`, `job_id`, `resource_id`),
  FOREIGN KEY (`batch_id`) REFERENCES batches(`id`) ON DELETE CASCADE,
  FOREIGN KEY (`batch_id`, `job_id`) REFERENCES jobs(`batch_id`, `job_id`) ON DELETE CASCADE,
  FOREIGN KEY (`resource_id`) REFERENCES resources(`resource_id`) ON DELETE CASCADE
) ENGINE = InnoDB;

CREATE TABLE IF NOT EXISTS `attempt_resources` (
  `batch_id` BIGINT NOT NULL,
  `job_id` INT NOT NULL,
  `attempt_id` VARCHAR(40) NOT NULL,
  `quantity` BIGINT NOT NULL,
  `resource_id` INT NOT NULL,
  `deduped_resource_id` INT DEFAULT NULL
  PRIMARY KEY (`batch_id`, `job_id`, `attempt_id`, `resource_id`),
  FOREIGN KEY (`batch_id`) REFERENCES batches(`id`) ON DELETE CASCADE,
  FOREIGN KEY (`batch_id`, `job_id`) REFERENCES jobs(`batch_id`, `job_id`) ON DELETE CASCADE,
  FOREIGN KEY (`batch_id`, `job_id`, `attempt_id`) REFERENCES attempts(`batch_id`, `job_id`, `attempt_id`) ON DELETE CASCADE,
  FOREIGN KEY (`resource_id`) REFERENCES resources(`resource_id`) ON DELETE CASCADE
) ENGINE = InnoDB;

DELIMITER $$

DROP TRIGGER IF EXISTS instances_before_update $$
CREATE TRIGGER instances_before_update BEFORE UPDATE on instances
FOR EACH ROW
BEGIN
  IF OLD.time_deactivated IS NOT NULL AND (NEW.time_deactivated IS NULL OR NEW.time_deactivated > OLD.time_deactivated) THEN
    SET NEW.time_deactivated = OLD.time_deactivated;
  END IF;
END $$

DROP TRIGGER IF EXISTS attempts_before_update $$
CREATE TRIGGER attempts_before_update BEFORE UPDATE ON attempts
FOR EACH ROW
BEGIN
  IF OLD.start_time IS NOT NULL AND (NEW.start_time IS NULL OR OLD.start_time < NEW.start_time) THEN
    SET NEW.start_time = OLD.start_time;
  END IF;

  # for job private instances that do not finish creating
  IF NEW.reason = 'activation_timeout' THEN
    SET NEW.start_time = NULL;
  END IF;

  IF OLD.reason IS NOT NULL AND (OLD.end_time IS NULL OR NEW.end_time IS NULL OR NEW.end_time >= OLD.end_time) THEN
    SET NEW.end_time = OLD.end_time;
    SET NEW.reason = OLD.reason;
  END IF;

  # rollup_time should not go backward in time
  # this could happen if MJS happens after the billing update is received
  IF NEW.rollup_time IS NOT NULL AND OLD.rollup_time IS NOT NULL AND NEW.rollup_time < OLD.rollup_time THEN
    SET NEW.rollup_time = OLD.rollup_time;
  END IF;

  # rollup_time should never be less than the start time
  IF NEW.rollup_time IS NOT NULL AND NEW.start_time IS NOT NULL AND NEW.rollup_time < NEW.start_time THEN
    SET NEW.rollup_time = OLD.rollup_time;
  END IF;

  # rollup_time should never be greater than the end time
  IF NEW.rollup_time IS NOT NULL AND NEW.end_time IS NOT NULL AND NEW.rollup_time > NEW.end_time THEN
    SET NEW.rollup_time = NEW.end_time;
  END IF;
END $$

DROP TRIGGER IF EXISTS attempts_after_update $$
CREATE TRIGGER attempts_after_update AFTER UPDATE ON attempts
FOR EACH ROW
BEGIN
  DECLARE job_cores_mcpu INT;
  DECLARE cur_billing_project VARCHAR(100);
  DECLARE msec_diff_rollup BIGINT;
  DECLARE cur_n_tokens INT;
  DECLARE rand_token INT;
  DECLARE cur_billing_date DATE;

  SELECT n_tokens INTO cur_n_tokens FROM globals LOCK IN SHARE MODE;
  SET rand_token = FLOOR(RAND() * cur_n_tokens);

  SELECT cores_mcpu INTO job_cores_mcpu FROM jobs
  WHERE batch_id = NEW.batch_id AND job_id = NEW.job_id;

  SELECT billing_project INTO cur_billing_project FROM batches WHERE id = NEW.batch_id;

  SET msec_diff_rollup = (GREATEST(COALESCE(NEW.rollup_time - NEW.start_time, 0), 0) -
                          GREATEST(COALESCE(OLD.rollup_time - OLD.start_time, 0), 0));

  SET cur_billing_date = CAST(UTC_DATE() AS DATE);

  IF msec_diff_rollup != 0 THEN
    INSERT INTO aggregated_billing_project_user_resources_v3 (billing_project, user, resource_id, token, `usage`)
    SELECT batches.billing_project, batches.`user`,
      attempt_resources.deduped_resource_id,
      rand_token,
      msec_diff_rollup * quantity
    FROM attempt_resources
    JOIN batches ON batches.id = attempt_resources.batch_id
    WHERE attempt_resources.batch_id = NEW.batch_id AND attempt_resources.job_id = NEW.job_id AND attempt_id = NEW.attempt_id
    FOR UPDATE
    ON DUPLICATE KEY UPDATE `usage` = aggregated_billing_project_user_resources_v3.`usage` + msec_diff_rollup * quantity;

    INSERT INTO aggregated_job_group_resources_v3 (batch_id, job_group_id, resource_id, token, `usage`)
    SELECT attempt_resources.batch_id,
      job_group_self_and_ancestors.ancestor_id,
      attempt_resources.deduped_resource_id,
      rand_token,
      msec_diff_rollup * quantity
    FROM attempt_resources
    LEFT JOIN jobs ON attempt_resources.batch_id = jobs.batch_id AND attempt_resources.job_id = jobs.job_id
    LEFT JOIN job_group_self_and_ancestors ON jobs.batch_id = job_group_self_and_ancestors.batch_id AND jobs.job_group_id = job_group_self_and_ancestors.job_group_id
    WHERE attempt_resources.batch_id = NEW.batch_id AND attempt_resources.job_id = NEW.job_id AND attempt_resources.attempt_id = NEW.attempt_id
    FOR UPDATE
    ON DUPLICATE KEY UPDATE `usage` = aggregated_job_group_resources_v3.`usage` + msec_diff_rollup * quantity;

    INSERT INTO aggregated_job_resources_v3 (batch_id, job_id, resource_id, `usage`)
    SELECT attempt_resources.batch_id, attempt_resources.job_id,
      attempt_resources.deduped_resource_id,
      msec_diff_rollup * quantity
    FROM attempt_resources
    WHERE attempt_resources.batch_id = NEW.batch_id AND attempt_resources.job_id = NEW.job_id AND attempt_id = NEW.attempt_id
    FOR UPDATE
    ON DUPLICATE KEY UPDATE `usage` = aggregated_job_resources_v3.`usage` + msec_diff_rollup * quantity;

    INSERT INTO aggregated_billing_project_user_resources_by_date_v3 (billing_date, billing_project, user, resource_id, token, `usage`)
    SELECT cur_billing_date,
      batches.billing_project,
      batches.`user`,
      attempt_resources.deduped_resource_id,
      rand_token,
      msec_diff_rollup * quantity
    FROM attempt_resources
    JOIN batches ON batches.id = attempt_resources.batch_id
    WHERE attempt_resources.batch_id = NEW.batch_id AND attempt_resources.job_id = NEW.job_id AND attempt_id = NEW.attempt_id
    FOR UPDATE
    ON DUPLICATE KEY UPDATE `usage` = aggregated_billing_project_user_resources_by_date_v3.`usage` + msec_diff_rollup * quantity;
  END IF;
END $$

DROP TRIGGER IF EXISTS jobs_before_insert $$
CREATE TRIGGER jobs_before_insert BEFORE INSERT ON jobs
FOR EACH ROW
BEGIN
  DECLARE job_group_cancelled BOOLEAN;

  SET job_group_cancelled = EXISTS (SELECT TRUE
                                    FROM job_group_self_and_ancestors
                                    INNER JOIN job_groups_cancelled ON job_group_self_and_ancestors.batch_id = job_groups_cancelled.id AND
                                      job_group_self_and_ancestors.ancestor_id = job_groups_cancelled.job_group_id
                                    WHERE batch_id = NEW.batch_id AND job_group_self_and_ancestors.job_group_id = NEW.job_group_id
                                    LOCK IN SHARE MODE);

  IF job_group_cancelled THEN
    SIGNAL SQLSTATE '45000' SET MESSAGE_TEXT = "job group has already been cancelled";
  END IF;
END $$

DROP TRIGGER IF EXISTS jobs_after_update $$
CREATE TRIGGER jobs_after_update AFTER UPDATE ON jobs
FOR EACH ROW
BEGIN
  DECLARE cur_user VARCHAR(100);
  DECLARE cur_job_group_cancelled BOOLEAN;
  DECLARE cur_n_tokens INT;
  DECLARE rand_token INT;

  DECLARE always_run boolean;
  DECLARE cores_mcpu bigint;

  DECLARE was_marked_cancelled boolean;
  DECLARE was_cancelled        boolean;
  DECLARE was_cancellable      boolean;

  DECLARE now_marked_cancelled boolean;
  DECLARE now_cancelled        boolean;
  DECLARE now_cancellable      boolean;

  DECLARE was_ready boolean;
  DECLARE now_ready boolean;

  DECLARE was_running boolean;
  DECLARE now_running boolean;

  DECLARE was_creating boolean;
  DECLARE now_creating boolean;

  DECLARE delta_n_ready_cancellable_jobs          int;
  DECLARE delta_ready_cancellable_cores_mcpu   bigint;
  DECLARE delta_n_ready_jobs                      int;
  DECLARE delta_ready_cores_mcpu               bigint;
  DECLARE delta_n_cancelled_ready_jobs            int;

  DECLARE delta_n_running_cancellable_jobs        int;
  DECLARE delta_running_cancellable_cores_mcpu bigint;
  DECLARE delta_n_running_jobs                    int;
  DECLARE delta_running_cores_mcpu             bigint;
  DECLARE delta_n_cancelled_running_jobs          int;

  DECLARE delta_n_creating_cancellable_jobs       int;
  DECLARE delta_n_creating_jobs                   int;
  DECLARE delta_n_cancelled_creating_jobs         int;

  SELECT user INTO cur_user FROM batches WHERE id = NEW.batch_id;

  SET cur_job_group_cancelled = EXISTS (SELECT TRUE
                                        FROM job_group_self_and_ancestors
                                        INNER JOIN job_groups_cancelled ON job_group_self_and_ancestors.batch_id = job_groups_cancelled.id AND
                                          job_group_self_and_ancestors.ancestor_id = job_groups_cancelled.job_group_id
                                        WHERE batch_id = OLD.batch_id AND job_group_self_and_ancestors.job_group_id = OLD.job_group_id
                                        LOCK IN SHARE MODE);

  SELECT n_tokens INTO cur_n_tokens FROM globals LOCK IN SHARE MODE;
  SET rand_token = FLOOR(RAND() * cur_n_tokens);

  SET always_run = old.always_run; # always_run is immutable
  SET cores_mcpu = old.cores_mcpu; # cores_mcpu is immutable

  SET was_marked_cancelled = old.cancelled OR cur_job_group_cancelled;
  SET was_cancelled        = NOT always_run AND was_marked_cancelled;
  SET was_cancellable      = NOT always_run AND NOT was_marked_cancelled;

  SET now_marked_cancelled = new.cancelled or cur_job_group_cancelled;
  SET now_cancelled        = NOT always_run AND now_marked_cancelled;
  SET now_cancellable      = NOT always_run AND NOT now_marked_cancelled;

  # NB: was_cancelled => now_cancelled b/c you cannot be uncancelled

  SET was_ready    = old.state = 'Ready';
  SET now_ready    = new.state = 'Ready';
  SET was_running  = old.state = 'Running';
  SET now_running  = new.state = 'Running';
  SET was_creating = old.state = 'Creating';
  SET now_creating = new.state = 'Creating';

  SET delta_n_ready_cancellable_jobs        = (-1 * was_ready    *  was_cancellable  )     + (now_ready    *  now_cancellable  ) ;
  SET delta_n_ready_jobs                    = (-1 * was_ready    * (NOT was_cancelled))    + (now_ready    * (NOT now_cancelled));
  SET delta_n_cancelled_ready_jobs          = (-1 * was_ready    *  was_cancelled    )     + (now_ready    *  now_cancelled    ) ;

  SET delta_n_running_cancellable_jobs      = (-1 * was_running  *  was_cancellable  )     + (now_running  *  now_cancellable  ) ;
  SET delta_n_running_jobs                  = (-1 * was_running  * (NOT was_cancelled))    + (now_running  * (NOT now_cancelled));
  SET delta_n_cancelled_running_jobs        = (-1 * was_running  *  was_cancelled    )     + (now_running  *  now_cancelled    ) ;

  SET delta_n_creating_cancellable_jobs     = (-1 * was_creating *  was_cancellable  )     + (now_creating *  now_cancellable  ) ;
  SET delta_n_creating_jobs                 = (-1 * was_creating * (NOT was_cancelled))    + (now_creating * (NOT now_cancelled));
  SET delta_n_cancelled_creating_jobs       = (-1 * was_creating *  was_cancelled    )     + (now_creating *  now_cancelled    ) ;

  SET delta_ready_cancellable_cores_mcpu    = delta_n_ready_cancellable_jobs * cores_mcpu;
  SET delta_ready_cores_mcpu                = delta_n_ready_jobs * cores_mcpu;

  SET delta_running_cancellable_cores_mcpu  = delta_n_running_cancellable_jobs * cores_mcpu;
  SET delta_running_cores_mcpu              = delta_n_running_jobs * cores_mcpu;

  INSERT INTO job_group_inst_coll_cancellable_resources (batch_id, update_id, job_group_id, inst_coll, token,
    n_ready_cancellable_jobs,
    ready_cancellable_cores_mcpu,
    n_creating_cancellable_jobs,
    n_running_cancellable_jobs,
    running_cancellable_cores_mcpu)
  SELECT NEW.batch_id, NEW.update_id, job_group_self_and_ancestors.ancestor_id, NEW.inst_coll, rand_token,
    delta_n_ready_cancellable_jobs,
    delta_ready_cancellable_cores_mcpu,
    delta_n_creating_cancellable_jobs,
    delta_n_running_cancellable_jobs,
    delta_running_cancellable_cores_mcpu
  FROM job_group_self_and_ancestors
  WHERE job_group_self_and_ancestors.batch_id = NEW.batch_id AND job_group_self_and_ancestors.job_group_id = NEW.job_group_id
  ON DUPLICATE KEY UPDATE
    n_ready_cancellable_jobs = n_ready_cancellable_jobs + delta_n_ready_cancellable_jobs,
    ready_cancellable_cores_mcpu = ready_cancellable_cores_mcpu + delta_ready_cancellable_cores_mcpu,
    n_creating_cancellable_jobs = n_creating_cancellable_jobs + delta_n_creating_cancellable_jobs,
    n_running_cancellable_jobs = n_running_cancellable_jobs + delta_n_running_cancellable_jobs,
    running_cancellable_cores_mcpu = running_cancellable_cores_mcpu + delta_running_cancellable_cores_mcpu;

  INSERT INTO user_inst_coll_resources (user, inst_coll, token,
    n_ready_jobs,
    n_running_jobs,
    n_creating_jobs,
    ready_cores_mcpu,
    running_cores_mcpu,
    n_cancelled_ready_jobs,
    n_cancelled_running_jobs,
    n_cancelled_creating_jobs
  )
  VALUES (cur_user, NEW.inst_coll, rand_token,
    delta_n_ready_jobs,
    delta_n_running_jobs,
    delta_n_creating_jobs,
    delta_ready_cores_mcpu,
    delta_running_cores_mcpu,
    delta_n_cancelled_ready_jobs,
    delta_n_cancelled_running_jobs,
    delta_n_cancelled_creating_jobs
  )
  ON DUPLICATE KEY UPDATE
    n_ready_jobs = n_ready_jobs + delta_n_ready_jobs,
    n_running_jobs = n_running_jobs + delta_n_running_jobs,
    n_creating_jobs = n_creating_jobs + delta_n_creating_jobs,
    ready_cores_mcpu = ready_cores_mcpu + delta_ready_cores_mcpu,
    running_cores_mcpu = running_cores_mcpu + delta_running_cores_mcpu,
    n_cancelled_ready_jobs = n_cancelled_ready_jobs + delta_n_cancelled_ready_jobs,
    n_cancelled_running_jobs = n_cancelled_running_jobs + delta_n_cancelled_running_jobs,
    n_cancelled_creating_jobs = n_cancelled_creating_jobs + delta_n_cancelled_creating_jobs;
END $$

DROP TRIGGER IF EXISTS attempt_resources_after_insert $$
CREATE TRIGGER attempt_resources_after_insert AFTER INSERT ON attempt_resources
FOR EACH ROW
BEGIN
  DECLARE cur_start_time BIGINT;
  DECLARE cur_rollup_time BIGINT;
  DECLARE cur_billing_project VARCHAR(100);
  DECLARE cur_job_group_id INT;
  DECLARE cur_user VARCHAR(100);
  DECLARE msec_diff_rollup BIGINT;
  DECLARE cur_n_tokens INT;
  DECLARE rand_token INT;
  DECLARE cur_billing_date DATE;

  SELECT billing_project, user INTO cur_billing_project, cur_user
  FROM batches WHERE id = NEW.batch_id;

  SELECT job_group_id INTO cur_job_group_id
  FROM jobs
  WHERE batch_id = NEW.batch_id AND job_id = NEW.job_id;

  SELECT n_tokens INTO cur_n_tokens FROM globals LOCK IN SHARE MODE;
  SET rand_token = FLOOR(RAND() * cur_n_tokens);

  SELECT start_time, rollup_time INTO cur_start_time, cur_rollup_time
  FROM attempts
  WHERE batch_id = NEW.batch_id AND job_id = NEW.job_id AND attempt_id = NEW.attempt_id
  LOCK IN SHARE MODE;

  SET msec_diff_rollup = GREATEST(COALESCE(cur_rollup_time - cur_start_time, 0), 0);

  SET cur_billing_date = CAST(UTC_DATE() AS DATE);

  IF msec_diff_rollup != 0 THEN
    INSERT INTO aggregated_billing_project_user_resources_v3 (billing_project, user, resource_id, token, `usage`)
    VALUES (cur_billing_project, cur_user, NEW.deduped_resource_id, rand_token, NEW.quantity * msec_diff_rollup)
    ON DUPLICATE KEY UPDATE
      `usage` = `usage` + NEW.quantity * msec_diff_rollup;

    INSERT INTO aggregated_job_group_resources_v3 (batch_id, job_group_id, resource_id, token, `usage`)
    SELECT NEW.batch_id, ancestor_id, NEW.deduped_resource_id, rand_token, NEW.quantity * msec_diff_rollup
    FROM job_group_self_and_ancestors
    WHERE job_group_self_and_ancestors.batch_id = NEW.batch_id AND job_group_self_and_ancestors.job_group_id = cur_job_group_id
    FOR UPDATE
    ON DUPLICATE KEY UPDATE
      `usage` = `usage` + NEW.quantity * msec_diff_rollup;

    INSERT INTO aggregated_job_resources_v3 (batch_id, job_id, resource_id, `usage`)
    VALUES (NEW.batch_id, NEW.job_id, NEW.deduped_resource_id, NEW.quantity * msec_diff_rollup)
    ON DUPLICATE KEY UPDATE
      `usage` = `usage` + NEW.quantity * msec_diff_rollup;

    INSERT INTO aggregated_billing_project_user_resources_by_date_v3 (billing_date, billing_project, user, resource_id, token, `usage`)
    VALUES (cur_billing_date, cur_billing_project, cur_user, NEW.deduped_resource_id, rand_token, NEW.quantity * msec_diff_rollup)
    ON DUPLICATE KEY UPDATE
      `usage` = `usage` + NEW.quantity * msec_diff_rollup;
  END IF;
END $$

CREATE PROCEDURE activate_instance(
  IN in_instance_name VARCHAR(100),
  IN in_ip_address VARCHAR(100),
  IN in_activation_time BIGINT
)
BEGIN
  DECLARE cur_state VARCHAR(40);
  DECLARE cur_token VARCHAR(100);

  START TRANSACTION;

  SELECT state, token INTO cur_state, cur_token FROM instances
  WHERE name = in_instance_name
  FOR UPDATE;

  IF cur_state = 'pending' THEN
    UPDATE instances
    SET state = 'active',
      activation_token = NULL,
      ip_address = in_ip_address,
      time_activated = in_activation_time WHERE name = in_instance_name;
    COMMIT;
    SELECT 0 as rc, cur_token as token;
  ELSE
    ROLLBACK;
    SELECT 1 as rc, cur_state, 'state not pending' as message;
  END IF;
END $$

DROP PROCEDURE IF EXISTS deactivate_instance $$
CREATE PROCEDURE deactivate_instance(
  IN in_instance_name VARCHAR(100),
  IN in_reason VARCHAR(40),
  IN in_timestamp BIGINT
)
BEGIN
  DECLARE cur_state VARCHAR(40);

  START TRANSACTION;

  SELECT state INTO cur_state FROM instances WHERE name = in_instance_name FOR UPDATE;

  UPDATE instances
  SET time_deactivated = in_timestamp
  WHERE name = in_instance_name;

  UPDATE attempts
  SET rollup_time = in_timestamp, end_time = in_timestamp, reason = in_reason
  WHERE instance_name = in_instance_name;

  IF cur_state = 'pending' or cur_state = 'active' THEN
    UPDATE jobs
    INNER JOIN attempts ON jobs.batch_id = attempts.batch_id AND jobs.job_id = attempts.job_id AND jobs.attempt_id = attempts.attempt_id
    SET state = 'Ready',
        jobs.attempt_id = NULL
    WHERE instance_name = in_instance_name AND (state = 'Running' OR state = 'Creating');

    UPDATE instances, instances_free_cores_mcpu
    SET state = 'inactive',
        free_cores_mcpu = cores_mcpu
    WHERE instances.name = in_instance_name
      AND instances.name = instances_free_cores_mcpu.name;

    COMMIT;
    SELECT 0 as rc;
  ELSE
    ROLLBACK;
    SELECT 1 as rc, cur_state, 'state not live (active or pending)' as message;
  END IF;
END $$

CREATE PROCEDURE mark_instance_deleted(
  IN in_instance_name VARCHAR(100)
)
BEGIN
  DECLARE cur_state VARCHAR(40);

  START TRANSACTION;

  SELECT state INTO cur_state FROM instances WHERE name = in_instance_name FOR UPDATE;

  IF cur_state = 'inactive' THEN
    UPDATE instances SET state = 'deleted' WHERE name = in_instance_name;
    COMMIT;
    SELECT 0 as rc;
  ELSE
    ROLLBACK;
    SELECT 1 as rc, cur_state, 'state not inactive' as message;
  END IF;
END $$

DROP PROCEDURE IF EXISTS commit_batch_update $$
CREATE PROCEDURE commit_batch_update(
  IN in_batch_id BIGINT,
  IN in_update_id INT,
  IN in_timestamp BIGINT
)
BEGIN
  DECLARE cur_update_committed BOOLEAN;
  DECLARE expected_n_jobs INT;
  DECLARE staging_n_jobs INT;
  DECLARE cur_update_start_job_id INT;

  START TRANSACTION;

  SELECT committed, n_jobs INTO cur_update_committed, expected_n_jobs
  FROM batch_updates
  WHERE batch_id = in_batch_id AND update_id = in_update_id
  FOR UPDATE;

  IF cur_update_committed THEN
    COMMIT;
    SELECT 0 as rc;
  ELSE
    SELECT CAST(COALESCE(SUM(n_jobs), 0) AS SIGNED) INTO staging_n_jobs
    FROM job_groups_inst_coll_staging
    WHERE batch_id = in_batch_id AND update_id = in_update_id AND job_group_id = 0
    FOR UPDATE;

    IF staging_n_jobs = expected_n_jobs THEN
      UPDATE batch_updates
      SET committed = 1, time_committed = in_timestamp
      WHERE batch_id = in_batch_id AND update_id = in_update_id;

      IF expected_n_jobs > 0 THEN
        UPDATE batches SET
          `state` = 'running',
          time_completed = NULL,
          n_jobs = n_jobs + expected_n_jobs
        WHERE id = in_batch_id;

        UPDATE job_groups
        INNER JOIN (
          SELECT batch_id, job_group_id, CAST(COALESCE(SUM(n_jobs), 0) AS SIGNED) AS staged_n_jobs
          FROM job_groups_inst_coll_staging
          WHERE batch_id = in_batch_id AND update_id = in_update_id
          GROUP BY batch_id, job_group_id
        ) AS t ON job_groups.batch_id = t.batch_id AND job_groups.job_group_id = t.job_group_id
        SET `state` = IF(t.staged_n_jobs > 0, 'running', job_groups.state), time_completed = NULL, n_jobs = n_jobs + t.staged_n_jobs;

        # compute global number of new ready jobs from taking value from root job group only
        INSERT INTO user_inst_coll_resources (user, inst_coll, token, n_ready_jobs, ready_cores_mcpu)
        SELECT user, inst_coll, 0,
          @n_ready_jobs := CAST(COALESCE(SUM(n_ready_jobs), 0) AS SIGNED),
          @ready_cores_mcpu := CAST(COALESCE(SUM(ready_cores_mcpu), 0) AS SIGNED)
        FROM job_groups_inst_coll_staging
        JOIN batches ON batches.id = job_groups_inst_coll_staging.batch_id
        WHERE batch_id = in_batch_id AND update_id = in_update_id AND job_group_id = 0
        GROUP BY `user`, inst_coll
        ON DUPLICATE KEY UPDATE
          n_ready_jobs = n_ready_jobs + @n_ready_jobs,
          ready_cores_mcpu = ready_cores_mcpu + @ready_cores_mcpu;

        # Committing a batch update, like any operation, must be O(1) time. The number of descendant groups is unbounded,
        # so we do not delete rows from job_groups_inst_coll_staging. Instead, the deletion of rows is handled by main.py.

        IF in_update_id != 1 THEN
          SELECT start_job_id INTO cur_update_start_job_id FROM batch_updates WHERE batch_id = in_batch_id AND update_id = in_update_id;

          UPDATE jobs
            LEFT JOIN `jobs_telemetry` ON `jobs_telemetry`.batch_id = jobs.batch_id AND `jobs_telemetry`.job_id = jobs.job_id
            LEFT JOIN (
              SELECT `job_parents`.batch_id, `job_parents`.job_id,
                COALESCE(SUM(1), 0) AS n_parents,
                COALESCE(SUM(state IN ('Pending', 'Ready', 'Creating', 'Running')), 0) AS n_pending_parents,
                COALESCE(SUM(state = 'Success'), 0) AS n_succeeded
              FROM `job_parents`
              LEFT JOIN `jobs` ON jobs.batch_id = `job_parents`.batch_id AND jobs.job_id = `job_parents`.parent_id
              WHERE job_parents.batch_id = in_batch_id AND
                `job_parents`.job_id >= cur_update_start_job_id AND
                `job_parents`.job_id < cur_update_start_job_id + staging_n_jobs
              GROUP BY `job_parents`.batch_id, `job_parents`.job_id
              FOR UPDATE
            ) AS t
              ON jobs.batch_id = t.batch_id AND
                 jobs.job_id = t.job_id
            SET jobs.state = IF(COALESCE(t.n_pending_parents, 0) = 0, 'Ready', 'Pending'),
                jobs.n_pending_parents = COALESCE(t.n_pending_parents, 0),
                jobs.cancelled = IF(COALESCE(t.n_succeeded, 0) = COALESCE(t.n_parents - t.n_pending_parents, 0), jobs.cancelled, 1),
                jobs_telemetry.time_ready = IF(COALESCE(t.n_pending_parents, 0) = 0 AND jobs_telemetry.time_ready IS NULL, in_timestamp, jobs_telemetry.time_ready)
            WHERE jobs.batch_id = in_batch_id AND jobs.job_id >= cur_update_start_job_id AND
                jobs.job_id < cur_update_start_job_id + staging_n_jobs;
        END IF;
      END IF;

      COMMIT;
      SELECT 0 as rc;
    ELSE
      ROLLBACK;
      SELECT 1 as rc, expected_n_jobs, staging_n_jobs as actual_n_jobs, 'wrong number of jobs' as message;
    END IF;
  END IF;
END $$

DROP PROCEDURE IF EXISTS cancel_batch $$
CREATE PROCEDURE cancel_batch(
  IN in_batch_id VARCHAR(100)
)
BEGIN
  DECLARE cur_user VARCHAR(100);
  DECLARE cur_batch_state VARCHAR(40);
  DECLARE cur_cancelled BOOLEAN;
  DECLARE cur_n_cancelled_ready_jobs INT;
  DECLARE cur_cancelled_ready_cores_mcpu BIGINT;
  DECLARE cur_n_cancelled_running_jobs INT;
  DECLARE cur_cancelled_running_cores_mcpu BIGINT;
  DECLARE cur_n_n_cancelled_creating_jobs INT;

  START TRANSACTION;

  SELECT user, `state` INTO cur_user, cur_batch_state FROM batches
  WHERE id = in_batch_id
  FOR UPDATE;

  SET cur_cancelled = EXISTS (SELECT TRUE
                              FROM job_groups_cancelled
                              WHERE id = in_batch_id
                              FOR UPDATE);

  IF cur_batch_state = 'running' AND NOT cur_cancelled THEN
    INSERT INTO user_inst_coll_resources (user, inst_coll, token,
      n_ready_jobs, ready_cores_mcpu,
      n_running_jobs, running_cores_mcpu,
      n_creating_jobs,
      n_cancelled_ready_jobs, n_cancelled_running_jobs, n_cancelled_creating_jobs)
    SELECT user, inst_coll, 0,
      -1 * (@n_ready_cancellable_jobs := COALESCE(SUM(n_ready_cancellable_jobs), 0)),
      -1 * (@ready_cancellable_cores_mcpu := COALESCE(SUM(ready_cancellable_cores_mcpu), 0)),
      -1 * (@n_running_cancellable_jobs := COALESCE(SUM(n_running_cancellable_jobs), 0)),
      -1 * (@running_cancellable_cores_mcpu := COALESCE(SUM(running_cancellable_cores_mcpu), 0)),
      -1 * (@n_creating_cancellable_jobs := COALESCE(SUM(n_creating_cancellable_jobs), 0)),
      COALESCE(SUM(n_ready_cancellable_jobs), 0),
      COALESCE(SUM(n_running_cancellable_jobs), 0),
      COALESCE(SUM(n_creating_cancellable_jobs), 0)
    FROM job_group_inst_coll_cancellable_resources
    JOIN batches ON batches.id = job_group_inst_coll_cancellable_resources.batch_id
    INNER JOIN batch_updates ON job_group_inst_coll_cancellable_resources.batch_id = batch_updates.batch_id AND
      job_group_inst_coll_cancellable_resources.update_id = batch_updates.update_id
    WHERE job_group_inst_coll_cancellable_resources.batch_id = in_batch_id AND batch_updates.committed
    GROUP BY user, inst_coll
    ON DUPLICATE KEY UPDATE
      n_ready_jobs = n_ready_jobs - @n_ready_cancellable_jobs,
      ready_cores_mcpu = ready_cores_mcpu - @ready_cancellable_cores_mcpu,
      n_running_jobs = n_running_jobs - @n_running_cancellable_jobs,
      running_cores_mcpu = running_cores_mcpu - @running_cancellable_cores_mcpu,
      n_creating_jobs = n_creating_jobs - @n_creating_cancellable_jobs,
      n_cancelled_ready_jobs = n_cancelled_ready_jobs + @n_ready_cancellable_jobs,
      n_cancelled_running_jobs = n_cancelled_running_jobs + @n_running_cancellable_jobs,
      n_cancelled_creating_jobs = n_cancelled_creating_jobs + @n_creating_cancellable_jobs;

    # there are no cancellable jobs left, they have been cancelled
    DELETE FROM job_group_inst_coll_cancellable_resources WHERE batch_id = in_batch_id;

    # cancel root job group only
    INSERT INTO job_groups_cancelled (id, job_group_id) VALUES (in_batch_id, 0);
  END IF;

  COMMIT;
END $$

DROP PROCEDURE IF EXISTS cancel_job_group $$
CREATE PROCEDURE cancel_job_group(
  IN in_batch_id VARCHAR(100),
  IN in_job_group_id INT
)
BEGIN
  DECLARE cur_user VARCHAR(100);
  DECLARE cur_job_group_state VARCHAR(40);
  DECLARE cur_cancelled BOOLEAN;

  START TRANSACTION;

  SELECT user, `state` INTO cur_user, cur_job_group_state
  FROM job_groups
  WHERE batch_id = in_batch_id AND job_group_id = in_job_group_id
  FOR UPDATE;

  SET cur_cancelled = EXISTS (SELECT TRUE
                              FROM job_group_self_and_ancestors
                              INNER JOIN job_groups_cancelled ON job_group_self_and_ancestors.batch_id = job_groups_cancelled.id AND
                                job_group_self_and_ancestors.ancestor_id = job_groups_cancelled.job_group_id
                              WHERE batch_id = in_batch_id AND job_group_self_and_ancestors.job_group_id = in_job_group_id
                              FOR UPDATE);

  IF NOT cur_cancelled THEN
    INSERT INTO user_inst_coll_resources (user, inst_coll, token,
      n_ready_jobs, ready_cores_mcpu,
      n_running_jobs, running_cores_mcpu,
      n_creating_jobs,
      n_cancelled_ready_jobs, n_cancelled_running_jobs, n_cancelled_creating_jobs)
    SELECT user, inst_coll, 0,
      -1 * (@n_ready_cancellable_jobs := COALESCE(SUM(n_ready_cancellable_jobs), 0)),
      -1 * (@ready_cancellable_cores_mcpu := COALESCE(SUM(ready_cancellable_cores_mcpu), 0)),
      -1 * (@n_running_cancellable_jobs := COALESCE(SUM(n_running_cancellable_jobs), 0)),
      -1 * (@running_cancellable_cores_mcpu := COALESCE(SUM(running_cancellable_cores_mcpu), 0)),
      -1 * (@n_creating_cancellable_jobs := COALESCE(SUM(n_creating_cancellable_jobs), 0)),
      COALESCE(SUM(n_ready_cancellable_jobs), 0),
      COALESCE(SUM(n_running_cancellable_jobs), 0),
      COALESCE(SUM(n_creating_cancellable_jobs), 0)
    FROM job_group_inst_coll_cancellable_resources
    INNER JOIN batches ON job_group_inst_coll_cancellable_resources.batch_id = batches.id
    INNER JOIN batch_updates ON job_group_inst_coll_cancellable_resources.batch_id = batch_updates.batch_id AND
      job_group_inst_coll_cancellable_resources.update_id = batch_updates.update_id
    WHERE job_group_inst_coll_cancellable_resources.batch_id = in_batch_id AND
      job_group_inst_coll_cancellable_resources.job_group_id = in_job_group_id AND
      batch_updates.committed
    GROUP BY user, inst_coll
    FOR UPDATE
    ON DUPLICATE KEY UPDATE
      n_ready_jobs = n_ready_jobs - @n_ready_cancellable_jobs,
      ready_cores_mcpu = ready_cores_mcpu - @ready_cancellable_cores_mcpu,
      n_running_jobs = n_running_jobs - @n_running_cancellable_jobs,
      running_cores_mcpu = running_cores_mcpu - @running_cancellable_cores_mcpu,
      n_creating_jobs = n_creating_jobs - @n_creating_cancellable_jobs,
      n_cancelled_ready_jobs = n_cancelled_ready_jobs + @n_ready_cancellable_jobs,
      n_cancelled_running_jobs = n_cancelled_running_jobs + @n_running_cancellable_jobs,
      n_cancelled_creating_jobs = n_cancelled_creating_jobs + @n_creating_cancellable_jobs;

    INSERT INTO job_group_inst_coll_cancellable_resources (batch_id, update_id, job_group_id, inst_coll, token,
      n_ready_cancellable_jobs,
      ready_cancellable_cores_mcpu,
      n_creating_cancellable_jobs,
      n_running_cancellable_jobs,
      running_cancellable_cores_mcpu)
    SELECT batch_id, update_id, ancestor_id, inst_coll, 0,
      -1 * (@jg_n_ready_cancellable_jobs := old_n_ready_cancellable_jobs),
      -1 * (@jg_ready_cancellable_cores_mcpu := old_ready_cancellable_cores_mcpu),
      -1 * (@jg_n_creating_cancellable_jobs := old_n_creating_cancellable_jobs),
      -1 * (@jg_n_running_cancellable_jobs := old_n_running_cancellable_jobs),
      -1 * (@jg_running_cancellable_cores_mcpu := old_running_cancellable_cores_mcpu)
    FROM job_group_self_and_ancestors
    INNER JOIN LATERAL (
      SELECT update_id, inst_coll, COALESCE(SUM(n_ready_cancellable_jobs), 0) AS old_n_ready_cancellable_jobs,
        COALESCE(SUM(ready_cancellable_cores_mcpu), 0) AS old_ready_cancellable_cores_mcpu,
        COALESCE(SUM(n_creating_cancellable_jobs), 0) AS old_n_creating_cancellable_jobs,
        COALESCE(SUM(n_running_cancellable_jobs), 0) AS old_n_running_cancellable_jobs,
        COALESCE(SUM(running_cancellable_cores_mcpu), 0) AS old_running_cancellable_cores_mcpu
      FROM job_group_inst_coll_cancellable_resources
      WHERE job_group_inst_coll_cancellable_resources.batch_id = job_group_self_and_ancestors.batch_id AND
        job_group_inst_coll_cancellable_resources.job_group_id = job_group_self_and_ancestors.job_group_id
      GROUP BY update_id, inst_coll
      FOR UPDATE
    ) AS t ON TRUE
    WHERE job_group_self_and_ancestors.batch_id = in_batch_id AND job_group_self_and_ancestors.job_group_id = in_job_group_id
    ON DUPLICATE KEY UPDATE
      n_ready_cancellable_jobs = n_ready_cancellable_jobs - @jg_n_ready_cancellable_jobs,
      ready_cancellable_cores_mcpu = ready_cancellable_cores_mcpu - @jg_ready_cancellable_cores_mcpu,
      n_creating_cancellable_jobs = n_creating_cancellable_jobs - @jg_n_creating_cancellable_jobs,
      n_running_cancellable_jobs = n_running_cancellable_jobs - @jg_n_running_cancellable_jobs,
      running_cancellable_cores_mcpu = running_cancellable_cores_mcpu - @jg_running_cancellable_cores_mcpu;

    # Group cancellation, like any operation, must be O(1) time. The number of descendant groups is unbounded,
    # so we neither delete rows from job_group_inst_coll_cancellable_resources nor update job_groups_cancelled.
    # The former is handled by main.py. In the latter case, group cancellation state is implicitly defined by an
    # upwards traversal on the ancestor tree.

    INSERT INTO job_groups_cancelled (id, job_group_id)
    VALUES (in_batch_id, in_job_group_id);
  END IF;

  COMMIT;
END $$

DROP PROCEDURE IF EXISTS add_attempt $$
CREATE PROCEDURE add_attempt(
  IN in_batch_id BIGINT,
  IN in_job_id INT,
  IN in_attempt_id VARCHAR(40),
  IN in_instance_name VARCHAR(100),
  IN in_cores_mcpu INT,
  OUT delta_cores_mcpu INT
)
BEGIN
  DECLARE cur_instance_state VARCHAR(40);
  DECLARE dummy_lock INT;

  SET delta_cores_mcpu = IFNULL(delta_cores_mcpu, 0);

  IF in_attempt_id IS NOT NULL THEN
    SELECT 1 INTO dummy_lock FROM instances_free_cores_mcpu
    WHERE instances_free_cores_mcpu.name = in_instance_name
    FOR UPDATE;

    INSERT INTO attempts (batch_id, job_id, attempt_id, instance_name)
    VALUES (in_batch_id, in_job_id, in_attempt_id, in_instance_name)
    ON DUPLICATE KEY UPDATE batch_id = batch_id;

    IF ROW_COUNT() = 1 THEN
      SELECT state INTO cur_instance_state
      FROM instances
      WHERE name = in_instance_name
      LOCK IN SHARE MODE;

      IF cur_instance_state = 'pending' OR cur_instance_state = 'active' THEN
        UPDATE instances_free_cores_mcpu
        SET free_cores_mcpu = free_cores_mcpu - in_cores_mcpu
        WHERE instances_free_cores_mcpu.name = in_instance_name;
      END IF;

      SET delta_cores_mcpu = -1 * in_cores_mcpu;
    END IF;
  END IF;
END $$

DROP PROCEDURE IF EXISTS schedule_job $$
CREATE PROCEDURE schedule_job(
  IN in_batch_id BIGINT,
  IN in_job_id INT,
  IN in_attempt_id VARCHAR(40),
  IN in_instance_name VARCHAR(100)
)
BEGIN
  DECLARE cur_job_state VARCHAR(40);
  DECLARE cur_cores_mcpu INT;
  DECLARE cur_job_cancel BOOLEAN;
  DECLARE cur_instance_state VARCHAR(40);
  DECLARE cur_attempt_id VARCHAR(40);
  DECLARE delta_cores_mcpu INT;
  DECLARE cur_instance_is_pool BOOLEAN;

  START TRANSACTION;

  SELECT state, cores_mcpu, attempt_id
  INTO cur_job_state, cur_cores_mcpu, cur_attempt_id
  FROM jobs
  WHERE batch_id = in_batch_id AND job_id = in_job_id
  FOR UPDATE;

  SELECT (jobs.cancelled OR job_groups_cancelled.id IS NOT NULL) AND NOT jobs.always_run
  INTO cur_job_cancel
  FROM jobs
  LEFT JOIN job_groups_cancelled ON job_groups_cancelled.id = jobs.batch_id
  WHERE batch_id = in_batch_id AND job_id = in_job_id
  LOCK IN SHARE MODE;

  SELECT is_pool
  INTO cur_instance_is_pool
  FROM instances
  LEFT JOIN inst_colls ON instances.inst_coll = inst_colls.name
  WHERE instances.name = in_instance_name;

  CALL add_attempt(in_batch_id, in_job_id, in_attempt_id, in_instance_name, cur_cores_mcpu, delta_cores_mcpu);

  IF cur_instance_is_pool THEN
    IF delta_cores_mcpu = 0 THEN
      SET delta_cores_mcpu = cur_cores_mcpu;
    ELSE
      SET delta_cores_mcpu = 0;
    END IF;
  END IF;

  SELECT state INTO cur_instance_state FROM instances WHERE name = in_instance_name LOCK IN SHARE MODE;

  IF (cur_job_state = 'Ready' OR cur_job_state = 'Creating') AND NOT cur_job_cancel AND cur_instance_state = 'active' THEN
    UPDATE jobs SET state = 'Running', attempt_id = in_attempt_id WHERE batch_id = in_batch_id AND job_id = in_job_id;
    COMMIT;
    SELECT 0 as rc, in_instance_name, delta_cores_mcpu;
  ELSE
    COMMIT;
    SELECT 1 as rc,
      cur_job_state,
      cur_job_cancel,
      cur_instance_state,
      in_instance_name,
      cur_attempt_id,
      delta_cores_mcpu,
      'job not Ready or cancelled or instance not active, but attempt already exists' as message;
  END IF;
END $$

DROP PROCEDURE IF EXISTS unschedule_job $$
CREATE PROCEDURE unschedule_job(
  IN in_batch_id BIGINT,
  IN in_job_id INT,
  IN in_attempt_id VARCHAR(40),
  IN in_instance_name VARCHAR(100),
  IN new_end_time BIGINT,
  IN new_reason VARCHAR(40)
)
BEGIN
  DECLARE cur_job_state VARCHAR(40);
  DECLARE cur_instance_state VARCHAR(40);
  DECLARE cur_attempt_id VARCHAR(40);
  DECLARE cur_cores_mcpu INT;
  DECLARE cur_end_time BIGINT;
  DECLARE delta_cores_mcpu INT DEFAULT 0;

  START TRANSACTION;

  SELECT state, cores_mcpu, attempt_id
  INTO cur_job_state, cur_cores_mcpu, cur_attempt_id
  FROM jobs
  WHERE batch_id = in_batch_id AND job_id = in_job_id
  FOR UPDATE;

  SELECT end_time INTO cur_end_time
  FROM attempts
  WHERE batch_id = in_batch_id AND job_id = in_job_id AND attempt_id = in_attempt_id
  FOR UPDATE;

  UPDATE attempts
  SET rollup_time = new_end_time, end_time = new_end_time, reason = new_reason
  WHERE batch_id = in_batch_id AND job_id = in_job_id AND attempt_id = in_attempt_id;

  SELECT state INTO cur_instance_state FROM instances WHERE name = in_instance_name LOCK IN SHARE MODE;

  IF cur_instance_state = 'active' AND cur_end_time IS NULL THEN
    UPDATE instances_free_cores_mcpu
    SET free_cores_mcpu = free_cores_mcpu + cur_cores_mcpu
    WHERE instances_free_cores_mcpu.name = in_instance_name;

    SET delta_cores_mcpu = cur_cores_mcpu;
  END IF;

  IF (cur_job_state = 'Creating' OR cur_job_state = 'Running') AND cur_attempt_id = in_attempt_id THEN
    UPDATE jobs SET state = 'Ready', attempt_id = NULL WHERE batch_id = in_batch_id AND job_id = in_job_id;
    COMMIT;
    SELECT 0 as rc, delta_cores_mcpu;
  ELSE
    COMMIT;
    SELECT 1 as rc, cur_job_state, delta_cores_mcpu,
      'job state not Running or Creating or wrong attempt id' as message;
  END IF;
END $$

DROP PROCEDURE IF EXISTS mark_job_creating $$
CREATE PROCEDURE mark_job_creating(
  IN in_batch_id BIGINT,
  IN in_job_id INT,
  IN in_attempt_id VARCHAR(40),
  IN in_instance_name VARCHAR(100),
  IN new_start_time BIGINT
)
BEGIN
  DECLARE cur_job_state VARCHAR(40);
  DECLARE cur_job_cancel BOOLEAN;
  DECLARE cur_cores_mcpu INT;
  DECLARE cur_instance_state VARCHAR(40);
  DECLARE delta_cores_mcpu INT;

  START TRANSACTION;

  SELECT state, cores_mcpu
  INTO cur_job_state, cur_cores_mcpu
  FROM jobs
  WHERE batch_id = in_batch_id AND job_id = in_job_id
  FOR UPDATE;

  SELECT (jobs.cancelled OR job_groups_cancelled.id IS NOT NULL) AND NOT jobs.always_run
  INTO cur_job_cancel
  FROM jobs
  LEFT JOIN job_groups_cancelled ON job_groups_cancelled.id = jobs.batch_id
  WHERE batch_id = in_batch_id AND job_id = in_job_id
  LOCK IN SHARE MODE;

  CALL add_attempt(in_batch_id, in_job_id, in_attempt_id, in_instance_name, cur_cores_mcpu, delta_cores_mcpu);

  UPDATE attempts SET start_time = new_start_time, rollup_time = new_start_time
  WHERE batch_id = in_batch_id AND job_id = in_job_id AND attempt_id = in_attempt_id;

  SELECT state INTO cur_instance_state FROM instances WHERE name = in_instance_name LOCK IN SHARE MODE;

  IF cur_job_state = 'Ready' AND NOT cur_job_cancel AND cur_instance_state = 'pending' THEN
    UPDATE jobs SET state = 'Creating', attempt_id = in_attempt_id WHERE batch_id = in_batch_id AND job_id = in_job_id;
  END IF;

  COMMIT;
  SELECT 0 as rc, delta_cores_mcpu;
END $$

DROP PROCEDURE IF EXISTS mark_job_started $$
CREATE PROCEDURE mark_job_started(
  IN in_batch_id BIGINT,
  IN in_job_id INT,
  IN in_attempt_id VARCHAR(40),
  IN in_instance_name VARCHAR(100),
  IN new_start_time BIGINT
)
BEGIN
  DECLARE cur_job_state VARCHAR(40);
  DECLARE cur_job_cancel BOOLEAN;
  DECLARE cur_cores_mcpu INT;
  DECLARE cur_instance_state VARCHAR(40);
  DECLARE delta_cores_mcpu INT;

  START TRANSACTION;

  SELECT state, cores_mcpu
  INTO cur_job_state, cur_cores_mcpu
  FROM jobs
  WHERE batch_id = in_batch_id AND job_id = in_job_id
  FOR UPDATE;

  SELECT (jobs.cancelled OR job_groups_cancelled.id IS NOT NULL) AND NOT jobs.always_run
  INTO cur_job_cancel
  FROM jobs
  LEFT JOIN job_groups_cancelled ON job_groups_cancelled.id = jobs.batch_id
  WHERE batch_id = in_batch_id AND job_id = in_job_id
  LOCK IN SHARE MODE;

  CALL add_attempt(in_batch_id, in_job_id, in_attempt_id, in_instance_name, cur_cores_mcpu, delta_cores_mcpu);

  UPDATE attempts SET start_time = new_start_time, rollup_time = new_start_time
  WHERE batch_id = in_batch_id AND job_id = in_job_id AND attempt_id = in_attempt_id;

  SELECT state INTO cur_instance_state FROM instances WHERE name = in_instance_name LOCK IN SHARE MODE;

  IF cur_job_state = 'Ready' AND NOT cur_job_cancel AND cur_instance_state = 'active' THEN
    UPDATE jobs SET state = 'Running', attempt_id = in_attempt_id WHERE batch_id = in_batch_id AND job_id = in_job_id;
  END IF;

  COMMIT;
  SELECT 0 as rc, delta_cores_mcpu;
END $$

# https://dev.mysql.com/doc/refman/8.0/en/cursors.html
# https://stackoverflow.com/questions/5817395/how-can-i-loop-through-all-rows-of-a-table-mysql/16350693#16350693
DROP PROCEDURE IF EXISTS mark_job_group_complete $$
CREATE PROCEDURE mark_job_group_complete(
  IN in_batch_id BIGINT,
  IN in_job_group_id INT,
  IN new_timestamp BIGINT
)
BEGIN
  DECLARE cursor_job_group_id INT;
  DECLARE done BOOLEAN DEFAULT FALSE;
  DECLARE total_jobs_in_job_group INT;
  DECLARE cur_n_completed INT;

  DECLARE job_group_cursor CURSOR FOR
  SELECT ancestor_id
  FROM job_group_self_and_ancestors
  WHERE batch_id = in_batch_id AND job_group_id = in_job_group_id
  ORDER BY ancestor_id ASC;

  DECLARE CONTINUE HANDLER FOR NOT FOUND SET done = TRUE;

  OPEN job_group_cursor;
  update_job_group_loop: LOOP
    FETCH job_group_cursor INTO cursor_job_group_id;

    IF done THEN
      LEAVE update_job_group_loop;
    END IF;

    SELECT n_jobs INTO total_jobs_in_job_group
    FROM job_groups
    WHERE batch_id = in_batch_id AND job_group_id = cursor_job_group_id
    LOCK IN SHARE MODE;

    SELECT n_completed INTO cur_n_completed
    FROM job_groups_n_jobs_in_complete_states
    WHERE id = in_batch_id AND job_group_id = cursor_job_group_id
    LOCK IN SHARE MODE;

    # Grabbing an exclusive lock on job groups here could deadlock,
    # but this IF should only execute for the last job
    IF cur_n_completed = total_jobs_in_job_group THEN
      UPDATE job_groups
      SET time_completed = new_timestamp,
        `state` = 'complete'
      WHERE batch_id = in_batch_id AND job_group_id = cursor_job_group_id;
    END IF;
  END LOOP;
  CLOSE job_group_cursor;
END $$

DROP PROCEDURE IF EXISTS mark_job_complete $$
CREATE PROCEDURE mark_job_complete(
  IN in_batch_id BIGINT,
  IN in_job_id INT,
  IN in_attempt_id VARCHAR(40),
  IN in_instance_name VARCHAR(100),
  IN new_state VARCHAR(40),
  IN new_status TEXT,
  IN new_start_time BIGINT,
  IN new_end_time BIGINT,
  IN new_reason VARCHAR(40),
  IN new_timestamp BIGINT
)
BEGIN
  DECLARE cur_job_group_id INT;
  DECLARE cur_job_state VARCHAR(40);
  DECLARE cur_instance_state VARCHAR(40);
  DECLARE cur_cores_mcpu INT;
  DECLARE cur_end_time BIGINT;
  DECLARE delta_cores_mcpu INT DEFAULT 0;
  DECLARE expected_attempt_id VARCHAR(40);
  DECLARE cur_batch_n_completed INT;
  DECLARE total_jobs_in_batch INT;

  START TRANSACTION;

  SELECT n_jobs INTO total_jobs_in_batch
  FROM batches
  WHERE id = in_batch_id
  LOCK IN SHARE MODE;

  SELECT state, cores_mcpu, job_group_id
  INTO cur_job_state, cur_cores_mcpu, cur_job_group_id
  FROM jobs
  WHERE batch_id = in_batch_id AND job_id = in_job_id
  FOR UPDATE;

  CALL add_attempt(in_batch_id, in_job_id, in_attempt_id, in_instance_name, cur_cores_mcpu, delta_cores_mcpu);

  SELECT end_time INTO cur_end_time FROM attempts
  WHERE batch_id = in_batch_id AND job_id = in_job_id AND attempt_id = in_attempt_id
  FOR UPDATE;

  UPDATE attempts
  SET start_time = new_start_time, rollup_time = new_end_time, end_time = new_end_time, reason = new_reason
  WHERE batch_id = in_batch_id AND job_id = in_job_id AND attempt_id = in_attempt_id;

  SELECT state INTO cur_instance_state FROM instances WHERE name = in_instance_name LOCK IN SHARE MODE;
  IF cur_instance_state = 'active' AND cur_end_time IS NULL THEN
    UPDATE instances_free_cores_mcpu
    SET free_cores_mcpu = free_cores_mcpu + cur_cores_mcpu
    WHERE instances_free_cores_mcpu.name = in_instance_name;

    SET delta_cores_mcpu = delta_cores_mcpu + cur_cores_mcpu;
  END IF;

  SELECT attempt_id INTO expected_attempt_id FROM jobs
  WHERE batch_id = in_batch_id AND job_id = in_job_id
  FOR UPDATE;

  IF expected_attempt_id IS NOT NULL AND expected_attempt_id != in_attempt_id THEN
    COMMIT;
    SELECT 2 as rc,
      expected_attempt_id,
      delta_cores_mcpu,
      'input attempt id does not match expected attempt id' as message;
  ELSEIF cur_job_state = 'Ready' OR cur_job_state = 'Creating' OR cur_job_state = 'Running' THEN
    UPDATE jobs
    SET state = new_state, status = new_status, attempt_id = in_attempt_id
    WHERE batch_id = in_batch_id AND job_id = in_job_id;

    UPDATE job_groups_n_jobs_in_complete_states
    INNER JOIN (
      SELECT batch_id, ancestor_id
      FROM job_group_self_and_ancestors
      WHERE batch_id = in_batch_id AND job_group_id = cur_job_group_id
      ORDER BY job_group_id ASC
    ) AS t ON job_groups_n_jobs_in_complete_states.id = t.batch_id AND job_groups_n_jobs_in_complete_states.job_group_id = t.ancestor_id
    SET n_completed = n_completed + 1,
        n_cancelled = n_cancelled + (new_state = 'Cancelled'),
        n_failed = n_failed + (new_state = 'Error' OR new_state = 'Failed'),
        n_succeeded = n_succeeded + (new_state != 'Cancelled' AND new_state != 'Error' AND new_state != 'Failed');

    SELECT n_completed INTO cur_batch_n_completed
    FROM job_groups_n_jobs_in_complete_states
    WHERE id = in_batch_id AND job_group_id = 0;

    # Grabbing an exclusive lock on batches here could deadlock,
    # but this IF should only execute for the last job
    IF cur_batch_n_completed = total_jobs_in_batch THEN
      UPDATE batches
      SET time_completed = new_timestamp,
          `state` = 'complete'
      WHERE id = in_batch_id;
    END IF;

    CALL mark_job_group_complete(in_batch_id, cur_job_group_id, new_timestamp);

    UPDATE jobs
      LEFT JOIN `jobs_telemetry` ON `jobs_telemetry`.batch_id = jobs.batch_id AND `jobs_telemetry`.job_id = jobs.job_id
      INNER JOIN `job_parents`
        ON jobs.batch_id = `job_parents`.batch_id AND
           jobs.job_id = `job_parents`.job_id
      SET jobs.state = IF(jobs.n_pending_parents = 1, 'Ready', 'Pending'),
          jobs.n_pending_parents = jobs.n_pending_parents - 1,
          jobs.cancelled = IF(new_state = 'Success', jobs.cancelled, 1),
          jobs_telemetry.time_ready = IF(jobs.n_pending_parents = 1, new_timestamp, jobs_telemetry.time_ready)
      WHERE jobs.batch_id = in_batch_id AND
            `job_parents`.batch_id = in_batch_id AND
            `job_parents`.parent_id = in_job_id;

    COMMIT;
    SELECT 0 as rc,
      cur_job_state as old_state,
      delta_cores_mcpu, cur_batch_n_completed, total_jobs_in_batch;
  ELSEIF cur_job_state = 'Cancelled' OR cur_job_state = 'Error' OR
         cur_job_state = 'Failed' OR cur_job_state = 'Success' THEN
    COMMIT;
    SELECT 0 as rc,
      cur_job_state as old_state,
      delta_cores_mcpu;
  ELSE
    COMMIT;
    SELECT 1 as rc,
      cur_job_state,
      delta_cores_mcpu,
      'job state not Ready, Creating, Running or complete' as message;
  END IF;
END $$

DELIMITER ;<|MERGE_RESOLUTION|>--- conflicted
+++ resolved
@@ -421,65 +421,6 @@
 CREATE INDEX job_group_attributes_batch_id_key_value ON `job_group_attributes` (`batch_id`, `job_group_id`, `key`, `value`(256));
 CREATE INDEX job_group_attributes_batch_id_value ON `job_group_attributes` (`batch_id`, `job_group_id`, `value`(256));
 
-<<<<<<< HEAD
-DROP TABLE IF EXISTS `aggregated_billing_project_user_resources_v2`;
-CREATE TABLE IF NOT EXISTS `aggregated_billing_project_user_resources_v2` (
-  `billing_project` VARCHAR(100) NOT NULL,
-  `user` VARCHAR(100) NOT NULL,
-  `resource_id` INT NOT NULL,
-  `token` INT NOT NULL,
-  `usage` BIGINT NOT NULL DEFAULT 0,
-  `migrated` BOOLEAN DEFAULT FALSE,
-  PRIMARY KEY (`billing_project`, `user`, `resource_id`, `token`),
-  FOREIGN KEY (`billing_project`) REFERENCES billing_projects(name) ON DELETE CASCADE,
-  FOREIGN KEY (`resource_id`) REFERENCES resources(`resource_id`) ON DELETE CASCADE
-) ENGINE = InnoDB;
-CREATE INDEX aggregated_billing_project_user_resources_v2 ON `aggregated_billing_project_user_resources_v2` (`user`);
-
-DROP TABLE IF EXISTS `aggregated_billing_project_user_resources_by_date_v2`;
-CREATE TABLE IF NOT EXISTS `aggregated_billing_project_user_resources_by_date_v2` (
-  `billing_date` DATE NOT NULL,
-  `billing_project` VARCHAR(100) NOT NULL,
-  `user` VARCHAR(100) NOT NULL,
-  `resource_id` INT NOT NULL,
-  `token` INT NOT NULL,
-  `usage` BIGINT NOT NULL DEFAULT 0,
-  `migrated` BOOLEAN DEFAULT FALSE,
-  PRIMARY KEY (`billing_date`, `billing_project`, `user`, `resource_id`, `token`),
-  FOREIGN KEY (`billing_project`) REFERENCES billing_projects(name) ON DELETE CASCADE,
-  FOREIGN KEY (`resource_id`) REFERENCES resources(`resource_id`) ON DELETE CASCADE
-) ENGINE = InnoDB;
-CREATE INDEX aggregated_billing_project_user_resources_by_date_v2_user ON `aggregated_billing_project_user_resources_by_date_v2` (`billing_date`, `user`);
-
-DROP TABLE IF EXISTS `aggregated_job_group_resources_v2`;
-CREATE TABLE IF NOT EXISTS `aggregated_job_group_resources_v2` (
-  `batch_id` BIGINT NOT NULL,
-  `job_group_id` INT NOT NULL,
-  `resource_id` INT NOT NULL,
-  `token` INT NOT NULL,
-  `usage` BIGINT NOT NULL DEFAULT 0,
-  `migrated` BOOLEAN DEFAULT FALSE,
-  PRIMARY KEY (`batch_id`, `job_group_id`, `resource_id`, `token`),
-  FOREIGN KEY (`batch_id`) REFERENCES batches(`id`) ON DELETE CASCADE,
-  FOREIGN KEY (`resource_id`) REFERENCES resources(`resource_id`) ON DELETE CASCADE,
-  FOREIGN KEY (`batch_id`, `job_group_id`) REFERENCES job_groups (`batch_id`, `job_group_id`) ON DELETE CASCADE
-) ENGINE = InnoDB;
-
-DROP TABLE IF EXISTS `aggregated_job_resources_v2`;
-CREATE TABLE IF NOT EXISTS `aggregated_job_resources_v2` (
-  `batch_id` BIGINT NOT NULL,
-  `job_id` INT NOT NULL,
-  `resource_id` INT NOT NULL,
-  `usage` BIGINT NOT NULL DEFAULT 0,
-  `migrated` BOOLEAN DEFAULT FALSE,
-  PRIMARY KEY (`batch_id`, `job_id`, `resource_id`),
-  FOREIGN KEY (`batch_id`) REFERENCES batches(`id`) ON DELETE CASCADE,
-  FOREIGN KEY (`batch_id`, `job_id`) REFERENCES jobs(`batch_id`, `job_id`) ON DELETE CASCADE,
-  FOREIGN KEY (`resource_id`) REFERENCES resources(`resource_id`) ON DELETE CASCADE
-) ENGINE = InnoDB;
-
-=======
->>>>>>> e68103e0
 CREATE TABLE IF NOT EXISTS `aggregated_billing_project_user_resources_v3` (
   `billing_project` VARCHAR(100) NOT NULL,
   `user` VARCHAR(100) NOT NULL,
