apiVersion: apps/v1
kind: Deployment
metadata:
  name: batch-driver
  labels:
    app: batch-driver
    hail.is/sha: "{{ code.sha }}"
spec:
  selector:
    matchLabels:
      app: batch-driver
  replicas: 1
  strategy:
    type: Recreate
  template:
    metadata:
      labels:
        app: batch-driver
        hail.is/sha: "{{ code.sha }}"
        grafanak8sapp: "true"
    spec:
      serviceAccountName: batch
{% if deploy %}
      priorityClassName: production
      nodeSelector:
        preemptible: "false"
{% else %}
      nodeSelector:
        preemptible: "true"
      tolerations:
       - key: preemptible
         value: "true"
       - key: "kubernetes.azure.com/scalesetpriority"
         value: "spot"
{% endif %}
      containers:
      - name: batch-driver
        image: {{ batch_image.image }}
        command:
{% if not deploy %}
         - /controller.sh
{% endif %}
         - python3
         - -m
         - batch.driver
        resources:
          requests:
            cpu: "600m"
            memory: "2G"
          limits:
            cpu: "1"
            memory: "2.5G"
        env:
         - name: HAIL_DOMAIN
           valueFrom:
             secretKeyRef:
               name: global-config
               key: domain
         - name: HAIL_DEPLOY_CONFIG_FILE
           value: /deploy-config/deploy-config.json
         - name: HAIL_BATCH_WORKER_IMAGE
           value: "{{ batch_worker_image.image }}"
         - name: HAIL_DEFAULT_NAMESPACE
           value: "{{ default_ns.name }}"
         - name: HAIL_SSH_PUBLIC_KEY
           value: /ssh-public-key/ssh_rsa.pub
         - name: HAIL_DOCKER_ROOT_IMAGE
           valueFrom:
             secretKeyRef:
               name: global-config
               key: docker_root_image
         - name: HAIL_DOCKER_PREFIX
           valueFrom:
             secretKeyRef:
               name: global-config
               key: docker_prefix
         - name: HAIL_INTERNAL_IP
           valueFrom:
             secretKeyRef:
               name: global-config
               key: internal_ip
         - name: KUBERNETES_SERVER_URL
           valueFrom:
             secretKeyRef:
               name: global-config
               key: kubernetes_server_url
         - name: CLOUD
           valueFrom:
             secretKeyRef:
               name: global-config
               key: cloud
         - name: INTERNAL_GATEWAY_IP
           valueFrom:
             secretKeyRef:
               name: global-config
               key: internal_ip
         - name: HAIL_SHA
           value: "{{ code.sha }}"
{% if scope != "test" %}
         - name: HAIL_SHOULD_PROFILE
           value: "1"
{% endif %}
         - name: HAIL_SCOPE
           value: "{{ scope }}"
{% if deploy %}
         - name: HAIL_BATCH_STORAGE_URI
           valueFrom:
             secretKeyRef:
               name: global-config
               key: batch_logs_storage_uri
         - name: STANDING_WORKER_MAX_IDLE_TIME_SECS
           value: "7200" # 2 hours
{% else %}
         - name: HAIL_BATCH_STORAGE_URI
           valueFrom:
             secretKeyRef:
               name: global-config
               key: test_storage_uri
         - name: STANDING_WORKER_MAX_IDLE_TIME_SECS
           value: "300"
{% endif %}
{% if scope == "deploy" %}
         - name: HAIL_QUERY_STORAGE_URI
           valueFrom:
             secretKeyRef:
               name: global-config
               key: query_storage_uri
         - name: HAIL_QUERY_ACCEPTABLE_JAR_SUBFOLDER
           value: "/jars"
{% elif scope == "test" %}
         - name: HAIL_QUERY_STORAGE_URI
           valueFrom:
             secretKeyRef:
               name: global-config
               key: test_storage_uri
         - name: HAIL_QUERY_ACCEPTABLE_JAR_SUBFOLDER
           value: "/{{ token }}/jars"
{% elif scope == "dev" %}
         - name: HAIL_QUERY_STORAGE_URI
           valueFrom:
             secretKeyRef:
               name: global-config
               key: test_storage_uri
         - name: HAIL_QUERY_ACCEPTABLE_JAR_SUBFOLDER
           value: "/{{ default_ns.name }}/jars"
{% else %}
!!! unexpected scope {{ scope }} !!!
{% endif %}
<<<<<<< HEAD
=======
{% if scope == "test" %}
         - name: HAIL_SHOULD_CHECK_INVARIANTS
           value: "1"
{% endif %}
>>>>>>> 40d88824
        ports:
         - containerPort: 5000
        volumeMounts:
         - name: deploy-config
           mountPath: /deploy-config
           readOnly: true
         - name: global-config
           mountPath: /global-config
           readOnly: true
         - name: session-secret-key
           mountPath: /session-secret-key
           readOnly: true
         - name: sql-config
           mountPath: /sql-config
           readOnly: true
         - name: gsa-key
           mountPath: /gsa-key
           readOnly: true
         - name: ssl-config-batch-driver
           mountPath: /ssl-config
           readOnly: true
         - name: ssh-public-key
           mountPath: /ssh-public-key
           readOnly: true
        readinessProbe:
          tcpSocket:
            port: 5000
          initialDelaySeconds: 5
          periodSeconds: 5
      volumes:
       - name: deploy-config
         secret:
           secretName: deploy-config
       - name: global-config
         secret:
           secretName: global-config
       - name: session-secret-key
         secret:
           secretName: session-secret-key
       - name: sql-config
         secret:
           secretName: "{{ batch_database.user_secret_name }}"
       - name: gsa-key
         secret:
           secretName: batch-gsa-key
       - name: ssl-config-batch-driver
         secret:
           optional: false
           secretName: ssl-config-batch-driver
       - name: ssh-public-key
         secret:
           secretName: batch-worker-ssh-public-key
           optional: true
---
apiVersion: apps/v1
kind: Deployment
metadata:
  name: batch
  labels:
    app: batch
    hail.is/sha: "{{ code.sha }}"
spec:
  selector:
    matchLabels:
      app: batch
  replicas: 3
  template:
    metadata:
      labels:
        app: batch
        hail.is/sha: "{{ code.sha }}"
        grafanak8sapp: "true"
    spec:
{% if deploy %}
      priorityClassName: production
{% endif %}
      nodeSelector:
        preemptible: "true"
      tolerations:
       - key: preemptible
         value: "true"
       - key: "kubernetes.azure.com/scalesetpriority"
         value: "spot"
      affinity:
        podAntiAffinity:
          requiredDuringSchedulingIgnoredDuringExecution:
            - labelSelector:
                matchExpressions:
                  - key: "app"
                    operator: In
                    values:
                    - batch
              topologyKey: "kubernetes.io/hostname"
      containers:
      - name: batch
        image: {{ batch_image.image }}
        command:
{% if not deploy %}
         - /controller.sh
{% endif %}
         - python3
         - -m
         - batch.front_end
        env:
         - name: HAIL_DOMAIN
           valueFrom:
             secretKeyRef:
               name: global-config
               key: domain
         - name: HAIL_DEPLOY_CONFIG_FILE
           value: /deploy-config/deploy-config.json
         - name: HAIL_DEFAULT_NAMESPACE
           value: "{{ default_ns.name }}"
         - name: HAIL_DOCKER_ROOT_IMAGE
           valueFrom:
             secretKeyRef:
               name: global-config
               key: docker_root_image
         - name: HAIL_DOCKER_PREFIX
           valueFrom:
             secretKeyRef:
               name: global-config
               key: docker_prefix
         - name: KUBERNETES_SERVER_URL
           valueFrom:
             secretKeyRef:
               name: global-config
               key: kubernetes_server_url
         - name: CLOUD
           valueFrom:
             secretKeyRef:
               name: global-config
               key: cloud
         - name: INTERNAL_GATEWAY_IP
           valueFrom:
             secretKeyRef:
               name: global-config
               key: internal_ip
         - name: HAIL_SHA
           value: "{{ code.sha }}"
         - name: HAIL_SCOPE
           value: "{{ scope }}"
{% if deploy %}
         - name: HAIL_BATCH_STORAGE_URI
           valueFrom:
             secretKeyRef:
               name: global-config
               key: batch_logs_storage_uri
         - name: STANDING_WORKER_MAX_IDLE_TIME_SECS
           value: "7200" # 2 hours
{% else %}
         - name: HAIL_BATCH_STORAGE_URI
           valueFrom:
             secretKeyRef:
               name: global-config
               key: test_storage_uri
         - name: STANDING_WORKER_MAX_IDLE_TIME_SECS
           value: "300"
{% endif %}
{% if scope == "deploy" %}
         - name: HAIL_QUERY_STORAGE_URI
           valueFrom:
             secretKeyRef:
               name: global-config
               key: query_storage_uri
         - name: HAIL_QUERY_ACCEPTABLE_JAR_SUBFOLDER
           value: "/jars"
{% elif scope == "test" %}
         - name: HAIL_QUERY_STORAGE_URI
           valueFrom:
             secretKeyRef:
               name: global-config
               key: test_storage_uri
         - name: HAIL_QUERY_ACCEPTABLE_JAR_SUBFOLDER
           value: "/{{ token }}/jars"
{% elif scope == "dev" %}
         - name: HAIL_QUERY_STORAGE_URI
           valueFrom:
             secretKeyRef:
               name: global-config
               key: test_storage_uri
         - name: HAIL_QUERY_ACCEPTABLE_JAR_SUBFOLDER
           value: "/{{ default_ns.name }}/jars"
{% else %}
!!! unexpected scope {{ scope }} !!!
{% endif %}
        ports:
         - containerPort: 5000
        resources:
          requests:
            cpu: "20m"
            memory: "20M"
          limits:
            cpu: "1"
            memory: "1G"
        volumeMounts:
         - name: deploy-config
           mountPath: /deploy-config
           readOnly: true
         - name: global-config
           mountPath: /global-config
           readOnly: true
         - name: session-secret-key
           mountPath: /session-secret-key
           readOnly: true
         - name: sql-config
           mountPath: /sql-config
           readOnly: true
         - name: gsa-key
           mountPath: /gsa-key
           readOnly: true
         - name: ssl-config-batch
           mountPath: /ssl-config
           readOnly: true
        readinessProbe:
          tcpSocket:
            port: 5000
          initialDelaySeconds: 5
          periodSeconds: 5
      volumes:
       - name: deploy-config
         secret:
           secretName: deploy-config
       - name: global-config
         secret:
           secretName: global-config
       - name: session-secret-key
         secret:
           secretName: session-secret-key
       - name: sql-config
         secret:
           secretName: "{{ batch_database.user_secret_name }}"
       - name: gsa-key
         secret:
           secretName: batch-gsa-key
       - name: ssl-config-batch
         secret:
           optional: false
           secretName: ssl-config-batch
---
apiVersion: autoscaling/v2beta1
kind: HorizontalPodAutoscaler
metadata:
  name: batch
spec:
  scaleTargetRef:
    apiVersion: apps/v1
    kind: Deployment
    name: batch
  minReplicas: 3
  maxReplicas: 10
  metrics:
   - type: Resource
     resource:
       name: cpu
       targetAverageUtilization: 80
---
apiVersion: policy/v1beta1
kind: PodDisruptionBudget
metadata:
  name: batch
spec:
  minAvailable: 2
  selector:
    matchLabels:
      app: batch
---
apiVersion: v1
kind: Service
metadata:
  name: batch
  labels:
    app: batch
spec:
  ports:
  - port: 443
    protocol: TCP
    targetPort: 5000
  selector:
    app: batch
---
apiVersion: v1
kind: Service
metadata:
  name: batch-driver
  labels:
    app: batch-driver
spec:
  ports:
  - port: 443
    protocol: TCP
    targetPort: 5000
  selector:
    app: batch-driver<|MERGE_RESOLUTION|>--- conflicted
+++ resolved
@@ -146,13 +146,10 @@
 {% else %}
 !!! unexpected scope {{ scope }} !!!
 {% endif %}
-<<<<<<< HEAD
-=======
 {% if scope == "test" %}
          - name: HAIL_SHOULD_CHECK_INVARIANTS
            value: "1"
 {% endif %}
->>>>>>> 40d88824
         ports:
          - containerPort: 5000
         volumeMounts:
