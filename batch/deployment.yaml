--- conflicted
+++ resolved
@@ -119,13 +119,7 @@
          - name: STANDING_WORKER_MAX_IDLE_TIME_SECS
            value: "7200" # 2 hours
 {% else %}
-<<<<<<< HEAD
-         - name: HAIL_BATCH_BUCKET_NAME
-=======
-         - name: HAIL_SHOULD_CHECK_INVARIANTS
-           value: "1"
          - name: HAIL_BATCH_STORAGE_URI
->>>>>>> e566cb9e
            valueFrom:
              secretKeyRef:
                name: global-config
