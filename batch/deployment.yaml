--- conflicted
+++ resolved
@@ -105,11 +105,7 @@
          - name: HAIL_SHOULD_CHECK_INVARIANTS
            value: "1"
          - name: HAIL_BATCH_BUCKET_NAME
-<<<<<<< HEAD
-           value: cpg-hail-test
-=======
            value: "{{ global.hail_test_gcs_bucket }}"
->>>>>>> 0d9c2c7b
          - name: STANDING_WORKER_MAX_IDLE_TIME_SECS
            value: "300"
 {% endif %}
@@ -245,11 +241,7 @@
            value: "7200" # 2 hours
 {% else %}
          - name: HAIL_BATCH_BUCKET_NAME
-<<<<<<< HEAD
-           value: cpg-hail-test
-=======
            value: "{{ global.hail_test_gcs_bucket }}"
->>>>>>> 0d9c2c7b
          - name: STANDING_WORKER_MAX_IDLE_TIME_SECS
            value: "300"
 {% endif %}
