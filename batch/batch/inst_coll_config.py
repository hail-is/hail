import asyncio
import logging
from typing import Dict, Optional, Tuple

from gear import Database

from .cloud.azure.instance_config import AzureSlimInstanceConfig
from .cloud.azure.resource_utils import azure_worker_properties_to_machine_type
from .cloud.gcp.instance_config import GCPSlimInstanceConfig
from .cloud.gcp.resource_utils import GCP_MACHINE_FAMILY, family_worker_type_cores_to_gcp_machine_type
from .cloud.resource_utils import (
    adjust_cores_for_memory_request,
    adjust_cores_for_packability,
    cores_mcpu_to_memory_bytes,
    local_ssd_size,
    machine_type_to_worker_type_cores,
    requested_storage_bytes_to_actual_storage_gib,
    valid_machine_types,
)
from .cloud.utils import possible_cloud_locations
from .driver.billing_manager import ProductVersions
from .instance_config import InstanceConfig

log = logging.getLogger('inst_coll_config')


def instance_config_from_pool_config(
    pool_config: 'PoolConfig', product_versions: ProductVersions, location: str
) -> InstanceConfig:
    cloud = pool_config.cloud
    if cloud == 'gcp':
        machine_type = family_worker_type_cores_to_gcp_machine_type(
            GCP_MACHINE_FAMILY, pool_config.worker_type, pool_config.worker_cores
        )
        return GCPSlimInstanceConfig.create(
            product_versions=product_versions,
            machine_type=machine_type,
            preemptible=pool_config.preemptible,
            local_ssd_data_disk=pool_config.worker_local_ssd_data_disk,
            data_disk_size_gb=pool_config.data_disk_size_gb,
            boot_disk_size_gb=pool_config.boot_disk_size_gb,
            job_private=False,
            location=location,
        )
    assert cloud == 'azure'
    machine_type = azure_worker_properties_to_machine_type(
        pool_config.worker_type, pool_config.worker_cores, pool_config.worker_local_ssd_data_disk
    )
    return AzureSlimInstanceConfig.create(
        product_versions=product_versions,
        machine_type=machine_type,
        preemptible=pool_config.preemptible,
        local_ssd_data_disk=pool_config.worker_local_ssd_data_disk,
        data_disk_size_gb=pool_config.data_disk_size_gb,
        boot_disk_size_gb=pool_config.boot_disk_size_gb,
        job_private=False,
        location=location,
    )


class InstanceCollectionConfig:
    pass


class PoolConfig(InstanceCollectionConfig):
    @staticmethod
    def from_record(record):
        return PoolConfig(
            name=record['name'],
            cloud=record['cloud'],
            worker_type=record['worker_type'],
            worker_cores=record['worker_cores'],
            worker_local_ssd_data_disk=record['worker_local_ssd_data_disk'],
            worker_external_ssd_data_disk_size_gb=record['worker_external_ssd_data_disk_size_gb'],
            enable_standing_worker=record['enable_standing_worker'],
            standing_worker_cores=record['standing_worker_cores'],
            boot_disk_size_gb=record['boot_disk_size_gb'],
            max_instances=record['max_instances'],
            max_live_instances=record['max_live_instances'],
            preemptible=bool(record['preemptible']),
<<<<<<< HEAD
            label=record['label'],
=======
            max_new_instances_per_autoscaler_loop=record['max_new_instances_per_autoscaler_loop'],
            autoscaler_loop_period_secs=record['autoscaler_loop_period_secs'],
            worker_max_idle_time_secs=record['worker_max_idle_time_secs'],
            standing_worker_max_idle_time_secs=record['standing_worker_max_idle_time_secs'],
            job_queue_scheduling_window_secs=record['job_queue_scheduling_window_secs'],
>>>>>>> 9e0081cb
        )

    async def update_database(self, db: Database):
        await db.just_execute(
            '''
UPDATE pools
INNER JOIN inst_colls ON pools.name = inst_colls.name
SET worker_cores = %s,
    worker_local_ssd_data_disk = %s,
    worker_external_ssd_data_disk_size_gb = %s,
    enable_standing_worker = %s,
    standing_worker_cores = %s,
    boot_disk_size_gb = %s,
    max_instances = %s,
    max_live_instances = %s,
    preemptible = %s,
<<<<<<< HEAD
    label = %s
=======
    max_new_instances_per_autoscaler_loop = %s,
    autoscaler_loop_period_secs = %s,
    worker_max_idle_time_secs = %s,
    standing_worker_max_idle_time_secs = %s,
    job_queue_scheduling_window_secs = %s
>>>>>>> 9e0081cb
WHERE pools.name = %s;
''',
            (
                self.worker_cores,
                self.worker_local_ssd_data_disk,
                self.worker_external_ssd_data_disk_size_gb,
                self.enable_standing_worker,
                self.standing_worker_cores,
                self.boot_disk_size_gb,
                self.max_instances,
                self.max_live_instances,
                self.preemptible,
<<<<<<< HEAD
                self.label,
=======
                self.max_new_instances_per_autoscaler_loop,
                self.autoscaler_loop_period_secs,
                self.worker_max_idle_time_secs,
                self.standing_worker_max_idle_time_secs,
                self.job_queue_scheduling_window_secs,
>>>>>>> 9e0081cb
                self.name,
            ),
        )

    def __init__(
        self,
        *,
        name: str,
        cloud: str,
        worker_type: str,
        worker_cores: int,
        worker_local_ssd_data_disk: bool,
        worker_external_ssd_data_disk_size_gb: int,
        enable_standing_worker: bool,
        standing_worker_cores: int,
        boot_disk_size_gb: int,
        max_instances: int,
        max_live_instances: int,
        preemptible: bool,
<<<<<<< HEAD
        label: str,
=======
        max_new_instances_per_autoscaler_loop: int,
        autoscaler_loop_period_secs: int,
        worker_max_idle_time_secs: int,
        standing_worker_max_idle_time_secs: int,
        job_queue_scheduling_window_secs: int,
>>>>>>> 9e0081cb
    ):
        self.name = name
        self.cloud = cloud
        self.worker_type = worker_type
        self.worker_cores = worker_cores
        self.worker_local_ssd_data_disk = worker_local_ssd_data_disk
        self.worker_external_ssd_data_disk_size_gb = worker_external_ssd_data_disk_size_gb
        self.enable_standing_worker = enable_standing_worker
        self.standing_worker_cores = standing_worker_cores
        self.boot_disk_size_gb = boot_disk_size_gb
        self.max_instances = max_instances
        self.max_live_instances = max_live_instances
        self.preemptible = preemptible
<<<<<<< HEAD
        self.label = label
=======
        self.max_new_instances_per_autoscaler_loop = max_new_instances_per_autoscaler_loop
        self.autoscaler_loop_period_secs = autoscaler_loop_period_secs
        self.worker_max_idle_time_secs = worker_max_idle_time_secs
        self.standing_worker_max_idle_time_secs = standing_worker_max_idle_time_secs
        self.job_queue_scheduling_window_secs = job_queue_scheduling_window_secs
>>>>>>> 9e0081cb

    def instance_config(self, product_versions: ProductVersions, location: str) -> InstanceConfig:
        return instance_config_from_pool_config(self, product_versions, location)

    @property
    def data_disk_size_gb(self) -> int:
        if self.worker_local_ssd_data_disk:
            return local_ssd_size(self.cloud, self.worker_type, self.worker_cores)
        return self.worker_external_ssd_data_disk_size_gb

    @property
    def data_disk_size_standing_gb(self) -> int:
        if self.worker_local_ssd_data_disk:
            return local_ssd_size(self.cloud, self.worker_type, self.standing_worker_cores)
        return self.worker_external_ssd_data_disk_size_gb

    def convert_requests_to_resources(self, cores_mcpu, memory_bytes, storage_bytes):
        storage_gib = requested_storage_bytes_to_actual_storage_gib(self.cloud, storage_bytes, allow_zero_storage=True)
        if storage_gib is None:
            return None

        cores_mcpu = adjust_cores_for_memory_request(self.cloud, cores_mcpu, memory_bytes, self.worker_type)
        cores_mcpu = adjust_cores_for_packability(cores_mcpu)

        memory_bytes = cores_mcpu_to_memory_bytes(self.cloud, cores_mcpu, self.worker_type)

        if cores_mcpu <= self.worker_cores * 1000:
            return (cores_mcpu, memory_bytes, storage_gib)

        return None

    def cost_per_hour(self, resource_rates, product_versions, location, cores_mcpu, memory_bytes, storage_gib):
        instance_config = self.instance_config(product_versions, location)
        cost_per_hour = instance_config.cost_per_hour(resource_rates, cores_mcpu, memory_bytes, storage_gib)
        return cost_per_hour


class JobPrivateInstanceManagerConfig(InstanceCollectionConfig):
    @staticmethod
    def from_record(record):
        return JobPrivateInstanceManagerConfig(
            name=record['name'],
            cloud=record['cloud'],
            boot_disk_size_gb=record['boot_disk_size_gb'],
            max_instances=record['max_instances'],
            max_live_instances=record['max_live_instances'],
            max_new_instances_per_autoscaler_loop=record['max_new_instances_per_autoscaler_loop'],
            autoscaler_loop_period_secs=record['autoscaler_loop_period_secs'],
            worker_max_idle_time_secs=record['worker_max_idle_time_secs'],
        )

    def __init__(
        self,
        *,
        name,
        cloud,
        boot_disk_size_gb: int,
        max_instances: int,
        max_live_instances: int,
        max_new_instances_per_autoscaler_loop: int,
        autoscaler_loop_period_secs: int,
        worker_max_idle_time_secs: int,
    ):
        self.name = name
        self.cloud = cloud
        self.boot_disk_size_gb = boot_disk_size_gb
        self.max_instances = max_instances
        self.max_live_instances = max_live_instances
        self.max_new_instances_per_autoscaler_loop = max_new_instances_per_autoscaler_loop
        self.autoscaler_loop_period_secs = autoscaler_loop_period_secs
        self.worker_max_idle_time_secs = worker_max_idle_time_secs

    def convert_requests_to_resources(self, machine_type, storage_bytes):
        storage_gib = requested_storage_bytes_to_actual_storage_gib(self.cloud, storage_bytes, allow_zero_storage=False)
        if storage_gib is None:
            return None

        worker_type, cores = machine_type_to_worker_type_cores(self.cloud, machine_type)
        cores_mcpu = cores * 1000
        memory_bytes = cores_mcpu_to_memory_bytes(self.cloud, cores_mcpu, worker_type)

        return (self.name, cores_mcpu, memory_bytes, storage_gib)


class InstanceCollectionConfigs:
    @staticmethod
    async def create(db: Database):
        (name_pool_config, jpim_config), resource_rates, product_versions_data = await asyncio.gather(
            InstanceCollectionConfigs.instance_collections_from_db(db),
            InstanceCollectionConfigs.resource_rates_from_db(db),
            InstanceCollectionConfigs.product_versions_from_db(db),
        )
        return InstanceCollectionConfigs(name_pool_config, jpim_config, resource_rates, product_versions_data)

    @staticmethod
    async def instance_collections_from_db(
        db: Database,
    ) -> Tuple[Dict[str, PoolConfig], JobPrivateInstanceManagerConfig]:
        records = db.execute_and_fetchall(
            '''
SELECT inst_colls.*, pools.*
FROM inst_colls
LEFT JOIN pools ON inst_colls.name = pools.name;
'''
        )

        name_pool_config: Dict[str, PoolConfig] = {}
        jpim_config: Optional[JobPrivateInstanceManagerConfig] = None
        async for record in records:
            if record['is_pool']:
                config = PoolConfig.from_record(record)
                name_pool_config[config.name] = config
            else:
                config = JobPrivateInstanceManagerConfig.from_record(record)
                jpim_config = config
        assert jpim_config is not None
        return name_pool_config, jpim_config

    @staticmethod
    async def resource_rates_from_db(db: Database) -> Dict[str, float]:
        return {
            record['resource']: record['rate'] async for record in db.execute_and_fetchall('SELECT * FROM resources;')
        }

    @staticmethod
    async def product_versions_from_db(db: Database) -> Dict[str, str]:
        return {
            record['product']: record['version']
            async for record in db.execute_and_fetchall('SELECT * FROM latest_product_versions;')
        }

    def __init__(
        self,
        name_pool_config: Dict[str, PoolConfig],
        jpim_config: JobPrivateInstanceManagerConfig,
        resource_rates: Dict[str, float],
        product_versions_data: Dict[str, str],
    ):
        self.name_pool_config = name_pool_config
        self.jpim_config = jpim_config
        self.resource_rates = resource_rates
        self.product_versions = ProductVersions(product_versions_data)

    async def refresh(self, db: Database):
        configs, resource_rates, product_versions_data = await asyncio.gather(
            InstanceCollectionConfigs.instance_collections_from_db(db),
            InstanceCollectionConfigs.resource_rates_from_db(db),
            InstanceCollectionConfigs.product_versions_from_db(db),
        )
        self.name_pool_config, self.jpim_config = configs
        self.resource_rates = resource_rates
        self.product_versions.update(product_versions_data)

    def select_pool_from_cost(self, cloud, pool_label, cores_mcpu, memory_bytes, storage_bytes, preemptible):
        assert self.resource_rates is not None

        optimal_result = None
        optimal_cost = None
        for pool in self.name_pool_config.values():
            if pool.cloud != cloud or pool.preemptible != preemptible or pool.label != pool_label:
                continue

            result = pool.convert_requests_to_resources(cores_mcpu, memory_bytes, storage_bytes)
            if result:
                maybe_cores_mcpu, maybe_memory_bytes, maybe_storage_gib = result

                max_regional_maybe_cost = None
                for location in possible_cloud_locations(pool.cloud):
                    maybe_cost = pool.cost_per_hour(
                        self.resource_rates,
                        self.product_versions,
                        location,
                        maybe_cores_mcpu,
                        maybe_memory_bytes,
                        maybe_storage_gib,
                    )
                    if max_regional_maybe_cost is None or maybe_cost > max_regional_maybe_cost:
                        max_regional_maybe_cost = maybe_cost

                if optimal_cost is None or max_regional_maybe_cost < optimal_cost:
                    optimal_cost = max_regional_maybe_cost
                    optimal_result = (pool.name, maybe_cores_mcpu, maybe_memory_bytes, maybe_storage_gib)
        return optimal_result

    def select_pool_from_worker_type(self, cloud, pool_label, worker_type, cores_mcpu, memory_bytes, storage_bytes, preemptible):
        for pool in self.name_pool_config.values():
            if pool.cloud == cloud and pool.worker_type == worker_type and pool.preemptible == preemptible and pool.label == pool_label:
                result = pool.convert_requests_to_resources(cores_mcpu, memory_bytes, storage_bytes)
                if result:
                    actual_cores_mcpu, actual_memory_bytes, acutal_storage_gib = result
                    return (pool.name, actual_cores_mcpu, actual_memory_bytes, acutal_storage_gib)
        return None

    def select_job_private(self, cloud, machine_type, storage_bytes):
        if self.jpim_config.cloud != cloud:
            return None
        return self.jpim_config.convert_requests_to_resources(machine_type, storage_bytes)

    def select_inst_coll(
        self, cloud, machine_type, pool_label, preemptible, worker_type, req_cores_mcpu, req_memory_bytes, req_storage_bytes
    ):
        if worker_type is not None and machine_type is None:
            result = self.select_pool_from_worker_type(
                cloud=cloud,
                pool_label=pool_label,
                worker_type=worker_type,
                cores_mcpu=req_cores_mcpu,
                memory_bytes=req_memory_bytes,
                storage_bytes=req_storage_bytes,
                preemptible=preemptible,
            )
        elif worker_type is None and machine_type is None:
            result = self.select_pool_from_cost(
                cloud=cloud,
                pool_label=pool_label,
                cores_mcpu=req_cores_mcpu,
                memory_bytes=req_memory_bytes,
                storage_bytes=req_storage_bytes,
                preemptible=preemptible,
            )
        else:
            assert machine_type and machine_type in valid_machine_types(cloud)
            assert worker_type is None
            result = self.select_job_private(cloud=cloud, machine_type=machine_type, storage_bytes=req_storage_bytes)
        return (result, None)<|MERGE_RESOLUTION|>--- conflicted
+++ resolved
@@ -78,15 +78,12 @@
             max_instances=record['max_instances'],
             max_live_instances=record['max_live_instances'],
             preemptible=bool(record['preemptible']),
-<<<<<<< HEAD
-            label=record['label'],
-=======
             max_new_instances_per_autoscaler_loop=record['max_new_instances_per_autoscaler_loop'],
             autoscaler_loop_period_secs=record['autoscaler_loop_period_secs'],
             worker_max_idle_time_secs=record['worker_max_idle_time_secs'],
             standing_worker_max_idle_time_secs=record['standing_worker_max_idle_time_secs'],
             job_queue_scheduling_window_secs=record['job_queue_scheduling_window_secs'],
->>>>>>> 9e0081cb
+            label=record['label'],
         )
 
     async def update_database(self, db: Database):
@@ -103,15 +100,12 @@
     max_instances = %s,
     max_live_instances = %s,
     preemptible = %s,
-<<<<<<< HEAD
-    label = %s
-=======
     max_new_instances_per_autoscaler_loop = %s,
     autoscaler_loop_period_secs = %s,
     worker_max_idle_time_secs = %s,
     standing_worker_max_idle_time_secs = %s,
     job_queue_scheduling_window_secs = %s
->>>>>>> 9e0081cb
+    label = %s
 WHERE pools.name = %s;
 ''',
             (
@@ -124,15 +118,12 @@
                 self.max_instances,
                 self.max_live_instances,
                 self.preemptible,
-<<<<<<< HEAD
-                self.label,
-=======
                 self.max_new_instances_per_autoscaler_loop,
                 self.autoscaler_loop_period_secs,
                 self.worker_max_idle_time_secs,
                 self.standing_worker_max_idle_time_secs,
                 self.job_queue_scheduling_window_secs,
->>>>>>> 9e0081cb
+                self.label,
                 self.name,
             ),
         )
@@ -152,15 +143,12 @@
         max_instances: int,
         max_live_instances: int,
         preemptible: bool,
-<<<<<<< HEAD
-        label: str,
-=======
         max_new_instances_per_autoscaler_loop: int,
         autoscaler_loop_period_secs: int,
         worker_max_idle_time_secs: int,
         standing_worker_max_idle_time_secs: int,
         job_queue_scheduling_window_secs: int,
->>>>>>> 9e0081cb
+        label: str,
     ):
         self.name = name
         self.cloud = cloud
@@ -174,15 +162,12 @@
         self.max_instances = max_instances
         self.max_live_instances = max_live_instances
         self.preemptible = preemptible
-<<<<<<< HEAD
-        self.label = label
-=======
         self.max_new_instances_per_autoscaler_loop = max_new_instances_per_autoscaler_loop
         self.autoscaler_loop_period_secs = autoscaler_loop_period_secs
         self.worker_max_idle_time_secs = worker_max_idle_time_secs
         self.standing_worker_max_idle_time_secs = standing_worker_max_idle_time_secs
         self.job_queue_scheduling_window_secs = job_queue_scheduling_window_secs
->>>>>>> 9e0081cb
+        self.label = label
 
     def instance_config(self, product_versions: ProductVersions, location: str) -> InstanceConfig:
         return instance_config_from_pool_config(self, product_versions, location)
@@ -367,9 +352,16 @@
                     optimal_result = (pool.name, maybe_cores_mcpu, maybe_memory_bytes, maybe_storage_gib)
         return optimal_result
 
-    def select_pool_from_worker_type(self, cloud, pool_label, worker_type, cores_mcpu, memory_bytes, storage_bytes, preemptible):
+    def select_pool_from_worker_type(
+        self, cloud, pool_label, worker_type, cores_mcpu, memory_bytes, storage_bytes, preemptible
+    ):
         for pool in self.name_pool_config.values():
-            if pool.cloud == cloud and pool.worker_type == worker_type and pool.preemptible == preemptible and pool.label == pool_label:
+            if (
+                pool.cloud == cloud
+                and pool.worker_type == worker_type
+                and pool.preemptible == preemptible
+                and pool.label == pool_label
+            ):
                 result = pool.convert_requests_to_resources(cores_mcpu, memory_bytes, storage_bytes)
                 if result:
                     actual_cores_mcpu, actual_memory_bytes, acutal_storage_gib = result
@@ -382,7 +374,15 @@
         return self.jpim_config.convert_requests_to_resources(machine_type, storage_bytes)
 
     def select_inst_coll(
-        self, cloud, machine_type, pool_label, preemptible, worker_type, req_cores_mcpu, req_memory_bytes, req_storage_bytes
+        self,
+        cloud,
+        machine_type,
+        pool_label,
+        preemptible,
+        worker_type,
+        req_cores_mcpu,
+        req_memory_bytes,
+        req_storage_bytes,
     ):
         if worker_type is not None and machine_type is None:
             result = self.select_pool_from_worker_type(
