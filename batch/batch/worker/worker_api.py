import abc
from typing import Dict, List, TypedDict

from aiohttp import web

from hailtop import httpx
from hailtop.utils import CalledProcessError, sleep_before_try

from ..instance_config import InstanceConfig
from .disk import CloudDisk

<<<<<<< HEAD
ContainerCredentials = TypeVar("ContainerCredentials")

=======
>>>>>>> 1a5f4851

class ContainerRegistryCredentials(TypedDict):
    username: str
    password: str


<<<<<<< HEAD
class HailMetadataServer(abc.ABC, Generic[ContainerCredentials]):
    @abc.abstractmethod
    def set_container_credentials(self, ip: str, credentials: Dict[str, str]):
        raise NotImplementedError

    @abc.abstractmethod
    async def clear_container_credentials(self, ip: str):
        raise NotImplementedError

    @abc.abstractmethod
    def create_app(self) -> web.Application:
        raise NotImplementedError


=======
>>>>>>> 1a5f4851
class CloudWorkerAPI(abc.ABC):
    nameserver_ip: str

    @property
    @abc.abstractmethod
    def cloud_specific_env_vars_for_user_jobs(self) -> List[str]:
        raise NotImplementedError

    @abc.abstractmethod
    def create_disk(self, instance_name: str, disk_name: str, size_in_gb: int, mount_path: str) -> CloudDisk:
        raise NotImplementedError

    @abc.abstractmethod
    async def worker_container_registry_credentials(self, session: httpx.ClientSession) -> ContainerRegistryCredentials:
<<<<<<< HEAD
        raise NotImplementedError

    @abc.abstractmethod
    async def user_container_registry_credentials(self, credentials: Dict[str, str]) -> ContainerRegistryCredentials:
        raise NotImplementedError

    @abc.abstractmethod
    def metadata_server(self) -> HailMetadataServer:
=======
        raise NotImplementedError

    @abc.abstractmethod
    async def user_container_registry_credentials(self, credentials: Dict[str, str]) -> ContainerRegistryCredentials:
>>>>>>> 1a5f4851
        raise NotImplementedError

    @abc.abstractmethod
    def instance_config_from_config_dict(self, config_dict: Dict[str, str]) -> InstanceConfig:
        raise NotImplementedError

    @abc.abstractmethod
    async def _mount_cloudfuse(
        self,
        credentials: Dict[str, str],
        mount_base_path_data: str,
        mount_base_path_tmp: str,
        config: dict,
    ):
        raise NotImplementedError

    async def mount_cloudfuse(
        self,
        credentials: Dict[str, str],
        mount_base_path_data: str,
        mount_base_path_tmp: str,
        config: dict,
    ) -> None:
        tries = 0
        while True:
            try:
                return await self._mount_cloudfuse(credentials, mount_base_path_data, mount_base_path_tmp, config)
            except CalledProcessError:
                tries += 1
                if tries == 5:
                    raise

            await sleep_before_try(tries)

    @abc.abstractmethod
    async def unmount_cloudfuse(self, mount_base_path_data: str) -> None:
        raise NotImplementedError

    @abc.abstractmethod
    async def close(self):
        raise NotImplementedError<|MERGE_RESOLUTION|>--- conflicted
+++ resolved
@@ -9,19 +9,13 @@
 from ..instance_config import InstanceConfig
 from .disk import CloudDisk
 
-<<<<<<< HEAD
-ContainerCredentials = TypeVar("ContainerCredentials")
-
-=======
->>>>>>> 1a5f4851
 
 class ContainerRegistryCredentials(TypedDict):
     username: str
     password: str
 
 
-<<<<<<< HEAD
-class HailMetadataServer(abc.ABC, Generic[ContainerCredentials]):
+class HailMetadataServer(abc.ABC):
     @abc.abstractmethod
     def set_container_credentials(self, ip: str, credentials: Dict[str, str]):
         raise NotImplementedError
@@ -35,8 +29,6 @@
         raise NotImplementedError
 
 
-=======
->>>>>>> 1a5f4851
 class CloudWorkerAPI(abc.ABC):
     nameserver_ip: str
 
@@ -51,7 +43,6 @@
 
     @abc.abstractmethod
     async def worker_container_registry_credentials(self, session: httpx.ClientSession) -> ContainerRegistryCredentials:
-<<<<<<< HEAD
         raise NotImplementedError
 
     @abc.abstractmethod
@@ -60,12 +51,6 @@
 
     @abc.abstractmethod
     def metadata_server(self) -> HailMetadataServer:
-=======
-        raise NotImplementedError
-
-    @abc.abstractmethod
-    async def user_container_registry_credentials(self, credentials: Dict[str, str]) -> ContainerRegistryCredentials:
->>>>>>> 1a5f4851
         raise NotImplementedError
 
     @abc.abstractmethod
