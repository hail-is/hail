from typing import Optional
import os
import json
import sys
import re
import logging
import asyncio
import random
import traceback
import base64
import uuid
import shutil
import signal
import aiohttp
import aiohttp.client_exceptions
from aiohttp import web
import async_timeout
import concurrent
import aiodocker
from aiodocker.exceptions import DockerError
import google.oauth2.service_account
from hailtop.utils import (time_msecs, request_retry_transient_errors, sleep_and_backoff,
                           retry_all_errors, check_shell, CalledProcessError, check_shell_output,
                           is_google_registry_domain, find_spark_home, dump_all_stacktraces,
                           parse_docker_image_reference)
from hailtop.httpx import client_session
from hailtop.batch_client.parse import (parse_cpu_in_mcpu, parse_memory_in_bytes, parse_storage_in_bytes)
from hailtop.batch.hail_genetics_images import HAIL_GENETICS_IMAGES
from hailtop import aiotools
# import uvloop

from hailtop.config import DeployConfig
from hailtop.hail_logging import configure_logging

from ..utils import (adjust_cores_for_memory_request, cores_mcpu_to_memory_bytes,
                     adjust_cores_for_packability, adjust_cores_for_storage_request,
                     cores_mcpu_to_storage_bytes, storage_gib_to_bytes)
from ..semaphore import FIFOWeightedSemaphore
from ..log_store import LogStore
from ..globals import HTTP_CLIENT_MAX_SIZE, STATUS_FORMAT_VERSION
from ..batch_format_version import BatchFormatVersion
from ..worker_config import WorkerConfig
from ..public_gcr_images import public_gcr_images

from .flock import Flock

# uvloop.install()

configure_logging()
log = logging.getLogger('batch-worker')

MAX_DOCKER_IMAGE_PULL_SECS = 20 * 60
MAX_DOCKER_WAIT_SECS = 5 * 60
MAX_DOCKER_OTHER_OPERATION_SECS = 1 * 60

CORES = int(os.environ['CORES'])
NAME = os.environ['NAME']
NAMESPACE = os.environ['NAMESPACE']
# ACTIVATION_TOKEN
IP_ADDRESS = os.environ['IP_ADDRESS']
BATCH_LOGS_BUCKET_NAME = os.environ['BATCH_LOGS_BUCKET_NAME']
INSTANCE_ID = os.environ['INSTANCE_ID']
PROJECT = os.environ['PROJECT']
DOCKER_PREFIX = os.environ['DOCKER_PREFIX']
PUBLIC_GCR_IMAGES = public_gcr_images(DOCKER_PREFIX)
WORKER_CONFIG = json.loads(base64.b64decode(os.environ['WORKER_CONFIG']).decode())
MAX_IDLE_TIME_MSECS = int(os.environ['MAX_IDLE_TIME_MSECS'])
WORKER_DATA_DISK_MOUNT = os.environ['WORKER_DATA_DISK_MOUNT']
BATCH_WORKER_IMAGE = os.environ['BATCH_WORKER_IMAGE']

log.info(f'CORES {CORES}')
log.info(f'NAME {NAME}')
log.info(f'NAMESPACE {NAMESPACE}')
# ACTIVATION_TOKEN
log.info(f'IP_ADDRESS {IP_ADDRESS}')
log.info(f'BATCH_LOGS_BUCKET_NAME {BATCH_LOGS_BUCKET_NAME}')
log.info(f'INSTANCE_ID {INSTANCE_ID}')
log.info(f'PROJECT {PROJECT}')
log.info(f'DOCKER_PREFIX {DOCKER_PREFIX}')
log.info(f'WORKER_CONFIG {WORKER_CONFIG}')
log.info(f'MAX_IDLE_TIME_MSECS {MAX_IDLE_TIME_MSECS}')
log.info(f'WORKER_DATA_DISK_MOUNT {WORKER_DATA_DISK_MOUNT}')

worker_config = WorkerConfig(WORKER_CONFIG)
assert worker_config.cores == CORES

deploy_config = DeployConfig('gce', NAMESPACE, {})

docker: Optional[aiodocker.Docker] = None

port_allocator: Optional['PortAllocator'] = None

worker: Optional['Worker'] = None


class PortAllocator:
    def __init__(self):
        self.ports = asyncio.Queue()
        port_base = 46572
        for port in range(port_base, port_base + 10):
            self.ports.put_nowait(port)

    async def allocate(self):
        return await self.ports.get()

    def free(self, port):
        self.ports.put_nowait(port)


def docker_call_retry(timeout, name):
    async def wrapper(f, *args, **kwargs):
        delay = 0.1
        while True:
            try:
                return await asyncio.wait_for(f(*args, **kwargs), timeout)
            except DockerError as e:
                # 408 request timeout, 503 service unavailable
                if e.status == 408 or e.status == 503:
                    log.warning(f'in docker call to {f.__name__} for {name}, retrying', stack_info=True, exc_info=True)
                # DockerError(500, 'Get https://registry-1.docker.io/v2/: net/http: request canceled while waiting for connection (Client.Timeout exceeded while awaiting headers)
                # DockerError(500, 'error creating overlay mount to /var/lib/docker/overlay2/545a1337742e0292d9ed197b06fe900146c85ab06e468843cd0461c3f34df50d/merged: device or resource busy'
                # DockerError(500, 'Get https://gcr.io/v2/: dial tcp: lookup gcr.io: Temporary failure in name resolution')
                elif e.status == 500 and ("request canceled while waiting for connection" in e.message
                                          or re.match("error creating overlay mount.*device or resource busy", e.message)
                                          or "Temporary failure in name resolution" in e.message):
                    log.warning(f'in docker call to {f.__name__} for {name}, retrying', stack_info=True, exc_info=True)
                else:
                    raise
            except (aiohttp.client_exceptions.ServerDisconnectedError, asyncio.TimeoutError):
                log.warning(f'in docker call to {f.__name__} for {name}, retrying', stack_info=True, exc_info=True)
                delay = await sleep_and_backoff(delay)
    return wrapper


async def create_container(config, name):
    delay = 0.1
    error = 0

    async def handle_error(e):
        nonlocal error, delay
        error += 1
        if error < 10:
            delay = await sleep_and_backoff(delay)
            return
        raise ValueError('encountered {error} failures in create_container; aborting') from e

    while True:
        try:
            return await docker.containers.create(config, name=name)
        except DockerError as e:
            # 409 container with name already exists
            if e.status == 409:
                try:
                    delay = await sleep_and_backoff(delay)
                    return await docker.containers.get(name)
                except DockerError as eget:
                    # 404 No such container
                    if eget.status == 404:
                        await handle_error(eget)
                        continue
            # No such image: gcr.io/...
            if e.status == 404 and 'No such image' in e.message:
                await handle_error(e)
                continue
            raise


async def start_container(container):
    try:
        return await container.start()
    except DockerError as e:
        # 304 container has already started
        if e.status == 304:
            return
        if e.status == 500 and e.message == 'OCI runtime start failed: container process is already dead: unknown':
            log.info(f'restarting container {container}')
            return await container.restart()
        raise


async def stop_container(container):
    try:
        return await container.stop()
    except DockerError as e:
        # 304 container has already stopped
        if e.status == 304:
            return
        raise


async def delete_container(container, *args, **kwargs):
    try:
        return await container.delete(*args, **kwargs)
    except DockerError as e:
        # 404 container does not exist
        # 409 removal of container is already in progress
        if e.status in (404, 409):
            return
        raise


class JobDeletedError(Exception):
    pass


class JobTimeoutError(Exception):
    pass


class ContainerStepManager:
    def __init__(self, container, name, state):
        self.container = container
        self.state = state
        self.name = name
        self.timing = None
        self._deleted = False

    async def __aenter__(self):
        if self.container.job.deleted:
            self._deleted = True
            raise JobDeletedError()
        if self.state:
            log.info(f'{self.container} state changed: {self.container.state} => {self.state}')
            self.container.state = self.state
        self.timing = {}
        self.timing['start_time'] = time_msecs()
        self.container.timing[self.name] = self.timing

    async def __aexit__(self, exc_type, exc, tb):
        if self._deleted:
            return

        finish_time = time_msecs()
        self.timing['finish_time'] = finish_time
        start_time = self.timing['start_time']
        self.timing['duration'] = finish_time - start_time


def worker_fraction_in_1024ths(cpu_in_mcpu):
    return 1024 * cpu_in_mcpu // (CORES * 1000)


def user_error(e):
    if isinstance(e, DockerError):
        if e.status == 404 and 'pull access denied' in e.message:
            return True
        if e.status == 400 and 'executable file not found' in e.message:
            return True
    return False


class Container:
    def __init__(self, job, name, spec):
        self.job = job
        self.name = name
        self.spec = spec

        image_ref = parse_docker_image_reference(self.spec['image'])

        if image_ref.tag is None:
            log.info(f'adding latest tag to image {self.spec["image"]} for {self}')
            image_ref.tag = 'latest'

<<<<<<< HEAD
        if repository in HAIL_GENETICS_IMAGES:
            repository_name_without_prefix = repository[len(HAIL_GENETICS):]
            repository = f'{DOCKER_PREFIX}/{repository_name_without_prefix}'
=======
        if image_ref.name() in HAIL_GENETICS_IMAGES:
            image_ref.domain = 'gcr.io'
            image_ref.path = f'{PROJECT}/{image_ref.name()}'
>>>>>>> 7f0274ab

        self.image_ref = image_ref
        self.image_ref_str = str(image_ref)

        self.port = self.spec.get('port')
        self.host_port = None

        self.timeout = self.spec.get('timeout')

        self.container = None
        self.state = 'pending'
        self.short_error = None
        self.error = None
        self.timing = {}
        self.container_status = None
        self.log = None
        self.overlay_path = None

    def container_config(self):
        weight = worker_fraction_in_1024ths(self.spec['cpu'])
        host_config = {
            'CpuShares': weight,
            'Memory': self.spec['memory'],
            'BlkioWeight': min(weight, 1000)
        }

        config = {
            "AttachStdin": False,
            "AttachStdout": False,
            "AttachStderr": False,
            "Tty": False,
            'OpenStdin': False,
            'Cmd': self.spec['command'],
            'Image': self.image_ref_str,
            'Entrypoint': ''
        }

        env = self.spec.get('env', [])

        if self.port is not None:
            assert self.host_port is not None
            config['ExposedPorts'] = {
                f'{self.port}/tcp': {}
            }
            host_config['PortBindings'] = {
                f'{self.port}/tcp': [{
                    'HostIp': '',
                    'HostPort': str(self.host_port)
                }]
            }
            env = list(env)
            env.append(f'HAIL_BATCH_WORKER_PORT={self.host_port}')
            env.append(f'HAIL_BATCH_WORKER_IP={IP_ADDRESS}')

        volume_mounts = self.spec.get('volume_mounts')
        if volume_mounts:
            host_config['Binds'] = volume_mounts

        if env:
            config['Env'] = env

        network = self.spec.get('network')
        if network is None:
            network = 'public'
        host_config['NetworkMode'] = network  # not documented, I used strace to inspect the packets

        config['HostConfig'] = host_config

        return config

    def step(self, name, **kwargs):
        state = kwargs.get('state', name)
        return ContainerStepManager(self, name, state)

    async def get_container_status(self):
        if not self.container:
            return None

        try:
            c = await docker_call_retry(MAX_DOCKER_OTHER_OPERATION_SECS, f'{self}')(self.container.show)
        except DockerError as e:
            if e.status == 404:
                return None
            raise

        cstate = c['State']
        status = {
            'state': cstate['Status'],
            'started_at': cstate['StartedAt'],
            'finished_at': cstate['FinishedAt'],
            'out_of_memory': cstate['OOMKilled']
        }
        cerror = cstate['Error']
        if cerror:
            status['error'] = cerror
        else:
            status['exit_code'] = cstate['ExitCode']

        return status

    async def ensure_image_is_pulled(self, auth=None):
        try:
            await docker_call_retry(MAX_DOCKER_OTHER_OPERATION_SECS, f'{self}')(
                docker.images.get, self.image_ref_str)
        except DockerError as e:
            if e.status == 404:
                await docker_call_retry(MAX_DOCKER_IMAGE_PULL_SECS, f'{self}')(
                    docker.images.pull, self.image_ref_str, auth=auth)

    def current_user_access_token(self):
        key = base64.b64decode(self.job.gsa_key['key.json']).decode()
        return {'username': '_json_key', 'password': key}

    async def batch_worker_access_token(self):
        async with aiohttp.ClientSession(raise_for_status=True, timeout=aiohttp.ClientTimeout(total=60)) as session:
            async with await request_retry_transient_errors(
                    session, 'POST',
                    'http://169.254.169.254/computeMetadata/v1/instance/service-accounts/default/token',
                    headers={'Metadata-Flavor': 'Google'}) as resp:
                access_token = (await resp.json())['access_token']
                return {'username': 'oauth2accesstoken', 'password': access_token}

    async def run(self, worker):
        try:
            async with self.step('pulling'):
                is_gcr_image = is_google_registry_domain(self.image_ref.domain)
                is_public_gcr_image = self.image_ref.name() in PUBLIC_GCR_IMAGES

                try:
                    if not is_gcr_image:
                        await self.ensure_image_is_pulled()
                    elif is_public_gcr_image:
                        auth = await self.batch_worker_access_token()
                        await self.ensure_image_is_pulled(auth=auth)
                    else:
                        # Pull to verify this user has access to this
                        # image.
                        # FIXME improve the performance of this with a
                        # per-user image cache.
                        auth = self.current_user_access_token()
                        await docker_call_retry(MAX_DOCKER_IMAGE_PULL_SECS, f'{self}')(
                            docker.images.pull, self.image_ref_str, auth=auth)
                except DockerError as e:
                    if e.status == 404 and 'pull access denied' in e.message:
                        self.short_error = 'image cannot be pulled'
                    raise

            if self.port is not None:
                async with self.step('allocating_port'):
                    self.host_port = await port_allocator.allocate()

            async with self.step('creating'):
                config = self.container_config()
                log.info(f'starting {self}')
                self.container = await docker_call_retry(MAX_DOCKER_OTHER_OPERATION_SECS, f'{self}')(
                    create_container, config, name=f'batch-{self.job.batch_id}-job-{self.job.job_id}-{self.name}')

            c = await docker_call_retry(MAX_DOCKER_OTHER_OPERATION_SECS, f'{self}')(self.container.show)

            merged_overlay_path = c['GraphDriver']['Data']['MergedDir']
            assert merged_overlay_path.endswith('/merged')
            self.overlay_path = merged_overlay_path[:-7].replace(WORKER_DATA_DISK_MOUNT, '/host')
            os.makedirs(f'{self.overlay_path}/', exist_ok=True)

            async with Flock('/xfsquota/projects', pool=worker.pool):
                with open('/xfsquota/projects', 'a') as f:
                    f.write(f'{self.job.project_id}:{self.overlay_path}\n')

            await check_shell_output(f'xfs_quota -x -D /xfsquota/projects -P /xfsquota/projid -c "project -s {self.job.project_name}" /host/')

            async with self.step('starting'):
                await docker_call_retry(MAX_DOCKER_OTHER_OPERATION_SECS, f'{self}')(
                    start_container, self.container)

            timed_out = False
            async with self.step('running'):
                try:
                    async with async_timeout.timeout(self.timeout):
                        await docker_call_retry(MAX_DOCKER_WAIT_SECS, f'{self}')(self.container.wait)
                except asyncio.TimeoutError:
                    timed_out = True

            self.container_status = await self.get_container_status()

            async with self.step('uploading_log'):
                await worker.log_store.write_log_file(
                    self.job.format_version, self.job.batch_id,
                    self.job.job_id, self.job.attempt_id, self.name,
                    await self.get_container_log())

            async with self.step('deleting'):
                await self.delete_container()

            if timed_out:
                self.short_error = 'timed out'
                raise JobTimeoutError(f'timed out after {self.timeout}s')

            if self.container_status['out_of_memory']:
                self.short_error = 'out of memory'

            if 'error' in self.container_status:
                self.state = 'error'
            elif self.container_status['exit_code'] == 0:
                self.state = 'succeeded'
            else:
                self.state = 'failed'
        except asyncio.CancelledError:
            raise
        except Exception as e:
            if not isinstance(e, (JobDeletedError, JobTimeoutError)):
                log.exception(f'while running {self}')

            self.state = 'error'
            self.error = traceback.format_exc()
        finally:
            await self.delete_container()

    async def get_container_log(self):
        logs = await docker_call_retry(MAX_DOCKER_OTHER_OPERATION_SECS, f'{self}')(
            self.container.log, stderr=True, stdout=True)
        self.log = "".join(logs)
        return self.log

    async def get_log(self):
        if self.container:
            return await self.get_container_log()
        return self.log

    async def delete_container(self):
        if self.overlay_path:
            path = self.overlay_path.replace('/', r'\/')
            async with Flock('/xfsquota/projects', pool=worker.pool):
                await check_shell(f"sed -i '/:{path}/d' /xfsquota/projects")

        if self.container:
            try:
                log.info(f'{self}: deleting container')
                await docker_call_retry(MAX_DOCKER_OTHER_OPERATION_SECS, f'{self}')(
                    stop_container, self.container)
                # v=True deletes anonymous volumes created by the container
                await docker_call_retry(MAX_DOCKER_OTHER_OPERATION_SECS, f'{self}')(
                    delete_container, self.container, v=True)
                self.container = None
            except asyncio.CancelledError:
                raise
            except Exception:
                log.warning('while deleting container, ignoring', exc_info=True)

        if self.host_port is not None:
            port_allocator.free(self.host_port)
            self.host_port = None

    async def delete(self):
        log.info(f'deleting {self}')
        await self.delete_container()

    # {
    #   name: str,
    #   state: str, (pending, pulling, creating, starting, running, uploading_log, deleting, suceeded, error, failed)
    #   timing: dict(str, float),
    #   error: str, (optional)
    #   short_error: str, (optional)
    #   container_status: { (from docker container state)
    #     state: str,
    #     started_at: str, (date)
    #     finished_at: str, (date)
    #     out_of_memory: bool
    #     error: str, (one of error, exit_code will be present)
    #     exit_code: int
    #   }
    # }
    async def status(self, state=None):
        if not state:
            state = self.state
        status = {
            'name': self.name,
            'state': state,
            'timing': self.timing
        }
        if self.error:
            status['error'] = self.error
        if self.short_error:
            status['short_error'] = self.short_error
        if self.container_status:
            status['container_status'] = self.container_status
        elif self.container:
            status['container_status'] = await self.get_container_status()

        return status

    def __str__(self):
        return f'container {self.job.id}/{self.name}'


class JVMProcess:
    classpath = f'{find_spark_home()}/jars/*:/hail.jar:/log4j.properties'
    stack_size = 512 * 1024
    thread_pool = None

    def __init__(self, job, main_spec):
        self.job = job
        self.heap_size = main_spec['memory'] - self.stack_size
        self.env = {}
        for var in main_spec.get('env', []):
            self.env[var['name']] = var['value']

        self.flags = ['-classpath', self.classpath, f'-Xmx{self.heap_size}', f'-Xss{self.stack_size}']
        self.java_args = main_spec['command']

        self.proc = None
        self.timing = {'running': dict()}
        self.state = 'pending'
        self.logbuffer = bytearray()

    async def pipe_to_log(self, strm: asyncio.StreamReader):
        while not strm.at_eof():
            self.logbuffer.extend(await strm.readline())

    async def run(self, worker):
        log.info(f'running {self}')
        self.timing['running']['start_time'] = time_msecs()
        self.proc = await asyncio.create_subprocess_exec(
            'java',
            *self.flags,
            *self.java_args,
            stdout=asyncio.subprocess.PIPE,
            stderr=asyncio.subprocess.PIPE,
            env=self.env)

        await asyncio.gather(self.pipe_to_log(self.proc.stdout),
                             self.pipe_to_log(self.proc.stderr))
        await self.proc.wait()

        finish_time = time_msecs()
        self.timing['running']['finish_time'] = finish_time
        start_time = self.timing['running']['start_time']
        self.timing['running']['duration'] = finish_time - start_time

        log.info(f'finished {self} with return code {self.proc.returncode}')
        log.info(f'log {self}: {self.get_log()}')

        await worker.log_store.write_log_file(
            self.job.format_version, self.job.batch_id,
            self.job.job_id, self.job.attempt_id, 'main',
            self.get_log())

        if self.proc.returncode == 0:
            self.state = 'succeeded'
        else:
            self.state = 'failed'

    async def status(self, state=None):
        d = {
            'name': 'main',
            'state': self.state if not state else state,
            'timing': self.timing
        }
        if self.proc is not None and self.proc.returncode is not None:
            d['exit_code'] = self.proc.returncode
        return d

    def get_log(self):
        return self.logbuffer.decode()

    async def delete(self):
        log.info(f'deleting {self}')
        if self.proc is not None and self.proc.returncode is None:
            self.proc.kill()

    def __str__(self):
        return f'process {self.job.id}/main'


def populate_secret_host_path(host_path, secret_data):
    os.makedirs(host_path)
    if secret_data is not None:
        for filename, data in secret_data.items():
            with open(f'{host_path}/{filename}', 'wb') as f:
                f.write(base64.b64decode(data))


async def add_gcsfuse_bucket(mount_path, bucket, key_file, read_only):
    os.makedirs(mount_path)
    options = ['allow_other']
    if read_only:
        options.append('ro')

    delay = 0.1
    error = 0
    while True:
        try:
            return await check_shell(f'''
/usr/bin/gcsfuse \
    -o {",".join(options)} \
    --file-mode 770 \
    --dir-mode 770 \
    --implicit-dirs \
    --key-file {key_file} \
    {bucket} {mount_path}
''')
        except CalledProcessError:
            error += 1
            if error == 5:
                raise

        delay = await sleep_and_backoff(delay)


def copy_container(job, name, files, volume_mounts, cpu, memory, requester_pays_project):
    assert files
    copy_spec = {
        'image': BATCH_WORKER_IMAGE,
        'name': name,
        'command': [
            '/usr/local/bin/python3',
            '-m',
            'batch.copy',
            json.dumps(requester_pays_project),
            json.dumps(files)
        ],
        'env': ['GOOGLE_APPLICATION_CREDENTIALS=/gsa-key/key.json'],
        'cpu': cpu,
        'memory': memory,
        'volume_mounts': volume_mounts
    }
    return Container(job, name, copy_spec)


class Job:
    quota_project_id = 100

    @staticmethod
    def get_next_xfsquota_project_id():
        project_id = Job.quota_project_id
        Job.quota_project_id += 1
        return project_id

    def secret_host_path(self, secret):
        return f'{self.scratch}/secrets/{secret["name"]}'

    def io_host_path(self):
        return f'{self.scratch}/io'

    def gcsfuse_path(self, bucket):
        # Make sure this path isn't in self.scratch to avoid accidental bucket deletions!
        return f'/gcsfuse/{self.token}/{bucket}'

    def gsa_key_file_path(self):
        return f'{self.scratch}/gsa-key'

    @classmethod
    def create(cls, batch_id, user, gsa_key, job_spec, format_version, task_manager):
        type = job_spec['process']['type']
        if type == 'docker':
            return DockerJob(batch_id, user, gsa_key, job_spec, format_version, task_manager)
        assert type == 'jvm'
        return JVMJob(batch_id, user, gsa_key, job_spec, format_version, task_manager)

    def __init__(self,
                 batch_id: int,
                 user: str,
                 gsa_key,
                 job_spec,
                 format_version,
                 task_manager: aiotools.BackgroundTaskManager):
        self.batch_id = batch_id
        self.user = user
        self.gsa_key = gsa_key
        self.job_spec = job_spec
        self.format_version = format_version

        self.deleted = False

        self.token = uuid.uuid4().hex
        self.scratch = f'/batch/{self.token}'

        self.state = 'pending'
        self.error = None

        self.start_time = None
        self.end_time = None

        self.input_volume_mounts = []
        self.main_volume_mounts = []
        self.output_volume_mounts = []

        io_volume_mount = f'{self.io_host_path()}:/io'
        self.input_volume_mounts.append(io_volume_mount)
        self.main_volume_mounts.append(io_volume_mount)
        self.output_volume_mounts.append(io_volume_mount)

        gcsfuse = job_spec.get('gcsfuse')
        self.gcsfuse = gcsfuse
        if gcsfuse:
            for b in gcsfuse:
                self.main_volume_mounts.append(f'{self.gcsfuse_path(b["bucket"])}:{b["mount_path"]}:shared')

        secrets = job_spec.get('secrets')
        self.secrets = secrets
        self.env = job_spec.get('env', [])

        req_cpu_in_mcpu = parse_cpu_in_mcpu(job_spec['resources']['cpu'])
        req_memory_in_bytes = parse_memory_in_bytes(job_spec['resources']['memory'])
        req_storage_in_bytes = parse_storage_in_bytes(job_spec['resources']['storage'])

        if worker_config.job_private:
            cpu_in_mcpu = CORES * 1000
            storage_in_bytes = storage_gib_to_bytes(worker_config.data_disk_size_gb)
        else:
            cpu_in_mcpu = adjust_cores_for_memory_request(req_cpu_in_mcpu, req_memory_in_bytes, worker_config.instance_type)
            cpu_in_mcpu = adjust_cores_for_storage_request(cpu_in_mcpu, req_storage_in_bytes, CORES, worker_config.local_ssd_data_disk, worker_config.data_disk_size_gb)
            cpu_in_mcpu = adjust_cores_for_packability(cpu_in_mcpu)
            storage_in_bytes = cores_mcpu_to_storage_bytes(cpu_in_mcpu, CORES, worker_config.local_ssd_data_disk, worker_config.data_disk_size_gb)

        self.cpu_in_mcpu = cpu_in_mcpu
        self.memory_in_bytes = cores_mcpu_to_memory_bytes(self.cpu_in_mcpu, worker_config.instance_type)
        self.storage_in_bytes = storage_in_bytes

        self.resources = worker_config.resources(self.cpu_in_mcpu, self.memory_in_bytes)

        self.project_name = f'batch-{self.batch_id}-job-{self.job_id}'
        self.project_id = Job.get_next_xfsquota_project_id()

        self.task_manager = task_manager

    @property
    def job_id(self):
        return self.job_spec['job_id']

    @property
    def attempt_id(self):
        return self.job_spec['attempt_id']

    @property
    def id(self):
        return (self.batch_id, self.job_id)

    async def run(self, worker):
        pass

    async def get_log(self):
        pass

    async def delete(self):
        log.info(f'deleting {self}')
        self.deleted = True

    # {
    #   version: int,
    #   worker: str,
    #   batch_id: int,
    #   job_id: int,
    #   attempt_id: int,
    #   user: str,
    #   state: str, (pending, initializing, running, succeeded, error, failed)
    #   format_version: int
    #   error: str, (optional)
    #   container_statuses: [Container.status],
    #   start_time: int,
    #   end_time: int,
    #   resources: list of dict, {name: str, quantity: int}
    # }
    async def status(self):
        status = {
            'version': STATUS_FORMAT_VERSION,
            'worker': NAME,
            'batch_id': self.batch_id,
            'job_id': self.job_spec['job_id'],
            'attempt_id': self.job_spec['attempt_id'],
            'user': self.user,
            'state': self.state,
            'format_version': self.format_version.format_version,
            'resources': self.resources
        }
        if self.error:
            status['error'] = self.error

        status['start_time'] = self.start_time
        status['end_time'] = self.end_time

        return status

    def __str__(self):
        return f'job {self.id}'


class DockerJob(Job):
    def __init__(self,
                 batch_id: int,
                 user: str,
                 gsa_key,
                 job_spec,
                 format_version,
                 task_manager: aiotools.BackgroundTaskManager):
        super().__init__(batch_id, user, gsa_key, job_spec, format_version, task_manager)
        input_files = job_spec.get('input_files')
        output_files = job_spec.get('output_files')

        requester_pays_project = job_spec.get('requester_pays_project')

        if job_spec['process'].get('mount_docker_socket'):
            self.main_volume_mounts.append('/var/run/docker.sock:/var/run/docker.sock')

        if self.secrets:
            for secret in self.secrets:
                volume_mount = f'{self.secret_host_path(secret)}:{secret["mount_path"]}'
                self.main_volume_mounts.append(volume_mount)
                # this will be the user gsa-key
                if secret.get('mount_in_copy', False):
                    self.input_volume_mounts.append(volume_mount)
                    self.output_volume_mounts.append(volume_mount)

        # create containers
        containers = {}

        if input_files:
            containers['input'] = copy_container(
                self, 'input', input_files, self.input_volume_mounts,
                self.cpu_in_mcpu, self.memory_in_bytes, requester_pays_project)

        # main container
        main_spec = {
            'command': job_spec['process']['command'],
            'image': job_spec['process']['image'],
            'name': 'main',
            'env': [f'{var["name"]}={var["value"]}' for var in self.env],
            'cpu': self.cpu_in_mcpu,
            'memory': self.memory_in_bytes,
            'volume_mounts': self.main_volume_mounts
        }
        port = job_spec.get('port')
        if port:
            main_spec['port'] = port
        timeout = job_spec.get('timeout')
        if timeout:
            main_spec['timeout'] = timeout
        network = job_spec.get('network')
        if network:
            assert network in ('public', 'private')
            main_spec['network'] = network
        containers['main'] = Container(self, 'main', main_spec)

        if output_files:
            containers['output'] = copy_container(
                self, 'output', output_files, self.output_volume_mounts,
                self.cpu_in_mcpu, self.memory_in_bytes, requester_pays_project)

        self.containers = containers

    async def run(self, worker):
        async with worker.cpu_sem(self.cpu_in_mcpu):
            self.start_time = time_msecs()

            try:
                self.task_manager.ensure_future(worker.post_job_started(self))

                log.info(f'{self}: initializing')
                self.state = 'initializing'

                os.makedirs(f'{self.scratch}/')

                async with Flock('/xfsquota/projid', pool=worker.pool):
                    with open('/xfsquota/projid', 'a') as f:
                        f.write(f'{self.project_name}:{self.project_id}\n')

                async with Flock('/xfsquota/projects', pool=worker.pool):
                    with open('/xfsquota/projects', 'a') as f:
                        f.write(f'{self.project_id}:{self.scratch}\n')

                await check_shell_output(f'xfs_quota -x -D /xfsquota/projects -P /xfsquota/projid -c "project -s {self.project_name}" /host/')
                await check_shell(f'xfs_quota -x -D /xfsquota/projects -P /xfsquota/projid -c "limit -p bsoft={self.storage_in_bytes} bhard={self.storage_in_bytes} {self.project_name}" /host/')

                os.makedirs(self.io_host_path())

                if self.secrets:
                    for secret in self.secrets:
                        populate_secret_host_path(self.secret_host_path(secret), secret['data'])

                if self.gcsfuse:
                    populate_secret_host_path(self.gsa_key_file_path(), self.gsa_key)
                    for b in self.gcsfuse:
                        bucket = b['bucket']
                        await add_gcsfuse_bucket(mount_path=self.gcsfuse_path(bucket),
                                                 bucket=bucket,
                                                 key_file=f'{self.gsa_key_file_path()}/key.json',
                                                 read_only=b['read_only'])

                self.state = 'running'

                input = self.containers.get('input')
                if input:
                    log.info(f'{self}: running input')
                    await input.run(worker)
                    log.info(f'{self} input: {input.state}')

                if not input or input.state == 'succeeded':
                    log.info(f'{self}: running main')

                    main = self.containers['main']
                    await main.run(worker)

                    log.info(f'{self} main: {main.state}')

                    output = self.containers.get('output')
                    if output:
                        log.info(f'{self}: running output')
                        await output.run(worker)
                        log.info(f'{self} output: {output.state}')

                    if main.state != 'succeeded':
                        self.state = main.state
                    elif output:
                        self.state = output.state
                    else:
                        self.state = 'succeeded'
                else:
                    self.state = input.state
            except asyncio.CancelledError:
                raise
            except Exception as e:
                if not user_error(e):
                    log.exception(f'while running {self}')

                self.state = 'error'
                self.error = traceback.format_exc()
                await self.cleanup()
            await self.cleanup()

    async def cleanup(self):
        self.end_time = time_msecs()

        if not self.deleted:
            log.info(f'{self}: marking complete')
            self.task_manager.ensure_future(worker.post_job_complete(self))

        log.info(f'{self}: cleaning up')
        try:
            if self.gcsfuse:
                for b in self.gcsfuse:
                    bucket = b['bucket']
                    mount_path = self.gcsfuse_path(bucket)
                    await check_shell(f'fusermount -u {mount_path}')
                    log.info(f'unmounted gcsfuse bucket {bucket} from {mount_path}')

            await check_shell(f'xfs_quota -x -D /xfsquota/projects -P /xfsquota/projid -c "limit -p bsoft=0 bhard=0 {self.project_name}" /host')

            async with Flock('/xfsquota/projid', pool=worker.pool):
                await check_shell(f"sed -i '/{self.project_name}:{self.project_id}/d' /xfsquota/projid")

            async with Flock('/xfsquota/projects', pool=worker.pool):
                await check_shell(f"sed -i '/{self.project_id}:/d' /xfsquota/projects")

            shutil.rmtree(self.scratch, ignore_errors=True)
        except asyncio.CancelledError:
            raise
        except Exception:
            log.exception('while deleting volumes')

    async def get_log(self):
        return {name: await c.get_log() for name, c in self.containers.items()}

    async def delete(self):
        await super().delete()
        for _, c in self.containers.items():
            await c.delete()

    async def status(self):
        status = await super().status()
        cstatuses = {
            name: await c.status() for name, c in self.containers.items()
        }
        status['container_statuses'] = cstatuses

        return status

    def __str__(self):
        return f'job {self.id}'


class JVMJob(Job):

    def secret_host_path(self, secret):
        return f'{self.scratch}/secrets{secret["mount_path"]}'

    def __init__(self,
                 batch_id: int,
                 user: str,
                 gsa_key,
                 job_spec,
                 format_version,
                 task_manager: aiotools.BackgroundTaskManager):
        super().__init__(batch_id, user, gsa_key, job_spec, format_version, task_manager)
        assert job_spec['process']['type'] == 'jvm'

        input_files = job_spec.get('input_files')
        output_files = job_spec.get('output_files')
        if input_files or output_files:
            raise Exception("i/o not supported")

        for envvar in self.env:
            assert envvar['name'] not in {'HAIL_DEPLOY_CONFIG_FILE', 'HAIL_TOKENS_FILE',
                                          'HAIL_SSL_CONFIG_DIR', 'HAIL_GSA_KEY_FILE',
                                          'HAIL_WORKER_SCRATCH_DIR'}, envvar

        self.env.append({'name': 'HAIL_DEPLOY_CONFIG_FILE',
                         'value': f'{self.scratch}/secrets/deploy-config/deploy-config.json'})
        self.env.append({'name': 'HAIL_TOKENS_FILE',
                         'value': f'{self.scratch}/secrets/user-tokens/tokens.json'})
        self.env.append({'name': 'HAIL_SSL_CONFIG_DIR',
                         'value': f'{self.scratch}/secrets/ssl-config'})
        self.env.append({'name': 'HAIL_GSA_KEY_FILE',
                         'value': f'{self.scratch}/secrets/gsa-key/key.json'})
        self.env.append({'name': 'HAIL_WORKER_SCRATCH_DIR', 'value': self.scratch})

        # main container
        self.main_spec = {
            'command': job_spec['process']['command'],  # ['is.hail.backend.service.Worker', $root, $i]
            'name': 'main',
            'env': self.env,
            'cpu': self.cpu_in_mcpu,
            'memory': self.memory_in_bytes,
        }
        self.process = JVMProcess(self, self.main_spec)

    async def run(self, worker):
        async with worker.cpu_sem(self.cpu_in_mcpu):
            self.start_time = time_msecs()

            try:
                self.task_manager.ensure_future(worker.post_job_started(self))

                log.info(f'{self}: initializing')
                self.state = 'initializing'

                os.makedirs(f'{self.scratch}/')

                async with Flock('/xfsquota/projid', pool=worker.pool):
                    with open('/xfsquota/projid', 'a') as f:
                        f.write(f'{self.project_name}:{self.project_id}\n')

                async with Flock('/xfsquota/projects', pool=worker.pool):
                    with open('/xfsquota/projects', 'a') as f:
                        f.write(f'{self.project_id}:{self.scratch}\n')

                await check_shell_output(f'xfs_quota -x -D /xfsquota/projects -P /xfsquota/projid -c "project -s {self.project_name}" /host/')
                await check_shell(f'xfs_quota -x -D /xfsquota/projects -P /xfsquota/projid -c "limit -p bsoft={self.storage_in_bytes} bhard={self.storage_in_bytes} {self.project_name}" /host/')

                if self.secrets:
                    for secret in self.secrets:
                        populate_secret_host_path(self.secret_host_path(secret), secret['data'])

                populate_secret_host_path(self.gsa_key_file_path(), self.gsa_key)
                self.state = 'running'

                log.info(f'{self}: running jvm process')

                await self.process.run(worker)
                self.state = self.process.state
                log.info(f'{self} main: {self.state}')
            except asyncio.CancelledError:
                raise
            except Exception:
                log.exception(f'while running {self}')

                self.state = 'error'
                self.error = traceback.format_exc()
                await self.cleanup()
            await self.cleanup()

    async def cleanup(self):
        self.end_time = time_msecs()

        if not self.deleted:
            log.info(f'{self}: marking complete')
            self.task_manager.ensure_future(worker.post_job_complete(self))

        log.info(f'{self}: cleaning up')
        try:
            await check_shell(f'xfs_quota -x -D /xfsquota/projects -P /xfsquota/projid -c "limit -p bsoft=0 bhard=0 {self.project_name}" /host')

            async with Flock('/xfsquota/projid', pool=worker.pool):
                await check_shell(f"sed     -i '/{self.project_name}:{self.project_id}/d' /xfsquota/projid")

            async with Flock('/xfsquota/projects', pool=worker.pool):
                await check_shell(f"sed -i '/{self.project_id}:/d' /xfsquota/projects")

            shutil.rmtree(self.scratch, ignore_errors=True)
        except asyncio.CancelledError:
            raise
        except Exception:
            log.exception('while deleting volumes')

    async def get_log(self):
        return {'main': self.process.get_log()}

    async def delete(self):
        log.info(f'deleting {self}')
        self.deleted = True
        await self.process.delete()

    # {
    #   version: int,
    #   worker: str,
    #   batch_id: int,
    #   job_id: int,
    #   attempt_id: int,
    #   user: str,
    #   state: str, (pending, initializing, running, succeeded, error, failed)
    #   format_version: int
    #   error: str, (optional)
    #   container_statuses: [Container.status],
    #   start_time: int,
    #   end_time: int,
    #   resources: list of dict, {name: str, quantity: int}
    # }
    async def status(self):
        status = await super().status()
        status['container_statuses'] = {'main': await self.process.status()}
        return status

    def __str__(self):
        return f'job {self.id}'


class Worker:
    def __init__(self):
        self.cores_mcpu = CORES * 1000
        self.last_updated = time_msecs()
        self.cpu_sem = FIFOWeightedSemaphore(self.cores_mcpu)
        self.pool = concurrent.futures.ThreadPoolExecutor()
        self.jobs = {}
        self.stop_event = asyncio.Event()

        # filled in during activation
        self.log_store = None
        self.headers = None
        self.task_manager = aiotools.BackgroundTaskManager()

    def shutdown(self):
        self.task_manager.shutdown()

    async def run_job(self, job):
        try:
            await job.run(self)
        except asyncio.CancelledError:
            raise
        except Exception:
            log.exception(f'while running {job}, ignoring')

    async def create_job_1(self, request):
        body = await request.json()

        batch_id = body['batch_id']
        job_id = body['job_id']

        format_version = BatchFormatVersion(body['format_version'])

        if format_version.has_full_spec_in_gcs():
            token = body['token']
            start_job_id = body['start_job_id']
            addtl_spec = body['job_spec']

            job_spec = await self.log_store.read_spec_file(batch_id, token, start_job_id, job_id)
            job_spec = json.loads(job_spec)

            job_spec['attempt_id'] = addtl_spec['attempt_id']
            job_spec['secrets'] = addtl_spec['secrets']

            addtl_env = addtl_spec.get('env')
            if addtl_env:
                env = job_spec.get('env')
                if not env:
                    env = []
                    job_spec['env'] = env
                env.extend(addtl_env)
        else:
            job_spec = body['job_spec']

        assert job_spec['job_id'] == job_id
        id = (batch_id, job_id)

        # already running
        if id in self.jobs:
            return web.HTTPForbidden()

        job = Job.create(batch_id, body['user'], body['gsa_key'], job_spec, format_version, self.task_manager)

        log.info(f'created {job}, adding to jobs')

        self.jobs[job.id] = job

        self.task_manager.ensure_future(self.run_job(job))

        return web.Response()

    async def create_job(self, request):
        return await asyncio.shield(self.create_job_1(request))

    async def get_job_log(self, request):
        batch_id = int(request.match_info['batch_id'])
        job_id = int(request.match_info['job_id'])
        id = (batch_id, job_id)
        job = self.jobs.get(id)
        if not job:
            raise web.HTTPNotFound()
        return web.json_response(await job.get_log())

    async def get_job_status(self, request):
        batch_id = int(request.match_info['batch_id'])
        job_id = int(request.match_info['job_id'])
        id = (batch_id, job_id)
        job = self.jobs.get(id)
        if not job:
            raise web.HTTPNotFound()
        return web.json_response(await job.status())

    async def delete_job_1(self, request):
        batch_id = int(request.match_info['batch_id'])
        job_id = int(request.match_info['job_id'])
        id = (batch_id, job_id)

        log.info(f'deleting job {id}, removing from jobs')

        job = self.jobs.pop(id, None)
        if job is None:
            raise web.HTTPNotFound()

        self.last_updated = time_msecs()

        self.task_manager.ensure_future(job.delete())

        return web.Response()

    async def delete_job(self, request):
        return await asyncio.shield(self.delete_job_1(request))

    async def healthcheck(self, request):  # pylint: disable=unused-argument
        body = {'name': NAME}
        return web.json_response(body)

    async def run(self):
        app = web.Application(client_max_size=HTTP_CLIENT_MAX_SIZE)
        app.add_routes([
            web.post('/api/v1alpha/kill', self.kill),
            web.post('/api/v1alpha/batches/jobs/create', self.create_job),
            web.delete('/api/v1alpha/batches/{batch_id}/jobs/{job_id}/delete', self.delete_job),
            web.get('/api/v1alpha/batches/{batch_id}/jobs/{job_id}/log', self.get_job_log),
            web.get('/api/v1alpha/batches/{batch_id}/jobs/{job_id}/status', self.get_job_status),
            web.get('/healthcheck', self.healthcheck)
        ])
        try:
            await asyncio.wait_for(self.activate(), MAX_IDLE_TIME_MSECS / 1000)
        except asyncio.TimeoutError:
            log.exception(f'could not activate after trying for {MAX_IDLE_TIME_MSECS} ms, exiting')
            return

        app_runner = web.AppRunner(app)
        await app_runner.setup()
        site = web.TCPSite(app_runner, '0.0.0.0', 5000)
        await site.start()

        try:
            while True:
                try:
                    await asyncio.wait_for(self.stop_event.wait(), 15)
                    log.info('received stop event')
                    break
                except asyncio.TimeoutError:
                    idle_duration = time_msecs() - self.last_updated
                    if not self.jobs and idle_duration >= MAX_IDLE_TIME_MSECS:
                        log.info(f'idle {idle_duration} ms, exiting')
                        break
                    log.info(f'n_jobs {len(self.jobs)} free_cores {self.cpu_sem.value / 1000} idle {idle_duration}')
        finally:
            log.info('shutting down')
            await site.stop()
            log.info('stopped site')
            await app_runner.cleanup()
            log.info('cleaned up app runner')
            await self.deactivate()
            log.info('deactivated')

    async def deactivate(self):
        async with client_session() as session:
            # Don't retry.  If it doesn't go through, the driver
            # monitoring loops will recover.  If the driver is
            # gone (e.g. testing a PR), this would go into an
            # infinite loop and the instance won't be deleted.
            await session.post(
                deploy_config.url('batch-driver', '/api/v1alpha/instances/deactivate'),
                headers=self.headers)

    async def kill_1(self, request):  # pylint: disable=unused-argument
        log.info('killed')
        self.stop_event.set()

    async def kill(self, request):
        return await asyncio.shield(self.kill_1(request))

    async def post_job_complete_1(self, job):
        run_duration = job.end_time - job.start_time

        full_status = await retry_all_errors(f'error while getting status for {job}')(job.status)

        if job.format_version.has_full_status_in_gcs():
            await retry_all_errors(f'error while writing status file to gcs for {job}')(
                self.log_store.write_status_file,
                job.batch_id,
                job.job_id,
                job.attempt_id,
                json.dumps(full_status))

        db_status = job.format_version.db_status(full_status)

        status = {
            'version': full_status['version'],
            'batch_id': full_status['batch_id'],
            'job_id': full_status['job_id'],
            'attempt_id': full_status['attempt_id'],
            'state': full_status['state'],
            'start_time': full_status['start_time'],
            'end_time': full_status['end_time'],
            'resources': full_status['resources'],
            'status': db_status
        }

        body = {
            'status': status
        }

        start_time = time_msecs()
        delay_secs = 0.1
        while True:
            try:
                async with client_session() as session:
                    await session.post(
                        deploy_config.url('batch-driver', '/api/v1alpha/instances/job_complete'),
                        json=body, headers=self.headers)
                    return
            except asyncio.CancelledError:  # pylint: disable=try-except-raise
                raise
            except Exception as e:
                if isinstance(e, aiohttp.ClientResponseError) and e.status == 404:   # pylint: disable=no-member
                    raise
                log.warning(f'failed to mark {job} complete, retrying', exc_info=True)

            # unlist job after 3m or half the run duration
            now = time_msecs()
            elapsed = now - start_time
            if (job.id in self.jobs
                    and elapsed > 180 * 1000
                    and elapsed > run_duration / 2):
                log.info(f'too much time elapsed marking {job} complete, removing from jobs, will keep retrying')
                del self.jobs[job.id]
                self.last_updated = time_msecs()

            await asyncio.sleep(
                delay_secs * random.uniform(0.7, 1.3))
            # exponentially back off, up to (expected) max of 2m
            delay_secs = min(delay_secs * 2, 2 * 60.0)

    async def post_job_complete(self, job):
        try:
            await self.post_job_complete_1(job)
        except asyncio.CancelledError:
            raise
        except Exception:
            log.exception(f'error while marking {job} complete', stack_info=True)
        finally:
            log.info(f'{job} marked complete, removing from jobs')
            if job.id in self.jobs:
                del self.jobs[job.id]
                self.last_updated = time_msecs()

    async def post_job_started_1(self, job):
        full_status = await job.status()

        status = {
            'version': full_status['version'],
            'batch_id': full_status['batch_id'],
            'job_id': full_status['job_id'],
            'attempt_id': full_status['attempt_id'],
            'start_time': full_status['start_time'],
            'resources': full_status['resources']
        }

        body = {
            'status': status
        }

        async with client_session() as session:
            await request_retry_transient_errors(
                session, 'POST',
                deploy_config.url('batch-driver', '/api/v1alpha/instances/job_started'),
                json=body, headers=self.headers)

    async def post_job_started(self, job):
        try:
            await self.post_job_started_1(job)
        except asyncio.CancelledError:
            raise
        except Exception:
            log.exception(f'error while posting {job} started')

    async def activate(self):
        async with client_session() as session:
            resp = await request_retry_transient_errors(
                session, 'GET',
                deploy_config.url('batch-driver', '/api/v1alpha/instances/gsa_key'),
                headers={
                    'X-Hail-Instance-Name': NAME,
                    'Authorization': f'Bearer {os.environ["ACTIVATION_TOKEN"]}'
                })
            resp_json = await resp.json()

            with open('key.json', 'w') as f:
                f.write(json.dumps(resp_json['key']))

            credentials = google.oauth2.service_account.Credentials.from_service_account_file(
                'key.json')
            self.log_store = LogStore(BATCH_LOGS_BUCKET_NAME, INSTANCE_ID, self.pool,
                                      project=PROJECT, credentials=credentials)

            resp = await request_retry_transient_errors(
                session, 'POST',
                deploy_config.url('batch-driver', '/api/v1alpha/instances/activate'),
                json={'ip_address': os.environ['IP_ADDRESS']},
                headers={
                    'X-Hail-Instance-Name': NAME,
                    'Authorization': f'Bearer {os.environ["ACTIVATION_TOKEN"]}'
                })
            resp_json = await resp.json()

            self.headers = {
                'X-Hail-Instance-Name': NAME,
                'Authorization': f'Bearer {resp_json["token"]}'
            }


async def async_main():
    global port_allocator, worker, docker

    docker = aiodocker.Docker()

    port_allocator = PortAllocator()
    worker = Worker()
    try:
        await worker.run()
    finally:
        try:
            worker.shutdown()
            log.info('worker shutdown')
        finally:
            await docker.close()
            log.info('docker closed')
            asyncio.get_event_loop().set_debug(True)
            log.debug('Tasks immediately after docker close')
            dump_all_stacktraces()
            other_tasks = [t for t in asyncio.tasks() if t != asyncio.current_task()]
            if other_tasks:
                _, pending = await asyncio.wait(other_tasks, timeout=10 * 60, return_when=asyncio.ALL_COMPLETED)
                for t in pending:
                    log.debug('Dangling task:')
                    t.print_stack()
                    t.cancel()


loop = asyncio.get_event_loop()
loop.add_signal_handler(signal.SIGUSR1, dump_all_stacktraces)
loop.run_until_complete(async_main())
log.info('closing loop')
loop.close()
log.info('closed')
sys.exit(0)<|MERGE_RESOLUTION|>--- conflicted
+++ resolved
@@ -261,16 +261,10 @@
             log.info(f'adding latest tag to image {self.spec["image"]} for {self}')
             image_ref.tag = 'latest'
 
-<<<<<<< HEAD
-        if repository in HAIL_GENETICS_IMAGES:
-            repository_name_without_prefix = repository[len(HAIL_GENETICS):]
-            repository = f'{DOCKER_PREFIX}/{repository_name_without_prefix}'
-=======
         if image_ref.name() in HAIL_GENETICS_IMAGES:
-            image_ref.domain = 'gcr.io'
-            image_ref.path = f'{PROJECT}/{image_ref.name()}'
->>>>>>> 7f0274ab
-
+            image_ref.domain = DOCKER_PREFIX.split('/')[0]
+            image_ref.path = '/'.join(DOCKER_PREFIX.split('/')[1:] + [image_ref.path])
+                     
         self.image_ref = image_ref
         self.image_ref_str = str(image_ref)
 
