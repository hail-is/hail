--- conflicted
+++ resolved
@@ -2082,7 +2082,6 @@
         with open(credentials_file, 'w') as f:
             f.write(json.dumps(resp_json['key']))
 
-<<<<<<< HEAD
         self.fs = RouterAsyncFS(
             'file',
             [
@@ -2092,12 +2091,7 @@
         )
 
         fs = get_cloud_async_fs(credentials_file=credentials_file)
-        self.file_store = FileStore(fs, BATCH_LOGS_BUCKET_NAME, INSTANCE_ID)
-=======
-        credentials = aiogoogle.GoogleCredentials.from_file('/worker-key.json')
-        fs = aiogoogle.GoogleStorageAsyncFS(credentials=credentials)
         self.file_store = FileStore(fs, BATCH_LOGS_STORAGE_URI, INSTANCE_ID)
->>>>>>> 344982bd
 
         self.compute_client = get_compute_client(credentials_file=credentials_file)
 
