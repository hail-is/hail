--- conflicted
+++ resolved
@@ -3008,17 +3008,6 @@
     def __repr__(self):
         return f'JVMPool({self.queue!r}, {self.total_jvms_including_borrowed!r}, {self.max_jvms!r}, {self.n_cores!r})'
 
-def _jvm_initializer_task_callback(future: asyncio.Future):
-    # Check if cancelled, otherwise calling .exception will raise an exception
-    if future.cancelled():
-        return
-    exception = future.exception()
-    if exception is None:
-        log.info('JVM Initializer completed successfully')
-    else:
-        log.error(f'JVM Initializer failed with {type(exception)}')
-        dump = "".join(traceback.format_exception(type(exception), exception, exception.__traceback__))
-        log.error(f'JVM Initializer failed with exception: {dump}')
 
 class Worker:
     def __init__(self):
@@ -3048,11 +3037,7 @@
         self._jvmpools_by_cores: Dict[int, JVMPool] = {n_cores: JVMPool(n_cores, self) for n_cores in (1, 2, 4, 8)}
         self._waiting_for_jvm_with_n_cores: asyncio.Queue[int] = asyncio.Queue()
         self._jvm_initializer_task = asyncio.create_task(self._initialize_jvms())
-<<<<<<< HEAD
         self._jvm_initializer_task.add_done_callback(self._initialize_jvms_postmortem)
-=======
-        self._jvm_initializer_task.add_done_callback(_jvm_initializer_task_callback)
->>>>>>> 7db5b515
 
     async def _initialize_jvms(self):
         assert instance_config
@@ -3062,18 +3047,12 @@
         while True:
             try:
                 requested_n_cores = self._waiting_for_jvm_with_n_cores.get_nowait()
-<<<<<<< HEAD
-                log.info(f'Worker._initialize_jvms woke up for {requested_n_cores=}')
-                if not self._jvmpools_by_cores[requested_n_cores].full():
-                    await self._jvmpools_by_cores[requested_n_cores].create_jvm()
-=======
                 if not self._jvmpools_by_cores[requested_n_cores].full():
                     log.info(f'Worker._initialize_jvms woke up for {requested_n_cores=}, creating one')
                     await self._jvmpools_by_cores[requested_n_cores].create_jvm()
                 else:
                     log.info(f'Worker._initialize_jvms woke up for {requested_n_cores=}, already full')
                 log.info(f'Worker._initialize_jvms after wakeup JVM creation: {self._jvmpools_by_cores[requested_n_cores]!r}')
->>>>>>> 7db5b515
             except asyncio.QueueEmpty:
                 next_unfull_jvmpool = None
                 for jvmpool in self._jvmpools_by_cores.values():
