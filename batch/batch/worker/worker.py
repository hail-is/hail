--- conflicted
+++ resolved
@@ -2238,6 +2238,21 @@
             await self.worker.file_store.write_log_file(
                 self.format_version, self.batch_id, self.job_id, self.attempt_id, 'main', log_contents
             )
+            
+        if self.profile_file is not None:
+            with self.step('uploading_profile'):
+                if os.path.exists(self.profile_file):
+                    profile_contents = await self.worker.fs.read(self.profile_file)
+                    await self.worker.file_store.write_jvm_profile(
+                        self.format_version,
+                        self.batch_id,
+                        self.job_id,
+                        self.attempt_id,
+                        'main',
+                        profile_contents,
+                    )
+                else:
+                    log.error(f'jvm profile not available for {self}')
 
         if self.cloudfuse:
             for config in self.cloudfuse:
@@ -2259,30 +2274,6 @@
             self.worker.return_jvm(self.jvm)
             self.jvm = None
 
-<<<<<<< HEAD
-        with self.step('uploading_log'):
-            log_contents = await self.worker.fs.read(self.log_file)
-            await self.worker.file_store.write_log_file(
-                self.format_version, self.batch_id, self.job_id, self.attempt_id, 'main', log_contents
-            )
-
-        if self.profile_file is not None:
-            with self.step('uploading_profile'):
-                if os.path.exists(self.profile_file):
-                    profile_contents = await self.worker.fs.read(self.profile_file)
-                    await self.worker.file_store.write_jvm_profile(
-                        self.format_version,
-                        self.batch_id,
-                        self.job_id,
-                        self.attempt_id,
-                        'main',
-                        profile_contents,
-                    )
-                else:
-                    log.error(f'jvm profile not available for {self}')
-
-=======
->>>>>>> 48d7b5cf
         try:
             await check_shell(f'xfs_quota -x -c "limit -p bsoft=0 bhard=0 {self.project_id}" /host')
             await blocking_to_async(self.pool, shutil.rmtree, self.scratch, ignore_errors=True)
