from typing import Optional, Dict, Callable, Tuple, Awaitable, Any, List, Iterator
import os
import json
import sys
import re
import logging
import asyncio
import random
import traceback
import base64
import uuid
import shutil
import signal
import aiohttp
import aiohttp.client_exceptions
from aiohttp import web
import struct
import async_timeout
import concurrent
import aiodocker  # type: ignore
import aiorwlock
from contextlib import ExitStack, contextmanager
from collections import defaultdict
import psutil
from aiodocker.exceptions import DockerError  # type: ignore
from hailtop.utils import (
    time_msecs,
    time_msecs_str,
    request_retry_transient_errors,
    sleep_and_backoff,
    TransientError,
    retry_all_errors,
    check_shell,
    CalledProcessError,
    check_exec_output,
    check_shell_output,
    is_google_registry_domain,
    find_spark_home,
    dump_all_stacktraces,
    parse_docker_image_reference,
    blocking_to_async,
    periodically_call,
)
from hailtop.httpx import client_session
from hailtop.batch_client.parse import parse_cpu_in_mcpu, parse_memory_in_bytes, parse_storage_in_bytes
from hailtop.batch.hail_genetics_images import HAIL_GENETICS_IMAGES
from hailtop import aiotools
from hailtop.aiotools.fs import RouterAsyncFS, LocalAsyncFS
import hailtop.aiogoogle as aiogoogle

# import uvloop

from hailtop.config import DeployConfig
from hailtop.hail_logging import configure_logging

from ..utils import (
    adjust_cores_for_memory_request,
    cores_mcpu_to_memory_bytes,
    adjust_cores_for_packability,
    adjust_cores_for_storage_request,
    round_storage_bytes_to_gib,
    cores_mcpu_to_storage_bytes,
)
from ..semaphore import FIFOWeightedSemaphore
from ..file_store import FileStore
from ..globals import (
    HTTP_CLIENT_MAX_SIZE,
    STATUS_FORMAT_VERSION,
    RESERVED_STORAGE_GB_PER_CORE,
    MAX_PERSISTENT_SSD_SIZE_GIB,
)
from ..batch_format_version import BatchFormatVersion
from ..worker_config import WorkerConfig
from ..publicly_available_images import publicly_available_images
from ..utils import storage_gib_to_bytes, Box

from .disk import Disk

# uvloop.install()

configure_logging()
log = logging.getLogger('batch-worker')

MAX_DOCKER_IMAGE_PULL_SECS = 20 * 60
MAX_DOCKER_WAIT_SECS = 5 * 60
MAX_DOCKER_OTHER_OPERATION_SECS = 1 * 60

IPTABLES_WAIT_TIMEOUT_SECS = 60

CORES = int(os.environ['CORES'])
NAME = os.environ['NAME']
NAMESPACE = os.environ['NAMESPACE']
INTERNAL_BATCH_DOMAIN = 'batch.hail' if NAMESPACE == 'default' else 'internal.hail'
# ACTIVATION_TOKEN
IP_ADDRESS = os.environ['IP_ADDRESS']
INTERNAL_GATEWAY_IP = os.environ['INTERNAL_GATEWAY_IP']
BATCH_LOGS_BUCKET_NAME = os.environ['BATCH_LOGS_BUCKET_NAME']
INSTANCE_ID = os.environ['INSTANCE_ID']
PROJECT = os.environ['PROJECT']
ZONE = os.environ['ZONE'].rsplit('/', 1)[1]
DOCKER_PREFIX = os.environ['DOCKER_PREFIX']
PUBLIC_IMAGES = publicly_available_images(DOCKER_PREFIX)
WORKER_CONFIG = json.loads(base64.b64decode(os.environ['WORKER_CONFIG']).decode())
MAX_IDLE_TIME_MSECS = int(os.environ['MAX_IDLE_TIME_MSECS'])
WORKER_DATA_DISK_MOUNT = os.environ['WORKER_DATA_DISK_MOUNT']
BATCH_WORKER_IMAGE = os.environ['BATCH_WORKER_IMAGE']
BATCH_WORKER_IMAGE_ID = os.environ['BATCH_WORKER_IMAGE_ID']
UNRESERVED_WORKER_DATA_DISK_SIZE_GB = int(os.environ['UNRESERVED_WORKER_DATA_DISK_SIZE_GB'])
assert UNRESERVED_WORKER_DATA_DISK_SIZE_GB >= 0

log.info(f'CORES {CORES}')
log.info(f'NAME {NAME}')
log.info(f'NAMESPACE {NAMESPACE}')
# ACTIVATION_TOKEN
log.info(f'IP_ADDRESS {IP_ADDRESS}')
log.info(f'BATCH_LOGS_BUCKET_NAME {BATCH_LOGS_BUCKET_NAME}')
log.info(f'INSTANCE_ID {INSTANCE_ID}')
log.info(f'PROJECT {PROJECT}')
log.info(f'ZONE {ZONE}')
log.info(f'DOCKER_PREFIX {DOCKER_PREFIX}')
log.info(f'WORKER_CONFIG {WORKER_CONFIG}')
log.info(f'MAX_IDLE_TIME_MSECS {MAX_IDLE_TIME_MSECS}')
log.info(f'WORKER_DATA_DISK_MOUNT {WORKER_DATA_DISK_MOUNT}')
log.info(f'UNRESERVED_WORKER_DATA_DISK_SIZE_GB {UNRESERVED_WORKER_DATA_DISK_SIZE_GB}')

worker_config = WorkerConfig(WORKER_CONFIG)
assert worker_config.cores == CORES

deploy_config = DeployConfig('gce', NAMESPACE, {})

docker: Optional[aiodocker.Docker] = None

port_allocator: Optional['PortAllocator'] = None
network_allocator: Optional['NetworkAllocator'] = None

worker: Optional['Worker'] = None

image_configs: Dict[str, Dict[str, Any]] = dict()

image_lock = aiorwlock.RWLock()


class PortAllocator:
    def __init__(self):
        self.ports = asyncio.Queue()
        port_base = 46572
        for port in range(port_base, port_base + 10):
            self.ports.put_nowait(port)

    async def allocate(self):
        return await self.ports.get()

    def free(self, port):
        self.ports.put_nowait(port)


class NetworkNamespace:
    def __init__(self, subnet_index: int, private: bool, internet_interface: str):
        assert subnet_index <= 255
        self.subnet_index = subnet_index
        self.private = private
        self.internet_interface = internet_interface
        self.network_ns_name = uuid.uuid4().hex[:5]
        self.hostname = 'hostname-' + uuid.uuid4().hex[:10]
        self.veth_host = self.network_ns_name + '-host'
        self.veth_job = self.network_ns_name + '-job'

        if private:
            self.host_ip = f'10.0.{subnet_index}.10'
            self.job_ip = f'10.0.{subnet_index}.11'
        else:
            self.host_ip = f'10.1.{subnet_index}.10'
            self.job_ip = f'10.1.{subnet_index}.11'

        self.port = None
        self.host_port = None

    async def init(self):
        await self.create_netns()
        await self.enable_iptables_forwarding()

        os.makedirs(f'/etc/netns/{self.network_ns_name}')
        with open(f'/etc/netns/{self.network_ns_name}/hosts', 'w') as hosts:
            hosts.write('127.0.0.1 localhost\n')
            hosts.write(f'{self.job_ip} {self.hostname}\n')
            hosts.write(f'{INTERNAL_GATEWAY_IP} {INTERNAL_BATCH_DOMAIN}\n')

        # Jobs on the private network should have access to the metadata server
        # and our vdc. The public network should not so we use google's public
        # resolver.
        with open(f'/etc/netns/{self.network_ns_name}/resolv.conf', 'w') as resolv:
            if self.private:
                resolv.write('nameserver 169.254.169.254\n')
                resolv.write('search c.hail-vdc.internal google.internal\n')
            else:
                resolv.write('nameserver 8.8.8.8\n')

    async def create_netns(self):
        await check_shell(
            f'''
ip netns add {self.network_ns_name} && \
ip link add name {self.veth_host} type veth peer name {self.veth_job} && \
ip link set dev {self.veth_host} up && \
ip link set {self.veth_job} netns {self.network_ns_name} && \
ip address add {self.host_ip}/24 dev {self.veth_host}
ip -n {self.network_ns_name} link set dev {self.veth_job} up && \
ip -n {self.network_ns_name} link set dev lo up && \
ip -n {self.network_ns_name} address add {self.job_ip}/24 dev {self.veth_job} && \
ip -n {self.network_ns_name} route add default via {self.host_ip}'''
        )

    async def enable_iptables_forwarding(self):
        await check_shell(
            f'''
iptables -w {IPTABLES_WAIT_TIMEOUT_SECS} --append FORWARD --out-interface {self.veth_host} --in-interface {self.internet_interface} --jump ACCEPT && \
iptables -w {IPTABLES_WAIT_TIMEOUT_SECS} --append FORWARD --out-interface {self.veth_host} --in-interface {self.veth_host} --jump ACCEPT'''
        )

    async def expose_port(self, port, host_port):
        self.port = port
        self.host_port = host_port
        await self.expose_port_rule(action='append')

    async def expose_port_rule(self, action: str):
        # Appending to PREROUTING means this is only exposed to external traffic.
        # To expose for locally created packets, we would append instead to the OUTPUT chain.
        await check_shell(
            f'iptables -w {IPTABLES_WAIT_TIMEOUT_SECS} --table nat --{action} PREROUTING '
            f'--match addrtype --dst-type LOCAL '
            f'--protocol tcp '
            f'--match tcp --dport {self.host_port} '
            f'--jump DNAT --to-destination {self.job_ip}:{self.port}'
        )

    async def cleanup(self):
        if self.host_port:
            assert self.port
            await self.expose_port_rule(action='delete')
        self.host_port = None
        self.port = None
        await check_shell(
            f'''
ip link delete {self.veth_host} && \
ip netns delete {self.network_ns_name}'''
        )
        await self.create_netns()


class NetworkAllocator:
    def __init__(self):
        self.private_networks = asyncio.Queue()
        self.public_networks = asyncio.Queue()

        for nic in psutil.net_if_addrs().keys():
            if nic.startswith('ens'):
                self.internet_interface = nic
                break
        else:
            raise Exception('No ens interface detected')

    async def reserve(self, netns_pool_min_size: int = 64):
        for subnet_index in range(netns_pool_min_size):
            public = NetworkNamespace(subnet_index, private=False, internet_interface=self.internet_interface)
            await public.init()
            self.public_networks.put_nowait(public)

            private = NetworkNamespace(subnet_index, private=True, internet_interface=self.internet_interface)

            await private.init()
            self.private_networks.put_nowait(private)

    async def allocate_private(self) -> NetworkNamespace:
        return await self.private_networks.get()

    async def allocate_public(self) -> NetworkNamespace:
        return await self.public_networks.get()

    def free(self, netns: NetworkNamespace):
        asyncio.ensure_future(self._free(netns))

    async def _free(self, netns: NetworkNamespace):
        await netns.cleanup()
        if netns.private:
            self.private_networks.put_nowait(netns)
        else:
            self.public_networks.put_nowait(netns)


def docker_call_retry(timeout, name):
    async def wrapper(f, *args, **kwargs):
        delay = 0.1
        while True:
            try:
                return await asyncio.wait_for(f(*args, **kwargs), timeout)
            except DockerError as e:
                # 408 request timeout, 503 service unavailable
                if e.status == 408 or e.status == 503:
                    log.warning(f'in docker call to {f.__name__} for {name}, retrying', stack_info=True, exc_info=True)
                # DockerError(500, 'Get https://registry-1.docker.io/v2/: net/http: request canceled while waiting for connection (Client.Timeout exceeded while awaiting headers)
                # DockerError(500, 'error creating overlay mount to /var/lib/docker/overlay2/545a1337742e0292d9ed197b06fe900146c85ab06e468843cd0461c3f34df50d/merged: device or resource busy'
                # DockerError(500, 'Get https://gcr.io/v2/: dial tcp: lookup gcr.io: Temporary failure in name resolution')
                elif e.status == 500 and (
                    "request canceled while waiting for connection" in e.message
                    or re.match("error creating overlay mount.*device or resource busy", e.message)
                    or "Temporary failure in name resolution" in e.message
                ):
                    log.warning(f'in docker call to {f.__name__} for {name}, retrying', stack_info=True, exc_info=True)
                else:
                    raise
            except (aiohttp.client_exceptions.ServerDisconnectedError, asyncio.TimeoutError):
                log.warning(f'in docker call to {f.__name__} for {name}, retrying', stack_info=True, exc_info=True)
                delay = await sleep_and_backoff(delay)

    return wrapper


class JobDeletedError(Exception):
    pass


class JobTimeoutError(Exception):
    pass


class Timings:
    def __init__(self, is_deleted: Callable[[], bool]):
        self.timings: Dict[str, Dict[str, float]] = dict()
        self.is_deleted = is_deleted

    def step(self, name: str):
        assert name not in self.timings
        self.timings[name] = dict()
        return ContainerStepManager(self.timings[name], self.is_deleted)

    def to_dict(self):
        return self.timings


class ContainerStepManager:
    def __init__(self, timing: Dict[str, int], is_deleted: Callable[[], bool]):
        self.timing: Dict[str, int] = timing
        self.is_deleted = is_deleted

    def __enter__(self):
        if self.is_deleted():
            raise JobDeletedError()
        self.timing['start_time'] = time_msecs()

    def __exit__(self, exc_type, exc, tb):
        if self.is_deleted():
            return
        finish_time = time_msecs()
        self.timing['finish_time'] = finish_time
        self.timing['duration'] = finish_time - self.timing['start_time']


def worker_fraction_in_1024ths(cpu_in_mcpu):
    return 1024 * cpu_in_mcpu // (CORES * 1000)


def user_error(e):
    if isinstance(e, DockerError):
        if e.status == 404 and 'pull access denied' in e.message:
            return True
        if e.status == 404 and ('not found: manifest unknown' in e.message or 'no such image' in e.message):
            return True
        if e.status == 400 and 'executable file not found' in e.message:
            return True
    if isinstance(e, CalledProcessError):
        # Opening GCS connection...\n', b'daemonize.Run: readFromProcess: sub-process: mountWithArgs: mountWithConn:
        # fs.NewServer: create file system: SetUpBucket: OpenBucket: Bad credentials for bucket "BUCKET". Check the
        # bucket name and your credentials.\n')
        if 'Bad credentials for bucket' in e.outerr:
            return True
    return False


class Container:
    def __init__(self, job, name, spec):
        self.job = job
        self.name = name
        self.spec = spec
        self.deleted_event = asyncio.Event()

        image_ref = parse_docker_image_reference(self.spec['image'])
        if image_ref.tag is None and image_ref.digest is None:
            log.info(f'adding latest tag to image {self.spec["image"]} for {self}')
            image_ref.tag = 'latest'

        if image_ref.name() in HAIL_GENETICS_IMAGES:
            # We want the "hailgenetics/python-dill" translate to (based on the prefix):
            # * gcr.io/hail-vdc/hailgenetics/python-dill
            # * us-central1-docker.pkg.dev/hail-vdc/hail/hailgenetics/python-dill
            image_ref.path = image_ref.name()
            image_ref.domain = DOCKER_PREFIX.split('/', maxsplit=1)[0]
            image_ref.path = '/'.join(DOCKER_PREFIX.split('/')[1:] + [image_ref.path])

        self.image_ref = image_ref
        self.image_ref_str = str(image_ref)
        self.image_id = None

        self.port = self.spec.get('port')
        self.host_port = None

        self.timeout = self.spec.get('timeout')

        self.state = 'pending'
        self.error = None
        self.short_error = None
        self.container_status = None
        self.started_at = None
        self.finished_at = None

        self.timings = Timings(self.is_job_deleted)

        self.logbuffer = bytearray()
        self.overlay_path = None

        self.image_config = None
        self.rootfs_path = None
        scratch = self.spec['scratch']
        self.container_scratch = f'{scratch}/{self.name}'
        self.container_overlay_path = f'{self.container_scratch}/rootfs_overlay'
        self.config_path = f'{self.container_scratch}/config'
        self.log_path = f'{self.container_scratch}/container.log'

        self.overlay_mounted = False

        self.fs = LocalAsyncFS(worker.pool)

        self.container_name = f'batch-{self.job.batch_id}-job-{self.job.job_id}-{self.name}'

        self.netns: Optional[NetworkNamespace] = None
        self.process = None

    async def run(self, worker: 'Worker'):
        try:

            async def localize_rootfs():
                async with image_lock.reader_lock:
                    # FIXME Authentication is entangled with pulling images. We need a way to test
                    # that a user has access to a cached image without pulling.
                    await self.pull_image()
                    self.image_config = image_configs[self.image_ref_str]
                    self.image_id = self.image_config['Id'].split(":")[1]
                    worker.image_data[self.image_id] += 1

                    self.rootfs_path = f'/host/rootfs/{self.image_id}'
                    async with worker.image_data[self.image_id].lock:
                        if not os.path.exists(self.rootfs_path):
                            await asyncio.shield(self.extract_rootfs())
                            log.info(f'Added expanded image to cache: {self.image_ref_str}, ID: {self.image_id}')

            with self.step('pulling'):
                await self.run_until_done_or_deleted(localize_rootfs)

            with self.step('setting up overlay'):
                await self.run_until_done_or_deleted(self.setup_overlay)

            with self.step('setting up network'):
                await self.run_until_done_or_deleted(self.setup_network_namespace)

            with self.step('running'):
                timed_out = await self.run_until_done_or_deleted(self.run_container)

            self.container_status = await self.get_container_status()

            with self.step('uploading_log'):
                await self.upload_log()

            if timed_out:
                self.short_error = 'timed out'
                raise JobTimeoutError(f'timed out after {self.timeout}s')

            if self.container_status['exit_code'] == 0:
                self.state = 'succeeded'
            else:
                if self.container_status['out_of_memory']:
                    self.short_error = 'out of memory'
                self.state = 'failed'
        except asyncio.CancelledError:
            raise
        except Exception as e:
            if not isinstance(e, (JobDeletedError, JobTimeoutError)) and not user_error(e):
                log.exception(f'while running {self}')

            self.state = 'error'
            self.error = traceback.format_exc()
        finally:
            try:
                await self.delete_container()
            finally:
                if self.image_id:
                    worker.image_data[self.image_id] -= 1

    async def run_until_done_or_deleted(self, f: Callable[[], Awaitable[Any]]):
        step = asyncio.ensure_future(f())
        deleted = asyncio.ensure_future(self.deleted_event.wait())
        try:
            await asyncio.wait([deleted, step], return_when=asyncio.FIRST_COMPLETED)
            if deleted.done():
                raise JobDeletedError()
            assert step.done()
            return step.result()
        finally:
            for t in (step, deleted):
                if t.done():
                    e = t.exception()
                    if e and not user_error(e):
                        log.exception(e)
                else:
                    t.cancel()

    def is_job_deleted(self) -> bool:
        return self.job.deleted

    def step(self, name: str):
        return self.timings.step(name)

    async def pull_image(self):
        is_google_image = is_google_registry_domain(self.image_ref.domain)
        is_public_image = self.image_ref.name() in PUBLIC_IMAGES

        try:
            if not is_google_image:
                await self.ensure_image_is_pulled()
            elif is_public_image:
                auth = await self.batch_worker_access_token()
                await self.ensure_image_is_pulled(auth=auth)
            else:
                # Pull to verify this user has access to this
                # image.
                # FIXME improve the performance of this with a
                # per-user image cache.
                auth = self.current_user_access_token()
                await docker_call_retry(MAX_DOCKER_IMAGE_PULL_SECS, f'{self}')(
                    docker.images.pull, self.image_ref_str, auth=auth
                )
        except DockerError as e:
            if e.status == 404 and 'pull access denied' in e.message:
                self.short_error = 'image cannot be pulled'
            elif 'not found: manifest unknown' in e.message:
                self.short_error = 'image not found'
            raise

        image_config, _ = await check_exec_output('docker', 'inspect', self.image_ref_str)
        image_configs[self.image_ref_str] = json.loads(image_config)[0]

    async def ensure_image_is_pulled(self, auth=None):
        try:
            await docker_call_retry(MAX_DOCKER_OTHER_OPERATION_SECS, f'{self}')(docker.images.get, self.image_ref_str)
        except DockerError as e:
            if e.status == 404:
                await docker_call_retry(MAX_DOCKER_IMAGE_PULL_SECS, f'{self}')(
                    docker.images.pull, self.image_ref_str, auth=auth
                )

    async def batch_worker_access_token(self):
        async with await request_retry_transient_errors(
            worker.client_session,
            'POST',
            'http://169.254.169.254/computeMetadata/v1/instance/service-accounts/default/token',
            headers={'Metadata-Flavor': 'Google'},
        ) as resp:
            access_token = (await resp.json())['access_token']
            return {'username': 'oauth2accesstoken', 'password': access_token}

    def current_user_access_token(self):
        key = base64.b64decode(self.job.gsa_key['key.json']).decode()
        return {'username': '_json_key', 'password': key}

    async def extract_rootfs(self):
        assert self.rootfs_path
        os.makedirs(self.rootfs_path)
        await check_shell(
            f'id=$(docker create {self.image_id}) && docker export $id | tar -C {self.rootfs_path} -xf - && docker rm $id'
        )
        log.info(f'Extracted rootfs for image {self.image_ref_str}')

    async def setup_overlay(self):
        lower_dir = self.rootfs_path
        upper_dir = f'{self.container_overlay_path}/upper'
        work_dir = f'{self.container_overlay_path}/work'
        merged_dir = f'{self.container_overlay_path}/merged'
        for d in (upper_dir, work_dir, merged_dir):
            os.makedirs(d)
        await check_shell(
            f'mount -t overlay overlay -o lowerdir={lower_dir},upperdir={upper_dir},workdir={work_dir} {merged_dir}'
        )
        self.overlay_mounted = True

    async def setup_network_namespace(self):
        network = self.spec.get('network')
        if network is None or network is True:
            self.netns = await network_allocator.allocate_public()
        else:
            assert network == 'private'
            self.netns = await network_allocator.allocate_private()
        if self.port is not None:
            self.host_port = await port_allocator.allocate()
            await self.netns.expose_port(self.port, self.host_port)

    async def run_container(self) -> bool:
        self.started_at = time_msecs()
        try:
            await self.write_container_config()
            async with async_timeout.timeout(self.timeout):
                with open(self.log_path, 'w') as container_log:
                    log.info('Creating the crun run process')
                    self.process = await asyncio.create_subprocess_exec(
                        'crun',
                        'run',
                        '--bundle',
                        f'{self.container_overlay_path}/merged',
                        '--config',
                        f'{self.config_path}/config.json',
                        self.container_name,
                        stdout=container_log,
                        stderr=container_log,
                    )
                    await self.process.wait()
                    log.info('crun process completed')
        except asyncio.TimeoutError:
            return True
        finally:
            self.finished_at = time_msecs()

        return False

    async def write_container_config(self):
        os.makedirs(self.config_path)
        with open(f'{self.config_path}/config.json', 'w') as f:
            f.write(json.dumps(await self.container_config()))

    # https://github.com/opencontainers/runtime-spec/blob/master/config.md
    async def container_config(self):
        uid, gid = await self._get_in_container_user()
        weight = worker_fraction_in_1024ths(self.spec['cpu'])
        workdir = self.image_config['Config']['WorkingDir']
        default_docker_capabilities = [
            'CAP_CHOWN',
            'CAP_DAC_OVERRIDE',
            'CAP_FSETID',
            'CAP_FOWNER',
            'CAP_MKNOD',
            'CAP_NET_RAW',
            'CAP_SETGID',
            'CAP_SETUID',
            'CAP_SETFCAP',
            'CAP_SETPCAP',
            'CAP_NET_BIND_SERVICE',
            'CAP_SYS_CHROOT',
            'CAP_KILL',
            'CAP_AUDIT_WRITE',
        ]
        config = {
            'ociVersion': '1.0.1',
            'root': {
                'path': '.',
                'readonly': False,
            },
            'hostname': self.netns.hostname,
            'mounts': self._mounts(uid, gid),
            'process': {
                'user': {  # uid/gid *inside the container*
                    'uid': uid,
                    'gid': gid,
                },
                'args': self.spec['command'],
                'env': self._env(),
                'cwd': workdir if workdir != "" else "/",
                'capabilities': {
                    'bounding': default_docker_capabilities,
                    'effective': default_docker_capabilities,
                    'inheritable': default_docker_capabilities,
                    'permitted': default_docker_capabilities,
                },
            },
            'linux': {
                'namespaces': [
                    {'type': 'pid'},
                    {
                        'type': 'network',
                        'path': f'/var/run/netns/{self.netns.network_ns_name}',
                    },
                    {'type': 'mount'},
                    {'type': 'ipc'},
                    {'type': 'uts'},
                    {'type': 'cgroup'},
                ],
                'uidMappings': [],
                'gidMappings': [],
                'resources': {
                    'cpu': {'shares': weight},
                    'memory': {
                        'limit': self.spec['memory'],
                        'reservation': self.spec['memory'],
                    },
                    # 'blockIO': {'weight': min(weight, 1000)}, FIXME blkio.weight not supported
                },
                'maskedPaths': [
                    '/proc/asound',
                    '/proc/acpi',
                    '/proc/kcore',
                    '/proc/keys',
                    '/proc/latency_stats',
                    '/proc/timer_list',
                    '/proc/timer_stats',
                    '/proc/sched_debug',
                    '/proc/scsi',
                    '/sys/firmware',
                ],
                'readonlyPaths': [
                    '/proc/bus',
                    '/proc/fs',
                    '/proc/irq',
                    '/proc/sys',
                    '/proc/sysrq-trigger',
                ],
            },
        }

        if self.spec.get('unconfined'):
            config['linux']['maskedPaths'] = []
            config['linux']['readonlyPaths'] = []
            config['process']['apparmorProfile'] = 'unconfined'
            config['linux']['seccomp'] = {'defaultAction': "SCMP_ACT_ALLOW"}

        return config

    async def _get_in_container_user(self):
        user = self.image_config['Config']['User']
        if not user:
            uid, gid = 0, 0
        elif ":" in user:
            uid, gid = user.split(":")
        else:
            uid, gid = await self._read_user_from_rootfs(user)
        return int(uid), int(gid)

    async def _read_user_from_rootfs(self, user) -> Tuple[str, str]:
        with open(f'{self.rootfs_path}/etc/passwd', 'r') as passwd:
            for record in passwd:
                if record.startswith(user):
                    _, _, uid, gid, _, _, _ = record.split(":")
                    return uid, gid
            raise ValueError("Container user not found in image's /etc/passwd")

    def _mounts(self, uid, gid):
        # Only supports empty volumes
        external_volumes = []
        volumes = self.image_config['Config']['Volumes']
        if volumes:
            for v_container_path in volumes:
                if not v_container_path.startswith('/'):
                    v_container_path = '/' + v_container_path
                v_host_path = f'{self.container_scratch}/volumes{v_container_path}'
                os.makedirs(v_host_path)
                if uid != 0 or gid != 0:
                    os.chown(v_host_path, uid, gid)
                external_volumes.append(
                    {
                        'source': v_host_path,
                        'destination': v_container_path,
                        'type': 'none',
                        'options': ['rbind', 'rw', 'shared'],
                    }
                )

        return (
            self.spec.get('volume_mounts')
            + external_volumes
            + [
                # Recommended filesystems:
                # https://github.com/opencontainers/runtime-spec/blob/master/config-linux.md#default-filesystems
                {
                    'source': 'proc',
                    'destination': '/proc',
                    'type': 'proc',
                    'options': ['nosuid', 'noexec', 'nodev'],
                },
                {
                    'source': 'tmpfs',
                    'destination': '/dev',
                    'type': 'tmpfs',
                    'options': ['nosuid', 'strictatime', 'mode=755', 'size=65536k'],
                },
                {
                    'source': 'sysfs',
                    'destination': '/sys',
                    'type': 'sysfs',
                    'options': ['nosuid', 'noexec', 'nodev', 'ro'],
                },
                {
                    'source': 'cgroup',
                    'destination': '/sys/fs/cgroup',
                    'type': 'cgroup',
                    'options': ['nosuid', 'noexec', 'nodev', 'ro'],
                },
                {
                    'source': 'devpts',
                    'destination': '/dev/pts',
                    'type': 'devpts',
                    'options': ['nosuid', 'noexec', 'nodev'],
                },
                {
                    'source': 'mqueue',
                    'destination': '/dev/mqueue',
                    'type': 'mqueue',
                    'options': ['nosuid', 'noexec', 'nodev'],
                },
                {
                    'source': 'shm',
                    'destination': '/dev/shm',
                    'type': 'tmpfs',
                    'options': ['nosuid', 'noexec', 'nodev', 'mode=1777', 'size=67108864'],
                },
                {
                    'source': f'/etc/netns/{self.netns.network_ns_name}/resolv.conf',
                    'destination': '/etc/resolv.conf',
                    'type': 'none',
                    'options': ['rbind', 'ro'],
                },
                {
                    'source': f'/etc/netns/{self.netns.network_ns_name}/hosts',
                    'destination': '/etc/hosts',
                    'type': 'none',
                    'options': ['rbind', 'ro'],
                },
            ]
        )

    def _env(self):
        env = self.image_config['Config']['Env'] + self.spec.get('env', [])
        if self.port is not None:
            assert self.host_port is not None
            env.append(f'HAIL_BATCH_WORKER_PORT={self.host_port}')
            env.append(f'HAIL_BATCH_WORKER_IP={IP_ADDRESS}')
        return env

    async def delete_container(self):
        if self.container_is_running():
            try:
                log.info(f'{self} container is still running, killing crun process')
                self.process.terminate()
                self.process = None
                await check_exec_output('crun', 'kill', '--all', self.container_name, 'SIGTERM')
            except asyncio.CancelledError:
                raise
            except Exception:
                log.exception(f'while deleting container {self}', exc_info=True)

        if self.overlay_mounted:
            try:
                await check_shell(f'umount -l {self.container_overlay_path}/merged')
                self.overlay_mounted = False
            except asyncio.CancelledError:
                raise
            except Exception:
                log.exception(f'while unmounting overlay in {self}', exc_info=True)

        if self.host_port is not None:
            port_allocator.free(self.host_port)
            self.host_port = None

        if self.netns:
            network_allocator.free(self.netns)
            self.netns = None

    async def delete(self):
        log.info(f'deleting {self}')
        self.deleted_event.set()

    # {
    #   name: str,
    #   state: str, (pending, pulling, creating, starting, running, uploading_log, deleting, succeeded, error, failed)
    #   timing: dict(str, float),
    #   error: str, (optional)
    #   short_error: str, (optional)
    #   container_status: {
    #     state: str,
    #     started_at: str, (date)
    #     finished_at: str, (date)
    #     out_of_memory: bool,
    #     exit_code: int
    #   }
    # }
    async def status(self, state=None):
        if not state:
            state = self.state
        status = {'name': self.name, 'state': state, 'timing': self.timings.to_dict()}
        if self.error:
            status['error'] = self.error
        if self.short_error:
            status['short_error'] = self.short_error
        if self.container_status:
            status['container_status'] = self.container_status
        elif self.container_is_running():
            status['container_status'] = await self.get_container_status()
        return status

    async def get_container_status(self):
        if not self.process:
            return None

        status = {
            'started_at': self.started_at,
            'finished_at': self.finished_at,
        }
        if self.container_is_running():
            status['state'] = 'running'
            status['out_of_memory'] = False
        else:
            status['state'] = 'finished'
            status['exit_code'] = self.process.returncode
            status['out_of_memory'] = self.process.returncode == 137

        return status

    def container_is_running(self):
        return self.process is not None and self.process.returncode is None

    def container_finished(self):
        return self.process is not None and self.process.returncode is not None

    async def upload_log(self):
        await worker.file_store.write_log_file(
            self.job.format_version,
            self.job.batch_id,
            self.job.job_id,
            self.job.attempt_id,
            self.name,
            await self.get_log(),
        )

    async def get_log(self):
        if os.path.exists(self.log_path):
            stream = await self.fs.open(self.log_path)
            async with stream:
                return (await stream.read()).decode()
        return ''

    def __str__(self):
        return f'container {self.job.id}/{self.name}'


def populate_secret_host_path(host_path, secret_data):
    os.makedirs(host_path, exist_ok=True)
    if secret_data is not None:
        for filename, data in secret_data.items():
            with open(f'{host_path}/{filename}', 'wb') as f:
                f.write(base64.b64decode(data))


async def add_gcsfuse_bucket(mount_path, bucket, key_file, read_only):
    assert bucket
    os.makedirs(mount_path)
    options = ['allow_other']
    if read_only:
        options.append('ro')

    delay = 0.1
    error = 0
    while True:
        try:
            return await check_shell(
                f'''
/usr/bin/gcsfuse \
    -o {",".join(options)} \
    --file-mode 770 \
    --dir-mode 770 \
    --implicit-dirs \
    --key-file {key_file} \
    {bucket} {mount_path}
'''
            )
        except CalledProcessError:
            error += 1
            if error == 5:
                raise

        delay = await sleep_and_backoff(delay)


def copy_container(job, name, files, volume_mounts, cpu, memory, scratch, requester_pays_project):
    assert files
    copy_spec = {
        'image': BATCH_WORKER_IMAGE,
        'name': name,
        'command': [
            '/usr/bin/python3',
            '-m',
            'hailtop.aiotools.copy',
            json.dumps(requester_pays_project),
            json.dumps(files),
        ],
        'env': ['GOOGLE_APPLICATION_CREDENTIALS=/gsa-key/key.json'],
        'cpu': cpu,
        'memory': memory,
        'scratch': scratch,
        'volume_mounts': volume_mounts,
    }
    return Container(job, name, copy_spec)


class Job:
    quota_project_id = 100

    @staticmethod
    def get_next_xfsquota_project_id():
        project_id = Job.quota_project_id
        Job.quota_project_id += 1
        return project_id

    def secret_host_path(self, secret):
        return f'{self.scratch}/secrets/{secret["name"]}'

    def io_host_path(self):
        return f'{self.scratch}/io'

    def gcsfuse_path(self, bucket):
        # Make sure this path isn't in self.scratch to avoid accidental bucket deletions!
        return f'/gcsfuse/{self.token}/{bucket}'

    def gsa_key_file_path(self):
        return f'{self.scratch}/gsa-key'

    @classmethod
    def create(cls, batch_id, user, gsa_key, job_spec, format_version, task_manager, pool):
        type = job_spec['process']['type']
        if type == 'docker':
            return DockerJob(batch_id, user, gsa_key, job_spec, format_version, task_manager, pool)
        assert type == 'jvm'
        return JVMJob(batch_id, user, gsa_key, job_spec, format_version, task_manager, pool)

    def __init__(
        self,
        batch_id: int,
        user: str,
        gsa_key,
        job_spec,
        format_version: BatchFormatVersion,
        task_manager: aiotools.BackgroundTaskManager,
        pool: concurrent.futures.ThreadPoolExecutor,
    ):
        self.batch_id = batch_id
        self.user = user
        self.gsa_key = gsa_key
        self.job_spec = job_spec
        self.format_version = format_version

        self.deleted = False

        self.token = uuid.uuid4().hex
        self.scratch = f'/batch/{self.token}'

        self.disk = None
        self.state = 'pending'
        self.error = None

        self.start_time = None
        self.end_time = None

        if self.format_version.format_version < 6:
            req_cpu_in_mcpu = parse_cpu_in_mcpu(job_spec['resources']['cpu'])
            req_memory_in_bytes = parse_memory_in_bytes(job_spec['resources']['memory'])
            req_storage_in_bytes = parse_storage_in_bytes(job_spec['resources']['storage'])

            cpu_in_mcpu = adjust_cores_for_memory_request(
                req_cpu_in_mcpu, req_memory_in_bytes, worker_config.instance_type
            )
            # still need to adjust cpu for storage request as that is how it was computed in the front_end
            cpu_in_mcpu = adjust_cores_for_storage_request(
                cpu_in_mcpu,
                req_storage_in_bytes,
                CORES,
                worker_config.local_ssd_data_disk,
                worker_config.data_disk_size_gb,
            )
            cpu_in_mcpu = adjust_cores_for_packability(cpu_in_mcpu)

            self.cpu_in_mcpu = cpu_in_mcpu
            self.memory_in_bytes = cores_mcpu_to_memory_bytes(cpu_in_mcpu, worker_config.instance_type)

            self.external_storage_in_gib = 0
            data_disk_storage_in_bytes = cores_mcpu_to_storage_bytes(
                cpu_in_mcpu, CORES, worker_config.local_ssd_data_disk, worker_config.data_disk_size_gb
            )
            self.data_disk_storage_in_gib = round_storage_bytes_to_gib(data_disk_storage_in_bytes)
        else:
            self.cpu_in_mcpu = job_spec['resources']['cores_mcpu']
            self.memory_in_bytes = job_spec['resources']['memory_bytes']
            storage_in_gib = job_spec['resources']['storage_gib']
            assert storage_in_gib == 0 or 10 <= storage_in_gib <= MAX_PERSISTENT_SSD_SIZE_GIB

            if worker_config.job_private:
                self.external_storage_in_gib = 0
                self.data_disk_storage_in_gib = storage_in_gib
            else:
                self.external_storage_in_gib = storage_in_gib
                # The reason for not giving each job 5 Gi (for example) is the
                # maximum number of simultaneous jobs on a worker is 64 which
                # basically fills the disk not allowing for caches etc. Most jobs
                # would need an external disk in that case.
                self.data_disk_storage_in_gib = min(
                    RESERVED_STORAGE_GB_PER_CORE, self.cpu_in_mcpu / 1000 * RESERVED_STORAGE_GB_PER_CORE
                )

        self.resources = worker_config.resources(self.cpu_in_mcpu, self.memory_in_bytes, self.external_storage_in_gib)

        self.input_volume_mounts = []
        self.main_volume_mounts = []
        self.output_volume_mounts = []

        io_volume_mount = {
            'source': self.io_host_path(),
            'destination': '/io',
            'type': 'none',
            'options': ['rbind', 'rw'],
        }
        self.input_volume_mounts.append(io_volume_mount)
        self.main_volume_mounts.append(io_volume_mount)
        self.output_volume_mounts.append(io_volume_mount)

        gcsfuse = job_spec.get('gcsfuse')
        self.gcsfuse = gcsfuse
        if gcsfuse:
            for b in gcsfuse:
                b['mounted'] = False
                self.main_volume_mounts.append(
                    {
                        'source': self.gcsfuse_path(b["bucket"]),
                        'destination': b['mount_path'],
                        'type': 'none',
                        'options': ['rbind', 'rw', 'shared'],
                    }
                )

        secrets = job_spec.get('secrets')
        self.secrets = secrets
        self.env = job_spec.get('env', [])

        self.project_id = Job.get_next_xfsquota_project_id()

        self.task_manager = task_manager
        self.pool = pool

    @property
    def job_id(self):
        return self.job_spec['job_id']

    @property
    def attempt_id(self):
        return self.job_spec['attempt_id']

    @property
    def id(self):
        return (self.batch_id, self.job_id)

    async def run(self, worker):
        pass

    async def get_log(self):
        pass

    async def delete(self):
        log.info(f'deleting {self}')
        self.deleted = True

    # {
    #   version: int,
    #   worker: str,
    #   batch_id: int,
    #   job_id: int,
    #   attempt_id: int,
    #   user: str,
    #   state: str, (pending, initializing, running, succeeded, error, failed)
    #   format_version: int
    #   error: str, (optional)
    #   container_statuses: [Container.status],
    #   start_time: int,
    #   end_time: int,
    #   resources: list of dict, {name: str, quantity: int}
    # }
    async def status(self):
        status = {
            'version': STATUS_FORMAT_VERSION,
            'worker': NAME,
            'batch_id': self.batch_id,
            'job_id': self.job_spec['job_id'],
            'attempt_id': self.job_spec['attempt_id'],
            'user': self.user,
            'state': self.state,
            'format_version': self.format_version.format_version,
            'resources': self.resources,
        }
        if self.error:
            status['error'] = self.error

        status['start_time'] = self.start_time
        status['end_time'] = self.end_time

        return status

    def __str__(self):
        return f'job {self.id}'


class DockerJob(Job):
    def __init__(
        self,
        batch_id: int,
        user: str,
        gsa_key,
        job_spec,
        format_version,
        task_manager: aiotools.BackgroundTaskManager,
        pool: concurrent.futures.ThreadPoolExecutor,
    ):
        super().__init__(batch_id, user, gsa_key, job_spec, format_version, task_manager, pool)
        input_files = job_spec.get('input_files')
        output_files = job_spec.get('output_files')

        requester_pays_project = job_spec.get('requester_pays_project')

        self.timings = Timings(lambda: False)

        if self.secrets:
            for secret in self.secrets:
                volume_mount = {
                    'source': self.secret_host_path(secret),
                    'destination': secret["mount_path"],
                    'type': 'none',
                    'options': ['rbind', 'rw'],
                }
                self.main_volume_mounts.append(volume_mount)
                # this will be the user gsa-key
                if secret.get('mount_in_copy', False):
                    self.input_volume_mounts.append(volume_mount)
                    self.output_volume_mounts.append(volume_mount)

        # create containers
        containers = {}

        if input_files:
            containers['input'] = copy_container(
                self,
                'input',
                input_files,
                self.input_volume_mounts,
                self.cpu_in_mcpu,
                self.memory_in_bytes,
                self.scratch,
                requester_pays_project,
            )

        # main container
        main_spec = {
            'command': job_spec['process']['command'],
            'image': job_spec['process']['image'],
            'name': 'main',
            'env': [f'{var["name"]}={var["value"]}' for var in self.env],
            'cpu': self.cpu_in_mcpu,
            'memory': self.memory_in_bytes,
            'volume_mounts': self.main_volume_mounts,
        }
        port = job_spec.get('port')
        if port:
            main_spec['port'] = port
        timeout = job_spec.get('timeout')
        if timeout:
            main_spec['timeout'] = timeout
        network = job_spec.get('network')
        if network:
            assert network in ('public', 'private')
            main_spec['network'] = network
        unconfined = job_spec.get('unconfined')
        if unconfined:
            main_spec['unconfined'] = unconfined
        main_spec['scratch'] = self.scratch
        containers['main'] = Container(self, 'main', main_spec)

        if output_files:
            containers['output'] = copy_container(
                self,
                'output',
                output_files,
                self.output_volume_mounts,
                self.cpu_in_mcpu,
                self.memory_in_bytes,
                self.scratch,
                requester_pays_project,
            )

        self.containers = containers

    def step(self, name: str):
        return self.timings.step(name)

    async def setup_io(self):
        if not worker_config.job_private:
            if worker.data_disk_space_remaining.value < self.external_storage_in_gib:
                log.info(
                    f'worker data disk storage is full: {self.external_storage_in_gib}Gi requested and {worker.data_disk_space_remaining}Gi remaining'
                )

                # disk name must be 63 characters or less
                # https://cloud.google.com/compute/docs/reference/rest/v1/disks#resource:-disk
                # under the information for the name field
                uid = self.token[:20]
                self.disk = Disk(
                    zone=ZONE,
                    project=PROJECT,
                    instance_name=NAME,
                    name=f'batch-disk-{uid}',
                    size_in_gb=self.external_storage_in_gib,
                    mount_path=self.io_host_path(),
                )
                labels = {'namespace': NAMESPACE, 'batch': '1', 'instance-name': NAME, 'uid': uid}
                await self.disk.create(labels=labels)
                log.info(f'created disk {self.disk.name} for job {self.id}')
                return

            worker.data_disk_space_remaining.value -= self.external_storage_in_gib
            log.info(
                f'acquired {self.external_storage_in_gib}Gi from worker data disk storage with {worker.data_disk_space_remaining}Gi remaining'
            )

        assert self.disk is None, self.disk
        os.makedirs(self.io_host_path())

    async def run(self, worker):
        async with worker.cpu_sem(self.cpu_in_mcpu):
            self.start_time = time_msecs()

            try:
                self.task_manager.ensure_future(worker.post_job_started(self))

                log.info(f'{self}: initializing')
                self.state = 'initializing'

                os.makedirs(f'{self.scratch}/')

                with self.step('setup_io'):
                    await self.setup_io()

                if not self.disk:
                    data_disk_storage_in_bytes = storage_gib_to_bytes(
                        self.external_storage_in_gib + self.data_disk_storage_in_gib
                    )
                else:
                    data_disk_storage_in_bytes = storage_gib_to_bytes(self.data_disk_storage_in_gib)

                with self.step('configuring xfsquota'):
                    # Quota will not be applied to `/io` if the job has an attached disk mounted there
                    await check_shell_output(f'xfs_quota -x -c "project -s -p {self.scratch} {self.project_id}" /host/')
                    await check_shell_output(
                        f'xfs_quota -x -c "limit -p bsoft={data_disk_storage_in_bytes} bhard={data_disk_storage_in_bytes} {self.project_id}" /host/'
                    )

                with self.step('populating secrets'):
                    if self.secrets:
                        for secret in self.secrets:
                            populate_secret_host_path(self.secret_host_path(secret), secret['data'])

                with self.step('adding gcsfuse bucket'):
                    if self.gcsfuse:
                        populate_secret_host_path(self.gsa_key_file_path(), self.gsa_key)
                        for b in self.gcsfuse:
                            bucket = b['bucket']
                            await add_gcsfuse_bucket(
                                mount_path=self.gcsfuse_path(bucket),
                                bucket=bucket,
                                key_file=f'{self.gsa_key_file_path()}/key.json',
                                read_only=b['read_only'],
                            )
                            b['mounted'] = True

                self.state = 'running'

                input = self.containers.get('input')
                if input:
                    log.info(f'{self}: running input')
                    await input.run(worker)
                    log.info(f'{self} input: {input.state}')

                if not input or input.state == 'succeeded':
                    log.info(f'{self}: running main')

                    main = self.containers['main']
                    await main.run(worker)

                    log.info(f'{self} main: {main.state}')

                    output = self.containers.get('output')
                    if output:
                        log.info(f'{self}: running output')
                        await output.run(worker)
                        log.info(f'{self} output: {output.state}')

                    if main.state != 'succeeded':
                        self.state = main.state
                    elif output:
                        self.state = output.state
                    else:
                        self.state = 'succeeded'
                else:
                    self.state = input.state
            except asyncio.CancelledError:
                raise
            except Exception as e:
                if not user_error(e):
                    log.exception(f'while running {self}')

                self.state = 'error'
                self.error = traceback.format_exc()
            finally:
                with self.step('post-job finally block'):
                    if self.disk:
                        try:
                            await self.disk.delete()
                            log.info(f'deleted disk {self.disk.name} for {self.id}')
                        except Exception:
                            log.exception(f'while detaching and deleting disk {self.disk.name} for {self.id}')
                        finally:
                            await self.disk.close()
                    else:
                        worker.data_disk_space_remaining.value += self.external_storage_in_gib

                    await self.cleanup()

    async def cleanup(self):
        self.end_time = time_msecs()

        if not self.deleted:
            log.info(f'{self}: marking complete')
            self.task_manager.ensure_future(worker.post_job_complete(self))

        log.info(f'{self}: cleaning up')
        try:
            if self.gcsfuse:
                for b in self.gcsfuse:
                    if b['mounted']:
                        bucket = b['bucket']
                        mount_path = self.gcsfuse_path(bucket)
                        await check_shell(f'fusermount -u {mount_path}')
                        log.info(f'unmounted gcsfuse bucket {bucket} from {mount_path}')
                        b['mounted'] = False

            await check_shell(f'xfs_quota -x -c "limit -p bsoft=0 bhard=0 {self.project_id}" /host')

            await blocking_to_async(self.pool, shutil.rmtree, self.scratch, ignore_errors=True)
        except asyncio.CancelledError:
            raise
        except Exception:
            log.exception('while deleting volumes')

    async def get_log(self):
        return {name: await c.get_log() for name, c in self.containers.items()}

    async def delete(self):
        await super().delete()
        await asyncio.wait([c.delete() for c in self.containers.values()])

    async def status(self):
        status = await super().status()
        cstatuses = {name: await c.status() for name, c in self.containers.items()}
        status['container_statuses'] = cstatuses
        status['timing'] = self.timings.to_dict()

        return status

    def __str__(self):
        return f'job {self.id}'


class JVMJob(Job):
    def __init__(
        self,
        batch_id: int,
        user: str,
        gsa_key,
        job_spec,
        format_version,
        task_manager: aiotools.BackgroundTaskManager,
        pool: concurrent.futures.ThreadPoolExecutor,
    ):
        super().__init__(batch_id, user, gsa_key, job_spec, format_version, task_manager, pool)
        assert job_spec['process']['type'] == 'jvm'
        assert worker is not None

        input_files = job_spec.get('input_files')
        output_files = job_spec.get('output_files')
        if input_files or output_files:
            raise Exception("i/o not supported")

        assert self.env == [{'name': 'GOOGLE_APPLICATION_CREDENTIALS', 'value': '/gsa-key/key.json'}], str(self.env)

        self.user_command_string = job_spec['process']['command']
        assert len(self.user_command_string) >= 3, self.user_command_string
        self.revision = self.user_command_string[1]
        self.jar_url = self.user_command_string[2]

        self.deleted = False
        self.timings = Timings(lambda: self.deleted)
        self.state = 'pending'
        self.log: Optional[str] = None

        self.jvm = None
        self.jvm_name = None

    def step(self, name):
        return self.timings.step(name)

    async def run(self, worker):
        async with worker.cpu_sem(self.cpu_in_mcpu):
            self.start_time = time_msecs()

            try:
                with self.step('connecting_to_jvm'):
                    self.jvm = await worker.borrow_jvm()
                    self.jvm_name = str(self.jvm)
                    self.scratch = self.jvm.root_dir

                self.task_manager.ensure_future(worker.post_job_started(self))

                log.info(f'{self}: initializing')
                self.state = 'initializing'

                # await check_shell_output(f'xfs_quota -x -c "project -s -p {self.scratch} {self.project_id}" /host/')
                # await check_shell_output(
                #     f'xfs_quota -x -c "limit -p bsoft={self.data_disk_storage_in_gib} bhard={self.data_disk_storage_in_gib} {self.project_id}" /host/'
                # )

                if self.secrets:
                    for secret in self.secrets:
                        populate_secret_host_path(self.scratch + '/' + secret["mount_path"][1:],
                                                  secret['data'])

                self.state = 'running'

                log.info(f'{self}: downloading JAR')
                with self.step('downloading_jar'):
                    async with worker.jar_download_locks[self.revision]:
                        local_jar_location = f'/hail-jars/{self.revision}.jar'
                        if not os.path.isfile(local_jar_location):
                            user_fs = RouterAsyncFS(
                                'file',
                                [
                                    LocalAsyncFS(worker.pool),
                                    aiogoogle.GoogleStorageAsyncFS(
                                        credentials=aiogoogle.Credentials.from_file('/worker-key.json')
                                    ),
                                ],
                            )
                            async with await user_fs.open(self.jar_url) as jar_data:
                                async with await user_fs.create(local_jar_location) as local_file:
                                    while True:
                                        b = await jar_data.read(256 * 1024)
                                        if not b:
                                            break
                                        written = await local_file.write(b)
                                        assert written == len(b)

                log.info(f'{self}: running jvm process')
                with self.step('running'):
<<<<<<< HEAD
                    await self.jvm.execute(f'{local_jar_location}',
                                           self.user_command_string[0],
                                           self.user_command_string[1:])
                self.state = 'succeeded'
=======
                    self.process = await asyncio.create_subprocess_exec(
                        *self.command_string,
                        stdout=asyncio.subprocess.PIPE,
                        stderr=asyncio.subprocess.PIPE,
                        env={envvar['name']: envvar['value'] for envvar in self.env},
                    )

                    await asyncio.gather(self.pipe_to_log(self.process.stdout), self.pipe_to_log(self.process.stderr))
                    await self.process.wait()

                log.info(f'finished {self} with return code {self.process.returncode}')

                await worker.file_store.write_log_file(
                    self.format_version, self.batch_id, self.job_id, self.attempt_id, 'main', self.logbuffer.decode()
                )

                if self.process.returncode == 0:
                    self.state = 'succeeded'
                else:
                    self.state = 'failed'
>>>>>>> d842e3f5
                log.info(f'{self} main: {self.state}')
            except asyncio.CancelledError:
                raise
            except Exception:
                # FIXME: this can also be a Hail Query driver error, not a Hail Batch error
                log.exception(f'while running {self}')

                self.state = 'error'
                self.error = traceback.format_exc()
                await self.cleanup()
            else:
                await self.cleanup()

    async def cleanup(self):
        if self.jvm is not None:
            # I really want this to be a timed step but I can't skip this ITS CLEAN UP
            # with self.step('retrieve_output'):
            self.log = self.jvm.retrieve_and_clear_output()
            worker.return_jvm(self.jvm)
            self.jvm = None

        if self.log is not None:
            # I really want this to be a timed step but I CANT RAISE EXCEPTIONS IN CLEANUP!!
            # with self.step('uploading_log'):
            await worker.log_store.write_log_file(
                self.format_version, self.batch_id, self.job_id, self.attempt_id, 'main', self.log
            )

        self.end_time = time_msecs()

        if not self.deleted:
            log.info(f'{self}: marking complete')
            self.task_manager.ensure_future(worker.post_job_complete(self))

        log.info(f'{self}: cleaning up')
        try:
            await check_shell(f'xfs_quota -x -c "limit -p bsoft=0 bhard=0 {self.project_id}" /host')
        except asyncio.CancelledError:
            raise
        except Exception:
            log.exception('while deleting volumes')

    async def get_log(self):
        if self.log is not None:
            return {'main': self.log}
        return {'main': self.jvm.output()}

    async def delete(self):
        log.info(f'deleting {self} {self.jvm}')
        self.deleted = True
        if self.jvm is not None:
            log.info(f'{self.jvm} interrupting')
            self.jvm.interrupt()

    # {
    #   version: int,
    #   worker: str,
    #   batch_id: int,
    #   job_id: int,
    #   attempt_id: int,
    #   user: str,
    #   state: str, (pending, initializing, running, succeeded, error, failed)
    #   format_version: int
    #   error: str, (optional)
    #   container_statuses: [Container.status],
    #   start_time: int,
    #   end_time: int,
    #   resources: list of dict, {name: str, quantity: int},
    #   jvm: str
    # }
    async def status(self):
        status = await super().status()
        status['container_statuses'] = dict()
        status['container_statuses']['main'] = {'name': 'main', 'state': self.state, 'timing': self.timings.to_dict()}
        status['jvm'] = self.jvm_name
        return status

    def __str__(self):
        return f'job {self.id}'


class ImageData:
    def __init__(self):
        self.ref_count = 0
        self.time_created = time_msecs()
        self.last_accessed = time_msecs()
        self.lock = asyncio.Lock()

    def __add__(self, other):
        self.ref_count += other
        self.last_accessed = time_msecs()
        return self

    def __sub__(self, other):
        self.ref_count -= other
        assert self.ref_count >= 0
        self.last_accessed = time_msecs()
        return self

    def __str__(self):
        return (
            f'ImageData('
            f'ref_count={self.ref_count}, '
            f'time_created={time_msecs_str(self.time_created)}, '
            f'last_accessed={time_msecs_str(self.last_accessed)}'
            f')'
        )


def write_int(writer: asyncio.StreamWriter, v: int):
    writer.write(struct.pack('>i', v))


def write_long(writer: asyncio.StreamWriter, v: int):
    writer.write(struct.pack('>q', v))


def write_bytes(writer: asyncio.StreamWriter, b: bytes):
    n = len(b)
    write_int(writer, n)
    writer.write(b)


def write_str(writer: asyncio.StreamWriter, s: str):
    write_bytes(writer, s.encode('utf-8'))


class EndOfStream(TransientError):
    pass


async def read(reader: asyncio.StreamReader, n: int) -> bytes:
    b = bytearray()
    left = n
    while left > 0:
        t = await reader.read(left)
        if not t:
            log.warning(f'unexpected EOS, Java violated protocol ({b})')
            raise EndOfStream()
        left -= len(t)
        b.extend(t)
    return b


async def read_byte(reader: asyncio.StreamReader) -> int:
    b = await read(reader, 1)
    return b[0]


async def read_bool(reader: asyncio.StreamReader) -> bool:
    return await read_byte(reader) != 0


async def read_int(reader: asyncio.StreamReader) -> int:
    b = await read(reader, 4)
    return struct.unpack('>i', b)[0]


async def read_long(reader: asyncio.StreamReader) -> int:
    b = await read(reader, 8)
    return struct.unpack('>q', b)[0]


async def read_bytes(reader: asyncio.StreamReader) -> bytes:
    n = await read_int(reader)
    return await read(reader, n)


async def read_str(reader: asyncio.StreamReader) -> str:
    b = await read_bytes(reader)
    return b.decode('utf-8')


@contextmanager
def scoped_ensure_future(coro_or_future, *, loop=None) -> Iterator[asyncio.Future]:
    fut = asyncio.ensure_future(coro_or_future, loop=loop)
    try:
        yield fut
    finally:
        fut.cancel()


class BufferedOutputProcess:
    @classmethod
    async def create(cls, *args, **kwargs):
        assert 'stdout' not in kwargs
        assert 'stderr' not in kwargs

        process = await asyncio.create_subprocess_exec(
            *args,
            **kwargs,
            stdout=asyncio.subprocess.PIPE,
            stderr=asyncio.subprocess.PIPE
        )
        stop_event = asyncio.Event()  # FIXME: this seems unused
        return cls(process, stop_event)

    def __init__(self,
                 process,
                 stop_event: asyncio.Event):
        self.process = process
        self.stop_event = stop_event
        self.buf = bytearray()
        assert process.stdout is not None
        self.stdout_pump = asyncio.ensure_future(self.pump_to_buffer(process.stdout))
        assert process.stderr is not None
        self.stderr_pump = asyncio.ensure_future(self.pump_to_buffer(process.stderr))

    async def pump_to_buffer(self, strm: asyncio.StreamReader):
        with scoped_ensure_future(self.stop_event.wait()) as stop_fut:
            while not strm.at_eof() and not self.stop_event.is_set():
                with scoped_ensure_future(strm.readline()) as read_fut:
                    await asyncio.wait([read_fut, stop_fut], return_when=asyncio.FIRST_COMPLETED)
                    if read_fut.done():
                        result = read_fut.result()
                        self.buf.extend(result)

    def output(self) -> str:
        return self.buf.decode()

    def retrieve_and_clear_output(self) -> str:
        buf = self.buf.decode()
        self.buf = bytearray()
        return buf

    def kill(self):
        return self.process.kill()

    @property
    def returncode(self) -> Optional[int]:
        return self.process.returncode

    def close(self):
        self.kill()
        self.stdout_pump.cancel()
        self.stderr_pump.cancel()


class JVM:
    SPARK_HOME = find_spark_home()

    FINISH_USER_EXCEPTION = 0
    FINISH_ENTRYWAY_EXCEPTION = 1
    FINISH_NORMAL = 2
    FINISH_CANCELLED = 3

    @classmethod
    async def create_process(cls, socket_file: str) -> BufferedOutputProcess:
        return await BufferedOutputProcess.create(
            'java',
            '-Xmx3500M',
            '-cp',
            f'/jvm-entryway:/jvm-entryway/junixsocket-selftest-2.3.3-jar-with-dependencies.jar:{JVM.SPARK_HOME}/jars/*',
            'is.hail.JVMEntryway',
            socket_file)

    @classmethod
    async def create_process_and_connect(cls, index: int, socket_file: str) -> Tuple[BufferedOutputProcess, str]:
        process = await cls.create_process(socket_file)
        try:
            attempts = 0
            delay = 0.25
            while True:
                try:
                    log.info(f'JVM-{index}: trying to open socket')
                    reader, writer = await asyncio.open_unix_connection(socket_file)
                    try:
                        log.info(f'JVM-{index}: establishing connection')
                        b = await read_bool(reader)
                        assert b, f'expected true, got {b}'
                        writer.write(b'\0x01')
                        break
                    finally:
                        writer.close()
                except ConnectionRefusedError as err:
                    process.close()
                    output = process.retrieve_and_clear_output()
                    raise ValueError(f'JVM-{index}: connection refused. {output}') from err
                except FileNotFoundError as err:
                    attempts += 1
                    if attempts == 240:
                        raise ValueError(f'JVM-{index}: failed to establish connection after {240 * delay} seconds') from err
                    await asyncio.sleep(delay)
            startup_output = process.retrieve_and_clear_output()
            return process, startup_output
        except:
            process.close()
            raise

    @classmethod
    async def create(cls, index: int):
        assert worker is not None

        token = uuid.uuid4().hex
        socket_file = '/socket-' + token
        root_dir = '/root-' + token
        output_file = root_dir + '/output'
        should_interrupt = asyncio.Event()
        await blocking_to_async(worker.pool, os.mkdir, root_dir)
        process, startup_output = await cls.create_process_and_connect(index, socket_file)
        log.info(f'JVM-{index}: startup output: {startup_output}')
        return cls(index, socket_file, root_dir, output_file, should_interrupt, process)

    def __init__(self,
                 index: int,
                 socket_file: str,
                 root_dir: str,
                 output_file: str,
                 should_interrupt: asyncio.Event,
                 process: BufferedOutputProcess):
        self.index = index
        self.socket_file = socket_file
        self.root_dir = root_dir
        self.output_file = output_file
        self.should_interrupt = should_interrupt
        self.process = process

    def __str__(self):
        return f'JVM-{self.index}'

    def __repr__(self):
        return f'JVM-{self.index}'

    def interrupt(self):
        self.should_interrupt.set()

    def reset(self):
        self.should_interrupt.clear()

    def kill(self):
        if self.process is not None:
            self.process.kill()

    def output(self) -> str:
        return self.process.output()

    def retrieve_and_clear_output(self) -> str:
        return self.process.retrieve_and_clear_output()

    async def execute(self, classpath: str, mainclass: str, command_string: List[str]):
        assert worker is not None

        log.info(f'{self}: execute')

        interim_output = self.process.retrieve_and_clear_output()
        if len(interim_output) > 0:
            log.warning(f'{self}: unexpected output between jobs: {interim_output}')

        if self.process.returncode is not None:
            log.warning(f'{self}: unexpected exit between jobs', extra=dict(output=self.process.output()))
            os.remove(self.socket_file)
            process, startup_output = await self.create_process_and_connect(self.index, self.socket_file)
            self.process = process
            log.info(f'JVM-{self.index}: startup output: {startup_output}')

        with ExitStack() as stack:
            reader: asyncio.StreamReader
            writer: asyncio.StreamWriter
            reader, writer = await asyncio.open_unix_connection(self.socket_file)
            stack.callback(writer.close)
            log.info(f'{self}: connection acquired')

            command_string = [
                classpath,
                mainclass,
                self.root_dir,
                *command_string]

            write_int(writer, len(command_string))
            for arg in command_string:
                assert isinstance(arg, str)
                write_str(writer, arg)
            await writer.drain()

            wait_for_message_from_process: asyncio.Future = asyncio.ensure_future(read_int(reader))
            stack.callback(wait_for_message_from_process.cancel)
            wait_for_interrupt: asyncio.Future = asyncio.ensure_future(self.should_interrupt.wait())
            stack.callback(wait_for_interrupt.cancel)

            await asyncio.wait([wait_for_message_from_process, wait_for_interrupt], return_when=asyncio.FIRST_COMPLETED)

            for entry in os.listdir(self.root_dir):
                if entry not in ('hail-jars', 'jvm-entryway', 'spark'):
                    await blocking_to_async(worker.pool, shutil.rmtree, self.root_dir + '/' + entry)

            if wait_for_interrupt.done():
                await wait_for_interrupt  # retrieve exceptions
                if not wait_for_message_from_process.done():
                    write_int(writer, 0)  # tell process to cancel
                    await writer.drain()

            message = await wait_for_message_from_process

            if message == JVM.FINISH_NORMAL:
                log.info(f'{self}: finished normally (interrupted: {wait_for_interrupt.done()})')
            elif message == JVM.FINISH_CANCELLED:
                assert wait_for_interrupt.done()
                log.info(f'{self}: was cancelled')
            elif message == JVM.FINISH_USER_EXCEPTION:
                log.info(f'{self}: user exception encountered (interrupted: {wait_for_interrupt.done()})')
                exception = await read_str(reader)
                raise ValueError(exception)
            elif message == JVM.FINISH_ENTRYWAY_EXCEPTION:
                log.info(f'{self}: entryway exception encountered (interrupted: {wait_for_interrupt.done()})')
                exception = await read_str(reader)
                raise ValueError(exception)


class Worker:
    def __init__(self):
        self.active = False
        self.cores_mcpu = CORES * 1000
        self.last_updated = time_msecs()
        self.cpu_sem = FIFOWeightedSemaphore(self.cores_mcpu)
        self.data_disk_space_remaining = Box(UNRESERVED_WORKER_DATA_DISK_SIZE_GB)
        self.pool = concurrent.futures.ThreadPoolExecutor()
        self.jobs: Dict[Tuple[int, int], Job] = {}
        self.stop_event = asyncio.Event()
        self.task_manager = aiotools.BackgroundTaskManager()
        os.mkdir('/hail-jars/')
        self.jar_download_locks = defaultdict(asyncio.Lock)
        self.client_session = client_session()

        self.image_data: Dict[str, ImageData] = defaultdict(ImageData)
        self.image_data[BATCH_WORKER_IMAGE_ID] += 1

        # filled in during activation
        self.file_store = None
        self.headers = None
        self.compute_client = None

        self.jvm_initializer_task = asyncio.ensure_future(self._initialize_jvms())
        self.jvms: List[JVM] = []

    async def _initialize_jvms(self):
        self.jvms = await asyncio.gather(*[JVM.create(i) for i in range(CORES)])
        log.info(f'JVMs initialized {self.jvms}')

    async def borrow_jvm(self) -> JVM:
        await self.jvm_initializer_task
        assert self.jvms
        return self.jvms.pop()

    def return_jvm(self, jvm: JVM):
        jvm.reset()
        self.jvms.append(jvm)

    async def shutdown(self):
        self.task_manager.shutdown()
        if self.compute_client:
            await self.compute_client.close()

    async def run_job(self, job):
        try:
            await job.run(self)
        except asyncio.CancelledError:
            raise
        except Exception as e:
            if not user_error(e):
                log.exception(f'while running {job}, ignoring')

    async def create_job_1(self, request):
        body = await request.json()

        batch_id = body['batch_id']
        job_id = body['job_id']

        format_version = BatchFormatVersion(body['format_version'])

        if format_version.has_full_spec_in_gcs():
            token = body['token']
            start_job_id = body['start_job_id']
            addtl_spec = body['job_spec']

            job_spec = await self.file_store.read_spec_file(batch_id, token, start_job_id, job_id)
            job_spec = json.loads(job_spec)

            job_spec['attempt_id'] = addtl_spec['attempt_id']
            job_spec['secrets'] = addtl_spec['secrets']

            addtl_env = addtl_spec.get('env')
            if addtl_env:
                env = job_spec.get('env')
                if not env:
                    env = []
                    job_spec['env'] = env
                env.extend(addtl_env)
        else:
            job_spec = body['job_spec']

        assert job_spec['job_id'] == job_id
        id = (batch_id, job_id)

        # already running
        if id in self.jobs:
            return web.HTTPForbidden()

        # check worker hasn't started shutting down
        if not self.active:
            return web.HTTPServiceUnavailable()

        job = Job.create(
            batch_id, body['user'], body['gsa_key'], job_spec, format_version, self.task_manager, self.pool
        )

        log.info(f'created {job}, adding to jobs')

        self.jobs[job.id] = job

        self.task_manager.ensure_future(self.run_job(job))

        return web.Response()

    async def create_job(self, request):
        return await asyncio.shield(self.create_job_1(request))

    async def get_job_log(self, request):
        batch_id = int(request.match_info['batch_id'])
        job_id = int(request.match_info['job_id'])
        id = (batch_id, job_id)
        job = self.jobs.get(id)
        if not job:
            raise web.HTTPNotFound()
        return web.json_response(await job.get_log())

    async def get_job_status(self, request):
        batch_id = int(request.match_info['batch_id'])
        job_id = int(request.match_info['job_id'])
        id = (batch_id, job_id)
        job = self.jobs.get(id)
        if not job:
            raise web.HTTPNotFound()
        return web.json_response(await job.status())

    async def delete_job_1(self, request):
        batch_id = int(request.match_info['batch_id'])
        job_id = int(request.match_info['job_id'])
        id = (batch_id, job_id)

        log.info(f'deleting job {id}, removing from jobs')

        job = self.jobs.pop(id, None)
        if job is None:
            raise web.HTTPNotFound()

        self.last_updated = time_msecs()

        self.task_manager.ensure_future(job.delete())

        return web.Response()

    async def delete_job(self, request):
        return await asyncio.shield(self.delete_job_1(request))

    async def healthcheck(self, request):  # pylint: disable=unused-argument
        body = {'name': NAME}
        return web.json_response(body)

    async def run(self):
        app = web.Application(client_max_size=HTTP_CLIENT_MAX_SIZE)
        app.add_routes(
            [
                web.post('/api/v1alpha/kill', self.kill),
                web.post('/api/v1alpha/batches/jobs/create', self.create_job),
                web.delete('/api/v1alpha/batches/{batch_id}/jobs/{job_id}/delete', self.delete_job),
                web.get('/api/v1alpha/batches/{batch_id}/jobs/{job_id}/log', self.get_job_log),
                web.get('/api/v1alpha/batches/{batch_id}/jobs/{job_id}/status', self.get_job_status),
                web.get('/healthcheck', self.healthcheck),
            ]
        )

        try:
            await asyncio.wait_for(self.activate(), MAX_IDLE_TIME_MSECS / 1000)
        except asyncio.TimeoutError:
            log.exception(f'could not activate after trying for {MAX_IDLE_TIME_MSECS} ms, exiting')
            return

        app_runner = web.AppRunner(app)
        await app_runner.setup()
        site = web.TCPSite(app_runner, '0.0.0.0', 5000)
        await site.start()

        self.task_manager.ensure_future(periodically_call(60, self.cleanup_old_images))
        try:
            while True:
                try:
                    await asyncio.wait_for(self.stop_event.wait(), 15)
                    log.info('received stop event')
                    break
                except asyncio.TimeoutError:
                    idle_duration = time_msecs() - self.last_updated
                    if not self.jobs and idle_duration >= MAX_IDLE_TIME_MSECS:
                        log.info(f'idle {idle_duration} ms, exiting')
                        break
                    log.info(
                        f'n_jobs {len(self.jobs)} free_cores {self.cpu_sem.value / 1000} idle {idle_duration} '
                        f'free worker data disk storage {self.data_disk_space_remaining.value}Gi'
                    )
        finally:
            self.active = False
            log.info('shutting down')
            await self.file_store.close()
            await site.stop()
            log.info('stopped site')
            await app_runner.cleanup()
            log.info('cleaned up app runner')
            await self.deactivate()
            log.info('deactivated')

    async def deactivate(self):
        # Don't retry.  If it doesn't go through, the driver
        # monitoring loops will recover.  If the driver is
        # gone (e.g. testing a PR), this would go into an
        # infinite loop and the instance won't be deleted.
        await self.client_session.post(
            deploy_config.url('batch-driver', '/api/v1alpha/instances/deactivate'), headers=self.headers
        )

    async def kill_1(self, request):  # pylint: disable=unused-argument
        log.info('killed')
        self.stop_event.set()

    async def kill(self, request):
        return await asyncio.shield(self.kill_1(request))

    async def post_job_complete_1(self, job):
        run_duration = job.end_time - job.start_time

        full_status = await retry_all_errors(f'error while getting status for {job}')(job.status)

        if job.format_version.has_full_status_in_gcs():
            await retry_all_errors(f'error while writing status file to gcs for {job}')(
                self.file_store.write_status_file, job.batch_id, job.job_id, job.attempt_id, json.dumps(full_status)
            )

        db_status = job.format_version.db_status(full_status)

        status = {
            'version': full_status['version'],
            'batch_id': full_status['batch_id'],
            'job_id': full_status['job_id'],
            'attempt_id': full_status['attempt_id'],
            'state': full_status['state'],
            'start_time': full_status['start_time'],
            'end_time': full_status['end_time'],
            'resources': full_status['resources'],
            'status': db_status,
        }

        body = {'status': status}

        start_time = time_msecs()
        delay_secs = 0.1
        while True:
            try:
                await self.client_session.post(
                    deploy_config.url('batch-driver', '/api/v1alpha/instances/job_complete'),
                    json=body,
                    headers=self.headers,
                )
                return
            except asyncio.CancelledError:  # pylint: disable=try-except-raise
                raise
            except Exception as e:
                if isinstance(e, aiohttp.ClientResponseError) and e.status == 404:  # pylint: disable=no-member
                    raise
                log.warning(f'failed to mark {job} complete, retrying', exc_info=True)

            # unlist job after 3m or half the run duration
            now = time_msecs()
            elapsed = now - start_time
            if job.id in self.jobs and elapsed > 180 * 1000 and elapsed > run_duration / 2:
                log.info(f'too much time elapsed marking {job} complete, removing from jobs, will keep retrying')
                del self.jobs[job.id]
                self.last_updated = time_msecs()

            await asyncio.sleep(delay_secs * random.uniform(0.7, 1.3))
            # exponentially back off, up to (expected) max of 2m
            delay_secs = min(delay_secs * 2, 2 * 60.0)

    async def post_job_complete(self, job):
        try:
            await self.post_job_complete_1(job)
        except asyncio.CancelledError:
            raise
        except Exception:
            log.exception(f'error while marking {job} complete', stack_info=True)
        finally:
            log.info(f'{job} marked complete, removing from jobs')
            if job.id in self.jobs:
                del self.jobs[job.id]
                self.last_updated = time_msecs()

    async def post_job_started_1(self, job):
        full_status = await job.status()

        status = {
            'version': full_status['version'],
            'batch_id': full_status['batch_id'],
            'job_id': full_status['job_id'],
            'attempt_id': full_status['attempt_id'],
            'start_time': full_status['start_time'],
            'resources': full_status['resources'],
        }

        body = {'status': status}

        await request_retry_transient_errors(
            self.client_session,
            'POST',
            deploy_config.url('batch-driver', '/api/v1alpha/instances/job_started'),
            json=body,
            headers=self.headers,
        )

    async def post_job_started(self, job):
        try:
            await self.post_job_started_1(job)
        except asyncio.CancelledError:
            raise
        except Exception:
            log.exception(f'error while posting {job} started')

    async def activate(self):
        resp = await request_retry_transient_errors(
            self.client_session,
            'GET',
            deploy_config.url('batch-driver', '/api/v1alpha/instances/gsa_key'),
            headers={'X-Hail-Instance-Name': NAME, 'Authorization': f'Bearer {os.environ["ACTIVATION_TOKEN"]}'},
        )
        resp_json = await resp.json()
        self.last_updated = time_msecs()

        with open('/worker-key.json', 'w') as f:
            f.write(json.dumps(resp_json['key']))

<<<<<<< HEAD
        credentials = google.oauth2.service_account.Credentials.from_service_account_file('/worker-key.json')
        self.log_store = LogStore(
            BATCH_LOGS_BUCKET_NAME, INSTANCE_ID, self.pool, project=PROJECT, credentials=credentials
        )
=======
            credentials = aiogoogle.auth.credentials.Credentials.from_file('/worker-key.json')
            fs = aiogoogle.GoogleStorageAsyncFS(credentials=credentials)
            self.file_store = FileStore(fs, BATCH_LOGS_BUCKET_NAME, INSTANCE_ID)
>>>>>>> d842e3f5

        credentials = aiogoogle.Credentials.from_file('/worker-key.json')
        self.compute_client = aiogoogle.ComputeClient(PROJECT, credentials=credentials)

        resp = await request_retry_transient_errors(
            self.client_session,
            'POST',
            deploy_config.url('batch-driver', '/api/v1alpha/instances/activate'),
            json={'ip_address': os.environ['IP_ADDRESS']},
            headers={'X-Hail-Instance-Name': NAME, 'Authorization': f'Bearer {os.environ["ACTIVATION_TOKEN"]}'},
        )
        resp_json = await resp.json()
        self.last_updated = time_msecs()

        self.headers = {'X-Hail-Instance-Name': NAME, 'Authorization': f'Bearer {resp_json["token"]}'}
        self.active = True

    async def cleanup_old_images(self):
        try:
            async with image_lock.writer_lock:
                log.info(f"Obtained writer lock. The image ref counts are: {self.image_data}")
                for image_id in list(self.image_data.keys()):
                    now = time_msecs()
                    image_data = self.image_data[image_id]
                    if image_data.ref_count == 0 and (now - image_data.last_accessed) > 10 * 60 * 1000:
                        assert image_id != BATCH_WORKER_IMAGE_ID
                        log.info(f'Found an unused image with ID {image_id}')
                        await check_shell(f'docker rmi -f {image_id}')
                        image_path = f'/host/rootfs/{image_id}'
                        await blocking_to_async(self.pool, shutil.rmtree, image_path)
                        del self.image_data[image_id]
                        log.info(f'Deleted image from cache with ID {image_id}')
        except asyncio.CancelledError:
            raise
        except Exception as e:
            log.exception(f'Error while deleting unused image: {e}')


async def async_main():
    global port_allocator, network_allocator, worker, docker

    docker = aiodocker.Docker()

    port_allocator = PortAllocator()
    network_allocator = NetworkAllocator()
    await network_allocator.reserve()

    worker = Worker()
    try:
        await worker.run()
    finally:
        try:
            await worker.shutdown()
            log.info('worker shutdown', exc_info=True)
        finally:
            await docker.close()
            log.info('docker closed')
            asyncio.get_event_loop().set_debug(True)
            log.debug('Tasks immediately after docker close')
            dump_all_stacktraces()
            other_tasks = [t for t in asyncio.all_tasks() if t != asyncio.current_task()]
            if other_tasks:
                _, pending = await asyncio.wait(other_tasks, timeout=10 * 60, return_when=asyncio.ALL_COMPLETED)
                for t in pending:
                    log.debug('Dangling task:')
                    t.print_stack()
                    t.cancel()


loop = asyncio.get_event_loop()
loop.add_signal_handler(signal.SIGUSR1, dump_all_stacktraces)
loop.run_until_complete(async_main())
log.info('closing loop')
loop.close()
log.info('closed')
sys.exit(0)<|MERGE_RESOLUTION|>--- conflicted
+++ resolved
@@ -1564,33 +1564,10 @@
 
                 log.info(f'{self}: running jvm process')
                 with self.step('running'):
-<<<<<<< HEAD
                     await self.jvm.execute(f'{local_jar_location}',
                                            self.user_command_string[0],
                                            self.user_command_string[1:])
                 self.state = 'succeeded'
-=======
-                    self.process = await asyncio.create_subprocess_exec(
-                        *self.command_string,
-                        stdout=asyncio.subprocess.PIPE,
-                        stderr=asyncio.subprocess.PIPE,
-                        env={envvar['name']: envvar['value'] for envvar in self.env},
-                    )
-
-                    await asyncio.gather(self.pipe_to_log(self.process.stdout), self.pipe_to_log(self.process.stderr))
-                    await self.process.wait()
-
-                log.info(f'finished {self} with return code {self.process.returncode}')
-
-                await worker.file_store.write_log_file(
-                    self.format_version, self.batch_id, self.job_id, self.attempt_id, 'main', self.logbuffer.decode()
-                )
-
-                if self.process.returncode == 0:
-                    self.state = 'succeeded'
-                else:
-                    self.state = 'failed'
->>>>>>> d842e3f5
                 log.info(f'{self} main: {self.state}')
             except asyncio.CancelledError:
                 raise
@@ -1615,7 +1592,7 @@
         if self.log is not None:
             # I really want this to be a timed step but I CANT RAISE EXCEPTIONS IN CLEANUP!!
             # with self.step('uploading_log'):
-            await worker.log_store.write_log_file(
+            await worker.file_store.write_log_file(
                 self.format_version, self.batch_id, self.job_id, self.attempt_id, 'main', self.log
             )
 
@@ -2327,16 +2304,9 @@
         with open('/worker-key.json', 'w') as f:
             f.write(json.dumps(resp_json['key']))
 
-<<<<<<< HEAD
-        credentials = google.oauth2.service_account.Credentials.from_service_account_file('/worker-key.json')
-        self.log_store = LogStore(
-            BATCH_LOGS_BUCKET_NAME, INSTANCE_ID, self.pool, project=PROJECT, credentials=credentials
-        )
-=======
-            credentials = aiogoogle.auth.credentials.Credentials.from_file('/worker-key.json')
-            fs = aiogoogle.GoogleStorageAsyncFS(credentials=credentials)
-            self.file_store = FileStore(fs, BATCH_LOGS_BUCKET_NAME, INSTANCE_ID)
->>>>>>> d842e3f5
+        credentials = aiogoogle.auth.credentials.Credentials.from_file('/worker-key.json')
+        fs = aiogoogle.GoogleStorageAsyncFS(credentials=credentials)
+        self.file_store = FileStore(fs, BATCH_LOGS_BUCKET_NAME, INSTANCE_ID)
 
         credentials = aiogoogle.Credentials.from_file('/worker-key.json')
         self.compute_client = aiogoogle.ComputeClient(PROJECT, credentials=credentials)
