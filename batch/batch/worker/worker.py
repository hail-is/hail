import abc
import asyncio
import base64
import concurrent.futures
import errno
import json
import logging
import os
import random
import re
import shutil
import signal
import sys
import tempfile
import traceback
import uuid
from collections import defaultdict
from contextlib import AsyncExitStack, ExitStack
from typing import (
    Any,
    Awaitable,
    Callable,
    ContextManager,
    Coroutine,
    Dict,
    List,
    MutableMapping,
    Optional,
    Tuple,
    TypedDict,
    Union,
)

import aiodocker  # type: ignore
import aiodocker.images
import aiohttp
import aiohttp.client_exceptions
import aiorwlock
import async_timeout
import orjson
from aiodocker.exceptions import DockerError  # type: ignore
from aiohttp import web

from batch.cloud.terra.azure.worker.worker_api import TerraAzureWorkerAPI
from gear import json_request, json_response
from hailtop import aiotools, httpx
from hailtop.aiotools import AsyncFS
from hailtop.aiotools.router_fs import RouterAsyncFS
from hailtop.batch.hail_genetics_images import HAIL_GENETICS_IMAGES
from hailtop.config import get_deploy_config
from hailtop.hail_logging import AccessLogger, configure_logging
from hailtop.utils import (
    CalledProcessError,
    Timings,
    blocking_to_async,
    check_exec_output,
    check_shell,
    check_shell_output,
    dump_all_stacktraces,
    find_spark_home,
    is_delayed_warning_error,
    parse_docker_image_reference,
    periodically_call,
    retry_transient_errors,
    retry_transient_errors_with_debug_string,
    retry_transient_errors_with_delayed_warnings,
    time_msecs,
    time_msecs_str,
)

from ..batch_format_version import BatchFormatVersion
from ..cloud.azure.worker.worker_api import AzureWorkerAPI
from ..cloud.gcp.resource_utils import is_gpu
from ..cloud.gcp.worker.worker_api import GCPWorkerAPI
from ..cloud.resource_utils import (
    is_valid_storage_request,
    machine_type_to_cores_and_memory_bytes,
    storage_gib_to_bytes,
)
from ..file_store import FileStore
from ..globals import HTTP_CLIENT_MAX_SIZE, RESERVED_STORAGE_GB_PER_CORE, STATUS_FORMAT_VERSION
from ..instance_config import InstanceConfig
from ..publicly_available_images import publicly_available_images
from ..resource_usage import ResourceUsageMonitor
from ..semaphore import FIFOWeightedSemaphore
from ..worker.worker_api import CloudDisk, CloudWorkerAPI, ContainerRegistryCredentials
from .jvm_entryway_protocol import EndOfStream, read_bool, read_int, read_str, write_int, write_str

with open('/subdomains.txt', 'r', encoding='utf-8') as subdomains_file:
    HAIL_SERVICES = [line.rstrip() for line in subdomains_file.readlines()]


class BatchWorkerAccessLogger(AccessLogger):
    def __init__(self, logger: logging.Logger, log_format: str):
        super().__init__(logger, log_format)
        if NAMESPACE == 'default':
            self.exclude = [
                ('GET', re.compile('/healthcheck')),
                ('POST', re.compile('/api/v1alpha/batches/jobs/create')),
            ]
        else:
            self.exclude = []

    def log(self, request, response, time):
        for method, path_expr in self.exclude:
            if path_expr.fullmatch(request.path) and method == request.method:
                return

        super().log(request, response, time)


def compose_auth_header_urlsafe(orig_f):
    def compose(auth: Union[MutableMapping, str, bytes], registry_addr: Optional[str] = None):
        orig_auth_header = orig_f(auth, registry_addr=registry_addr)
        auth = json.loads(base64.b64decode(orig_auth_header))
        auth_json = json.dumps(auth).encode('ascii')
        return base64.urlsafe_b64encode(auth_json).decode('ascii')

    return compose


# We patched aiodocker's utility function `compose_auth_header` because it does not base64 encode strings
# in urlsafe mode which is required for Azure's credentials.
# https://github.com/aio-libs/aiodocker/blob/17e08844461664244ea78ecd08d1672b1779acc1/aiodocker/utils.py#L297
aiodocker.images.compose_auth_header = compose_auth_header_urlsafe(aiodocker.images.compose_auth_header)  # type: ignore


configure_logging()
log = logging.getLogger('batch-worker')

MAX_DOCKER_IMAGE_PULL_SECS = 20 * 60
MAX_DOCKER_WAIT_SECS = 5 * 60
MAX_DOCKER_OTHER_OPERATION_SECS = 1 * 60

IPTABLES_WAIT_TIMEOUT_SECS = 60

CLOUD = os.environ['CLOUD']
CORES = int(os.environ['CORES'])
NAME = os.environ['NAME']
NAMESPACE = os.environ['NAMESPACE']
# ACTIVATION_TOKEN
IP_ADDRESS = os.environ['IP_ADDRESS']
INTERNAL_GATEWAY_IP = os.environ['INTERNAL_GATEWAY_IP']
BATCH_LOGS_STORAGE_URI = os.environ['BATCH_LOGS_STORAGE_URI']
INSTANCE_ID = os.environ['INSTANCE_ID']
REGION = os.environ['REGION']
DOCKER_PREFIX = os.environ['DOCKER_PREFIX']
PUBLIC_IMAGES = publicly_available_images(DOCKER_PREFIX)
INSTANCE_CONFIG = json.loads(base64.b64decode(os.environ['INSTANCE_CONFIG']).decode())
MAX_IDLE_TIME_MSECS = int(os.environ['MAX_IDLE_TIME_MSECS'])
BATCH_WORKER_IMAGE = os.environ['BATCH_WORKER_IMAGE']
BATCH_WORKER_IMAGE_ID = os.environ['BATCH_WORKER_IMAGE_ID']
INTERNET_INTERFACE = os.environ['INTERNET_INTERFACE']
UNRESERVED_WORKER_DATA_DISK_SIZE_GB = int(os.environ['UNRESERVED_WORKER_DATA_DISK_SIZE_GB'])
assert UNRESERVED_WORKER_DATA_DISK_SIZE_GB >= 0
ACCEPTABLE_QUERY_JAR_URL_PREFIX = os.environ['ACCEPTABLE_QUERY_JAR_URL_PREFIX']
assert len(ACCEPTABLE_QUERY_JAR_URL_PREFIX) > 3  # x:// where x is one or more characters

CLOUD_WORKER_API: Optional[CloudWorkerAPI] = None

log.info(f'CLOUD {CLOUD}')
log.info(f'CORES {CORES}')
log.info(f'NAME {NAME}')
log.info(f'NAMESPACE {NAMESPACE}')
# ACTIVATION_TOKEN
log.info(f'IP_ADDRESS {IP_ADDRESS}')
log.info(f'BATCH_LOGS_STORAGE_URI {BATCH_LOGS_STORAGE_URI}')
log.info(f'INSTANCE_ID {INSTANCE_ID}')
log.info(f'DOCKER_PREFIX {DOCKER_PREFIX}')
log.info(f'INSTANCE_CONFIG {INSTANCE_CONFIG}')
log.info(f'MAX_IDLE_TIME_MSECS {MAX_IDLE_TIME_MSECS}')
log.info(f'BATCH_WORKER_IMAGE {BATCH_WORKER_IMAGE}')
log.info(f'BATCH_WORKER_IMAGE_ID {BATCH_WORKER_IMAGE_ID}')
log.info(f'INTERNET_INTERFACE {INTERNET_INTERFACE}')
log.info(f'UNRESERVED_WORKER_DATA_DISK_SIZE_GB {UNRESERVED_WORKER_DATA_DISK_SIZE_GB}')
log.info(f'ACCEPTABLE_QUERY_JAR_URL_PREFIX {ACCEPTABLE_QUERY_JAR_URL_PREFIX}')
log.info(f'REGION {REGION}')

instance_config: Optional[InstanceConfig] = None

N_SLOTS = 4 * CORES  # Jobs are allowed at minimum a quarter core

N_JVM_CONTAINERS = sum(1 for jvm_cores in (1, 2, 4, 8) for _ in range(CORES // jvm_cores))

deploy_config = get_deploy_config()

docker: Optional[aiodocker.Docker] = None

port_allocator: Optional['PortAllocator'] = None
network_allocator: Optional['NetworkAllocator'] = None

worker: Optional['Worker'] = None

image_configs: Dict[str, Dict[str, Any]] = {}

image_lock: Optional[aiorwlock.RWLock] = None


class PortAllocator:
    def __init__(self):
        self.ports: asyncio.Queue[int] = asyncio.Queue()
        port_base = 46572
        for port in range(port_base, port_base + 10):
            self.ports.put_nowait(port)

    async def allocate(self):
        return await self.ports.get()

    def free(self, port):
        self.ports.put_nowait(port)


class NetworkNamespace:
    def __init__(self, subnet_index: int, private: bool, internet_interface: str):
        assert subnet_index <= 255
        self.subnet_index = subnet_index
        self.private = private
        self.internet_interface = internet_interface
        self.network_ns_name = uuid.uuid4().hex[:5]
        self.hostname = 'hostname-' + uuid.uuid4().hex[:10]
        self.veth_host = self.network_ns_name + '-host'
        self.veth_job = self.network_ns_name + '-job'

        if private:
            self.host_ip = f'172.20.{subnet_index}.10'
            self.job_ip = f'172.20.{subnet_index}.11'
        else:
            self.host_ip = f'172.21.{subnet_index}.10'
            self.job_ip = f'172.21.{subnet_index}.11'

        self.port = None
        self.host_port = None

    async def init(self):
        await self.create_netns()
        await self.enable_iptables_forwarding()
        await self.mark_packets()

        os.makedirs(f'/etc/netns/{self.network_ns_name}')
        with open(f'/etc/netns/{self.network_ns_name}/hosts', 'w', encoding='utf-8') as hosts:
            hosts.write('127.0.0.1 localhost\n')
            hosts.write(f'{self.job_ip} {self.hostname}\n')
            if NAMESPACE == 'default':
                for service in HAIL_SERVICES:
                    hosts.write(f'{INTERNAL_GATEWAY_IP} {service}.hail\n')
            hosts.write(f'{INTERNAL_GATEWAY_IP} internal.hail\n')
            if CLOUD == 'gcp':
                hosts.write('169.254.169.254 metadata metadata.google.internal')

        # Jobs on the private network should have access to the metadata server
        # and our vdc. The public network should not so we use google's public
        # resolver.
        with open(f'/etc/netns/{self.network_ns_name}/resolv.conf', 'w', encoding='utf-8') as resolv:
            if self.private:
                assert CLOUD_WORKER_API
                resolv.write(f'nameserver {CLOUD_WORKER_API.nameserver_ip}\n')
                if CLOUD == 'gcp':
                    resolv.write('search c.hail-vdc.internal google.internal\n')
            else:
                resolv.write('nameserver 8.8.8.8\n')

    async def create_netns(self):
        log.info(f'ipallocdebug: Creating net ns {self.network_ns_name}')
        await check_shell(f"""
ip netns add {self.network_ns_name} && \
ip link add name {self.veth_host} type veth peer name {self.veth_job} && \
ip link set dev {self.veth_host} up && \
ip link set {self.veth_job} netns {self.network_ns_name} && \
ip address add {self.host_ip}/24 dev {self.veth_host}
ip -n {self.network_ns_name} link set dev {self.veth_job} up && \
ip -n {self.network_ns_name} link set dev lo up && \
ip -n {self.network_ns_name} address add {self.job_ip}/24 dev {self.veth_job} && \
ip -n {self.network_ns_name} route add default via {self.host_ip}""")

    async def enable_iptables_forwarding(self):
        await check_shell(f"""
iptables -w {IPTABLES_WAIT_TIMEOUT_SECS} --append FORWARD --out-interface {self.veth_host} --in-interface {self.internet_interface} --jump ACCEPT && \
iptables -w {IPTABLES_WAIT_TIMEOUT_SECS} --append FORWARD --out-interface {self.veth_host} --in-interface {self.veth_host} --jump ACCEPT""")

    async def mark_packets(self):
        await check_shell(f"""
iptables -w {IPTABLES_WAIT_TIMEOUT_SECS} -t mangle -A PREROUTING --in-interface {self.veth_host} -j MARK --set-mark 10 && \
iptables -w {IPTABLES_WAIT_TIMEOUT_SECS} -t mangle -A POSTROUTING --out-interface {self.veth_host} -j MARK --set-mark 11
""")

    async def expose_port(self, port, host_port):
        self.port = port
        self.host_port = host_port
        await self.expose_port_rule(action='append')

    async def expose_port_rule(self, action: str):
        # Appending to PREROUTING means this is only exposed to external traffic.
        # To expose for locally created packets, we would append instead to the OUTPUT chain.
        await check_shell(
            f'iptables -w {IPTABLES_WAIT_TIMEOUT_SECS} --table nat --{action} PREROUTING '
            f'--match addrtype --dst-type LOCAL '
            f'--protocol tcp '
            f'--match tcp --dport {self.host_port} '
            f'--jump DNAT --to-destination {self.job_ip}:{self.port}'
        )

    async def cleanup(self):
        log.info(f'ipallocdebug: Cleanup net ns {self.network_ns_name}')
        if self.host_port:
            assert self.port
            await self.expose_port_rule(action='delete')
        self.host_port = None
        self.port = None
        await check_shell(f"""
ip link delete {self.veth_host} && \
ip netns delete {self.network_ns_name}""")
        await self.create_netns()


class NetworkAllocator:
    def __init__(self, task_manager: aiotools.BackgroundTaskManager):
        self.task_manager = task_manager
        self.private_networks: asyncio.Queue[NetworkNamespace] = asyncio.Queue()
        self.public_networks: asyncio.Queue[NetworkNamespace] = asyncio.Queue()
        self.internet_interface = INTERNET_INTERFACE

    async def reserve(self):
<<<<<<< HEAD
        public_ip_count = N_SLOTS + N_JVM_CONTAINERS
        log.info(f'ipallocdebug: Reserving public ip addresses: {public_ip_count}')
        for subnet_index in range(public_ip_count):
=======
        N_PUBLIC_INTERFACES = min(255, N_SLOTS + N_JVM_CONTAINERS)
        for subnet_index in range(N_PUBLIC_INTERFACES):
>>>>>>> 32894556
            public = NetworkNamespace(subnet_index, private=False, internet_interface=self.internet_interface)
            await public.init()
            log.info(f'ipallocdebug: Adding public network: {public.network_ns_name} (subnet index: {subnet_index} job ip: {public.job_ip}, host ip {public.host_ip}) to list')
            self.public_networks.put_nowait(public)
<<<<<<< HEAD
        log.info(f'ipallocdebug: Reserving private ip addresses: {N_SLOTS}')
        for subnet_index in range(N_SLOTS):
=======

        N_PRIVATE_INTERFACES = min(255, N_SLOTS)
        for subnet_index in range(N_PRIVATE_INTERFACES):
>>>>>>> 32894556
            private = NetworkNamespace(subnet_index, private=True, internet_interface=self.internet_interface)

            await private.init()
            log.info(f'ipallocdebug: Adding private network: {private.network_ns_name} (subnet index: {subnet_index} job ip: {private.job_ip}, host ip {private.host_ip}) to list')
            self.private_networks.put_nowait(private)

    async def allocate_private(self) -> NetworkNamespace:
        network = await self.private_networks.get()
        log.info(f'ipallocdebug: Allocating private network {network.network_ns_name} (subnet index: {network.subnet_index} job ip: {network.job_ip}, host ip {network.host_ip})')
        return network

    async def allocate_public(self) -> NetworkNamespace:
        network = await self.public_networks.get()
        log.info(f'ipallocdebug: Allocating public network: {network.network_ns_name} (subnet index: {network.subnet_index} job ip: {network.job_ip}, host ip {network.host_ip})')
        return network

    def free(self, netns: NetworkNamespace):
        self.task_manager.ensure_future(self._free(netns))

    async def _free(self, netns: NetworkNamespace):
        network_type = 'private' if netns.private else 'public'
        log.info(f'ipallocdebug: Freeing {network_type} network namespace: {netns.network_ns_name} (subnet index: {netns.subnet_index} job ip: {netns.job_ip}, host ip {netns.host_ip}')
        await netns.cleanup()
        if netns.private:
            self.private_networks.put_nowait(netns)
        else:
            self.public_networks.put_nowait(netns)


class FuseMount:
    def __init__(self, path):
        self.path = path
        self.bind_mounts = set()


# Mounts that can be shared across jobs by the same user
# Only sharing within jobs of the same user ensures that
# the user is authorized to access the bucket. A user only has a single
# set of credentials for cloudfuse so if they have successfully mounted
# a bucket we can ignore the passed-in credentials and reuse the previous
# mount.
class ReadOnlyCloudfuseManager:
    def __init__(self):
        self.cloudfuse_dir = '/cloudfuse/readonly_cache'
        self.fuse_mounts: Dict[Tuple[str, str], FuseMount] = {}
        self.user_bucket_locks: Dict[Tuple[str, str], asyncio.Lock] = defaultdict(asyncio.Lock)

    async def mount(
        self,
        bucket: str,
        destination: str,
        *,
        user: str,
        credentials: Dict[str, str],
        tmp_path: str,
        config: dict,
    ):
        assert config['read_only']
        async with self.user_bucket_locks[(user, bucket)]:
            if (user, bucket) not in self.fuse_mounts:
                local_path = self._new_path()
                await self._fuse_mount(local_path, credentials=credentials, tmp_path=tmp_path, config=config)
                self.fuse_mounts[(user, bucket)] = FuseMount(local_path)
            mount = self.fuse_mounts[(user, bucket)]
            await self._bind_mount(mount.path, destination)
            mount.bind_mounts.add(destination)

    async def unmount(self, destination, *, user: str, bucket: str):
        async with self.user_bucket_locks[(user, bucket)]:
            mount = self.fuse_mounts[(user, bucket)]
            await self._bind_unmount(destination)
            mount.bind_mounts.remove(destination)
            if len(mount.bind_mounts) == 0:
                await self._fuse_unmount(mount.path)
                del self.fuse_mounts[(user, bucket)]

    async def _fuse_mount(
        self,
        destination: str,
        *,
        credentials: Dict[str, str],
        tmp_path: str,
        config: dict,
    ):
        assert CLOUD_WORKER_API
        await CLOUD_WORKER_API.mount_cloudfuse(
            credentials,
            destination,
            tmp_path,
            config,
        )

    async def _fuse_unmount(self, path: str):
        assert CLOUD_WORKER_API
        await CLOUD_WORKER_API.unmount_cloudfuse(path)

    async def _bind_mount(self, src, dst):
        await check_exec_output('mount', '--bind', src, dst)

    async def _bind_unmount(self, dst):
        await check_exec_output('umount', dst)

    def _new_path(self):
        path = f'{self.cloudfuse_dir}/{uuid.uuid4().hex}'
        os.makedirs(path)
        return path


def docker_call_retry(timeout, name, f, *args, **kwargs):
    debug_string = f'In docker call to {f.__name__} for {name}'

    async def timed_out_f(*args, **kwargs):
        return await asyncio.wait_for(f(*args, **kwargs), timeout)

    return retry_transient_errors_with_debug_string(debug_string, 0, timed_out_f, *args, **kwargs)


class ImageCannotBePulled(Exception):
    pass


class ImageNotFound(Exception):
    pass


class InvalidImageRepository(Exception):
    pass


class Image:
    @staticmethod
    async def _pull_with_auth_refresh(
        image_ref_str: str, auth: Optional[Callable[..., Awaitable[Optional[Dict[str, str]]]]] = None
    ):
        assert docker
        credentials = await auth() if auth else None
        return await docker.images.pull(image_ref_str, auth=credentials)

    def __init__(
        self,
        name: str,
        credentials: Optional[Dict[str, str]],
        client_session: httpx.ClientSession,
        pool: concurrent.futures.ThreadPoolExecutor,
    ):
        self.image_name = name
        self.credentials = credentials
        self.client_session = client_session
        self.pool = pool

        image_ref = parse_docker_image_reference(name)
        if image_ref.tag is None and image_ref.digest is None:
            log.info(f'adding latest tag to image {name} for {self}')
            image_ref.tag = 'latest'

        if image_ref.name() in HAIL_GENETICS_IMAGES:
            # We want the "hailgenetics/python-dill" translate to (based on the prefix):
            # * gcr.io/hail-vdc/hailgenetics/python-dill
            # * us-central1-docker.pkg.dev/hail-vdc/hail/hailgenetics/python-dill
            image_ref.path = image_ref.name()
            image_ref.domain = DOCKER_PREFIX.split('/', maxsplit=1)[0]
            image_ref.path = '/'.join(DOCKER_PREFIX.split('/')[1:] + [image_ref.path])

        self.image_ref = image_ref
        self.image_ref_str = str(image_ref)
        self.image_config: Optional[Dict[str, Any]] = None
        self.image_id: Optional[str] = None

    @property
    def is_cloud_image(self):
        return (CLOUD == 'gcp' and self.image_ref.hosted_in('google')) or (
            CLOUD == 'azure' and self.image_ref.hosted_in('azure')
        )

    @property
    def is_public_image(self):
        return self.image_ref.name() in PUBLIC_IMAGES

    @property
    def rootfs_path(self) -> str:
        assert self.image_id is not None
        return f'/host/rootfs/{self.image_id}'

    async def _pull_image(self):
        n_pull_attempts = 1

        async def pull():
            assert docker
            nonlocal n_pull_attempts
            try:
                if not self.is_cloud_image:
                    await self._ensure_image_is_pulled()
                elif self.is_public_image:
                    await self._ensure_image_is_pulled(auth=self._batch_worker_registry_credentials)
                elif self.image_ref_str == BATCH_WORKER_IMAGE and self.credentials is None:
                    pass
                else:
                    # Pull to verify this user has access to this
                    # image.
                    # FIXME improve the performance of this with a
                    # per-user image cache.
                    await docker_call_retry(
                        MAX_DOCKER_IMAGE_PULL_SECS,
                        str(self),
                        self._pull_with_auth_refresh,
                        self.image_ref_str,
                        auth=self._current_user_registry_credentials,
                    )
            except DockerError as e:
                if e.status == 404 and 'pull access denied' in e.message:
                    raise ImageCannotBePulled from e
                if e.status == 500 and (
                    'Permission "artifactregistry.repositories.downloadArtifacts" denied on resource' in e.message
                    or 'Caller does not have permission' in e.message
                    or 'unauthorized' in e.message
                ):
                    raise ImageCannotBePulled from e
                if e.status == 500 and 'denied: retrieving permissions failed' in e.message:
                    if n_pull_attempts <= 2:
                        await docker_call_retry(
                            MAX_DOCKER_OTHER_OPERATION_SECS,
                            str(self),
                            docker.images.delete,
                            self.image_ref_str,
                        )
                        await pull()
                    else:
                        log.exception(f'error pulling image {self.image_ref_str}', exc_info=True)
                        raise ImageCannotBePulled from e
                if 'Invalid repository name' in e.message:
                    raise InvalidImageRepository from e
                if 'unknown' in e.message or 'not found or deleted' in e.message:
                    raise ImageNotFound from e
                raise
            finally:
                n_pull_attempts += 1

        await pull()

        try:
            image_config, _ = await check_exec_output('docker', 'inspect', self.image_ref_str)
        except:
            # inspect non-deterministically fails sometimes
            await asyncio.sleep(1)
            await pull()
            image_config, _ = await check_exec_output('docker', 'inspect', self.image_ref_str)
        image_configs[self.image_ref_str] = json.loads(image_config)[0]

    async def _ensure_image_is_pulled(
        self, auth: Optional[Callable[..., Awaitable[Optional[ContainerRegistryCredentials]]]] = None
    ):
        assert docker

        try:
            await docker_call_retry(MAX_DOCKER_OTHER_OPERATION_SECS, str(self), docker.images.get, self.image_ref_str)
        except DockerError as e:
            if e.status == 404:
                await docker_call_retry(
                    MAX_DOCKER_IMAGE_PULL_SECS, str(self), self._pull_with_auth_refresh, self.image_ref_str, auth
                )
            else:
                raise

    async def _batch_worker_registry_credentials(self) -> ContainerRegistryCredentials:
        assert CLOUD_WORKER_API
        return await CLOUD_WORKER_API.worker_container_registry_credentials(self.client_session)

    async def _current_user_registry_credentials(self) -> ContainerRegistryCredentials:
        assert self.credentials
        assert CLOUD_WORKER_API
        return await CLOUD_WORKER_API.user_container_registry_credentials(self.credentials)

    async def _extract_rootfs(self):
        assert self.image_id
        os.makedirs(self.rootfs_path)
        await check_shell(
            f'id=$(docker create {self.image_id}) && docker export $id | tar -C {self.rootfs_path} -xf - && docker rm $id'
        )

    async def _localize_rootfs(self):
        assert image_lock
        async with image_lock.reader:
            # FIXME Authentication is entangled with pulling images. We need a way to test
            # that a user has access to a cached image without pulling.
            await self._pull_image()
            self.image_config = image_configs[self.image_ref_str]
            self.image_id = self.image_config['Id'].split(":")[1]
            assert self.image_id

            assert worker
            worker.image_data[self.image_id] += 1

            image_data = worker.image_data[self.image_id]
            async with image_data.lock:
                if not image_data.extracted:
                    try:
                        await self._extract_rootfs()
                        image_data.extracted = True
                        log.info(f'Added expanded image to cache: {self.image_ref_str}, ID: {self.image_id}')
                    except asyncio.CancelledError:
                        raise
                    except Exception:
                        log.exception(f'while extracting image {self.image_ref_str}, ID: {self.image_id}')
                        await blocking_to_async(self.pool, shutil.rmtree, self.rootfs_path)
                        raise

    async def pull(self):
        await asyncio.shield(self._localize_rootfs())

    def release(self):
        assert worker
        if self.image_id is not None:
            worker.image_data[self.image_id] -= 1


class StepInterruptedError(Exception):
    pass


async def run_until_done_or_deleted(
    event: asyncio.Event,
    f: Callable[..., Coroutine[Any, Any, Any]],
    *args,
    **kwargs,
):
    step = asyncio.create_task(f(*args, **kwargs))
    deleted = asyncio.create_task(event.wait())
    try:
        await asyncio.wait([deleted, step], return_when=asyncio.FIRST_COMPLETED)
        if deleted.done():
            raise StepInterruptedError
        assert step.done()
        return step.result()
    finally:
        for t in (step, deleted):
            if t.done():
                e = t.exception()
                if e and not user_error(e):
                    log.exception(e)
            else:
                t.cancel()


async def send_signal_and_wait(proc, signal, timeout=None):
    try:
        if signal == 'SIGTERM':
            proc.terminate()
        else:
            assert signal == 'SIGKILL'
            proc.kill()
    except ProcessLookupError:
        pass
    else:
        await asyncio.wait_for(proc.wait(), timeout=timeout)


class JobDeletedError(Exception):
    pass


class ContainerDeletedError(Exception):
    pass


class ContainerTimeoutError(Exception):
    pass


class ContainerCreateError(Exception):
    pass


class ContainerStartError(Exception):
    pass


class IncompleteCloudFuseCleanup(Exception):
    pass


def worker_fraction_in_1024ths(cpu_in_mcpu):
    return 1024 * cpu_in_mcpu // (CORES * 1000)


def user_error(e):
    if isinstance(e, DockerError):
        if e.status == 404 and 'pull access denied' in e.message:
            return True
        if e.status == 404 and ('not found: manifest unknown' in e.message or 'no such image' in e.message):
            return True
        # DockerError(500, "Head https://gcr.io/v2/genomics-tools/samtools/manifests/latest: unknown: Project 'project:genomics-tools' not found or deleted.")
        if e.status == 500 and 'not found or deleted' in e.message:
            return True
        if e.status == 400 and 'executable file not found' in e.message:
            return True
    if isinstance(e, CalledProcessError):
        # Opening GCS connection...\n', b'daemonize.Run: readFromProcess: sub-process: mountWithArgs: mountWithConn:
        # fs.NewServer: create file system: SetUpBucket: OpenBucket: Bad credentials for bucket "BUCKET". Check the
        # bucket name and your credentials.\n')
        if b'Bad credentials for bucket' in e.stderr:
            return True
    if isinstance(e, (ImageNotFound, ImageCannotBePulled, InvalidImageRepository)):
        return True
    if isinstance(e, (ContainerTimeoutError, ContainerDeletedError)):
        return True
    return False


class MountSpecification(TypedDict):
    source: str
    destination: str
    type: str
    options: List[str]


class Container:
    def __init__(
        self,
        task_manager: aiotools.BackgroundTaskManager,
        fs: AsyncFS,
        name: str,
        image: Image,
        scratch_dir: str,
        command: List[str],
        cpu_in_mcpu: int,
        memory_in_bytes: int,
        user_credentials: Optional[Dict[str, str]],
        network: Optional[Union[bool, str]] = None,
        port: Optional[int] = None,
        timeout: Optional[int] = None,
        unconfined: Optional[bool] = None,
        volume_mounts: Optional[List[MountSpecification]] = None,
        env: Optional[List[str]] = None,
        stdin: Optional[str] = None,
        log_path: Optional[str] = None,
    ):
        self.task_manager = task_manager
        self.fs = fs

        self.name = name
        self.image = image
        self.command = command
        self.cpu_in_mcpu = cpu_in_mcpu
        self.memory_in_bytes = memory_in_bytes
        self.user_credentials = user_credentials
        self.network = network
        self.port = port
        self.timeout = timeout
        self.unconfined = unconfined
        self.volume_mounts: List[MountSpecification] = volume_mounts or []
        self.env = env or []
        self.stdin = stdin

        maybe_io_mount = [vm['source'] for vm in self.volume_mounts if vm['destination'] == '/io']
        self.io_mount_path = maybe_io_mount[0] if maybe_io_mount else None

        self.deleted_event = asyncio.Event()

        self.host_port = None

        self.state = 'pending'
        self.error: Optional[str] = None
        self.short_error: Optional[str] = None
        self.container_status: Optional[dict] = None
        self.started_at: Optional[int] = None
        self.finished_at: Optional[int] = None

        self.timings = Timings()

        self.container_scratch = scratch_dir
        self.container_overlay_path = f'{self.container_scratch}/rootfs_overlay'
        self.log_path = log_path or f'{self.container_scratch}/container.log'
        self.resource_usage_path = f'{self.container_scratch}/resource_usage'

        self.overlay_mounted = False

        self.netns: Optional[NetworkNamespace] = None
        # regarding no-member: https://github.com/PyCQA/pylint/issues/4223
        self.process: Optional[asyncio.subprocess.Process] = None  # pylint: disable=no-member

        self._run_fut: Optional[asyncio.Future] = None
        self._cleanup_lock = asyncio.Lock()

        self._killed = False
        self._cleaned_up = False

        self.monitor: Optional[ResourceUsageMonitor] = None

        self.metadata_app_runner: Optional[web.AppRunner] = None

    async def create(self):
        self.state = 'creating'
        try:
            with self._step('pulling'):
                await self._run_until_done_or_deleted(self.image.pull)

            with self._step('setting up overlay'):
                await self._run_until_done_or_deleted(self._setup_overlay)

            with self._step('setting up network'):
                await self._run_until_done_or_deleted(self._setup_network_namespace)
        except asyncio.CancelledError:
            raise
        except Exception as e:
            if isinstance(e, ImageNotFound):
                self.short_error = 'image not found'
            elif isinstance(e, ImageCannotBePulled):
                self.short_error = 'image cannot be pulled'
            elif isinstance(e, InvalidImageRepository):
                self.short_error = 'image repository is invalid'

            self.state = 'error'
            self.error = traceback.format_exc()

            if not isinstance(e, ContainerDeletedError) and not user_error(e):
                log.exception(f'while creating {self}')
                raise ContainerCreateError from e
            raise

    def start(self):
        async def _run():
            self.state = 'running'
            try:
                with self._step('running'):
                    timed_out = await self._run_until_done_or_deleted(self._run_container)

                self.container_status = self.get_container_status()
                assert self.container_status is not None

                if timed_out:
                    self.short_error = 'timed out'
                    raise ContainerTimeoutError(f'timed out after {self.timeout}s')

                if self.container_status['exit_code'] == 0:
                    self.state = 'succeeded'
                else:
                    if self.container_status['out_of_memory']:
                        self.short_error = 'out of memory'
                    self.state = 'failed'
            except asyncio.CancelledError:
                raise
            except ContainerDeletedError:
                self.state = 'cancelled'
            except Exception as e:
                self.state = 'error'
                self.error = traceback.format_exc()

                if not isinstance(e, ContainerTimeoutError) and not user_error(e):
                    log.exception(f'while running {self}')
                    raise ContainerStartError from e
                raise

        self._run_fut = asyncio.create_task(self._run_until_done_or_deleted(_run))

    async def wait(self):
        assert self._run_fut
        try:
            await self._run_fut
        finally:
            self._run_fut = None

    async def run(
        self,
        on_completion: Callable[..., Awaitable[Any]],
        *args,
        **kwargs,
    ):
        async with self._cleanup_lock:
            try:
                await self.create()
                self.start()
                await self.wait()
            finally:
                try:
                    await on_completion(*args, **kwargs)
                finally:
                    try:
                        await self._kill()
                    finally:
                        await self._cleanup()

    async def _kill(self):
        if self._killed:
            return

        try:
            if self._run_fut is not None:
                await self._run_fut
        except ContainerDeletedError:
            pass
        finally:
            try:
                if self.container_is_running():
                    assert self.process is not None
                    try:
                        log.info(f'{self} container is still running, killing crun process')
                        try:
                            await check_exec_output('crun', 'kill', '--all', self.name, 'SIGKILL')
                        except CalledProcessError as e:
                            not_extant_message = (
                                b'error opening file `/run/crun/'
                                + self.name.encode()
                                + b'/status`: No such file or directory'
                            )
                            if not (e.returncode == 1 and not_extant_message in e.stderr):
                                log.exception(f'while deleting container {self}', exc_info=True)
                    finally:
                        try:
                            await send_signal_and_wait(self.process, 'SIGTERM', timeout=5)
                        except asyncio.TimeoutError:
                            try:
                                await send_signal_and_wait(self.process, 'SIGKILL', timeout=5)
                            except asyncio.CancelledError:
                                raise
                            except Exception:
                                log.exception(f'could not kill process for container {self}')
                        finally:
                            self.process = None
            finally:
                if self._run_fut is not None and not self._run_fut.done():
                    self._run_fut.cancel()
                self._run_fut = None
                self._killed = True

    async def _cleanup(self):
        log.info(f'Cleaning up {self}')
        if self._cleaned_up:
            return

        if self.metadata_app_runner:
            await self.metadata_app_runner.cleanup()

        assert self._run_fut is None
        try:
            if self.overlay_mounted:
                try:
                    await check_shell(f'umount -l {self.container_overlay_path}/merged')
                    self.overlay_mounted = False
                except asyncio.CancelledError:
                    raise
                except Exception:
                    log.exception(f'while unmounting overlay in {self}', exc_info=True)

            if self.host_port is not None:
                assert port_allocator
                port_allocator.free(self.host_port)
                self.host_port = None

            if self.netns:
                assert network_allocator
                network_allocator.free(self.netns)
                log.info(f'Freed the network namespace for {self}')
                self.netns = None
        finally:
            try:
                self.image.release()
            finally:
                self._cleaned_up = True

    async def remove(self):
        self.deleted_event.set()
        async with self._cleanup_lock:
            try:
                await self._kill()
            finally:
                await self._cleanup()

    async def _run_until_done_or_deleted(self, f: Callable[..., Coroutine[Any, Any, Any]], *args, **kwargs):
        try:
            return await run_until_done_or_deleted(self.deleted_event, f, *args, **kwargs)
        except StepInterruptedError as e:
            raise ContainerDeletedError from e

    def _step(self, name: str) -> ContextManager:
        return self.timings.step(name)

    async def _setup_overlay(self):
        lower_dir = self.image.rootfs_path
        upper_dir = f'{self.container_overlay_path}/upper'
        work_dir = f'{self.container_overlay_path}/work'
        merged_dir = f'{self.container_overlay_path}/merged'
        for d in (upper_dir, work_dir, merged_dir):
            os.makedirs(d)
        await check_shell(
            f'mount -t overlay overlay -o lowerdir={lower_dir},upperdir={upper_dir},workdir={work_dir} {merged_dir}'
        )
        self.overlay_mounted = True

    async def _setup_network_namespace(self):
        assert network_allocator
        assert port_allocator
        try:
            async with async_timeout.timeout(60):
                if self.network == 'private':
                    self.netns = await network_allocator.allocate_private()
                else:
                    assert self.network is None or self.network == 'public'
                    self.netns = await network_allocator.allocate_public()
            if self.user_credentials and CLOUD == 'gcp':
                assert CLOUD_WORKER_API
                self.metadata_app_runner = web.AppRunner(
                    CLOUD_WORKER_API.create_metadata_server_app(self.user_credentials)
                )
                await self.metadata_app_runner.setup()
                network_type = 'private' if self.netns.private else 'public'
                log.info(f'ipallocdebug: Starting metadata server on {network_type} {self.netns.network_ns_name} {self.netns.host_ip}')
                site = web.TCPSite(self.metadata_app_runner, self.netns.host_ip, 5555)
                await site.start()
        except asyncio.TimeoutError:
            log.exception(network_allocator.task_manager.tasks)
            raise

        if self.port is not None:
            self.host_port = await port_allocator.allocate()
            await self.netns.expose_port(self.port, self.host_port)

    def new_resource_usage_monitor(self, resource_usage_path):
        assert self.netns is not None and self.netns.veth_host is not None
        return ResourceUsageMonitor(
            self.name,
            self.container_overlay_path,
            self.io_mount_path,
            self.netns.veth_host,
            resource_usage_path,
            self.fs,
        )

    async def get_resource_usage(self) -> bytes:
        if self.monitor is None:
            return ResourceUsageMonitor.no_data()
        return await self.monitor.read()

    async def _run_container(self) -> bool:
        self.started_at = time_msecs()
        try:
            await self._write_container_config()
            async with async_timeout.timeout(self.timeout):
                with open(self.log_path, 'w', encoding='utf-8') as container_log:
                    stdin = asyncio.subprocess.PIPE if self.stdin else None
                    self.process = await asyncio.create_subprocess_exec(
                        'crun',
                        'run',
                        '--bundle',
                        self.container_scratch,
                        self.name,
                        stdin=stdin,
                        stdout=container_log,
                        stderr=container_log,
                    )
                    assert self.netns

                    self.monitor = self.new_resource_usage_monitor(self.resource_usage_path)
                    assert self.monitor
                    async with self.monitor:
                        if self.stdin is not None and self.process is not None:
                            await self.process.communicate(self.stdin.encode('utf-8'))
                        if self.process is not None:
                            await self.process.wait()
        except asyncio.TimeoutError:
            return True
        finally:
            self.finished_at = time_msecs()

        return False

    def _validate_container_config(self, config):
        for mount in config['mounts']:
            # bind mounts are given the dummy type 'none'
            if mount['type'] == 'none':
                # Mount events should not be propagated from the job container to the host
                assert 'shared' not in mount['options']
                assert any(option in mount['options'] for option in ('private', 'slave'))

    async def _write_container_config(self):
        config = await self.container_config()
        self._validate_container_config(config)

        with open(f'{self.container_scratch}/config.json', 'w', encoding='utf-8') as f:
            f.write(json.dumps(config))

    # https://github.com/opencontainers/runtime-spec/blob/master/config.md
    async def container_config(self):
        assert self.image.image_config
        assert self.netns

        uid, gid = await self._get_in_container_user()
        weight = worker_fraction_in_1024ths(self.cpu_in_mcpu)
        workdir = self.image.image_config['Config']['WorkingDir']
        default_docker_capabilities = [
            'CAP_CHOWN',
            'CAP_DAC_OVERRIDE',
            'CAP_FSETID',
            'CAP_FOWNER',
            'CAP_MKNOD',
            'CAP_NET_RAW',
            'CAP_SETGID',
            'CAP_SETUID',
            'CAP_SETFCAP',
            'CAP_SETPCAP',
            'CAP_NET_BIND_SERVICE',
            'CAP_SYS_CHROOT',
            'CAP_KILL',
            'CAP_AUDIT_WRITE',
        ]

        nvidia_runtime_hook = []
        if is_gpu(INSTANCE_CONFIG["machine_type"]):
            nvidia_runtime_hook = [
                {
                    "path": "/usr/bin/nvidia-container-runtime-hook",
                    "args": ["nvidia-container-runtime-hook", "prestart"],
                    "env": [
                        "LANG=C.UTF-8",
                        "PATH=/usr/local/sbin:/usr/local/bin:/usr/sbin:/usr/bin:/sbin:/bin:/snap/bin",
                        "NOTIFY_SOCKET=/run/systemd/notify",
                        "TMPDIR=/var/lib/docker/tmp",
                    ],
                }
            ]
        config: Dict[str, Any] = {
            'ociVersion': '1.0.1',
            'root': {
                'path': f'{self.container_overlay_path}/merged',
                'readonly': False,
            },
            'hostname': self.netns.hostname,
            'mounts': self._mounts(uid, gid),
            'process': {
                'user': {  # uid/gid *inside the container*
                    'uid': uid,
                    'gid': gid,
                },
                'args': self.command,
                'env': self._env(),
                'cwd': workdir if workdir != "" else "/",
                'capabilities': {
                    'bounding': default_docker_capabilities,
                    'effective': default_docker_capabilities,
                    'inheritable': default_docker_capabilities,
                    'permitted': default_docker_capabilities,
                },
            },
            "hooks": {"prestart": nvidia_runtime_hook},
            'linux': {
                'rootfsPropagation': 'slave',
                'namespaces': [
                    {'type': 'pid'},
                    {
                        'type': 'network',
                        'path': f'/var/run/netns/{self.netns.network_ns_name}',
                    },
                    {'type': 'mount'},
                    {'type': 'ipc'},
                    {'type': 'uts'},
                    {'type': 'cgroup'},
                ],
                'uidMappings': [],
                'gidMappings': [],
                'resources': {
                    "devices": [{"allow": False, "access": "rwm"}],
                    'cpu': {'shares': weight},
                    'unified': {  # https://github.com/opencontainers/runtime-spec/blob/main/config-linux.md
                        'memory.max': str(int(0.99 * self.memory_in_bytes)),
                        'memory.high': str(int(0.95 * self.memory_in_bytes)),
                        'memory.swap.max': '0',
                    },
                    # 'blockIO': {'weight': min(weight, 1000)}, FIXME blkio.weight not supported
                },
                'maskedPaths': [
                    '/proc/asound',
                    '/proc/acpi',
                    '/proc/kcore',
                    '/proc/keys',
                    '/proc/latency_stats',
                    '/proc/timer_list',
                    '/proc/timer_stats',
                    '/proc/sched_debug',
                    '/proc/scsi',
                    '/sys/firmware',
                ],
                'readonlyPaths': [
                    '/proc/bus',
                    '/proc/fs',
                    '/proc/irq',
                    '/proc/sys',
                    '/proc/sysrq-trigger',
                ],
            },
        }

        if self.unconfined:
            config['linux']['maskedPaths'] = []
            config['linux']['readonlyPaths'] = []
            config['process']['apparmorProfile'] = 'unconfined'
            config['linux']['seccomp'] = {'defaultAction': "SCMP_ACT_ALLOW"}

        return config

    async def _get_in_container_user(self) -> Tuple[int, int]:
        assert self.image.image_config
        user = self.image.image_config['Config']['User']
        if not user:
            return 0, 0
        if ":" in user:
            uid, gid = user.split(":")
        else:
            uid, gid = await self._read_user_from_rootfs(user)
        return int(uid), int(gid)

    async def _read_user_from_rootfs(self, user) -> Tuple[str, str]:
        with open(f'{self.image.rootfs_path}/etc/passwd', 'r', encoding='utf-8') as passwd:
            for record in passwd:
                if record.startswith(user):
                    _, _, uid, gid, _, _, _ = record.split(":")
                    return uid, gid
            raise ValueError("Container user not found in image's /etc/passwd")

    def _mounts(self, uid: int, gid: int) -> List[MountSpecification]:
        assert self.image.image_config
        assert self.netns
        # Only supports empty volumes
        external_volumes: List[MountSpecification] = []
        volumes = self.image.image_config['Config']['Volumes']
        if volumes:
            for v_container_path in volumes:
                if v_container_path.startswith('/'):
                    v_absolute_container_path = v_container_path
                else:
                    v_absolute_container_path = '/' + v_container_path
                mount_dir = self.io_mount_path if self.io_mount_path else self.container_scratch
                v_host_path = f'{mount_dir}/volumes{v_absolute_container_path}'
                os.makedirs(v_host_path)
                if uid != 0 or gid != 0:
                    os.chown(v_host_path, uid, gid)
                external_volumes.append({
                    'source': v_host_path,
                    'destination': v_absolute_container_path,
                    'type': 'none',
                    'options': ['bind', 'rw', 'private'],
                })

        mounts = (
            self.volume_mounts
            + external_volumes
            + [
                # Recommended filesystems:
                # https://github.com/opencontainers/runtime-spec/blob/master/config-linux.md#default-filesystems
                {
                    'source': 'proc',
                    'destination': '/proc',
                    'type': 'proc',
                    'options': ['nosuid', 'noexec', 'nodev'],
                },
                {
                    'source': 'tmpfs',
                    'destination': '/dev',
                    'type': 'tmpfs',
                    'options': ['nosuid', 'strictatime', 'mode=755', 'size=65536k'],
                },
                {
                    'source': 'sysfs',
                    'destination': '/sys',
                    'type': 'sysfs',
                    'options': ['nosuid', 'noexec', 'nodev', 'ro'],
                },
                {
                    'source': 'cgroup',
                    'destination': '/sys/fs/cgroup',
                    'type': 'cgroup',
                    'options': ['nosuid', 'noexec', 'nodev', 'ro'],
                },
                {
                    'source': 'devpts',
                    'destination': '/dev/pts',
                    'type': 'devpts',
                    'options': ['nosuid', 'noexec', 'nodev'],
                },
                {
                    'source': 'mqueue',
                    'destination': '/dev/mqueue',
                    'type': 'mqueue',
                    'options': ['nosuid', 'noexec', 'nodev'],
                },
                {
                    'source': 'shm',
                    'destination': '/dev/shm',
                    'type': 'tmpfs',
                    'options': ['nosuid', 'noexec', 'nodev', 'mode=1777', f'size={self.memory_in_bytes // 2}'],
                },
                {
                    'source': f'/etc/netns/{self.netns.network_ns_name}/resolv.conf',
                    'destination': '/etc/resolv.conf',
                    'type': 'none',
                    'options': ['bind', 'ro', 'private'],
                },
                {
                    'source': f'/etc/netns/{self.netns.network_ns_name}/hosts',
                    'destination': '/etc/hosts',
                    'type': 'none',
                    'options': ['bind', 'ro', 'private'],
                },
            ]
        )

        if not any(v['destination'] == '/deploy-config' for v in self.volume_mounts):
            mounts.append(
                {
                    'source': '/deploy-config/deploy-config.json',
                    'destination': '/deploy-config/deploy-config.json',
                    'type': 'none',
                    'options': ['bind', 'ro', 'private'],
                },
            )

        return mounts

    def _env(self):
        assert self.image.image_config
        assert CLOUD_WORKER_API
        env = (
            (self.image.image_config['Config']['Env'] or [])
            + CLOUD_WORKER_API.cloud_specific_env_vars_for_user_jobs
            + self.env  # User-defined env variables should take precedence
        )
        if is_gpu(INSTANCE_CONFIG["machine_type"]):
            env += ["NVIDIA_VISIBLE_DEVICES=all"]
        if self.port is not None:
            assert self.host_port is not None
            env.append(f'HAIL_BATCH_WORKER_PORT={self.host_port}')
            env.append(f'HAIL_BATCH_WORKER_IP={IP_ADDRESS}')
        return env

    # {
    #   name: str,
    #   state: str, (pending, running, succeeded, error, failed)
    #   timing: dict(str, float),
    #   error: str, (optional)
    #   short_error: str, (optional)
    #   container_status: {
    #     state: str,
    #     started_at: int, (date)
    #     finished_at: int, (date)
    #     out_of_memory: bool,
    #     exit_code: int
    #   }
    # }
    def status(self):
        status = {'name': self.name, 'state': self.state, 'timing': self.timings.to_dict()}
        if self.error:
            status['error'] = self.error
        if self.short_error:
            status['short_error'] = self.short_error
        if self.container_status:
            status['container_status'] = self.container_status
        elif self.container_is_running():
            status['container_status'] = self.get_container_status()
        return status

    def get_container_status(self) -> Optional[dict]:
        if not self.process:
            return None

        status: dict = {
            'started_at': self.started_at,
            'finished_at': self.finished_at,
        }
        if self.container_is_running():
            status['state'] = 'running'
            status['out_of_memory'] = False
        else:
            status['state'] = 'finished'
            status['exit_code'] = self.process.returncode
            status['out_of_memory'] = self.process.returncode == 137

        return status

    def container_is_running(self):
        return self.process is not None and self.process.returncode is None

    def container_finished(self):
        return self.process is not None and self.process.returncode is not None

    async def exec(
        self, cmd: List[str], *, global_options: Optional[List[str]] = None, options: Optional[List[str]] = None
    ):
        global_options = global_options or []
        options = options or []
        await check_exec_output('crun', *global_options, 'exec', *options, self.name, *cmd)

    def __str__(self):
        return f'container {self.name}'


def populate_secret_host_path(host_path: str, secret_data: Optional[Dict[str, bytes]]):
    os.makedirs(host_path, exist_ok=True)
    if secret_data is not None:
        for filename, data in secret_data.items():
            with open(f'{host_path}/{filename}', 'wb') as f:
                f.write(base64.b64decode(data))


def copy_container(
    job: 'DockerJob',
    task_name: str,
    files: List[dict],
    volume_mounts: List[MountSpecification],
    cpu_in_mcpu: int,
    memory_in_bytes: int,
    scratch: str,
    requester_pays_project: Optional[str],
    client_session: httpx.ClientSession,
) -> Container:
    assert files
    assert job.worker.fs is not None

    command = [
        '/usr/bin/env',
        'python3',
        '-m',
        'hailtop.aiotools.copy',
        json.dumps(requester_pays_project),
        '-',
        '-v',
    ]

    return Container(
        task_manager=job.task_manager,
        fs=job.worker.fs,
        name=job.container_name(task_name),
        image=Image(BATCH_WORKER_IMAGE, None, client_session, job.pool),
        scratch_dir=f'{scratch}/{task_name}',
        command=command,
        cpu_in_mcpu=cpu_in_mcpu,
        memory_in_bytes=memory_in_bytes,
        volume_mounts=volume_mounts,
        user_credentials=job.credentials,
        stdin=json.dumps(files),
    )


class Job(abc.ABC):
    quota_project_id = 100

    @staticmethod
    def get_next_xfsquota_project_id():
        project_id = Job.quota_project_id
        Job.quota_project_id += 1
        return project_id

    def secret_host_path(self, secret) -> str:
        return f'{self.scratch}/secrets/{secret["name"]}'

    def io_host_path(self) -> str:
        return f'{self.scratch}/io'

    @abc.abstractmethod
    def cloudfuse_base_path(self):
        raise NotImplementedError

    @abc.abstractmethod
    def cloudfuse_data_path(self, bucket: str) -> str:
        raise NotImplementedError

    @abc.abstractmethod
    def cloudfuse_tmp_path(self, bucket: str) -> str:
        raise NotImplementedError

    @staticmethod
    def create(
        batch_id,
        user: str,
        credentials: Dict[str, str],
        job_spec: dict,
        format_version: BatchFormatVersion,
        task_manager: aiotools.BackgroundTaskManager,
        pool: concurrent.futures.ThreadPoolExecutor,
        client_session: httpx.ClientSession,
        worker: 'Worker',
    ) -> 'Job':
        type = job_spec['process']['type']
        if type == 'docker':
            return DockerJob(
                batch_id, user, credentials, job_spec, format_version, task_manager, pool, client_session, worker
            )
        assert type == 'jvm'
        return JVMJob(batch_id, user, credentials, job_spec, format_version, task_manager, pool, worker)

    def __init__(
        self,
        batch_id: int,
        user: str,
        credentials: Dict[str, str],
        job_spec,
        format_version: BatchFormatVersion,
        task_manager: aiotools.BackgroundTaskManager,
        pool: concurrent.futures.ThreadPoolExecutor,
        worker: 'Worker',
    ):
        self.batch_id = batch_id
        self.user = user
        self.credentials = credentials
        self.job_spec = job_spec
        self.format_version = format_version
        self.task_manager = task_manager
        self.pool = pool

        assert worker
        self.worker: Worker = worker

        self.deleted_event = asyncio.Event()

        self.token = uuid.uuid4().hex
        self.scratch = f'/batch/{self.token}'

        self.disk: Optional[CloudDisk] = None
        self.state = 'pending'
        self.error: Optional[str] = None

        self.start_time: Optional[int] = None
        self.end_time: Optional[int] = None

        self.marked_job_started = False
        self.last_logged_mjs_attempt_failure = None
        self.last_logged_mjc_attempt_failure = None

        self.cpu_in_mcpu = job_spec['resources']['cores_mcpu']
        self.memory_in_bytes = job_spec['resources']['memory_bytes']
        extra_storage_in_gib = job_spec['resources']['storage_gib']
        assert extra_storage_in_gib == 0 or is_valid_storage_request(CLOUD, extra_storage_in_gib)

        assert instance_config
        if instance_config.job_private:
            self.external_storage_in_gib = 0
            self.data_disk_storage_in_gib = extra_storage_in_gib
        else:
            self.external_storage_in_gib = extra_storage_in_gib
            # The reason for not giving each job 5 Gi (for example) is the
            # maximum number of simultaneous jobs on a worker is 64 which
            # basically fills the disk not allowing for caches etc. Most jobs
            # would need an external disk in that case.
            self.data_disk_storage_in_gib = min(
                RESERVED_STORAGE_GB_PER_CORE, int(self.cpu_in_mcpu / 1000 * RESERVED_STORAGE_GB_PER_CORE)
            )

        self.resources = instance_config.quantified_resources(
            self.cpu_in_mcpu, self.memory_in_bytes, self.external_storage_in_gib
        )

        self.input_volume_mounts: List[MountSpecification] = []
        self.main_volume_mounts: List[MountSpecification] = []
        self.output_volume_mounts: List[MountSpecification] = []

        io_volume_mount: MountSpecification = {
            'source': self.io_host_path(),
            'destination': '/io',
            'type': 'none',
            'options': ['bind', 'rw', 'private'],
        }
        self.input_volume_mounts.append(io_volume_mount)
        self.main_volume_mounts.append(io_volume_mount)
        self.output_volume_mounts.append(io_volume_mount)

        requester_pays_project = job_spec.get('requester_pays_project')
        self.cloudfuse = job_spec.get('cloudfuse') or job_spec.get('gcsfuse')
        if self.cloudfuse:
            for config in self.cloudfuse:
                if requester_pays_project:
                    config['requester_pays_project'] = requester_pays_project
                config['mounted'] = False
                assert config['bucket']

        secrets = job_spec.get('secrets')
        self.secrets = secrets
        self.env = job_spec.get('env', [])

        self.project_id = Job.get_next_xfsquota_project_id()

    @property
    def job_id(self):
        return self.job_spec['job_id']

    @property
    def job_group_id(self):
        return self.job_spec['job_group_id']

    @property
    def attempt_id(self):
        return self.job_spec['attempt_id']

    @property
    def id(self):
        return (self.batch_id, self.job_id)

    @property
    def deleted(self):
        return self.deleted_event.is_set()

    async def run(self):
        pass

    def get_container_log_path(self, container_name: str) -> str:
        raise NotImplementedError

    async def get_resource_usage(self) -> Dict[str, bytes]:
        raise NotImplementedError

    async def delete(self):
        log.info(f'deleting {self}')
        self.deleted_event.set()

    def mark_started(self) -> asyncio.Task:
        return asyncio.create_task(self.worker.post_job_started(self))

    async def mark_complete(self, mjs_fut: asyncio.Task):
        self.end_time = time_msecs()

        full_status = self.status()

        if self.format_version.has_full_status_in_gcs():
            assert self.worker.file_store
            try:
                async with async_timeout.timeout(120):
                    await retry_transient_errors(
                        self.worker.file_store.write_status_file,
                        self.batch_id,
                        self.job_id,
                        self.attempt_id,
                        json.dumps(full_status),
                    )
            except asyncio.CancelledError:
                raise
            except Exception:
                log.exception(f'Encountered error while writing status file for job {self.id}')

        if not self.deleted:
            self.task_manager.ensure_future(self.worker.post_job_complete(self, mjs_fut, full_status))

    # {
    #   version: int,
    #   worker: str,
    #   batch_id: int,
    #   job_id: int,
    #   attempt_id: int,
    #   job_group_id: int,
    #   user: str,
    #   state: str, (pending, initializing, running, succeeded, error, failed)
    #   format_version: int
    #   error: str, (optional)
    #   container_statuses: [Container.status],
    #   start_time: int,
    #   end_time: int,
    #   resources: list of dict, {name: str, quantity: int}
    #   region: str  # type: ignore
    # }
    def status(self):
        status = {
            'version': STATUS_FORMAT_VERSION,
            'worker': NAME,
            'batch_id': self.batch_id,
            'job_id': self.job_spec['job_id'],
            'attempt_id': self.job_spec['attempt_id'],
            'job_group_id': self.job_spec['job_group_id'],
            'user': self.user,
            'state': self.state,
            'format_version': self.format_version.format_version,
            'resources': self.resources,
            'region': REGION,
        }
        if self.error:
            status['error'] = self.error

        status['start_time'] = self.start_time
        status['end_time'] = self.end_time

        return status

    def done(self):
        return self.state in ('succeeded', 'error', 'failed')

    def __str__(self):
        return f'job {self.id}'


class FakeJob(Job):
    def __init__(
        self,
        batch_id: int,
        job_id: int,
        user: str,
        credentials: Dict[str, str],
        addtl_spec,  # this would be a job_spec, but we haven't read it yet
        format_version,
        task_manager: aiotools.BackgroundTaskManager,
        pool: concurrent.futures.ThreadPoolExecutor,
        client_session: httpx.ClientSession,
        worker: 'Worker',
    ):
        resources = addtl_spec.get('resources', {})
        # will this work?
        resources['cores_mcpu'] = 0
        resources['memory_bytes'] = 0
        resources['storage_gib'] = 0
        addtl_spec['resources'] = resources
        super().__init__(batch_id, user, credentials, addtl_spec, format_version, task_manager, pool, worker)
        self.client_session = client_session
        self._job_id = job_id

    @property
    def job_id(self):
        return self._job_id

    def to_real_job(self, job_spec):
        return Job.create(
            batch_id=self.batch_id,
            user=self.user,
            credentials=self.credentials,
            job_spec=job_spec,
            format_version=self.format_version,
            task_manager=self.task_manager,
            pool=self.pool,
            client_session=self.client_session,
            worker=self.worker,
        )

    def cloudfuse_base_path(self):
        raise NotImplementedError

    def cloudfuse_data_path(self, bucket: str) -> str:
        raise NotImplementedError

    def cloudfuse_tmp_path(self, bucket: str) -> str:
        raise NotImplementedError


class DockerJob(Job):
    def __init__(
        self,
        batch_id: int,
        user: str,
        credentials: Dict[str, str],
        job_spec,
        format_version,
        task_manager: aiotools.BackgroundTaskManager,
        pool: concurrent.futures.ThreadPoolExecutor,
        client_session: httpx.ClientSession,
        worker: 'Worker',
    ):
        super().__init__(batch_id, user, credentials, job_spec, format_version, task_manager, pool, worker)
        assert worker.fs

        input_files = job_spec.get('input_files')
        output_files = job_spec.get('output_files')

        requester_pays_project = job_spec.get('requester_pays_project')

        self.timings: Timings = Timings()

        hail_extra_env = [
            {'name': 'HAIL_REGION', 'value': REGION},
            {'name': 'HAIL_BATCH_ID', 'value': str(batch_id)},
            {'name': 'HAIL_JOB_ID', 'value': str(self.job_id)},
            {'name': 'HAIL_JOB_GROUP_ID', 'value': str(self.job_group_id)},
            {'name': 'HAIL_ATTEMPT_ID', 'value': str(self.attempt_id)},
        ]
        self.env += hail_extra_env

        if self.cloudfuse:
            for config in self.cloudfuse:
                assert config['read_only']
                assert config['mount_path'] != '/io'
                bucket = config['bucket']
                self.main_volume_mounts.append({
                    'source': f'{self.cloudfuse_data_path(bucket)}',
                    'destination': config['mount_path'],
                    'type': 'none',
                    'options': ['bind', 'rw', 'private'],
                })

        if self.secrets:
            for secret in self.secrets:
                volume_mount: MountSpecification = {
                    'source': self.secret_host_path(secret),
                    'destination': secret["mount_path"],
                    'type': 'none',
                    'options': ['bind', 'rw', 'private'],
                }
                self.main_volume_mounts.append(volume_mount)
                # this will be the user credentials
                if secret.get('mount_in_copy', False):
                    self.input_volume_mounts.append(volume_mount)
                    self.output_volume_mounts.append(volume_mount)

        # create containers
        containers: Dict[str, Container] = {}

        if input_files:
            containers['input'] = copy_container(
                self,
                'input',
                input_files,
                self.input_volume_mounts,
                self.cpu_in_mcpu,
                self.memory_in_bytes,
                self.scratch,
                requester_pays_project,
                client_session,
            )

        assert self.worker.fs
        containers['main'] = Container(
            task_manager=self.task_manager,
            fs=self.worker.fs,
            name=self.container_name('main'),
            image=Image(job_spec['process']['image'], self.credentials, client_session, pool),
            scratch_dir=f'{self.scratch}/main',
            command=job_spec['process']['command'],
            cpu_in_mcpu=self.cpu_in_mcpu,
            memory_in_bytes=self.memory_in_bytes,
            user_credentials=self.credentials,
            network=job_spec.get('network'),
            port=job_spec.get('port'),
            timeout=job_spec.get('timeout'),
            unconfined=job_spec.get('unconfined'),
            volume_mounts=self.main_volume_mounts,
            env=[f'{var["name"]}={var["value"]}' for var in self.env],
        )

        if output_files:
            containers['output'] = copy_container(
                self,
                'output',
                output_files,
                self.output_volume_mounts,
                self.cpu_in_mcpu,
                self.memory_in_bytes,
                self.scratch,
                requester_pays_project,
                client_session,
            )

        self.containers = containers

    def step(self, name: str) -> ContextManager:
        return self.timings.step(name)

    def container_name(self, task_name: str):
        return f'batch-{self.batch_id}-job-{self.job_id}-{task_name}'

    async def setup_io(self):
        assert instance_config
        if not instance_config.job_private:
            if self.worker.data_disk_space_remaining < self.external_storage_in_gib:
                log.info(
                    f'worker data disk storage is full: {self.external_storage_in_gib}Gi requested and {self.worker.data_disk_space_remaining}Gi remaining'
                )

                assert CLOUD_WORKER_API
                # disk name must be 63 characters or less
                # https://cloud.google.com/compute/docs/reference/rest/v1/disks#resource:-disk
                # under the information for the name field
                uid = self.token[:20]
                self.disk = CLOUD_WORKER_API.create_disk(
                    instance_name=NAME,
                    disk_name=f'batch-disk-{uid}',
                    size_in_gb=self.external_storage_in_gib,
                    mount_path=self.io_host_path(),
                )
                labels = {'namespace': NAMESPACE, 'batch': '1', 'instance-name': NAME, 'uid': uid}
                await self.disk.create(labels=labels)
                log.info(f'created disk {self.disk.name} for job {self.id}')
                return

            self.worker.data_disk_space_remaining -= self.external_storage_in_gib
            log.info(
                f'acquired {self.external_storage_in_gib}Gi from worker data disk storage with {self.worker.data_disk_space_remaining}Gi remaining'
            )

        assert self.disk is None, self.disk
        os.makedirs(self.io_host_path())

    async def run_container(self, container: Container, task_name: str):
        async def on_completion():
            if container.state in ('pending', 'creating'):
                return

            if os.path.exists(container.log_path):
                with container._step('uploading_log'):
                    assert self.worker.file_store
                    await self.worker.file_store.write_log_file(
                        self.format_version,
                        self.batch_id,
                        self.job_id,
                        self.attempt_id,
                        task_name,
                        await self.worker.fs.read(container.log_path),
                    )

            with container._step('uploading_resource_usage'):
                await self.worker.file_store.write_resource_usage_file(
                    self.format_version,
                    self.batch_id,
                    self.job_id,
                    self.attempt_id,
                    task_name,
                    await container.get_resource_usage(),
                )

        try:
            await container.run(on_completion)
        except asyncio.CancelledError:
            raise
        except ContainerDeletedError as exc:
            log.info(f'Container {container} was deleted while running.', exc)
        except Exception as e:
            if not user_error(e):
                log.exception(f'While running container: {container}')

    async def run(self):
        async with self.worker.cpu_sem(self.cpu_in_mcpu):
            self.start_time = time_msecs()

            mjs_fut = self.mark_started()
            try:
                self.state = 'initializing'

                os.makedirs(f'{self.scratch}/')

                with self.step('setup_io'):
                    await self.setup_io()

                if not self.disk:
                    data_disk_storage_in_bytes = storage_gib_to_bytes(
                        self.external_storage_in_gib + self.data_disk_storage_in_gib
                    )
                else:
                    data_disk_storage_in_bytes = storage_gib_to_bytes(self.data_disk_storage_in_gib)

                with self.step('configuring xfsquota'):
                    # Quota will not be applied to `/io` if the job has an attached disk mounted there
                    await check_shell_output(f'xfs_quota -x -c "project -s -p {self.scratch} {self.project_id}" /host/')
                    await check_shell_output(
                        f'xfs_quota -x -c "limit -p bsoft={data_disk_storage_in_bytes} bhard={data_disk_storage_in_bytes} {self.project_id}" /host/'
                    )

                with self.step('populating secrets'):
                    if self.secrets:
                        for secret in self.secrets:
                            populate_secret_host_path(self.secret_host_path(secret), secret['data'])

                with self.step('adding cloudfuse support'):
                    if self.cloudfuse:
                        os.makedirs(self.cloudfuse_base_path())

                        await check_shell_output(
                            f'xfs_quota -x -c "project -s -p {self.cloudfuse_base_path()} {self.project_id}" /host/'
                        )

                        assert CLOUD_WORKER_API
                        for config in self.cloudfuse:
                            bucket = config['bucket']
                            assert bucket

                            os.makedirs(self.cloudfuse_data_path(bucket), exist_ok=True)
                            os.makedirs(self.cloudfuse_tmp_path(bucket), exist_ok=True)

                            await CLOUD_WORKER_API.mount_cloudfuse(
                                self.credentials,
                                self.cloudfuse_data_path(bucket),
                                self.cloudfuse_tmp_path(bucket),
                                config,
                            )
                            config['mounted'] = True

                self.state = 'running'

                input = self.containers.get('input')
                if input:
                    await self.run_container(input, 'input')

                if not input or input.state == 'succeeded':
                    main = self.containers['main']
                    await self.run_container(main, 'main')

                    output = self.containers.get('output')

                    always_copy_output = self.job_spec.get('always_copy_output', True)
                    copy_output = output and (main.state == 'succeeded' or always_copy_output)

                    if copy_output:
                        assert output
                        await self.run_container(output, 'output')

                    if main.state != 'succeeded':
                        self.state = main.state
                    elif copy_output:
                        assert output
                        self.state = output.state
                    else:
                        self.state = 'succeeded'
                else:
                    self.state = input.state
            except asyncio.CancelledError:
                raise
            except ContainerDeletedError:
                self.state = 'cancelled'
            except Exception as e:
                if not user_error(e):
                    log.exception(f'while running {self}')

                self.state = 'error'
                self.error = traceback.format_exc()
            finally:
                with self.step('post-job finally block'):
                    try:
                        await self.cleanup()
                    finally:
                        _, exc, _ = sys.exc_info()
                        # mark_complete moves ownership of `mjs_fut` into another task
                        # but if it either is not run or is cancelled then we need
                        # to cancel MJS
                        if not isinstance(exc, asyncio.CancelledError):
                            try:
                                await self.mark_complete(mjs_fut)
                            except asyncio.CancelledError:
                                mjs_fut.cancel()
                        else:
                            mjs_fut.cancel()

    async def cleanup(self):
        if self.disk:
            try:
                async with async_timeout.timeout(300):
                    await self.disk.delete()
                    log.info(f'deleted disk {self.disk.name} for {self.id}')
            except asyncio.CancelledError:
                raise
            except Exception:
                log.exception(f'while detaching and deleting disk {self.disk.name} for job {self.id}')
        else:
            self.worker.data_disk_space_remaining += self.external_storage_in_gib

        if self.cloudfuse:
            for config in self.cloudfuse:
                if config['mounted']:
                    bucket = config['bucket']
                    assert bucket
                    mount_path = self.cloudfuse_data_path(bucket)

                    try:
                        assert CLOUD_WORKER_API
                        async with async_timeout.timeout(120):
                            await CLOUD_WORKER_API.unmount_cloudfuse(mount_path)
                            log.info(f'unmounted fuse blob storage {bucket} from {mount_path}')
                            config['mounted'] = False
                    except asyncio.CancelledError:
                        raise
                    except Exception:
                        log.exception(
                            f'while unmounting fuse blob storage {bucket} from {mount_path} for job {self.id}'
                        )
                        raise

        with open('/proc/mounts', 'r', encoding='utf-8') as f:
            output = f.read()
            if self.cloudfuse_base_path() in output:
                raise IncompleteCloudFuseCleanup(f'incomplete cloudfuse unmounting: {output}')

        try:
            async with async_timeout.timeout(120):
                await check_shell(f'xfs_quota -x -c "limit -p bsoft=0 bhard=0 {self.project_id}" /host')
        except asyncio.CancelledError:
            raise
        except Exception:
            log.exception(f'while resetting xfs_quota project {self.project_id} for job {self.id}')

        try:
            async with async_timeout.timeout(120):
                await blocking_to_async(self.pool, shutil.rmtree, self.scratch, ignore_errors=True)
        except asyncio.CancelledError:
            raise
        except Exception:
            log.exception(f'while deleting scratch dir for job {self.id}')

    def get_container_log_path(self, container_name: str) -> str:
        return self.containers[container_name].log_path

    async def get_resource_usage(self) -> Dict[str, bytes]:
        return {name: await c.get_resource_usage() for name, c in self.containers.items()}

    async def delete(self):
        await super().delete()
        await asyncio.wait([asyncio.create_task(c.remove()) for c in self.containers.values()])

    def status(self):
        status = super().status()
        cstatuses = {name: c.status() for name, c in self.containers.items()}
        status['container_statuses'] = cstatuses
        status['timing'] = self.timings.to_dict()
        return status

    def cloudfuse_base_path(self):
        # Make sure this path isn't in self.scratch to avoid accidental bucket deletions!
        path = f'/cloudfuse/{self.token}'
        assert os.path.commonpath([path, self.scratch]) == '/'
        return path

    def cloudfuse_data_path(self, bucket: str) -> str:
        # Make sure this path isn't in self.scratch to avoid accidental bucket deletions!
        path = f'{self.cloudfuse_base_path()}/{bucket}/data'
        assert os.path.commonpath([path, self.scratch]) == '/'
        return path

    def cloudfuse_tmp_path(self, bucket: str) -> str:
        # Make sure this path isn't in self.scratch to avoid accidental bucket deletions!
        path = f'{self.cloudfuse_base_path()}/{bucket}/tmp'
        assert os.path.commonpath([path, self.scratch]) == '/'
        return path

    def __str__(self):
        return f'job {self.id}'


class JVMJob(Job):
    def __init__(
        self,
        batch_id: int,
        user: str,
        credentials: Dict[str, str],
        job_spec,
        format_version,
        task_manager: aiotools.BackgroundTaskManager,
        pool: concurrent.futures.ThreadPoolExecutor,
        worker: 'Worker',
    ):
        super().__init__(batch_id, user, credentials, job_spec, format_version, task_manager, pool, worker)
        assert job_spec['process']['type'] == 'jvm'
        assert worker is not None

        input_files = job_spec.get('input_files')
        output_files = job_spec.get('output_files')
        if input_files or output_files:
            raise ValueError("i/o not supported")

        assert job_spec['process']['jar_spec']['type'] == 'jar_url'
        self.jar_url = job_spec['process']['jar_spec']['value']
        self.argv = job_spec['process']['command']

        self.timings = Timings()
        self.state = 'pending'

        self.jvm: Optional[JVM] = None
        self.jvm_name: Optional[str] = None

        self.log_file = f'{self.scratch}/log'

        should_profile = job_spec['process']['profile']
        self.profile_file = f'{self.scratch}/profile.html' if should_profile else None

        self.resource_usage_file = f'{self.scratch}/resource_usage'

        assert self.worker.fs is not None

    def write_batch_config(self):
        os.makedirs(f'{self.scratch}/batch-config')
        with open(f'{self.scratch}/batch-config/batch-config.json', 'wb') as config:
            config.write(orjson.dumps({'version': 1, 'batch_id': self.batch_id, 'job_group_id': self.job_group_id}))
        # Necessary for backward compatibility for Hail Query jars that expect
        # the deploy config at this path and not at `/deploy-config/deploy-config.json`
        os.makedirs(f'{self.scratch}/secrets/deploy-config', exist_ok=True)
        with open(f'{self.scratch}/secrets/deploy-config/deploy-config.json', 'wb') as config:
            config.write(orjson.dumps(deploy_config.get_config()))

    def step(self, name):
        return self.timings.step(name)

    async def run_until_done_or_deleted(self, f: Callable[..., Coroutine[Any, Any, Any]], *args, **kwargs):
        try:
            return await run_until_done_or_deleted(self.deleted_event, f, *args, **kwargs)
        except StepInterruptedError as e:
            raise JobDeletedError from e

    def secret_host_path(self, secret):
        return f'{self.scratch}/secrets/{secret["mount_path"]}'

    # This path must already be bind mounted into the JVM
    def cloudfuse_base_path(self):
        # Make sure this path isn't in self.scratch to avoid accidental bucket deletions!
        assert self.jvm
        path = self.jvm.cloudfuse_dir
        assert os.path.commonpath([path, self.scratch]) == '/'
        return path

    def cloudfuse_data_path(self, bucket: str) -> str:
        # Make sure this path isn't in self.scratch to avoid accidental bucket deletions!
        path = f'{self.cloudfuse_base_path()}/{bucket}'
        assert os.path.commonpath([path, self.scratch]) == '/'
        return path

    def cloudfuse_tmp_path(self, bucket: str) -> str:
        # Make sure this path isn't in self.scratch to avoid accidental bucket deletions!
        path = f'{self.cloudfuse_base_path()}/tmp/{bucket}'
        assert os.path.commonpath([path, self.scratch]) == '/'
        return path

    async def download_jar(self):
        assert self.worker
        assert self.worker.pool

        async with self.worker.jar_download_locks[self.jar_url]:
            unique_key = self.jar_url.replace('_', '__').replace('/', '_')
            local_jar_location = f'/hail-jars/{unique_key}.jar'
            if not os.path.isfile(local_jar_location):
                assert self.jar_url.startswith(ACCEPTABLE_QUERY_JAR_URL_PREFIX)

                async def download_jar():
                    temporary_file = tempfile.NamedTemporaryFile(delete=False)  # pylint: disable=consider-using-with
                    try:
                        assert self.worker.fs is not None
                        async with await self.worker.fs.open(self.jar_url) as jar_data:
                            while True:
                                b = await jar_data.read(256 * 1024)
                                if not b:
                                    break
                                written = await blocking_to_async(self.worker.pool, temporary_file.write, b)
                                assert written == len(b)
                        temporary_file.close()
                        os.rename(temporary_file.name, local_jar_location)
                    finally:
                        temporary_file.close()  # close is idempotent
                        try:
                            await blocking_to_async(self.worker.pool, os.remove, temporary_file.name)
                        except OSError as err:
                            if err.errno != errno.ENOENT:
                                raise

                await retry_transient_errors(download_jar)

            return local_jar_location

    async def run(self):
        async with self.worker.cpu_sem(self.cpu_in_mcpu):
            self.start_time = time_msecs()
            os.makedirs(f'{self.scratch}/')

            # We use a configuration file (instead of environment variables) to pass job-specific
            # configuration options for a JVMJob because we cannot alter the JVM container's
            # environment variables after it has been started and it is difficult to make
            # passing additional command line arguments to the job backwards compatible. In anticipation
            # of future additional job parameters, we decided to write the batch configuration to a
            # file with explicit versioning to make sure we maintain backwards compatibility.
            self.write_batch_config()

            mjs_fut = self.mark_started()
            try:
                with self.step('connecting_to_jvm'):
                    self.jvm = await self.worker.borrow_jvm(self.cpu_in_mcpu // 1000)
                    self.jvm_name = str(self.jvm)

                self.state = 'initializing'

                await check_shell_output(f'xfs_quota -x -c "project -s -p {self.scratch} {self.project_id}" /host/')
                await check_shell_output(
                    f'xfs_quota -x -c "limit -p bsoft={self.data_disk_storage_in_gib} bhard={self.data_disk_storage_in_gib} {self.project_id}" /host/'
                )

                with self.step('adding cloudfuse support'):
                    if self.cloudfuse:
                        await check_shell_output(
                            f'xfs_quota -x -c "project -s -p {self.cloudfuse_base_path()} {self.project_id}" /host/'
                        )

                        assert CLOUD_WORKER_API
                        for config in self.cloudfuse:
                            bucket = config['bucket']
                            assert bucket

                            data_path = self.cloudfuse_data_path(bucket)
                            tmp_path = self.cloudfuse_tmp_path(bucket)

                            os.makedirs(data_path, exist_ok=True)
                            os.makedirs(tmp_path, exist_ok=True)

                            await self.jvm.cloudfuse_mount_manager.mount(
                                bucket,
                                data_path,
                                user=self.user,
                                credentials=self.credentials,
                                tmp_path=tmp_path,
                                config=config,
                            )
                            config['mounted'] = True

                if self.secrets:
                    for secret in self.secrets:
                        populate_secret_host_path(self.secret_host_path(secret), secret['data'])

                self.state = 'running'

                if os.environ.get('HAIL_TERRA'):
                    local_jar_location = '/hail-jars/hail-all-spark.jar'
                else:
                    with self.step('downloading_jar'):
                        local_jar_location = await self.download_jar()

                with self.step('running'):
                    await self.jvm.execute(
                        local_jar_location,
                        self.scratch,
                        self.log_file,
                        self.jar_url,
                        self.argv,
                        self.profile_file,
                        self.resource_usage_file,
                    )

                self.state = 'succeeded'
            except asyncio.CancelledError:
                raise
            except JVMUserError:
                self.state = 'failed'
                self.error = traceback.format_exc()
                await self.cleanup()
            except JobDeletedError:
                self.state = 'cancelled'
                await self.cleanup()
            except JVMCreationError:
                self.state = 'error'
                log.exception(f'while running {self}')
                await self.cleanup()
                raise
            except Exception:
                log.exception(f'while running {self}')
                self.state = 'error'
                self.error = traceback.format_exc()
                await self.cleanup()
            else:
                await self.cleanup()
            finally:
                _, exc, _ = sys.exc_info()
                # mark_complete moves ownership of `mjs_fut` into another task
                # but if it either is not run or is cancelled then we need
                # to cancel MJS
                if not isinstance(exc, asyncio.CancelledError):
                    try:
                        await self.mark_complete(mjs_fut)
                    except asyncio.CancelledError:
                        mjs_fut.cancel()
                else:
                    mjs_fut.cancel()

    async def cleanup(self):
        assert self.worker
        assert self.worker.file_store is not None
        assert self.worker.fs
        assert self.jvm

        if os.path.exists(self.log_file):
            with self.step('uploading_log'):
                log_contents = await self.worker.fs.read(self.log_file)
                await self.worker.file_store.write_log_file(
                    self.format_version, self.batch_id, self.job_id, self.attempt_id, 'main', log_contents
                )

        with self.step('uploading_resource_usage'):
            resource_usage_contents = await self.jvm.get_job_resource_usage()
            await self.worker.file_store.write_resource_usage_file(
                self.format_version,
                self.batch_id,
                self.job_id,
                self.attempt_id,
                'main',
                resource_usage_contents,
            )

        if self.profile_file is not None:
            with self.step('uploading_profile'):
                if os.path.exists(self.profile_file):
                    profile_contents = await self.worker.fs.read(self.profile_file)
                    await self.worker.file_store.write_jvm_profile(
                        self.format_version,
                        self.batch_id,
                        self.job_id,
                        self.attempt_id,
                        'main',
                        profile_contents,
                    )
                else:
                    log.error(f'jvm profile not available for {self}')

        if self.cloudfuse:
            for config in self.cloudfuse:
                if config['mounted']:
                    bucket = config['bucket']
                    assert bucket
                    mount_path = self.cloudfuse_data_path(bucket)
                    try:
                        await self.jvm.cloudfuse_mount_manager.unmount(mount_path, user=self.user, bucket=bucket)
                        config['mounted'] = False
                    except asyncio.CancelledError:
                        raise
                    except Exception as e:
                        await self.worker.return_broken_jvm(self.jvm)
                        raise IncompleteJVMCleanupError(
                            f'while unmounting fuse blob storage {bucket} from {mount_path} for {self.jvm_name} for job {self.id}'
                        ) from e

        if self.jvm is not None:
            self.worker.return_jvm(self.jvm)
            self.jvm = None

        try:
            await check_shell(f'xfs_quota -x -c "limit -p bsoft=0 bhard=0 {self.project_id}" /host')
            await blocking_to_async(self.pool, shutil.rmtree, self.scratch, ignore_errors=True)
        except asyncio.CancelledError:
            raise
        except Exception:
            log.exception('while deleting volumes')

    def get_container_log_path(self, container_name: str) -> str:
        assert container_name == 'main'
        return self.log_file

    async def get_resource_usage(self) -> Dict[str, bytes]:
        if self.jvm:
            contents = await self.jvm.get_job_resource_usage()
        else:
            contents = ResourceUsageMonitor.no_data()
        return {'main': contents}

    async def delete(self):
        await super().delete()
        if self.jvm is not None:
            log.info(f'{self.jvm} interrupting')
            self.jvm.interrupt()

    # {
    #   version: int,
    #   worker: str,
    #   batch_id: int,
    #   job_id: int,
    #   attempt_id: int,
    #   user: str,
    #   state: str, (pending, initializing, running, succeeded, error, failed, cancelled)
    #   format_version: int
    #   error: str, (optional)
    #   container_statuses: [Container.status],
    #   start_time: int,
    #   end_time: int,
    #   resources: list of dict, {name: str, quantity: int},
    #   jvm: str
    # }
    def status(self):
        status = super().status()
        status['container_statuses'] = {}
        status['container_statuses']['main'] = {'name': 'main', 'state': self.state, 'timing': self.timings.to_dict()}
        status['jvm'] = self.jvm_name
        return status

    def __str__(self):
        return f'job {self.id}'


class ImageData:
    def __init__(self):
        self.ref_count = 0
        self.time_created = time_msecs()
        self.last_accessed = time_msecs()
        self.lock = asyncio.Lock()
        self.extracted = False

    def __add__(self, other):
        self.ref_count += other
        self.last_accessed = time_msecs()
        return self

    def __sub__(self, other):
        self.ref_count -= other
        assert self.ref_count >= 0
        self.last_accessed = time_msecs()
        return self

    def __str__(self):
        return (
            f'ImageData('
            f'ref_count={self.ref_count}, '
            f'time_created={time_msecs_str(self.time_created)}, '
            f'last_accessed={time_msecs_str(self.last_accessed)}'
            f')'
        )


class JVMCreationError(Exception):
    pass


class IncompleteJVMCleanupError(Exception):
    pass


class JVMContainer:
    @staticmethod
    async def create_and_start(
        index: int,
        n_cores: int,
        socket_file: str,
        root_dir: str,
        cloudfuse_dir: str,
        client_session: httpx.ClientSession,
        pool: concurrent.futures.ThreadPoolExecutor,
        fs: AsyncFS,
        task_manager: aiotools.BackgroundTaskManager,
    ):
        assert os.path.commonpath([socket_file, root_dir]) == root_dir
        assert os.path.isdir(root_dir)

        assert instance_config

        total_machine_cores, total_machine_memory_bytes = machine_type_to_cores_and_memory_bytes(
            CLOUD, INSTANCE_CONFIG["machine_type"]
        )
        total_memory_bytes = int((n_cores / total_machine_cores) * total_machine_memory_bytes)
        memory_mib = total_memory_bytes // (1024**2)
        heap_memory_mib = int(0.9 * memory_mib)

        command = [
            'java',
            f'-Xmx{heap_memory_mib}M',
            '-cp',
            f'/jvm-entryway/jvm-entryway.jar:{JVM.SPARK_HOME}/jars/*',
            'is.hail.JVMEntryway',
            socket_file,
        ]

        volume_mounts: List[MountSpecification] = [
            {
                'source': JVM.SPARK_HOME,
                'destination': JVM.SPARK_HOME,
                'type': 'none',
                'options': ['bind', 'rw', 'private'],
            },
            {
                'source': '/jvm-entryway',
                'destination': '/jvm-entryway',
                'type': 'none',
                'options': ['bind', 'rw', 'private'],
            },
            {
                'source': '/hail-jars',
                'destination': '/hail-jars',
                'type': 'none',
                'options': ['bind', 'rw', 'private'],
            },
            {
                'source': root_dir,
                'destination': root_dir,
                'type': 'none',
                'options': ['bind', 'rw', 'private'],
            },
            {
                'source': '/batch',
                'destination': '/batch',
                'type': 'none',
                'options': ['bind', 'rw', 'private'],
            },
            {
                'source': cloudfuse_dir,
                'destination': '/cloudfuse',
                'type': 'none',
                'options': ['rbind', 'ro', 'slave'],
            },
        ]

        c = Container(
            task_manager=task_manager,
            fs=fs,
            name=f'jvm-{index}',
            image=Image(BATCH_WORKER_IMAGE, None, client_session, pool),
            scratch_dir=f'{root_dir}/container',
            command=command,
            cpu_in_mcpu=n_cores * 1000,
            memory_in_bytes=total_memory_bytes,
            user_credentials=None,
            env=[f'HAIL_CLOUD={CLOUD}'],
            volume_mounts=volume_mounts,
            log_path=f'/batch/jvm-container-logs/jvm-{index}.log',
        )

        await c.create()
        c.start()

        return JVMContainer(c, fs)

    def __init__(self, container: Container, fs: AsyncFS):
        self.container = container
        self.fs: AsyncFS = fs
        self.job_monitor: Optional[ResourceUsageMonitor] = None

    @property
    def returncode(self) -> Optional[int]:
        if self.container.process is None:
            return None
        return self.container.process.returncode

    async def remove(self):
        await self.container.remove()

    async def start_profiler(self, output_file: str):
        await self.container.exec(
            ['./profiler.sh', 'start', '-o', 'flamegraph', '-e', 'itimer', '-f', output_file, 'jps'],
            options=['--cwd=/async-profiler-2.9-linux-x64/'],
        )

    async def stop_profiler(self, output_file: str):
        await self.container.exec(
            ['./profiler.sh', 'stop', '-o', 'flamegraph', '-f', output_file, 'jps'],
            options=['--cwd=/async-profiler-2.9-linux-x64/'],
        )

    async def get_resource_usage(self) -> bytes:
        return await self.container.get_resource_usage()

    async def get_job_resource_usage(self) -> bytes:
        if self.job_monitor is None:
            return ResourceUsageMonitor.no_data()
        return await self.job_monitor.read()

    def monitor_resource_usage(self, path: str):
        self.job_monitor = self.container.new_resource_usage_monitor(path)
        return self.job_monitor

    def clear_job_monitor(self):
        self.job_monitor = None


class JVMUserError(Exception):
    pass


class JVMProfiler:
    def __init__(self, container: JVMContainer, output_file: Optional[str]):
        self.container = container
        self.output_file = output_file
        self._task = None

    async def __aenter__(self):
        if self.output_file is None:
            return self

        try:
            await self.container.start_profiler(self.output_file)
        except asyncio.CancelledError:
            raise
        except Exception:
            log.warning(f'could not start JVM profiling for {self.container.container.name}')
        return self

    async def __aexit__(self, exc_type, exc_val, exc_tb):
        if self.output_file is None:
            return

        try:
            await self.container.stop_profiler(self.output_file)
        except asyncio.CancelledError:
            raise
        except Exception:
            log.warning(f'could not stop JVM profiling for {self.container.container.name}')


class JVM:
    SPARK_HOME = find_spark_home()

    FINISH_USER_EXCEPTION = 0
    FINISH_ENTRYWAY_EXCEPTION = 1
    FINISH_NORMAL = 2
    FINISH_CANCELLED = 3
    FINISH_JVM_EOS = 4

    @classmethod
    async def create_container_and_connect(
        cls,
        index: int,
        n_cores: int,
        socket_file: str,
        root_dir: str,
        cloudfuse_dir: str,
        client_session: httpx.ClientSession,
        pool: concurrent.futures.ThreadPoolExecutor,
        fs: AsyncFS,
        task_manager: aiotools.BackgroundTaskManager,
    ) -> JVMContainer:
        try:
            container = await JVMContainer.create_and_start(
                index, n_cores, socket_file, root_dir, cloudfuse_dir, client_session, pool, fs, task_manager
            )

            attempts = 0
            delay = 0.25

            while True:
                try:
                    if attempts % 8 == 0:
                        log.info(
                            f'JVM-{index}: trying to establish connection; elapsed time: {attempts * delay} seconds'
                        )

                    reader, writer = await asyncio.open_unix_connection(socket_file)
                    try:
                        b = await read_bool(reader)
                        assert b, f'expected true, got {b}'
                        writer.write(b'\0x01')
                        break
                    finally:
                        writer.close()
                except (FileNotFoundError, ConnectionRefusedError) as err:
                    attempts += 1
                    if attempts == 240:
                        # NOTE we assume that the JVM logs hail emits will be valid utf-8
                        if os.path.exists(container.container.log_path):
                            jvm_output = (await fs.read(container.container.log_path)).decode('utf-8')
                        else:
                            jvm_output = ''
                        raise ValueError(
                            f'JVM-{index}: failed to establish connection after {240 * delay} seconds. '
                            'JVM output:\n\n' + jvm_output
                        ) from err
                    await asyncio.sleep(delay)
            return container
        except Exception as e:
            raise JVMCreationError from e

    @classmethod
    async def create(cls, index: int, n_cores: int, worker: 'Worker'):
        token = uuid.uuid4().hex
        root_dir = f'/host/jvm-{token}'
        cloudfuse_dir = f'/cloudfuse/jvm-{index}-{token[:5]}'
        socket_file = root_dir + '/socket'
        output_file = root_dir + '/output'
        should_interrupt = asyncio.Event()
        await blocking_to_async(worker.pool, os.makedirs, root_dir)
        await blocking_to_async(worker.pool, os.makedirs, cloudfuse_dir)
        container = await cls.create_container_and_connect(
            index,
            n_cores,
            socket_file,
            root_dir,
            cloudfuse_dir,
            worker.client_session,
            worker.pool,
            worker.fs,
            worker.task_manager,
        )
        return cls(
            index,
            n_cores,
            socket_file,
            root_dir,
            cloudfuse_dir,
            output_file,
            should_interrupt,
            container,
            worker.client_session,
            worker.pool,
            worker.fs,
            worker.task_manager,
            worker.cloudfuse_mount_manager,
        )

    def __init__(
        self,
        index: int,
        n_cores: int,
        socket_file: str,
        root_dir: str,
        cloudfuse_dir: str,
        output_file: str,
        should_interrupt: asyncio.Event,
        container: JVMContainer,
        client_session: httpx.ClientSession,
        pool: concurrent.futures.ThreadPoolExecutor,
        fs: AsyncFS,
        task_manager: aiotools.BackgroundTaskManager,
        cloudfuse_mount_manager: ReadOnlyCloudfuseManager,
    ):
        self.index = index
        self.n_cores = n_cores
        self.socket_file = socket_file
        self.root_dir = root_dir
        self.cloudfuse_dir = cloudfuse_dir
        self.output_file = output_file
        self.should_interrupt = should_interrupt
        self.container = container
        self.client_session = client_session
        self.pool = pool
        self.fs = fs
        self.task_manager = task_manager
        self.cloudfuse_mount_manager = cloudfuse_mount_manager

    def __str__(self):
        return f'JVM-{self.index}'

    def __repr__(self):
        return f'JVM-{self.index}'

    def interrupt(self):
        self.should_interrupt.set()

    def reset(self):
        self.container.clear_job_monitor()
        self.should_interrupt.clear()

    async def kill(self):
        if self.container is not None:
            await self.container.remove()

    async def new_connection(self):
        while True:
            try:
                return await asyncio.open_unix_connection(self.socket_file)
            except ConnectionRefusedError:
                os.remove(self.socket_file)
                if self.container:
                    await self.container.remove()

                await blocking_to_async(self.pool, shutil.rmtree, f'{self.root_dir}/container', ignore_errors=True)

                container = await self.create_container_and_connect(
                    self.index,
                    self.n_cores,
                    self.socket_file,
                    self.root_dir,
                    self.cloudfuse_dir,
                    self.client_session,
                    self.pool,
                    self.fs,
                    self.task_manager,
                )
                self.container = container

    async def execute(
        self,
        classpath: str,
        scratch_dir: str,
        log_file: str,
        jar_url: str,
        argv: List[str],
        profile_file: Optional[str],
        resource_usage_file: str,
    ):
        assert worker is not None

        with ExitStack() as stack:
            reader: asyncio.StreamReader
            writer: asyncio.StreamWriter
            reader, writer = await self.new_connection()
            stack.callback(writer.close)

            command = [classpath, 'is.hail.backend.service.Main', scratch_dir, log_file, jar_url, *argv]

            write_int(writer, len(command))
            for part in command:
                assert isinstance(part, str)
                write_str(writer, part)
            await writer.drain()

            wait_for_message_from_container: asyncio.Future = asyncio.create_task(read_int(reader))
            stack.callback(wait_for_message_from_container.cancel)
            wait_for_interrupt: asyncio.Future = asyncio.create_task(self.should_interrupt.wait())
            stack.callback(wait_for_interrupt.cancel)

            async with JVMProfiler(self.container, profile_file):
                async with self.container.monitor_resource_usage(resource_usage_file):
                    await asyncio.wait(
                        [wait_for_message_from_container, wait_for_interrupt], return_when=asyncio.FIRST_COMPLETED
                    )

            if wait_for_interrupt.done():
                await wait_for_interrupt  # retrieve exceptions
                if not wait_for_message_from_container.done():
                    write_int(writer, 0)  # tell process to cancel
                    await writer.drain()

            eos_exception = None
            try:
                message = await wait_for_message_from_container
            except EndOfStream as exc:
                try:
                    await self.kill()
                except ProcessLookupError:
                    log.warning(f'{self}: JVM died after we received EOS')
                message = JVM.FINISH_JVM_EOS
                eos_exception = exc

            if message == JVM.FINISH_NORMAL:
                pass
            elif message == JVM.FINISH_CANCELLED:
                assert wait_for_interrupt.done()
                raise JobDeletedError
            elif message == JVM.FINISH_USER_EXCEPTION:
                exception = await read_str(reader)
                raise JVMUserError(exception)
            else:
                jvm_output = ''
                if os.path.exists(self.container.container.log_path):
                    jvm_output = (await self.fs.read(self.container.container.log_path)).decode('utf-8')

                if message == JVM.FINISH_ENTRYWAY_EXCEPTION:
                    log.warning(
                        f'{self}: entryway exception encountered (interrupted: {wait_for_interrupt.done()})\nJVM Output:\n\n{jvm_output}'
                    )
                    exception = await read_str(reader)
                    raise ValueError(exception)
                if message == JVM.FINISH_JVM_EOS:
                    assert eos_exception is not None
                    log.warning(
                        f'{self}: unexpected end of stream in jvm (interrupted: {wait_for_interrupt.done()})\nJVM Output:\n\n{jvm_output}'
                    )
                    raise ValueError(
                        # Do not include the JVM log in the exception as this is sent to the user and
                        # the JVM log might inadvetantly contain sensitive information.
                        'unexpected end of stream in jvm'
                    ) from eos_exception
                log.exception(f'{self}: unexpected message type: {message}\nJVM Output:\n\n{jvm_output}')
                raise ValueError(f'{self}: unexpected message type: {message}')

    async def get_resource_usage(self) -> bytes:
        return await self.container.get_resource_usage()

    async def get_job_resource_usage(self) -> bytes:
        return await self.container.get_job_resource_usage()


class JVMPool:
    global_jvm_index = 0

    def __init__(self, n_cores: int, worker: 'Worker'):
        self.queue: asyncio.Queue[JVM] = asyncio.Queue()
        self.total_jvms_including_borrowed = 0
        self.max_jvms = CORES // n_cores
        self.n_cores = n_cores
        self.worker = worker

    def borrow_jvm_nowait(self) -> JVM:
        return self.queue.get_nowait()

    async def borrow_jvm(self) -> JVM:
        return await self.queue.get()

    def return_jvm(self, jvm: JVM):
        assert self.n_cores == jvm.n_cores
        assert self.queue.qsize() < self.max_jvms
        self.queue.put_nowait(jvm)

    async def return_broken_jvm(self, jvm: JVM):
        await jvm.kill()
        self.total_jvms_including_borrowed -= 1
        await self.create_jvm()
        log.info(f'killed {jvm} and recreated a new jvm')

    async def create_jvm(self):
        assert self.queue.qsize() < self.max_jvms
        assert self.total_jvms_including_borrowed < self.max_jvms
        self.queue.put_nowait(await JVM.create(JVMPool.global_jvm_index, self.n_cores, self.worker))
        self.total_jvms_including_borrowed += 1
        JVMPool.global_jvm_index += 1

    def full(self) -> bool:
        return self.total_jvms_including_borrowed == self.max_jvms

    def __repr__(self):
        return f'JVMPool({self.queue!r}, {self.total_jvms_including_borrowed!r}, {self.max_jvms!r}, {self.n_cores!r})'


class Worker:
    def __init__(self):
        self.active = False
        self.cores_mcpu = CORES * 1000
        self.last_updated = time_msecs()
        self.cpu_sem = FIFOWeightedSemaphore(self.cores_mcpu)
        self.data_disk_space_remaining = UNRESERVED_WORKER_DATA_DISK_SIZE_GB
        self.pool = concurrent.futures.ThreadPoolExecutor()
        self.jobs: Dict[Tuple[int, int], Job] = {}
        self.stop_event = asyncio.Event()
        self.task_manager = aiotools.BackgroundTaskManager()
        os.makedirs('/hail-jars/', exist_ok=True)
        self.jar_download_locks: Dict[str, asyncio.Lock] = defaultdict(asyncio.Lock)
        self.client_session = httpx.client_session()

        self.image_data: Dict[str, ImageData] = defaultdict(ImageData)
        self.image_data[BATCH_WORKER_IMAGE_ID] += 1

        self.fs = RouterAsyncFS()
        self.file_store = FileStore(self.fs, BATCH_LOGS_STORAGE_URI, INSTANCE_ID)

        self.instance_token = os.environ['ACTIVATION_TOKEN']

        self.cloudfuse_mount_manager = ReadOnlyCloudfuseManager()

        self._jvmpools_by_cores: Dict[int, JVMPool] = {n_cores: JVMPool(n_cores, self) for n_cores in (1, 2, 4, 8)}
        self._waiting_for_jvm_with_n_cores: asyncio.Queue[int] = asyncio.Queue()
        self._jvm_initializer_task = asyncio.create_task(self._initialize_jvms())
        self._jvm_initializer_task.add_done_callback(self._initialize_jvms_postmortem)

    async def _initialize_jvms(self):
        assert instance_config
        if instance_config.worker_type() not in ('standard', 'D', 'highmem', 'E'):
            log.info('no JVMs initialized')

        while True:
            try:
                requested_n_cores = self._waiting_for_jvm_with_n_cores.get_nowait()
                if not self._jvmpools_by_cores[requested_n_cores].full():
                    await self._jvmpools_by_cores[requested_n_cores].create_jvm()
            except asyncio.QueueEmpty:
                next_unfull_jvmpool = None
                for jvmpool in self._jvmpools_by_cores.values():
                    if not jvmpool.full():
                        next_unfull_jvmpool = jvmpool
                        break

                if next_unfull_jvmpool is None:
                    break
                await next_unfull_jvmpool.create_jvm()

        assert self._waiting_for_jvm_with_n_cores.empty()
        assert all(jvmpool.full() for jvmpool in self._jvmpools_by_cores.values())
        log.info(f'JVMs initialized {self._jvmpools_by_cores}')

    @staticmethod
    def _initialize_jvms_postmortem(task: asyncio.Task):
        try:
            _ = task.result()
        except Exception as e:
            log.exception(f'JVMs not all initialized due to {type(e).__name__}')

    async def borrow_jvm(self, n_cores: int) -> JVM:
        assert instance_config
        if instance_config.worker_type() not in ('standard', 'D', 'highmem', 'E'):
            raise ValueError(f'no JVMs available on {instance_config.worker_type()}')

        jvmpool = self._jvmpools_by_cores[n_cores]
        try:
            return jvmpool.borrow_jvm_nowait()
        except asyncio.QueueEmpty:
            self._waiting_for_jvm_with_n_cores.put_nowait(n_cores)
            return await jvmpool.borrow_jvm()

    def return_jvm(self, jvm: JVM):
        jvm.reset()
        self._jvmpools_by_cores[jvm.n_cores].return_jvm(jvm)

    async def return_broken_jvm(self, jvm: JVM):
        return await self._jvmpools_by_cores[jvm.n_cores].return_broken_jvm(jvm)

    async def headers(self) -> Dict[str, str]:
        headers = {'X-Hail-Instance-Name': NAME, 'X-Hail-Instance-Token': self.instance_token}
        if isinstance(CLOUD_WORKER_API, TerraAzureWorkerAPI):
            headers.update(await CLOUD_WORKER_API.extra_hail_headers())
        return headers

    async def shutdown(self):
        log.info('Worker.shutdown')
        self._jvm_initializer_task.remove_done_callback(self._initialize_jvms_postmortem)
        self._jvm_initializer_task.cancel()
        async with AsyncExitStack() as cleanup:
            cleanup.push_async_callback(self.client_session.close)
            if self.fs:
                cleanup.push_async_callback(self.fs.close)
            if self.file_store:
                cleanup.push_async_callback(self.file_store.close)
            for jvmqueue in self._jvmpools_by_cores.values():
                while not jvmqueue.queue.empty():
                    cleanup.push_async_callback(jvmqueue.queue.get_nowait().kill)
            cleanup.push_async_callback(self.task_manager.shutdown_and_wait)

    async def run_job(self, job):
        try:
            await job.run()
        except asyncio.CancelledError:
            raise
        except JVMCreationError:
            self.stop_event.set()
        except Exception as e:
            if not user_error(e):
                log.exception(f'while running {job}, ignoring')

    async def create_job_1(self, request):
        body = await json_request(request)

        batch_id = body['batch_id']
        job_id = body['job_id']
        id = (batch_id, job_id)

        format_version = BatchFormatVersion(body['format_version'])

        token = body['token']
        start_job_id = body['start_job_id']
        addtl_spec = body['job_spec']

        user = body['user']
        gsa_key = body['gsa_key']

        # already running
        if id in self.jobs:
            return web.HTTPForbidden()

        # check worker hasn't started shutting down
        if not self.active:
            return web.HTTPServiceUnavailable()

        request['batch_telemetry'] = {
            'operation': 'create_job',
            'batch_id': str(batch_id),
            'job_id': str(job_id),
            'job_queue_time': str(body['queue_time']),
        }

        fake_job = FakeJob(
            batch_id,
            job_id,
            user,
            gsa_key,
            addtl_spec,
            format_version,
            self.task_manager,
            self.pool,
            self.client_session,
            self,
        )
        self.jobs[fake_job.id] = fake_job

        self.task_manager.ensure_future(self.create_job_2(fake_job, token, start_job_id))

        return web.Response()

    async def create_job_2(self, fake_job: 'FakeJob', token, start_job_id):
        assert self.file_store
        job = None
        try:
            job_spec = await self.file_store.read_spec_file(fake_job.batch_id, token, start_job_id, fake_job.job_id)
            job_spec = json.loads(job_spec)

            job_spec['attempt_id'] = fake_job.job_spec['attempt_id']
            job_spec['job_group_id'] = fake_job.job_spec['job_group_id']
            job_spec['secrets'] = fake_job.job_spec['secrets']

            addtl_env = fake_job.job_spec.get('env')
            if addtl_env:
                env = job_spec.get('env')
                if not env:
                    env = []
                    job_spec['env'] = env
                env.extend(addtl_env)

            assert job_spec['job_id'] == fake_job.job_id

            job = fake_job.to_real_job(job_spec)
            log.info(f'created {job} attempt {job.attempt_id}')
            self.jobs[job.id] = job
        except asyncio.CancelledError:
            raise
        except Exception as e:
            if not user_error(e):
                log.exception(f'while running {self}')

            fake_job.start_time = time_msecs()
            fake_job.state = 'error'
            fake_job.error = traceback.format_exc()
            fut = asyncio.create_task(asyncio.sleep(0))
            await fake_job.mark_complete(fut)

        if job is not None:
            await self.run_job(job)

    async def create_job(self, request):
        if not self.active:
            raise web.HTTPServiceUnavailable
        return await asyncio.shield(self.create_job_1(request))

    def _job_from_request(self, request):
        batch_id = int(request.match_info['batch_id'])
        job_id = int(request.match_info['job_id'])
        id = (batch_id, job_id)
        job = self.jobs.get(id)
        if not job:
            raise web.HTTPNotFound()
        return job

    async def get_job_container_log(self, request):
        if not self.active:
            raise web.HTTPServiceUnavailable
        job = self._job_from_request(request)
        container = request.match_info['container']
        log_path = job.get_container_log_path(container)
        if os.path.exists(log_path):
            return web.FileResponse(log_path)
        return web.Response()

    async def get_job_resource_usage(self, request):
        if not self.active:
            raise web.HTTPServiceUnavailable

        job = self._job_from_request(request)
        resource_usage = await job.get_resource_usage()
        data = {task: base64.b64encode(df).decode('utf-8') for task, df in resource_usage.items()}
        return json_response(data)

    async def get_job_status(self, request):
        if not self.active:
            raise web.HTTPServiceUnavailable
        job = self._job_from_request(request)
        return json_response(job.status())

    async def delete_job_1(self, request):
        batch_id = int(request.match_info['batch_id'])
        job_id = int(request.match_info['job_id'])
        id = (batch_id, job_id)

        request['batch_telemetry'] = {
            'operation': 'delete_job',
            'batch_id': str(batch_id),
            'job_id': str(job_id),
        }

        if id not in self.jobs:
            raise web.HTTPNotFound()

        log.info(f'deleting job {id}, removing from jobs')

        async def delete_then_remove_job():
            await self.jobs[id].delete()
            del self.jobs[id]

        self.last_updated = time_msecs()

        self.task_manager.ensure_future(delete_then_remove_job())

        return web.Response()

    async def delete_job(self, request):
        if not self.active:
            raise web.HTTPServiceUnavailable
        return await asyncio.shield(self.delete_job_1(request))

    async def healthcheck(self, request):  # pylint: disable=unused-argument
        if not self.active:
            raise web.HTTPServiceUnavailable
        body = {'name': NAME}
        return json_response(body)

    async def run(self):
        app = web.Application(client_max_size=HTTP_CLIENT_MAX_SIZE)
        app.add_routes([
            web.post('/api/v1alpha/kill', self.kill),
            web.post('/api/v1alpha/batches/jobs/create', self.create_job),
            web.delete('/api/v1alpha/batches/{batch_id}/jobs/{job_id}/delete', self.delete_job),
            web.get('/api/v1alpha/batches/{batch_id}/jobs/{job_id}/log/{container}', self.get_job_container_log),
            web.get('/api/v1alpha/batches/{batch_id}/jobs/{job_id}/resource_usage', self.get_job_resource_usage),
            web.get('/api/v1alpha/batches/{batch_id}/jobs/{job_id}/status', self.get_job_status),
            web.get('/healthcheck', self.healthcheck),
        ])

        self.task_manager.ensure_future(periodically_call(60, self.cleanup_old_images))

        app_runner = web.AppRunner(app, access_log_class=BatchWorkerAccessLogger)
        await app_runner.setup()
        site = web.TCPSite(app_runner, IP_ADDRESS, 5000)
        await site.start()

        try:
            await asyncio.wait_for(self.activate(), MAX_IDLE_TIME_MSECS / 1000)
        except asyncio.TimeoutError:
            log.exception(f'could not activate after trying for {MAX_IDLE_TIME_MSECS} ms, exiting')
            return

        self.task_manager.ensure_future(periodically_call(60, self.send_billing_update))

        try:
            while True:
                try:
                    await asyncio.wait_for(self.stop_event.wait(), 15)
                    log.info('received stop event')
                    break
                except asyncio.TimeoutError:
                    idle_duration = time_msecs() - self.last_updated
                    if not self.jobs and idle_duration >= MAX_IDLE_TIME_MSECS:
                        log.info(f'idle {idle_duration} ms, exiting')
                        break
                    log.info(
                        f'n_jobs {len(self.jobs)} free_cores {self.cpu_sem.value / 1000} idle {idle_duration} '
                        f'free worker data disk storage {self.data_disk_space_remaining}Gi'
                    )
        finally:
            self.active = False
            log.info('shutting down')
            await site.stop()
            log.info('stopped site')
            await app_runner.cleanup()
            log.info('cleaned up app runner')
            await self.deactivate()
            log.info('deactivated')

    async def deactivate(self):
        # Don't retry.  If it doesn't go through, the driver
        # monitoring loops will recover.  If the driver is
        # gone (e.g. testing a PR), this would go into an
        # infinite loop and the instance won't be deleted.
        await self.client_session.post(
            deploy_config.url('batch-driver', '/api/v1alpha/instances/deactivate'), headers=await self.headers()
        )

    async def kill(self, request):  # pylint: disable=unused-argument
        if not self.active:
            raise web.HTTPServiceUnavailable
        log.info('killed')
        self.stop_event.set()
        return web.Response()

    async def post_job_complete_1(self, job: Job, full_status):
        assert job.end_time
        assert job.start_time
        run_duration = job.end_time - job.start_time
        db_status = job.format_version.db_status(full_status)

        status = {
            'version': full_status['version'],
            'batch_id': full_status['batch_id'],
            'job_id': full_status['job_id'],
            'attempt_id': full_status['attempt_id'],
            'job_group_id': full_status['job_group_id'],
            'state': full_status['state'],
            'start_time': full_status['start_time'],
            'end_time': full_status['end_time'],
            'resources': full_status['resources'],
            'status': db_status,
        }

        body = {
            'status': status,
            'marked_job_started': job.marked_job_started,
        }

        start_time = time_msecs()
        delay_secs = 0.1
        while True:
            try:
                await self.client_session.post(
                    deploy_config.url('batch-driver', '/api/v1alpha/instances/job_complete'),
                    json=body,
                    headers=await self.headers(),
                )
                return
            except asyncio.CancelledError:
                raise
            except Exception as e:
                if isinstance(e, aiohttp.ClientResponseError) and e.status == 404:  # pylint: disable=no-member
                    raise

                log_delayed_warnings = time_msecs() - start_time >= 300 * 1000
                if log_delayed_warnings or not is_delayed_warning_error(e):
                    log.warning(f'failed to mark {job} complete, retrying', exc_info=True)

            # unlist job after 3m or half the run duration
            now = time_msecs()
            elapsed = now - start_time
            if job.id in self.jobs and elapsed > 180 * 1000 and elapsed > run_duration / 2:
                log.info(f'too much time elapsed marking {job} complete, removing from jobs, will keep retrying')
                del self.jobs[job.id]
                self.last_updated = time_msecs()

            await asyncio.sleep(delay_secs * random.uniform(0.7, 1.3))
            # exponentially back off, up to (expected) max of 2m
            delay_secs = min(delay_secs * 2, 2 * 60.0)

    async def post_job_complete(self, job, mjs_fut: asyncio.Task, full_status):
        # Workers notify the driver that jobs have been started optimistically
        # and hitherto defer checking the outcome of that notification.
        # At this point, the job has been completed; errors raised by awaiting
        # `mjs_fut` should not prevent workers notifying the driver of such.
        try:
            await mjs_fut
        except:
            log.warning(
                f'awaiting optimistic mark_started call for job {job} failed.',
                exc_info=True,
                stack_info=True,
            )

        try:
            await self.post_job_complete_1(job, full_status)
        except asyncio.CancelledError:
            raise
        except Exception:
            if job.last_logged_mjc_attempt_failure is None:
                job.last_logged_mjc_attempt_failure = time_msecs()

            if time_msecs() - job.last_logged_mjc_attempt_failure >= 300 * 1000:
                log.exception(
                    f'error while marking {job} complete since {time_msecs_str(job.last_logged_mjc_attempt_failure)}',
                    stack_info=True,
                )
                job.last_logged_mjc_attempt_failure = time_msecs()
        finally:
            log.info(
                f'{job} attempt {job.attempt_id} marked complete after {time_msecs() - job.end_time}ms: {job.state}'
            )
            if job.id in self.jobs:
                del self.jobs[job.id]
                self.last_updated = time_msecs()

    async def post_job_started_1(self, job):
        full_status = job.status()

        status = {
            'version': full_status['version'],
            'batch_id': full_status['batch_id'],
            'job_id': full_status['job_id'],
            'attempt_id': full_status['attempt_id'],
            'start_time': full_status['start_time'],
            'resources': full_status['resources'],
        }

        body = {'status': status}

        async def post_started_if_job_still_running():
            # If the job is already complete, just send MJC. No need for MJS
            if not job.done():
                url = deploy_config.url('batch-driver', '/api/v1alpha/instances/job_started')
                await self.client_session.post(url, json=body, headers=await self.headers())

        await retry_transient_errors_with_delayed_warnings(300 * 1000, post_started_if_job_still_running)

    async def post_job_started(self, job):
        try:
            await self.post_job_started_1(job)
            job.marked_job_started = True
        except asyncio.CancelledError:
            raise
        except Exception:
            if job.last_logged_mjs_attempt_failure is None:
                job.last_logged_mjs_attempt_failure = time_msecs()

            if time_msecs() - job.last_logged_mjs_attempt_failure >= 300 * 1000:
                log.exception(
                    f'error while posting {job} started since {time_msecs_str(job.last_logged_mjs_attempt_failure)}',
                    stack_info=True,
                )
                job.last_logged_mjs_attempt_failure = time_msecs()

    async def activate(self):
        log.info('activating')
        resp_json = await retry_transient_errors(
            self.client_session.post_read_json,
            deploy_config.url('batch-driver', '/api/v1alpha/instances/activate'),
            json={'ip_address': os.environ['IP_ADDRESS']},
            headers=await self.headers(),
        )
        self.instance_token = resp_json['token']
        self.active = True
        self.last_updated = time_msecs()
        log.info('activated')

    async def cleanup_old_images(self):
        try:
            assert image_lock
            async with image_lock.writer:
                for image_id in list(self.image_data.keys()):
                    now = time_msecs()
                    image_data = self.image_data[image_id]
                    if image_data.ref_count == 0 and (now - image_data.last_accessed) > 10 * 60 * 1000:
                        assert image_id != BATCH_WORKER_IMAGE_ID
                        log.info(f'Found an unused image with ID {image_id}')
                        await check_shell(f'docker rmi -f {image_id}')
                        image_path = f'/host/rootfs/{image_id}'
                        await blocking_to_async(self.pool, shutil.rmtree, image_path)
                        del self.image_data[image_id]
                        log.info(f'Deleted image from cache with ID {image_id}')
        except asyncio.CancelledError:
            raise
        except Exception as e:
            log.exception(f'Error while deleting unused image: {e}')

    async def send_billing_update(self):
        async def update():
            update_timestamp = time_msecs()
            running_attempts = []
            for (batch_id, job_id), job in self.jobs.items():
                if not job.marked_job_started or job.end_time is not None:
                    continue
                running_attempts.append({
                    'batch_id': batch_id,
                    'job_id': job_id,
                    'attempt_id': job.attempt_id,
                })

            if running_attempts:
                billing_update_data = {'timestamp': update_timestamp, 'attempts': running_attempts}

                await self.client_session.post(
                    deploy_config.url('batch-driver', '/api/v1alpha/billing_update'),
                    json=billing_update_data,
                    headers=await self.headers(),
                )
                log.info(f'sent billing update for {time_msecs_str(update_timestamp)}')

        await retry_transient_errors(update)


async def async_main():
    global port_allocator, network_allocator, worker, docker, image_lock, CLOUD_WORKER_API, instance_config

    image_lock = aiorwlock.RWLock()
    docker = aiodocker.Docker()

    if CLOUD == 'gcp':
        CLOUD_WORKER_API = await GCPWorkerAPI.from_env()
    else:
        assert CLOUD == 'azure'
        if os.environ.get('HAIL_TERRA'):
            CLOUD_WORKER_API = TerraAzureWorkerAPI.from_env()
        else:
            CLOUD_WORKER_API = AzureWorkerAPI.from_env()

    assert CLOUD_WORKER_API
    instance_config = CLOUD_WORKER_API.instance_config_from_config_dict(INSTANCE_CONFIG)
    assert instance_config.cores == CORES
    assert instance_config.cloud == CLOUD

    port_allocator = PortAllocator()

    network_allocator_task_manager = aiotools.BackgroundTaskManager()
    network_allocator = NetworkAllocator(network_allocator_task_manager)
    await network_allocator.reserve()

    worker = Worker()
    try:
        async with AsyncExitStack() as cleanup:
            cleanup.push_async_callback(docker.close)
            cleanup.push_async_callback(network_allocator_task_manager.shutdown_and_wait)
            cleanup.push_async_callback(CLOUD_WORKER_API.close)
            cleanup.push_async_callback(worker.shutdown)
            await worker.run()
    finally:
        asyncio.get_event_loop().set_debug(True)
        other_tasks = [t for t in asyncio.all_tasks() if t != asyncio.current_task()]
        if other_tasks:
            log.warning('Tasks immediately after docker close')
            dump_all_stacktraces()
            _, pending = await asyncio.wait(other_tasks, timeout=10 * 60, return_when=asyncio.ALL_COMPLETED)
            for t in pending:
                log.warning('Dangling task:')
                t.print_stack()
                t.cancel()


loop = asyncio.get_event_loop()
loop.add_signal_handler(signal.SIGUSR1, dump_all_stacktraces)
loop.run_until_complete(async_main())
log.info('closing loop')
loop.close()
log.info('closed')
sys.exit(0)<|MERGE_RESOLUTION|>--- conflicted
+++ resolved
@@ -320,26 +320,17 @@
         self.internet_interface = INTERNET_INTERFACE
 
     async def reserve(self):
-<<<<<<< HEAD
-        public_ip_count = N_SLOTS + N_JVM_CONTAINERS
-        log.info(f'ipallocdebug: Reserving public ip addresses: {public_ip_count}')
-        for subnet_index in range(public_ip_count):
-=======
         N_PUBLIC_INTERFACES = min(255, N_SLOTS + N_JVM_CONTAINERS)
+        log.info(f'ipallocdebug: Reserving public ip addresses: {N_PUBLIC_INTERFACES}')
         for subnet_index in range(N_PUBLIC_INTERFACES):
->>>>>>> 32894556
             public = NetworkNamespace(subnet_index, private=False, internet_interface=self.internet_interface)
             await public.init()
             log.info(f'ipallocdebug: Adding public network: {public.network_ns_name} (subnet index: {subnet_index} job ip: {public.job_ip}, host ip {public.host_ip}) to list')
             self.public_networks.put_nowait(public)
-<<<<<<< HEAD
-        log.info(f'ipallocdebug: Reserving private ip addresses: {N_SLOTS}')
-        for subnet_index in range(N_SLOTS):
-=======
 
         N_PRIVATE_INTERFACES = min(255, N_SLOTS)
+        log.info(f'ipallocdebug: Reserving private ip addresses: {N_PRIVATE_INTERFACES}')
         for subnet_index in range(N_PRIVATE_INTERFACES):
->>>>>>> 32894556
             private = NetworkNamespace(subnet_index, private=True, internet_interface=self.internet_interface)
 
             await private.init()
