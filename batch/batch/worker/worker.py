--- conflicted
+++ resolved
@@ -1122,13 +1122,7 @@
         ]
 
         nvidia_runtime_hook = []
-<<<<<<< HEAD
-        machine_family = INSTANCE_CONFIG["machine_type"].split("-")[0]
-        worker_type = INSTANCE_CONFIG["machine_type"].split("-")[1]
-        if is_gpu(machine_family, worker_type):
-=======
         if is_gpu(INSTANCE_CONFIG["machine_type"]):
->>>>>>> fc472941
             nvidia_runtime_hook = [
                 {
                     "path": "/usr/bin/nvidia-container-runtime-hook",
@@ -1346,13 +1340,7 @@
             + CLOUD_WORKER_API.cloud_specific_env_vars_for_user_jobs
             + self.env  # User-defined env variables should take precedence
         )
-<<<<<<< HEAD
-        machine_family = INSTANCE_CONFIG["machine_type"].split("-")[0]
-        worker_type = INSTANCE_CONFIG["machine_type"].split("-")[1]
-        if is_gpu(machine_family, worker_type):
-=======
         if is_gpu(INSTANCE_CONFIG["machine_type"]):
->>>>>>> fc472941
             env += ["NVIDIA_VISIBLE_DEVICES=all"]
         if self.port is not None:
             assert self.host_port is not None
