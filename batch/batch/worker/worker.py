<<<<<<< HEAD
from typing import Optional, Dict, Callable, Tuple, Awaitable, Any, List, Iterator
=======
from typing import Optional, Dict, Callable, Tuple, Awaitable, Any, Union, MutableMapping
>>>>>>> be8306e8
import os
import json
import sys
import re
import logging
import asyncio
import random
import traceback
import base64
import uuid
import shutil
import signal
import aiohttp
import aiohttp.client_exceptions
from aiohttp import web
import struct
import async_timeout
import concurrent

import aiodocker  # type: ignore
import aiodocker.images
from aiodocker.exceptions import DockerError  # type: ignore

import aiorwlock
from contextlib import ExitStack, contextmanager
from collections import defaultdict

from gear.clients import get_compute_client, get_cloud_async_fs

from hailtop.utils import (
    time_msecs,
    time_msecs_str,
    request_retry_transient_errors,
    sleep_and_backoff,
    TransientError,
    retry_all_errors,
    check_shell,
    CalledProcessError,
    check_exec_output,
    check_shell_output,
    find_spark_home,
    dump_all_stacktraces,
    parse_docker_image_reference,
    blocking_to_async,
    periodically_call,
)
from hailtop.batch.hail_genetics_images import HAIL_GENETICS_IMAGES
from hailtop.aiotools.router_fs import RouterAsyncFS
from hailtop.aiotools import LocalAsyncFS
from hailtop import aiotools, httpx

# import uvloop

from hailtop.config import DeployConfig
from hailtop.hail_logging import configure_logging
import warnings

from ..semaphore import FIFOWeightedSemaphore
from ..file_store import FileStore
from ..globals import (
    HTTP_CLIENT_MAX_SIZE,
    STATUS_FORMAT_VERSION,
    RESERVED_STORAGE_GB_PER_CORE,
)
from ..batch_format_version import BatchFormatVersion
from ..publicly_available_images import publicly_available_images
from ..utils import Box
from ..worker.instance_env import CloudWorkerAPI
from ..cloud.gcp.worker.instance_env import GCPWorkerAPI
from ..cloud.azure.worker.instance_env import AzureWorkerAPI
from ..cloud.resource_utils import storage_gib_to_bytes, is_valid_storage_request

from .credentials import CloudUserCredentials

# uvloop.install()

with open('/subdomains.txt', 'r') as subdomains_file:
    HAIL_SERVICES = [line.rstrip() for line in subdomains_file.readlines()]

oldwarn = warnings.warn


def deeper_stack_level_warn(*args, **kwargs):
    if 'stacklevel' in kwargs:
        kwargs['stacklevel'] = max(kwargs['stacklevel'], 5)
    else:
        kwargs['stacklevel'] = 5
    return oldwarn(*args, **kwargs)


warnings.warn = deeper_stack_level_warn


def compose_auth_header_urlsafe(orig_f):
    def compose(auth: Union[MutableMapping, str, bytes], registry_addr: str = None):
        orig_auth_header = orig_f(auth, registry_addr=registry_addr)
        auth = json.loads(base64.b64decode(orig_auth_header))
        auth_json = json.dumps(auth).encode('ascii')
        return base64.urlsafe_b64encode(auth_json).decode('ascii')
    return compose


# We patched aiodocker's utility function `compose_auth_header` because it does not base64 encode strings
# in urlsafe mode which is required for Azure's credentials.
# https://github.com/aio-libs/aiodocker/blob/17e08844461664244ea78ecd08d1672b1779acc1/aiodocker/utils.py#L297
aiodocker.images.compose_auth_header = compose_auth_header_urlsafe(aiodocker.images.compose_auth_header)


configure_logging()
log = logging.getLogger('batch-worker')

MAX_DOCKER_IMAGE_PULL_SECS = 20 * 60
MAX_DOCKER_WAIT_SECS = 5 * 60
MAX_DOCKER_OTHER_OPERATION_SECS = 1 * 60

IPTABLES_WAIT_TIMEOUT_SECS = 60

CLOUD = os.environ['CLOUD']
CORES = int(os.environ['CORES'])
NAME = os.environ['NAME']
NAMESPACE = os.environ['NAMESPACE']
# ACTIVATION_TOKEN
IP_ADDRESS = os.environ['IP_ADDRESS']
INTERNAL_GATEWAY_IP = os.environ['INTERNAL_GATEWAY_IP']
BATCH_LOGS_STORAGE_URI = os.environ['BATCH_LOGS_STORAGE_URI']
INSTANCE_ID = os.environ['INSTANCE_ID']
DOCKER_PREFIX = os.environ['DOCKER_PREFIX']
PUBLIC_IMAGES = publicly_available_images(DOCKER_PREFIX)
INSTANCE_CONFIG = json.loads(base64.b64decode(os.environ['INSTANCE_CONFIG']).decode())
MAX_IDLE_TIME_MSECS = int(os.environ['MAX_IDLE_TIME_MSECS'])
BATCH_WORKER_IMAGE = os.environ['BATCH_WORKER_IMAGE']
BATCH_WORKER_IMAGE_ID = os.environ['BATCH_WORKER_IMAGE_ID']
INTERNET_INTERFACE = os.environ['INTERNET_INTERFACE']
UNRESERVED_WORKER_DATA_DISK_SIZE_GB = int(os.environ['UNRESERVED_WORKER_DATA_DISK_SIZE_GB'])
assert UNRESERVED_WORKER_DATA_DISK_SIZE_GB >= 0

CLOUD_WORKER_API: CloudWorkerAPI = GCPWorkerAPI.from_env() if CLOUD == 'gcp' else AzureWorkerAPI.from_env()

log.info(f'CLOUD {CLOUD}')
log.info(f'CORES {CORES}')
log.info(f'NAME {NAME}')
log.info(f'NAMESPACE {NAMESPACE}')
# ACTIVATION_TOKEN
log.info(f'IP_ADDRESS {IP_ADDRESS}')
log.info(f'BATCH_LOGS_STORAGE_URI {BATCH_LOGS_STORAGE_URI}')
log.info(f'INSTANCE_ID {INSTANCE_ID}')
log.info(f'DOCKER_PREFIX {DOCKER_PREFIX}')
log.info(f'INSTANCE_CONFIG {INSTANCE_CONFIG}')
log.info(f'CLOUD_WORKER_API {CLOUD_WORKER_API}')
log.info(f'MAX_IDLE_TIME_MSECS {MAX_IDLE_TIME_MSECS}')
log.info(f'INTERNET_INTERFACE {INTERNET_INTERFACE}')
log.info(f'UNRESERVED_WORKER_DATA_DISK_SIZE_GB {UNRESERVED_WORKER_DATA_DISK_SIZE_GB}')

instance_config = CLOUD_WORKER_API.instance_config_from_config_dict(INSTANCE_CONFIG)
assert instance_config.cores == CORES
assert instance_config.cloud == CLOUD

deploy_config = DeployConfig('gce', NAMESPACE, {})

docker: Optional[aiodocker.Docker] = None

port_allocator: Optional['PortAllocator'] = None
network_allocator: Optional['NetworkAllocator'] = None

worker: Optional['Worker'] = None

image_configs: Dict[str, Dict[str, Any]] = dict()

image_lock = aiorwlock.RWLock()


class PortAllocator:
    def __init__(self):
        self.ports = asyncio.Queue()
        port_base = 46572
        for port in range(port_base, port_base + 10):
            self.ports.put_nowait(port)

    async def allocate(self):
        return await self.ports.get()

    def free(self, port):
        self.ports.put_nowait(port)


class NetworkNamespace:
    def __init__(self, subnet_index: int, private: bool, internet_interface: str):
        assert subnet_index <= 255
        self.subnet_index = subnet_index
        self.private = private
        self.internet_interface = internet_interface
        self.network_ns_name = uuid.uuid4().hex[:5]
        self.hostname = 'hostname-' + uuid.uuid4().hex[:10]
        self.veth_host = self.network_ns_name + '-host'
        self.veth_job = self.network_ns_name + '-job'

        if private:
            self.host_ip = f'172.20.{subnet_index}.10'
            self.job_ip = f'172.20.{subnet_index}.11'
        else:
            self.host_ip = f'172.21.{subnet_index}.10'
            self.job_ip = f'172.21.{subnet_index}.11'

        self.port = None
        self.host_port = None

    async def init(self):
        await self.create_netns()
        await self.enable_iptables_forwarding()

        os.makedirs(f'/etc/netns/{self.network_ns_name}')
        with open(f'/etc/netns/{self.network_ns_name}/hosts', 'w') as hosts:
            hosts.write('127.0.0.1 localhost\n')
            hosts.write(f'{self.job_ip} {self.hostname}\n')
            if NAMESPACE == 'default':
                for service in HAIL_SERVICES:
                    hosts.write(f'{INTERNAL_GATEWAY_IP} {service}.hail\n')
            hosts.write(f'{INTERNAL_GATEWAY_IP} internal.hail\n')

        # Jobs on the private network should have access to the metadata server
        # and our vdc. The public network should not so we use google's public
        # resolver.
        with open(f'/etc/netns/{self.network_ns_name}/resolv.conf', 'w') as resolv:
            if self.private:
                resolv.write(f'nameserver {CLOUD_WORKER_API.nameserver_ip}\n')
                if CLOUD == 'gcp':
                    resolv.write('search c.hail-vdc.internal google.internal\n')
            else:
                resolv.write('nameserver 8.8.8.8\n')

    async def create_netns(self):
        await check_shell(
            f'''
ip netns add {self.network_ns_name} && \
ip link add name {self.veth_host} type veth peer name {self.veth_job} && \
ip link set dev {self.veth_host} up && \
ip link set {self.veth_job} netns {self.network_ns_name} && \
ip address add {self.host_ip}/24 dev {self.veth_host}
ip -n {self.network_ns_name} link set dev {self.veth_job} up && \
ip -n {self.network_ns_name} link set dev lo up && \
ip -n {self.network_ns_name} address add {self.job_ip}/24 dev {self.veth_job} && \
ip -n {self.network_ns_name} route add default via {self.host_ip}'''
        )

    async def enable_iptables_forwarding(self):
        await check_shell(
            f'''
iptables -w {IPTABLES_WAIT_TIMEOUT_SECS} --append FORWARD --out-interface {self.veth_host} --in-interface {self.internet_interface} --jump ACCEPT && \
iptables -w {IPTABLES_WAIT_TIMEOUT_SECS} --append FORWARD --out-interface {self.veth_host} --in-interface {self.veth_host} --jump ACCEPT'''
        )

    async def expose_port(self, port, host_port):
        self.port = port
        self.host_port = host_port
        await self.expose_port_rule(action='append')

    async def expose_port_rule(self, action: str):
        # Appending to PREROUTING means this is only exposed to external traffic.
        # To expose for locally created packets, we would append instead to the OUTPUT chain.
        await check_shell(
            f'iptables -w {IPTABLES_WAIT_TIMEOUT_SECS} --table nat --{action} PREROUTING '
            f'--match addrtype --dst-type LOCAL '
            f'--protocol tcp '
            f'--match tcp --dport {self.host_port} '
            f'--jump DNAT --to-destination {self.job_ip}:{self.port}'
        )

    async def cleanup(self):
        if self.host_port:
            assert self.port
            await self.expose_port_rule(action='delete')
        self.host_port = None
        self.port = None
        await check_shell(
            f'''
ip link delete {self.veth_host} && \
ip netns delete {self.network_ns_name}'''
        )
        await self.create_netns()


class NetworkAllocator:
    def __init__(self):
        self.private_networks = asyncio.Queue()
        self.public_networks = asyncio.Queue()
        self.internet_interface = INTERNET_INTERFACE

    async def reserve(self, netns_pool_min_size: int = 64):
        for subnet_index in range(netns_pool_min_size):
            public = NetworkNamespace(subnet_index, private=False, internet_interface=self.internet_interface)
            await public.init()
            self.public_networks.put_nowait(public)

            private = NetworkNamespace(subnet_index, private=True, internet_interface=self.internet_interface)

            await private.init()
            self.private_networks.put_nowait(private)

    async def allocate_private(self) -> NetworkNamespace:
        return await self.private_networks.get()

    async def allocate_public(self) -> NetworkNamespace:
        return await self.public_networks.get()

    def free(self, netns: NetworkNamespace):
        asyncio.ensure_future(self._free(netns))

    async def _free(self, netns: NetworkNamespace):
        await netns.cleanup()
        if netns.private:
            self.private_networks.put_nowait(netns)
        else:
            self.public_networks.put_nowait(netns)


def docker_call_retry(timeout, name):
    async def wrapper(f, *args, **kwargs):
        delay = 0.1
        while True:
            try:
                return await asyncio.wait_for(f(*args, **kwargs), timeout)
            except DockerError as e:
                # 408 request timeout, 503 service unavailable
                if e.status == 408 or e.status == 503:
                    log.warning(f'in docker call to {f.__name__} for {name}, retrying', stack_info=True, exc_info=True)
                # DockerError(500, 'Get https://registry-1.docker.io/v2/: net/http: request canceled while waiting for connection (Client.Timeout exceeded while awaiting headers)
                # DockerError(500, 'error creating overlay mount to /var/lib/docker/overlay2/545a1337742e0292d9ed197b06fe900146c85ab06e468843cd0461c3f34df50d/merged: device or resource busy'
                # DockerError(500, 'Get https://gcr.io/v2/: dial tcp: lookup gcr.io: Temporary failure in name resolution')
                elif e.status == 500 and (
                    "request canceled while waiting for connection" in e.message
                    or re.match("error creating overlay mount.*device or resource busy", e.message)
                    or "Temporary failure in name resolution" in e.message
                ):
                    log.warning(f'in docker call to {f.__name__} for {name}, retrying', stack_info=True, exc_info=True)
                else:
                    raise
            except (aiohttp.client_exceptions.ServerDisconnectedError, asyncio.TimeoutError):
                log.warning(f'in docker call to {f.__name__} for {name}, retrying', stack_info=True, exc_info=True)
                delay = await sleep_and_backoff(delay)

    return wrapper


async def send_signal_and_wait(proc, signal, timeout=None):
    try:
        if signal == 'SIGTERM':
            proc.terminate()
        else:
            assert signal == 'SIGKILL'
            proc.kill()
    except ProcessLookupError:
        pass
    else:
        await asyncio.wait_for(proc.wait(), timeout=timeout)


class JobDeletedError(Exception):
    pass


class JobTimeoutError(Exception):
    pass


class Timings:
    def __init__(self, is_deleted: Callable[[], bool]):
        self.timings: Dict[str, Dict[str, float]] = dict()
        self.is_deleted = is_deleted

    def step(self, name: str, ignore_job_deletion: bool = False):
        assert name not in self.timings
        self.timings[name] = dict()
        return ContainerStepManager(self.timings[name], self.is_deleted, ignore_job_deletion=ignore_job_deletion)

    def to_dict(self):
        return self.timings


class ContainerStepManager:
<<<<<<< HEAD
    def __init__(self, timing: Dict[str, int], is_deleted: Callable[[], bool]):
        self.timing: Dict[str, int] = timing
=======
    def __init__(self, timing: Dict[str, float], is_deleted: Callable[[], bool], ignore_job_deletion: bool = False):
        self.timing: Dict[str, float] = timing
>>>>>>> be8306e8
        self.is_deleted = is_deleted
        self.ignore_job_deletion = ignore_job_deletion

    def __enter__(self):
        if self.is_deleted() and not self.ignore_job_deletion:
            raise JobDeletedError()
        self.timing['start_time'] = time_msecs()

    def __exit__(self, exc_type, exc, tb):
        if self.is_deleted() and not self.ignore_job_deletion:
            return
        finish_time = time_msecs()
        self.timing['finish_time'] = finish_time
        self.timing['duration'] = finish_time - self.timing['start_time']


def worker_fraction_in_1024ths(cpu_in_mcpu):
    return 1024 * cpu_in_mcpu // (CORES * 1000)


def user_error(e):
    if isinstance(e, DockerError):
        if e.status == 404 and 'pull access denied' in e.message:
            return True
        if e.status == 404 and ('not found: manifest unknown' in e.message or 'no such image' in e.message):
            return True
        if e.status == 400 and 'executable file not found' in e.message:
            return True
    if isinstance(e, CalledProcessError):
        # Opening GCS connection...\n', b'daemonize.Run: readFromProcess: sub-process: mountWithArgs: mountWithConn:
        # fs.NewServer: create file system: SetUpBucket: OpenBucket: Bad credentials for bucket "BUCKET". Check the
        # bucket name and your credentials.\n')
        if b'Bad credentials for bucket' in e.stderr:
            return True
    return False


class Container:
    def __init__(self, job, name, spec, client_session: httpx.ClientSession, worker: 'Worker'):
        self.job = job
        self.name = name
        self.spec = spec
        self.client_session = client_session
        self.worker = worker
        self.deleted_event = asyncio.Event()

        image_ref = parse_docker_image_reference(self.spec['image'])
        if image_ref.tag is None and image_ref.digest is None:
            log.info(f'adding latest tag to image {self.spec["image"]} for {self}')
            image_ref.tag = 'latest'

        if image_ref.name() in HAIL_GENETICS_IMAGES:
            # We want the "hailgenetics/python-dill" translate to (based on the prefix):
            # * gcr.io/hail-vdc/hailgenetics/python-dill
            # * us-central1-docker.pkg.dev/hail-vdc/hail/hailgenetics/python-dill
            image_ref.path = image_ref.name()
            image_ref.domain = DOCKER_PREFIX.split('/', maxsplit=1)[0]
            image_ref.path = '/'.join(DOCKER_PREFIX.split('/')[1:] + [image_ref.path])

        self.image_ref = image_ref
        self.image_ref_str = str(image_ref)
        self.image_id = None

        self.port = self.spec.get('port')
        self.host_port = None

        self.timeout = self.spec.get('timeout')

        self.state = 'pending'
        self.error = None
        self.short_error = None
        self.container_status = None
        self.started_at: Optional[int] = None
        self.finished_at: Optional[int] = None

        self.timings = Timings(self.is_job_deleted)

        self.logbuffer = bytearray()
        self.overlay_path = None

        self.image_config = None
        self.rootfs_path = None
        scratch = self.spec['scratch']
        self.container_scratch = f'{scratch}/{self.name}'
        self.container_overlay_path = f'{self.container_scratch}/rootfs_overlay'
        self.config_path = f'{self.container_scratch}/config'
        self.log_path = f'{self.container_scratch}/container.log'

        self.overlay_mounted = False

        self.fs = LocalAsyncFS(self.worker.pool)

        self.container_name = f'batch-{self.job.batch_id}-job-{self.job.job_id}-{self.name}'

        self.netns: Optional[NetworkNamespace] = None
        # regarding no-member: https://github.com/PyCQA/pylint/issues/4223
        self.process: Optional[asyncio.subprocess.Process] = None  # pylint: disable=no-member

    async def run(self):
        try:
            async def localize_rootfs():
                async with image_lock.reader_lock:
                    # FIXME Authentication is entangled with pulling images. We need a way to test
                    # that a user has access to a cached image without pulling.
                    await self.pull_image()
                    self.image_config = image_configs[self.image_ref_str]
                    self.image_id = self.image_config['Id'].split(":")[1]
                    self.worker.image_data[self.image_id] += 1

                    self.rootfs_path = f'/host/rootfs/{self.image_id}'
                    async with self.worker.image_data[self.image_id].lock:
                        if not os.path.exists(self.rootfs_path):
                            await asyncio.shield(self.extract_rootfs())
                            log.info(f'Added expanded image to cache: {self.image_ref_str}, ID: {self.image_id}')

            with self.step('pulling'):
                await self.run_until_done_or_deleted(localize_rootfs)

            with self.step('setting up overlay'):
                await self.run_until_done_or_deleted(self.setup_overlay)

            with self.step('setting up network'):
                await self.run_until_done_or_deleted(self.setup_network_namespace)

            with self.step('running'):
                timed_out = await self.run_until_done_or_deleted(self.run_container)

            self.container_status = await self.get_container_status()

            if timed_out:
                self.short_error = 'timed out'
                raise JobTimeoutError(f'timed out after {self.timeout}s')

            if self.container_status['exit_code'] == 0:
                self.state = 'succeeded'
            else:
                if self.container_status['out_of_memory']:
                    self.short_error = 'out of memory'
                self.state = 'failed'
        except (asyncio.CancelledError, GeneratorExit):  # pylint: disable=try-except-raise
            raise
        except Exception as e:
            if not isinstance(e, (JobDeletedError, JobTimeoutError)) and not user_error(e):
                log.exception(f'while running {self}')

            self.state = 'error'
            self.error = traceback.format_exc()
        finally:
            try:
                with self.step('uploading_log', ignore_job_deletion=True):
                    await self.upload_log()
            finally:
                try:
                    await self.delete_container()
                finally:
                    if self.image_id:
                        self.worker.image_data[self.image_id] -= 1

    async def run_until_done_or_deleted(self, f: Callable[[], Awaitable[Any]]):
        step = asyncio.ensure_future(f())
        deleted = asyncio.ensure_future(self.deleted_event.wait())
        try:
            await asyncio.wait([deleted, step], return_when=asyncio.FIRST_COMPLETED)
            if deleted.done():
                raise JobDeletedError()
            assert step.done()
            return step.result()
        finally:
            for t in (step, deleted):
                if t.done():
                    e = t.exception()
                    if e and not user_error(e):
                        log.exception(e)
                else:
                    t.cancel()

    def is_job_deleted(self) -> bool:
        return self.job.deleted

    def step(self, name: str, ignore_job_deletion: bool = False):
        return self.timings.step(name, ignore_job_deletion=ignore_job_deletion)

    async def pull_image(self):
        is_cloud_image = ((CLOUD == 'gcp' and self.image_ref.hosted_in('google'))
                          or (CLOUD == 'azure' and self.image_ref.hosted_in('azure')))
        is_public_image = self.image_ref.name() in PUBLIC_IMAGES

        try:
            if not is_cloud_image:
                await self.ensure_image_is_pulled()
            elif is_public_image:
                auth = await self.batch_worker_access_token()
                await self.ensure_image_is_pulled(auth=auth)
            else:
                # Pull to verify this user has access to this
                # image.
                # FIXME improve the performance of this with a
                # per-user image cache.
                auth = self.current_user_access_token()
                await docker_call_retry(MAX_DOCKER_IMAGE_PULL_SECS, f'{self}')(
                    docker.images.pull, self.image_ref_str, auth=auth
                )
        except DockerError as e:
            if e.status == 404 and 'pull access denied' in e.message:
                self.short_error = 'image cannot be pulled'
            elif 'not found: manifest unknown' in e.message:
                self.short_error = 'image not found'
            raise

        image_config, _ = await check_exec_output('docker', 'inspect', self.image_ref_str)
        image_configs[self.image_ref_str] = json.loads(image_config)[0]

    async def ensure_image_is_pulled(self, auth=None):
        try:
            await docker_call_retry(MAX_DOCKER_OTHER_OPERATION_SECS, f'{self}')(docker.images.get, self.image_ref_str)
        except DockerError as e:
            if e.status == 404:
                await docker_call_retry(MAX_DOCKER_IMAGE_PULL_SECS, f'{self}')(
                    docker.images.pull, self.image_ref_str, auth=auth
                )
            else:
                raise

    async def batch_worker_access_token(self):
        return await CLOUD_WORKER_API.worker_access_token(self.client_session)

    def current_user_access_token(self):
        return {'username': self.job.credentials.username, 'password': self.job.credentials.password}

    async def extract_rootfs(self):
        assert self.rootfs_path
        os.makedirs(self.rootfs_path)
        await check_shell(
            f'id=$(docker create {self.image_id}) && docker export $id | tar -C {self.rootfs_path} -xf - && docker rm $id'
        )
        log.info(f'Extracted rootfs for image {self.image_ref_str}')

    async def setup_overlay(self):
        lower_dir = self.rootfs_path
        upper_dir = f'{self.container_overlay_path}/upper'
        work_dir = f'{self.container_overlay_path}/work'
        merged_dir = f'{self.container_overlay_path}/merged'
        for d in (upper_dir, work_dir, merged_dir):
            os.makedirs(d)
        await check_shell(
            f'mount -t overlay overlay -o lowerdir={lower_dir},upperdir={upper_dir},workdir={work_dir} {merged_dir}'
        )
        self.overlay_mounted = True

    async def setup_network_namespace(self):
        network = self.spec.get('network')
        if network is None or network is True:
            self.netns = await network_allocator.allocate_public()
        else:
            assert network == 'private'
            self.netns = await network_allocator.allocate_private()
        if self.port is not None:
            self.host_port = await port_allocator.allocate()
            await self.netns.expose_port(self.port, self.host_port)

    async def run_container(self) -> bool:
        self.started_at = time_msecs()
        try:
            await self.write_container_config()
            async with async_timeout.timeout(self.timeout):
                with open(self.log_path, 'w') as container_log:
                    log.info(f'Creating the crun run process for {self}')
                    self.process = await asyncio.create_subprocess_exec(
                        'crun',
                        'run',
                        '--bundle',
                        f'{self.container_overlay_path}/merged',
                        '--config',
                        f'{self.config_path}/config.json',
                        self.container_name,
                        stdout=container_log,
                        stderr=container_log,
                    )
                    await self.process.wait()
                    log.info(f'crun process completed for {self}')
        except asyncio.TimeoutError:
            return True
        finally:
            self.finished_at = time_msecs()

        return False

    async def write_container_config(self):
        os.makedirs(self.config_path)
        with open(f'{self.config_path}/config.json', 'w') as f:
            f.write(json.dumps(await self.container_config()))

    # https://github.com/opencontainers/runtime-spec/blob/master/config.md
    async def container_config(self):
        uid, gid = await self._get_in_container_user()
        weight = worker_fraction_in_1024ths(self.spec['cpu'])
        workdir = self.image_config['Config']['WorkingDir']
        default_docker_capabilities = [
            'CAP_CHOWN',
            'CAP_DAC_OVERRIDE',
            'CAP_FSETID',
            'CAP_FOWNER',
            'CAP_MKNOD',
            'CAP_NET_RAW',
            'CAP_SETGID',
            'CAP_SETUID',
            'CAP_SETFCAP',
            'CAP_SETPCAP',
            'CAP_NET_BIND_SERVICE',
            'CAP_SYS_CHROOT',
            'CAP_KILL',
            'CAP_AUDIT_WRITE',
        ]
        config = {
            'ociVersion': '1.0.1',
            'root': {
                'path': '.',
                'readonly': False,
            },
            'hostname': self.netns.hostname,
            'mounts': self._mounts(uid, gid),
            'process': {
                'user': {  # uid/gid *inside the container*
                    'uid': uid,
                    'gid': gid,
                },
                'args': self.spec['command'],
                'env': self._env(),
                'cwd': workdir if workdir != "" else "/",
                'capabilities': {
                    'bounding': default_docker_capabilities,
                    'effective': default_docker_capabilities,
                    'inheritable': default_docker_capabilities,
                    'permitted': default_docker_capabilities,
                },
            },
            'linux': {
                'namespaces': [
                    {'type': 'pid'},
                    {
                        'type': 'network',
                        'path': f'/var/run/netns/{self.netns.network_ns_name}',
                    },
                    {'type': 'mount'},
                    {'type': 'ipc'},
                    {'type': 'uts'},
                    {'type': 'cgroup'},
                ],
                'uidMappings': [],
                'gidMappings': [],
                'resources': {
                    'cpu': {'shares': weight},
                    'memory': {
                        'limit': self.spec['memory'],
                        'reservation': self.spec['memory'],
                    },
                    # 'blockIO': {'weight': min(weight, 1000)}, FIXME blkio.weight not supported
                },
                'maskedPaths': [
                    '/proc/asound',
                    '/proc/acpi',
                    '/proc/kcore',
                    '/proc/keys',
                    '/proc/latency_stats',
                    '/proc/timer_list',
                    '/proc/timer_stats',
                    '/proc/sched_debug',
                    '/proc/scsi',
                    '/sys/firmware',
                ],
                'readonlyPaths': [
                    '/proc/bus',
                    '/proc/fs',
                    '/proc/irq',
                    '/proc/sys',
                    '/proc/sysrq-trigger',
                ],
            },
        }

        if self.spec.get('unconfined'):
            config['linux']['maskedPaths'] = []
            config['linux']['readonlyPaths'] = []
            config['process']['apparmorProfile'] = 'unconfined'
            config['linux']['seccomp'] = {'defaultAction': "SCMP_ACT_ALLOW"}

        return config

    async def _get_in_container_user(self):
        user = self.image_config['Config']['User']
        if not user:
            uid, gid = 0, 0
        elif ":" in user:
            uid, gid = user.split(":")
        else:
            uid, gid = await self._read_user_from_rootfs(user)
        return int(uid), int(gid)

    async def _read_user_from_rootfs(self, user) -> Tuple[str, str]:
        with open(f'{self.rootfs_path}/etc/passwd', 'r') as passwd:
            for record in passwd:
                if record.startswith(user):
                    _, _, uid, gid, _, _, _ = record.split(":")
                    return uid, gid
            raise ValueError("Container user not found in image's /etc/passwd")

    def _mounts(self, uid, gid):
        # Only supports empty volumes
        external_volumes = []
        volumes = self.image_config['Config']['Volumes']
        if volumes:
            for v_container_path in volumes:
                if not v_container_path.startswith('/'):
                    v_container_path = '/' + v_container_path
                v_host_path = f'{self.container_scratch}/volumes{v_container_path}'
                os.makedirs(v_host_path)
                if uid != 0 or gid != 0:
                    os.chown(v_host_path, uid, gid)
                external_volumes.append(
                    {
                        'source': v_host_path,
                        'destination': v_container_path,
                        'type': 'none',
                        'options': ['rbind', 'rw', 'shared'],
                    }
                )

        return (
            self.spec.get('volume_mounts')
            + external_volumes
            + [
                # Recommended filesystems:
                # https://github.com/opencontainers/runtime-spec/blob/master/config-linux.md#default-filesystems
                {
                    'source': 'proc',
                    'destination': '/proc',
                    'type': 'proc',
                    'options': ['nosuid', 'noexec', 'nodev'],
                },
                {
                    'source': 'tmpfs',
                    'destination': '/dev',
                    'type': 'tmpfs',
                    'options': ['nosuid', 'strictatime', 'mode=755', 'size=65536k'],
                },
                {
                    'source': 'sysfs',
                    'destination': '/sys',
                    'type': 'sysfs',
                    'options': ['nosuid', 'noexec', 'nodev', 'ro'],
                },
                {
                    'source': 'cgroup',
                    'destination': '/sys/fs/cgroup',
                    'type': 'cgroup',
                    'options': ['nosuid', 'noexec', 'nodev', 'ro'],
                },
                {
                    'source': 'devpts',
                    'destination': '/dev/pts',
                    'type': 'devpts',
                    'options': ['nosuid', 'noexec', 'nodev'],
                },
                {
                    'source': 'mqueue',
                    'destination': '/dev/mqueue',
                    'type': 'mqueue',
                    'options': ['nosuid', 'noexec', 'nodev'],
                },
                {
                    'source': 'shm',
                    'destination': '/dev/shm',
                    'type': 'tmpfs',
                    'options': ['nosuid', 'noexec', 'nodev', 'mode=1777', 'size=67108864'],
                },
                {
                    'source': f'/etc/netns/{self.netns.network_ns_name}/resolv.conf',
                    'destination': '/etc/resolv.conf',
                    'type': 'none',
                    'options': ['rbind', 'ro'],
                },
                {
                    'source': f'/etc/netns/{self.netns.network_ns_name}/hosts',
                    'destination': '/etc/hosts',
                    'type': 'none',
                    'options': ['rbind', 'ro'],
                },
            ]
        )

    def _env(self):
        env = self.image_config['Config']['Env'] + self.spec.get('env', [])
        if self.port is not None:
            assert self.host_port is not None
            env.append(f'HAIL_BATCH_WORKER_PORT={self.host_port}')
            env.append(f'HAIL_BATCH_WORKER_IP={IP_ADDRESS}')
        return env

    async def delete_container(self):
        if self.container_is_running():
            assert self.process is not None
            try:
                log.info(f'{self} container is still running, killing crun process')
                try:
                    await check_exec_output('crun', 'kill', '--all', self.container_name, 'SIGKILL')
                except CalledProcessError as e:
                    not_extant_message = (
                        b'error opening file `/run/crun/'
                        + self.container_name.encode()
                        + b'/status`: No such file or directory'
                    )
                    if not (e.returncode == 1 and not_extant_message in e.stderr):
                        log.exception(f'while deleting container {self}', exc_info=True)
            finally:
                try:
                    await send_signal_and_wait(self.process, 'SIGTERM', timeout=5)
                except asyncio.TimeoutError:
                    try:
                        await send_signal_and_wait(self.process, 'SIGKILL', timeout=5)
                    except (asyncio.CancelledError, GeneratorExit):  # pylint: disable=try-except-raise
                        raise
                    except Exception:
                        log.exception(f'could not kill process for container {self}')
                finally:
                    self.process = None

        if self.overlay_mounted:
            try:
                await check_shell(f'umount -l {self.container_overlay_path}/merged')
                self.overlay_mounted = False
            except (asyncio.CancelledError, GeneratorExit):  # pylint: disable=try-except-raise
                raise
            except Exception:
                log.exception(f'while unmounting overlay in {self}', exc_info=True)

        if self.host_port is not None:
            port_allocator.free(self.host_port)
            self.host_port = None

        if self.netns:
            network_allocator.free(self.netns)
            self.netns = None

    async def delete(self):
        log.info(f'deleting {self}')
        self.deleted_event.set()

    # {
    #   name: str,
    #   state: str, (pending, pulling, creating, starting, running, uploading_log, deleting, succeeded, error, failed)
    #   timing: dict(str, float),
    #   error: str, (optional)
    #   short_error: str, (optional)
    #   container_status: {
    #     state: str,
    #     started_at: int, (date)
    #     finished_at: int, (date)
    #     out_of_memory: bool,
    #     exit_code: int
    #   }
    # }
    async def status(self, state=None):
        if not state:
            state = self.state
        status = {'name': self.name, 'state': state, 'timing': self.timings.to_dict()}
        if self.error:
            status['error'] = self.error
        if self.short_error:
            status['short_error'] = self.short_error
        if self.container_status:
            status['container_status'] = self.container_status
        elif self.container_is_running():
            status['container_status'] = await self.get_container_status()
        return status

    async def get_container_status(self):
        if not self.process:
            return None

        status = {
            'started_at': self.started_at,
            'finished_at': self.finished_at,
        }
        if self.container_is_running():
            status['state'] = 'running'
            status['out_of_memory'] = False
        else:
            status['state'] = 'finished'
            status['exit_code'] = self.process.returncode
            status['out_of_memory'] = self.process.returncode == 137

        return status

    def container_is_running(self):
        return self.process is not None and self.process.returncode is None

    def container_finished(self):
        return self.process is not None and self.process.returncode is not None

    async def upload_log(self):
        await self.worker.file_store.write_log_file(
            self.job.format_version,
            self.job.batch_id,
            self.job.job_id,
            self.job.attempt_id,
            self.name,
            await self.get_log(),
        )

    async def get_log(self):
        if os.path.exists(self.log_path):
            stream = await self.fs.open(self.log_path)
            async with stream:
                return (await stream.read()).decode()
        return ''

    def __str__(self):
        return f'container {self.job.id}/{self.name}'


def populate_secret_host_path(host_path: str, secret_data: Optional[Dict[str, bytes]]):
    os.makedirs(host_path, exist_ok=True)
    if secret_data is not None:
        for filename, data in secret_data.items():
            with open(f'{host_path}/{filename}', 'wb') as f:
                f.write(base64.b64decode(data))


async def add_gcsfuse_bucket(mount_path, bucket, key_file, read_only):
    assert CLOUD == 'gcp'
    assert bucket
    os.makedirs(mount_path)
    options = ['allow_other']
    if read_only:
        options.append('ro')

    delay = 0.1
    error = 0
    while True:
        try:
            return await check_shell(
                f'''
/usr/bin/gcsfuse \
    -o {",".join(options)} \
    --file-mode 770 \
    --dir-mode 770 \
    --implicit-dirs \
    --key-file {key_file} \
    {bucket} {mount_path}
'''
            )
        except CalledProcessError:
            error += 1
            if error == 5:
                raise

        delay = await sleep_and_backoff(delay)


def copy_container(
    job: 'Job',
    name: str,
    files,
    volume_mounts,
    cpu,
    memory,
    scratch: str,
    requester_pays_project: str,
    client_session: httpx.ClientSession,
    worker: 'Worker',
) -> Container:
    assert files
    copy_spec = {
        'image': BATCH_WORKER_IMAGE,
        'name': name,
        'command': [
            '/usr/bin/python3',
            '-m',
            'hailtop.aiotools.copy',
            json.dumps(requester_pays_project),
            json.dumps(files),
            '-v',
        ],
        'env': [f'{job.credentials.cloud_env_name}={job.credentials.mount_path}'],
        'cpu': cpu,
        'memory': memory,
        'scratch': scratch,
        'volume_mounts': volume_mounts,
    }
    return Container(job, name, copy_spec, client_session, worker)


class Job:
    quota_project_id = 100

    @staticmethod
    def get_next_xfsquota_project_id():
        project_id = Job.quota_project_id
        Job.quota_project_id += 1
        return project_id

    def secret_host_path(self, secret):
        return f'{self.scratch}/secrets/{secret["name"]}'

    def io_host_path(self):
        return f'{self.scratch}/io'

    def gcsfuse_path(self, bucket):
        # Make sure this path isn't in self.scratch to avoid accidental bucket deletions!
        return f'/gcsfuse/{self.token}/{bucket}'

    def credentials_host_dirname(self):
        return f'{self.scratch}/{self.credentials.secret_name}'

    def credentials_host_file_path(self):
        return f'{self.credentials_host_dirname()}/{self.credentials.file_name}'

    @staticmethod
    def create(batch_id,
               user,
               credentials: CloudUserCredentials,
               job_spec: dict,
               format_version: BatchFormatVersion,
               task_manager: aiotools.BackgroundTaskManager,
               pool: concurrent.futures.ThreadPoolExecutor,
               client_session: httpx.ClientSession,
               worker: 'Worker'
               ) -> 'Job':
        type = job_spec['process']['type']
        if type == 'docker':
            return DockerJob(batch_id, user, credentials, job_spec, format_version, task_manager, pool, client_session, worker)
        assert type == 'jvm'
        return JVMJob(batch_id, user, credentials, job_spec, format_version, task_manager, pool, worker)

    def __init__(
        self,
        batch_id: int,
        user: str,
        credentials: CloudUserCredentials,
        job_spec,
        format_version: BatchFormatVersion,
        task_manager: aiotools.BackgroundTaskManager,
        pool: concurrent.futures.ThreadPoolExecutor,
        worker: 'Worker',
    ):
        self.batch_id = batch_id
        self.user = user
        self.credentials = credentials
        self.job_spec = job_spec
        self.format_version = format_version
        self.task_manager = task_manager
        self.pool = pool
        self.worker = worker

        self.deleted = False

        self.token = uuid.uuid4().hex
        self.scratch = f'/batch/{self.token}'

        self.disk = None
        self.state = 'pending'
        self.error = None

        self.start_time = None
        self.end_time = None

        self.cpu_in_mcpu = job_spec['resources']['cores_mcpu']
        self.memory_in_bytes = job_spec['resources']['memory_bytes']
        extra_storage_in_gib = job_spec['resources']['storage_gib']
        assert extra_storage_in_gib == 0 or is_valid_storage_request(CLOUD, extra_storage_in_gib)

        if instance_config.job_private:
            self.external_storage_in_gib = 0
            self.data_disk_storage_in_gib = extra_storage_in_gib
        else:
            self.external_storage_in_gib = extra_storage_in_gib
            # The reason for not giving each job 5 Gi (for example) is the
            # maximum number of simultaneous jobs on a worker is 64 which
            # basically fills the disk not allowing for caches etc. Most jobs
            # would need an external disk in that case.
            self.data_disk_storage_in_gib = min(
                RESERVED_STORAGE_GB_PER_CORE, self.cpu_in_mcpu / 1000 * RESERVED_STORAGE_GB_PER_CORE
            )

        self.resources = instance_config.quantified_resources(self.cpu_in_mcpu, self.memory_in_bytes, self.external_storage_in_gib)

        self.input_volume_mounts = []
        self.main_volume_mounts = []
        self.output_volume_mounts = []

        io_volume_mount = {
            'source': self.io_host_path(),
            'destination': '/io',
            'type': 'none',
            'options': ['rbind', 'rw'],
        }
        self.input_volume_mounts.append(io_volume_mount)
        self.main_volume_mounts.append(io_volume_mount)
        self.output_volume_mounts.append(io_volume_mount)

        gcsfuse = job_spec.get('gcsfuse')
        self.gcsfuse = gcsfuse
        if gcsfuse:
            assert CLOUD == 'gcp'
            for b in gcsfuse:
                b['mounted'] = False
                self.main_volume_mounts.append(
                    {
                        'source': self.gcsfuse_path(b["bucket"]),
                        'destination': b['mount_path'],
                        'type': 'none',
                        'options': ['rbind', 'rw', 'shared'],
                    }
                )

        secrets = job_spec.get('secrets')
        self.secrets = secrets
        self.env = job_spec.get('env', [])

        self.project_id = Job.get_next_xfsquota_project_id()

    @property
    def job_id(self):
        return self.job_spec['job_id']

    @property
    def attempt_id(self):
        return self.job_spec['attempt_id']

    @property
    def id(self):
        return (self.batch_id, self.job_id)

    async def run(self):
        pass

    async def get_log(self):
        pass

    async def delete(self):
        log.info(f'deleting {self}')
        self.deleted = True

    # {
    #   version: int,
    #   worker: str,
    #   batch_id: int,
    #   job_id: int,
    #   attempt_id: int,
    #   user: str,
    #   state: str, (pending, initializing, running, succeeded, error, failed)
    #   format_version: int
    #   error: str, (optional)
    #   container_statuses: [Container.status],
    #   start_time: int,
    #   end_time: int,
    #   resources: list of dict, {name: str, quantity: int}
    # }
    async def status(self):
        status = {
            'version': STATUS_FORMAT_VERSION,
            'worker': NAME,
            'batch_id': self.batch_id,
            'job_id': self.job_spec['job_id'],
            'attempt_id': self.job_spec['attempt_id'],
            'user': self.user,
            'state': self.state,
            'format_version': self.format_version.format_version,
            'resources': self.resources,
        }
        if self.error:
            status['error'] = self.error

        status['start_time'] = self.start_time
        status['end_time'] = self.end_time

        return status

    def __str__(self):
        return f'job {self.id}'


class DockerJob(Job):
    def __init__(
        self,
        batch_id: int,
        user: str,
        credentials: CloudUserCredentials,
        job_spec,
        format_version,
        task_manager: aiotools.BackgroundTaskManager,
        pool: concurrent.futures.ThreadPoolExecutor,
        client_session: httpx.ClientSession,
        worker: 'Worker',
    ):
        super().__init__(batch_id, user, credentials, job_spec, format_version, task_manager, pool, worker)
        input_files = job_spec.get('input_files')
        output_files = job_spec.get('output_files')

        requester_pays_project = job_spec.get('requester_pays_project')

        self.timings = Timings(lambda: False)

        if self.secrets:
            for secret in self.secrets:
                volume_mount = {
                    'source': self.secret_host_path(secret),
                    'destination': secret["mount_path"],
                    'type': 'none',
                    'options': ['rbind', 'rw'],
                }
                self.main_volume_mounts.append(volume_mount)
                # this will be the user credentials
                if secret.get('mount_in_copy', False):
                    self.input_volume_mounts.append(volume_mount)
                    self.output_volume_mounts.append(volume_mount)

        # create containers
        containers = {}

        if input_files:
            containers['input'] = copy_container(
                self,
                'input',
                input_files,
                self.input_volume_mounts,
                self.cpu_in_mcpu,
                self.memory_in_bytes,
                self.scratch,
                requester_pays_project,
                client_session,
                worker,
            )

        # main container
        main_spec = {
            'command': job_spec['process']['command'],
            'image': job_spec['process']['image'],
            'name': 'main',
            'env': [f'{var["name"]}={var["value"]}' for var in self.env],
            'cpu': self.cpu_in_mcpu,
            'memory': self.memory_in_bytes,
            'volume_mounts': self.main_volume_mounts,
        }
        port = job_spec.get('port')
        if port:
            main_spec['port'] = port
        timeout = job_spec.get('timeout')
        if timeout:
            main_spec['timeout'] = timeout
        network = job_spec.get('network')
        if network:
            assert network in ('public', 'private')
            main_spec['network'] = network
        unconfined = job_spec.get('unconfined')
        if unconfined:
            main_spec['unconfined'] = unconfined
        main_spec['scratch'] = self.scratch
        containers['main'] = Container(self, 'main', main_spec, client_session, worker)

        if output_files:
            containers['output'] = copy_container(
                self,
                'output',
                output_files,
                self.output_volume_mounts,
                self.cpu_in_mcpu,
                self.memory_in_bytes,
                self.scratch,
                requester_pays_project,
                client_session,
                worker,
            )

        self.containers = containers

    def step(self, name: str):
        return self.timings.step(name)

    async def setup_io(self):
        if not instance_config.job_private:
            if self.worker.data_disk_space_remaining.value < self.external_storage_in_gib:
                log.info(
                    f'worker data disk storage is full: {self.external_storage_in_gib}Gi requested and {self.worker.data_disk_space_remaining}Gi remaining'
                )

                # disk name must be 63 characters or less
                # https://cloud.google.com/compute/docs/reference/rest/v1/disks#resource:-disk
                # under the information for the name field
                uid = self.token[:20]
                self.disk = CLOUD_WORKER_API.create_disk(
                    instance_name=NAME,
                    disk_name=f'batch-disk-{uid}',
                    size_in_gb=self.external_storage_in_gib,
                    mount_path=self.io_host_path(),
                )
                labels = {'namespace': NAMESPACE, 'batch': '1', 'instance-name': NAME, 'uid': uid}
                await self.disk.create(labels=labels)
                log.info(f'created disk {self.disk.name} for job {self.id}')
                return

            self.worker.data_disk_space_remaining.value -= self.external_storage_in_gib
            log.info(
                f'acquired {self.external_storage_in_gib}Gi from worker data disk storage with {self.worker.data_disk_space_remaining}Gi remaining'
            )

        assert self.disk is None, self.disk
        os.makedirs(self.io_host_path())

    async def run(self):
        async with self.worker.cpu_sem(self.cpu_in_mcpu):
            self.start_time = time_msecs()

            try:
                self.task_manager.ensure_future(self.worker.post_job_started(self))

                log.info(f'{self}: initializing')
                self.state = 'initializing'

                os.makedirs(f'{self.scratch}/')

                with self.step('setup_io'):
                    await self.setup_io()

                if not self.disk:
                    data_disk_storage_in_bytes = storage_gib_to_bytes(
                        self.external_storage_in_gib + self.data_disk_storage_in_gib
                    )
                else:
                    data_disk_storage_in_bytes = storage_gib_to_bytes(self.data_disk_storage_in_gib)

                with self.step('configuring xfsquota'):
                    # Quota will not be applied to `/io` if the job has an attached disk mounted there
                    await check_shell_output(f'xfs_quota -x -c "project -s -p {self.scratch} {self.project_id}" /host/')
                    await check_shell_output(
                        f'xfs_quota -x -c "limit -p bsoft={data_disk_storage_in_bytes} bhard={data_disk_storage_in_bytes} {self.project_id}" /host/'
                    )

                with self.step('populating secrets'):
                    if self.secrets:
                        for secret in self.secrets:
                            populate_secret_host_path(self.secret_host_path(secret), secret['data'])

                with self.step('adding gcsfuse bucket'):
                    if self.gcsfuse:
                        populate_secret_host_path(self.credentials_host_dirname(), self.credentials.secret_data)
                        for b in self.gcsfuse:
                            bucket = b['bucket']
                            await add_gcsfuse_bucket(
                                mount_path=self.gcsfuse_path(bucket),
                                bucket=bucket,
                                key_file=self.credentials_host_file_path(),
                                read_only=b['read_only'],
                            )
                            b['mounted'] = True

                self.state = 'running'

                input = self.containers.get('input')
                if input:
                    log.info(f'{self}: running input')
                    await input.run()
                    log.info(f'{self} input: {input.state}')

                if not input or input.state == 'succeeded':
                    log.info(f'{self}: running main')

                    main = self.containers['main']
                    await main.run()

                    log.info(f'{self} main: {main.state}')

                    output = self.containers.get('output')
                    if output:
                        log.info(f'{self}: running output')
                        await output.run()
                        log.info(f'{self} output: {output.state}')

                    if main.state != 'succeeded':
                        self.state = main.state
                    elif output:
                        self.state = output.state
                    else:
                        self.state = 'succeeded'
                else:
                    self.state = input.state
            except (asyncio.CancelledError, GeneratorExit):  # pylint: disable=try-except-raise
                raise
            except Exception as e:
                if not user_error(e):
                    log.exception(f'while running {self}')

                self.state = 'error'
                self.error = traceback.format_exc()
            finally:
                with self.step('post-job finally block'):
                    if self.disk:
                        try:
                            await self.disk.delete()
                            log.info(f'deleted disk {self.disk.name} for {self.id}')
                        except asyncio.CancelledError:
                            raise
                        except Exception:
                            log.exception(f'while detaching and deleting disk {self.disk.name} for {self.id}')
                        finally:
                            await self.disk.close()
                    else:
                        self.worker.data_disk_space_remaining.value += self.external_storage_in_gib

                    await self.cleanup()

    async def cleanup(self):
        self.end_time = time_msecs()

        if not self.deleted:
            log.info(f'{self}: marking complete')
            self.task_manager.ensure_future(self.worker.post_job_complete(self))

        log.info(f'{self}: cleaning up')
        try:
            if self.gcsfuse:
                for b in self.gcsfuse:
                    if b['mounted']:
                        bucket = b['bucket']
                        mount_path = self.gcsfuse_path(bucket)
                        await check_shell(f'fusermount -u {mount_path}')
                        log.info(f'unmounted gcsfuse bucket {bucket} from {mount_path}')
                        b['mounted'] = False

            await check_shell(f'xfs_quota -x -c "limit -p bsoft=0 bhard=0 {self.project_id}" /host')

            await blocking_to_async(self.pool, shutil.rmtree, self.scratch, ignore_errors=True)
        except (asyncio.CancelledError, GeneratorExit):  # pylint: disable=try-except-raise
            raise
        except Exception:
            log.exception('while deleting volumes')

    async def get_log(self):
        return {name: await c.get_log() for name, c in self.containers.items()}

    async def delete(self):
        await super().delete()
        await asyncio.wait([c.delete() for c in self.containers.values()])

    async def status(self):
        status = await super().status()
        cstatuses = {name: await c.status() for name, c in self.containers.items()}
        status['container_statuses'] = cstatuses
        status['timing'] = self.timings.to_dict()

        return status

    def __str__(self):
        return f'job {self.id}'


class JVMJob(Job):
    def __init__(
        self,
        batch_id: int,
        user: str,
        credentials: CloudUserCredentials,
        job_spec,
        format_version,
        task_manager: aiotools.BackgroundTaskManager,
        pool: concurrent.futures.ThreadPoolExecutor,
        worker: 'Worker',
    ):
        super().__init__(batch_id, user, credentials, job_spec, format_version, task_manager, pool, worker)
        assert job_spec['process']['type'] == 'jvm'
        assert worker is not None

        input_files = job_spec.get('input_files')
        output_files = job_spec.get('output_files')
        if input_files or output_files:
            raise Exception("i/o not supported")

<<<<<<< HEAD
        assert self.env == [{'name': 'GOOGLE_APPLICATION_CREDENTIALS', 'value': '/gsa-key/key.json'}], str(self.env)
=======
        for envvar in self.env:
            assert envvar['name'] not in {
                'HAIL_DEPLOY_CONFIG_FILE',
                'HAIL_TOKENS_FILE',
                'HAIL_SSL_CONFIG_DIR',
                'HAIL_WORKER_SCRATCH_DIR',
                self.credentials.hail_env_name,
            }, envvar

        self.env.append(
            {'name': 'HAIL_DEPLOY_CONFIG_FILE', 'value': f'{self.scratch}/secrets/deploy-config/deploy-config.json'}
        )
        self.env.append({'name': 'HAIL_TOKENS_FILE', 'value': f'{self.scratch}/secrets/user-tokens/tokens.json'})
        self.env.append({'name': 'HAIL_SSL_CONFIG_DIR', 'value': f'{self.scratch}/secrets/ssl-config'})
        self.env.append({'name': 'HAIL_WORKER_SCRATCH_DIR', 'value': self.scratch})
        self.env.append({'name': self.credentials.hail_env_name, 'value': self.credentials_host_file_path()})

        # main container
        self.main_spec = {
            'command': job_spec['process']['command'],  # ['is.hail.backend.service.Worker', $root, $i]
            'name': 'main',
            'env': self.env,
            'cpu': self.cpu_in_mcpu,
            'memory': self.memory_in_bytes,
        }

        self.heap_size = self.memory_in_bytes - self.stack_size

        user_command_string = job_spec['process']['command']
        assert len(user_command_string) >= 3, user_command_string
        self.revision = user_command_string[1]
        self.jar_url = user_command_string[2]
        classpath = f'{find_spark_home()}/jars/*:/hail-jars/{self.revision}.jar:/log4j.properties'
>>>>>>> be8306e8

        self.user_command_string = job_spec['process']['command']
        assert len(self.user_command_string) >= 3, self.user_command_string
        self.revision = self.user_command_string[1]
        self.jar_url = self.user_command_string[2]

        self.deleted = False
        self.timings = Timings(lambda: self.deleted)
        self.state = 'pending'
        self.log: Optional[str] = None

        self.jvm = None
        self.jvm_name = None

    def step(self, name):
        return self.timings.step(name)

    async def run(self):
        async with self.worker.cpu_sem(self.cpu_in_mcpu):
            self.start_time = time_msecs()

            try:
                with self.step('connecting_to_jvm'):
                    self.jvm = await self.worker.borrow_jvm()
                    self.jvm_name = str(self.jvm)
                    self.scratch = self.jvm.root_dir

                self.task_manager.ensure_future(self.worker.post_job_started(self))

                log.info(f'{self}: initializing')
                self.state = 'initializing'

                # await check_shell_output(f'xfs_quota -x -c "project -s -p {self.scratch} {self.project_id}" /host/')
                # await check_shell_output(
                #     f'xfs_quota -x -c "limit -p bsoft={self.data_disk_storage_in_gib} bhard={self.data_disk_storage_in_gib} {self.project_id}" /host/'
                # )

                if self.secrets:
                    for secret in self.secrets:
                        populate_secret_host_path(self.scratch + '/' + secret["mount_path"][1:],
                                                  secret['data'])

<<<<<<< HEAD
=======
                populate_secret_host_path(self.credentials_host_dirname(), self.credentials.secret_data)
>>>>>>> be8306e8
                self.state = 'running'

                log.info(f'{self}: downloading JAR')
                with self.step('downloading_jar'):
                    async with self.worker.jar_download_locks[self.revision]:
                        local_jar_location = f'/hail-jars/{self.revision}.jar'
                        if not os.path.isfile(local_jar_location):
<<<<<<< HEAD
                            user_fs = RouterAsyncFS(
                                'file',
                                [
                                    LocalAsyncFS(self.worker.pool),
                                    aiogoogle.GoogleStorageAsyncFS(
                                        credentials=aiogoogle.GoogleCredentials.from_file('/worker-key.json')
                                    ),
                                ],
                            )
                            async with await user_fs.open(self.jar_url) as jar_data:
                                async with await user_fs.create(local_jar_location) as local_file:
=======
                            async with await self.worker.fs.open(self.jar_url) as jar_data:
                                await self.worker.fs.makedirs('/hail-jars/', exist_ok=True)
                                async with await self.worker.fs.create(local_jar_location) as local_file:
>>>>>>> be8306e8
                                    while True:
                                        b = await jar_data.read(256 * 1024)
                                        if not b:
                                            break
                                        written = await local_file.write(b)
                                        assert written == len(b)

                log.info(f'{self}: running jvm process')
                with self.step('running'):
                    await self.jvm.execute(f'{local_jar_location}',
                                           self.user_command_string[0],
                                           self.user_command_string[1:])
                self.state = 'succeeded'
                log.info(f'{self} main: {self.state}')
            except (asyncio.CancelledError, GeneratorExit):  # pylint: disable=try-except-raise
                raise
            except Exception:
                # FIXME: this can also be a Hail Query driver error, not a Hail Batch error
                log.exception(f'while running {self}')

                self.state = 'error'
                self.error = traceback.format_exc()
                await self.cleanup()
            else:
                await self.cleanup()

    async def cleanup(self):
        if self.jvm is not None:
            # I really want this to be a timed step but I can't skip this ITS CLEAN UP
            # with self.step('retrieve_output'):
            log.info(f'{self}: retrieving log')
            self.log = self.jvm.retrieve_and_clear_output()
            worker.return_jvm(self.jvm)
            self.jvm = None

        job_log = self.log
        if job_log is None:
            job_log = ''
        # I really want this to be a timed step but I CANT RAISE EXCEPTIONS IN CLEANUP!!
        # with self.step('uploading_log'):
        log.info(f'{self}: uploading log')
        await worker.file_store.write_log_file(
            self.format_version, self.batch_id, self.job_id, self.attempt_id, 'main', job_log
        )

        self.end_time = time_msecs()

        if not self.deleted:
            log.info(f'{self}: marking complete')
            self.task_manager.ensure_future(self.worker.post_job_complete(self))

        log.info(f'{self}: cleaning up')
        try:
            await check_shell(f'xfs_quota -x -c "limit -p bsoft=0 bhard=0 {self.project_id}" /host')
        except (asyncio.CancelledError, GeneratorExit):  # pylint: disable=try-except-raise
            raise
        except Exception:
            log.exception('while deleting volumes')

    async def get_log(self):
        if self.log is not None:
            return {'main': self.log}
        return {'main': self.jvm.output()}

    async def delete(self):
        log.info(f'deleting {self} {self.jvm}')
        self.deleted = True
        if self.jvm is not None:
            log.info(f'{self.jvm} interrupting')
            self.jvm.interrupt()

    # {
    #   version: int,
    #   worker: str,
    #   batch_id: int,
    #   job_id: int,
    #   attempt_id: int,
    #   user: str,
    #   state: str, (pending, initializing, running, succeeded, error, failed)
    #   format_version: int
    #   error: str, (optional)
    #   container_statuses: [Container.status],
    #   start_time: int,
    #   end_time: int,
    #   resources: list of dict, {name: str, quantity: int},
    #   jvm: str
    # }
    async def status(self):
        status = await super().status()
        status['container_statuses'] = dict()
        status['container_statuses']['main'] = {'name': 'main', 'state': self.state, 'timing': self.timings.to_dict()}
        status['jvm'] = self.jvm_name
        return status

    def __str__(self):
        return f'job {self.id}'


class ImageData:
    def __init__(self):
        self.ref_count = 0
        self.time_created = time_msecs()
        self.last_accessed = time_msecs()
        self.lock = asyncio.Lock()

    def __add__(self, other):
        self.ref_count += other
        self.last_accessed = time_msecs()
        return self

    def __sub__(self, other):
        self.ref_count -= other
        assert self.ref_count >= 0
        self.last_accessed = time_msecs()
        return self

    def __str__(self):
        return (
            f'ImageData('
            f'ref_count={self.ref_count}, '
            f'time_created={time_msecs_str(self.time_created)}, '
            f'last_accessed={time_msecs_str(self.last_accessed)}'
            f')'
        )


def write_int(writer: asyncio.StreamWriter, v: int):
    writer.write(struct.pack('>i', v))


def write_long(writer: asyncio.StreamWriter, v: int):
    writer.write(struct.pack('>q', v))


def write_bytes(writer: asyncio.StreamWriter, b: bytes):
    n = len(b)
    write_int(writer, n)
    writer.write(b)


def write_str(writer: asyncio.StreamWriter, s: str):
    write_bytes(writer, s.encode('utf-8'))


class EndOfStream(TransientError):
    pass


async def read(reader: asyncio.StreamReader, n: int) -> bytes:
    b = bytearray()
    left = n
    while left > 0:
        t = await reader.read(left)
        if not t:
            log.warning(f'unexpected EOS, Java violated protocol ({b})')
            raise EndOfStream()
        left -= len(t)
        b.extend(t)
    return b


async def read_byte(reader: asyncio.StreamReader) -> int:
    b = await read(reader, 1)
    return b[0]


async def read_bool(reader: asyncio.StreamReader) -> bool:
    return await read_byte(reader) != 0


async def read_int(reader: asyncio.StreamReader) -> int:
    b = await read(reader, 4)
    return struct.unpack('>i', b)[0]


async def read_long(reader: asyncio.StreamReader) -> int:
    b = await read(reader, 8)
    return struct.unpack('>q', b)[0]


async def read_bytes(reader: asyncio.StreamReader) -> bytes:
    n = await read_int(reader)
    return await read(reader, n)


async def read_str(reader: asyncio.StreamReader) -> str:
    b = await read_bytes(reader)
    return b.decode('utf-8')


@contextmanager
def scoped_ensure_future(coro_or_future, *, loop=None) -> Iterator[asyncio.Future]:
    fut = asyncio.ensure_future(coro_or_future, loop=loop)
    try:
        yield fut
    finally:
        fut.cancel()


class BufferedOutputProcess:
    @classmethod
    async def create(cls, *args, **kwargs):
        assert 'stdout' not in kwargs
        assert 'stderr' not in kwargs

        process = await asyncio.create_subprocess_exec(
            *args,
            **kwargs,
            stdout=asyncio.subprocess.PIPE,
            stderr=asyncio.subprocess.PIPE
        )
        stop_event = asyncio.Event()  # FIXME: this seems unused
        return cls(process, stop_event)

    def __init__(self,
                 process,
                 stop_event: asyncio.Event):
        self.process = process
        self.stop_event = stop_event
        self.buf = bytearray()
        assert process.stdout is not None
        self.stdout_pump = asyncio.ensure_future(self.pump_to_buffer(process.stdout))
        assert process.stderr is not None
        self.stderr_pump = asyncio.ensure_future(self.pump_to_buffer(process.stderr))

    async def pump_to_buffer(self, strm: asyncio.StreamReader):
        with scoped_ensure_future(self.stop_event.wait()) as stop_fut:
            while not strm.at_eof() and not self.stop_event.is_set():
                with scoped_ensure_future(strm.readline()) as read_fut:
                    await asyncio.wait([read_fut, stop_fut], return_when=asyncio.FIRST_COMPLETED)
                    if read_fut.done():
                        result = read_fut.result()
                        self.buf.extend(result)

    def output(self) -> str:
        return self.buf.decode()

    def retrieve_and_clear_output(self) -> str:
        buf = self.buf.decode()
        self.buf = bytearray()
        return buf

    def kill(self):
        return self.process.kill()

    @property
    def returncode(self) -> Optional[int]:
        return self.process.returncode

    def close(self):
        self.kill()
        self.stdout_pump.cancel()
        self.stderr_pump.cancel()


class JVM:
    SPARK_HOME = find_spark_home()

    FINISH_USER_EXCEPTION = 0
    FINISH_ENTRYWAY_EXCEPTION = 1
    FINISH_NORMAL = 2
    FINISH_CANCELLED = 3
    FINISH_JVM_EOS = 4

    @classmethod
    async def create_process(cls, socket_file: str) -> BufferedOutputProcess:
        return await BufferedOutputProcess.create(
            'java',
            '-Xmx3500M',
            '-cp',
            f'/jvm-entryway:/jvm-entryway/junixsocket-selftest-2.3.3-jar-with-dependencies.jar:{JVM.SPARK_HOME}/jars/*',
            'is.hail.JVMEntryway',
            socket_file)

    @classmethod
    async def create_process_and_connect(cls, index: int, socket_file: str) -> Tuple[BufferedOutputProcess, str]:
        process = await cls.create_process(socket_file)
        try:
            attempts = 0
            delay = 0.25
            while True:
                try:
                    log.info(f'JVM-{index}: trying to open socket')
                    reader, writer = await asyncio.open_unix_connection(socket_file)
                    try:
                        log.info(f'JVM-{index}: establishing connection')
                        b = await read_bool(reader)
                        assert b, f'expected true, got {b}'
                        writer.write(b'\0x01')
                        break
                    finally:
                        writer.close()
                except ConnectionRefusedError:
                    output = process.retrieve_and_clear_output()
                    log.warning(f'JVM-{index}: connection refused. {output}')
                    raise
                except FileNotFoundError as err:
                    attempts += 1
                    if attempts == 240:
                        raise ValueError(f'JVM-{index}: failed to establish connection after {240 * delay} seconds') from err
                    await asyncio.sleep(delay)
            startup_output = process.retrieve_and_clear_output()
            return process, startup_output
        except:
            process.close()
            raise

    @classmethod
    async def create(cls, index: int):
        assert worker is not None

        while True:
            try:
                token = uuid.uuid4().hex
                socket_file = '/socket-' + token
                root_dir = '/root-' + token
                output_file = root_dir + '/output'
                should_interrupt = asyncio.Event()
                await blocking_to_async(worker.pool, os.mkdir, root_dir)
                process, startup_output = await cls.create_process_and_connect(index, socket_file)
                log.info(f'JVM-{index}: startup output: {startup_output}')
                return cls(index, socket_file, root_dir, output_file, should_interrupt, process)
            except ConnectionRefusedError:
                pass

    async def new_connection(self):
        while True:
            try:
                interim_output = self.process.retrieve_and_clear_output()
                if len(interim_output) > 0:
                    log.warning(f'{self}: unexpected output between jobs: {interim_output}')

                return await asyncio.open_unix_connection(self.socket_file)
            except ConnectionRefusedError:
                log.warning(f'{self}: unexpected exit between jobs', extra=dict(output=self.process.output()))
                os.remove(self.socket_file)
                process, startup_output = await self.create_process_and_connect(self.index, self.socket_file)
                self.process = process
                log.info(f'JVM-{self.index}: startup output: {startup_output}')

    def __init__(self,
                 index: int,
                 socket_file: str,
                 root_dir: str,
                 output_file: str,
                 should_interrupt: asyncio.Event,
                 process: BufferedOutputProcess):
        self.index = index
        self.socket_file = socket_file
        self.root_dir = root_dir
        self.output_file = output_file
        self.should_interrupt = should_interrupt
        self.process = process

    def __str__(self):
        return f'JVM-{self.index}'

    def __repr__(self):
        return f'JVM-{self.index}'

    def interrupt(self):
        self.should_interrupt.set()

    def reset(self):
        self.should_interrupt.clear()

    def kill(self):
        if self.process is not None:
            self.process.kill()

    def output(self) -> str:
        return self.process.output()

    def retrieve_and_clear_output(self) -> str:
        return self.process.retrieve_and_clear_output()

    async def execute(self, classpath: str, mainclass: str, command_string: List[str]):
        assert worker is not None

        log.info(f'{self}: execute')

        with ExitStack() as stack:
            reader: asyncio.StreamReader
            writer: asyncio.StreamWriter
            reader, writer = await self.new_connection()
            stack.callback(writer.close)
            log.info(f'{self}: connection acquired')

            command_string = [
                classpath,
                mainclass,
                self.root_dir,
                *command_string]

            write_int(writer, len(command_string))
            for arg in command_string:
                assert isinstance(arg, str)
                write_str(writer, arg)
            await writer.drain()

            wait_for_message_from_process: asyncio.Future = asyncio.ensure_future(read_int(reader))
            stack.callback(wait_for_message_from_process.cancel)
            wait_for_interrupt: asyncio.Future = asyncio.ensure_future(self.should_interrupt.wait())
            stack.callback(wait_for_interrupt.cancel)

            await asyncio.wait([wait_for_message_from_process, wait_for_interrupt], return_when=asyncio.FIRST_COMPLETED)

            for entry in os.listdir(self.root_dir):
                if entry not in ('hail-jars', 'jvm-entryway', 'spark'):
                    await blocking_to_async(worker.pool, shutil.rmtree, self.root_dir + '/' + entry)

            if wait_for_interrupt.done():
                await wait_for_interrupt  # retrieve exceptions
                if not wait_for_message_from_process.done():
                    write_int(writer, 0)  # tell process to cancel
                    await writer.drain()

            eos_exception = None
            try:
                message = await wait_for_message_from_process
            except EndOfStream as exc:
                try:
                    self.kill()
                except ProcessLookupError:
                    log.warning(f'{self}: JVM died after we received EOS')
                message = JVM.FINISH_JVM_EOS
                eos_exception = exc

            if message == JVM.FINISH_NORMAL:
                log.info(f'{self}: finished normally (interrupted: {wait_for_interrupt.done()})')
            elif message == JVM.FINISH_CANCELLED:
                assert wait_for_interrupt.done()
                log.info(f'{self}: was cancelled')
            elif message == JVM.FINISH_USER_EXCEPTION:
                log.info(f'{self}: user exception encountered (interrupted: {wait_for_interrupt.done()})')
                exception = await read_str(reader)
                raise ValueError(exception)
            elif message == JVM.FINISH_ENTRYWAY_EXCEPTION:
                log.info(f'{self}: entryway exception encountered (interrupted: {wait_for_interrupt.done()})')
                exception = await read_str(reader)
                raise ValueError(exception)
            elif message == JVM.FINISH_JVM_EOS:
                assert eos_exception is not None
                log.warning(f'{self}: unexpected end of stream in jvm (interrupted: {wait_for_interrupt.done()})')
                raise ValueError('unexpected end of stream in jvm') from eos_exception


class Worker:
    def __init__(self, client_session: httpx.ClientSession):
        self.active = False
        self.cores_mcpu = CORES * 1000
        self.last_updated = time_msecs()
        self.cpu_sem = FIFOWeightedSemaphore(self.cores_mcpu)
        self.data_disk_space_remaining = Box(UNRESERVED_WORKER_DATA_DISK_SIZE_GB)
        self.pool = concurrent.futures.ThreadPoolExecutor()
        self.jobs: Dict[Tuple[int, int], Job] = {}
        self.stop_event = asyncio.Event()
        self.task_manager = aiotools.BackgroundTaskManager()
        os.mkdir('/hail-jars/')
        self.jar_download_locks: Dict[str, asyncio.Lock] = defaultdict(asyncio.Lock)
        self.client_session = client_session

        self.image_data: Dict[str, ImageData] = defaultdict(ImageData)
        self.image_data[BATCH_WORKER_IMAGE_ID] += 1

        # filled in during activation
        self.fs = None
        self.file_store = None
        self.headers = None
        self.compute_client = None

        self.jvm_initializer_task = asyncio.ensure_future(self._initialize_jvms())
        self.jvms: List[JVM] = []

    async def _initialize_jvms(self):
        self.jvms = await asyncio.gather(*[JVM.create(i) for i in range(CORES)])
        log.info(f'JVMs initialized {self.jvms}')

    async def borrow_jvm(self) -> JVM:
        await self.jvm_initializer_task
        assert self.jvms
        return self.jvms.pop()

    def return_jvm(self, jvm: JVM):
        jvm.reset()
        self.jvms.append(jvm)

    async def shutdown(self):
        log.info('Worker.shutdown')
        try:
            self.task_manager.shutdown()
            log.info('shutdown task manager')
        finally:
            try:
                if self.fs:
                    await self.fs.close()
                    log.info('closed worker file system')
            finally:
                try:
                    if self.compute_client:
                        await self.compute_client.close()
                        log.info('closed compute client')
                finally:
                    try:
                        if self.file_store:
                            await self.file_store.close()
                            log.info('closed file store')
                    finally:
                        await self.client_session.close()
                        log.info('closed client session')

    async def run_job(self, job):
        try:
            await job.run()
        except (asyncio.CancelledError, GeneratorExit):  # pylint: disable=try-except-raise
            raise
        except Exception as e:
            if not user_error(e):
                log.exception(f'while running {job}, ignoring')
            else:
                log.exception(f'user error while running {job}, ignoring')

    async def create_job_1(self, request):
        body = await request.json()

        batch_id = body['batch_id']
        job_id = body['job_id']

        format_version = BatchFormatVersion(body['format_version'])

        token = body['token']
        start_job_id = body['start_job_id']
        addtl_spec = body['job_spec']

        job_spec = await self.file_store.read_spec_file(batch_id, token, start_job_id, job_id)
        job_spec = json.loads(job_spec)

        job_spec['attempt_id'] = addtl_spec['attempt_id']
        job_spec['secrets'] = addtl_spec['secrets']

        addtl_env = addtl_spec.get('env')
        if addtl_env:
            env = job_spec.get('env')
            if not env:
                env = []
                job_spec['env'] = env
            env.extend(addtl_env)

        assert job_spec['job_id'] == job_id
        id = (batch_id, job_id)

        # already running
        if id in self.jobs:
            return web.HTTPForbidden()

        # check worker hasn't started shutting down
        if not self.active:
            return web.HTTPServiceUnavailable()

        credentials = CLOUD_WORKER_API.user_credentials(body['gsa_key'])

        job = Job.create(
            batch_id,
            body['user'],
            credentials,
            job_spec,
            format_version,
            self.task_manager,
            self.pool,
            self.client_session,
            self
        )

        log.info(f'created {job}, adding to jobs')

        self.jobs[job.id] = job

        self.task_manager.ensure_future(self.run_job(job))

        return web.Response()

    async def create_job(self, request):
        return await asyncio.shield(self.create_job_1(request))

    async def get_job_log(self, request):
        batch_id = int(request.match_info['batch_id'])
        job_id = int(request.match_info['job_id'])
        id = (batch_id, job_id)
        job = self.jobs.get(id)
        if not job:
            raise web.HTTPNotFound()
        return web.json_response(await job.get_log())

    async def get_job_status(self, request):
        batch_id = int(request.match_info['batch_id'])
        job_id = int(request.match_info['job_id'])
        id = (batch_id, job_id)
        job = self.jobs.get(id)
        if not job:
            raise web.HTTPNotFound()
        return web.json_response(await job.status())

    async def delete_job_1(self, request):
        batch_id = int(request.match_info['batch_id'])
        job_id = int(request.match_info['job_id'])
        id = (batch_id, job_id)

        log.info(f'deleting job {id}, removing from jobs')

        job = self.jobs.pop(id, None)
        if job is None:
            raise web.HTTPNotFound()

        self.last_updated = time_msecs()

        self.task_manager.ensure_future(job.delete())

        return web.Response()

    async def delete_job(self, request):
        return await asyncio.shield(self.delete_job_1(request))

    async def healthcheck(self, request):  # pylint: disable=unused-argument
        body = {'name': NAME}
        return web.json_response(body)

    async def run(self):
        app = web.Application(client_max_size=HTTP_CLIENT_MAX_SIZE)
        app.add_routes(
            [
                web.post('/api/v1alpha/kill', self.kill),
                web.post('/api/v1alpha/batches/jobs/create', self.create_job),
                web.delete('/api/v1alpha/batches/{batch_id}/jobs/{job_id}/delete', self.delete_job),
                web.get('/api/v1alpha/batches/{batch_id}/jobs/{job_id}/log', self.get_job_log),
                web.get('/api/v1alpha/batches/{batch_id}/jobs/{job_id}/status', self.get_job_status),
                web.get('/healthcheck', self.healthcheck),
            ]
        )

        try:
            await asyncio.wait_for(self.activate(), MAX_IDLE_TIME_MSECS / 1000)
        except asyncio.TimeoutError:
            log.exception(f'could not activate after trying for {MAX_IDLE_TIME_MSECS} ms, exiting')
            return

        app_runner = web.AppRunner(app)
        await app_runner.setup()
        site = web.TCPSite(app_runner, '0.0.0.0', 5000)
        await site.start()

        self.task_manager.ensure_future(periodically_call(60, self.cleanup_old_images))
        try:
            while True:
                try:
                    await asyncio.wait_for(self.stop_event.wait(), 15)
                    log.info('received stop event')
                    break
                except asyncio.TimeoutError:
                    idle_duration = time_msecs() - self.last_updated
                    if not self.jobs and idle_duration >= MAX_IDLE_TIME_MSECS:
                        log.info(f'idle {idle_duration} ms, exiting')
                        break
                    log.info(
                        f'n_jobs {len(self.jobs)} free_cores {self.cpu_sem.value / 1000} idle {idle_duration} '
                        f'free worker data disk storage {self.data_disk_space_remaining.value}Gi'
                    )
        finally:
            self.active = False
            log.info('shutting down')
            await site.stop()
            log.info('stopped site')
            await app_runner.cleanup()
            log.info('cleaned up app runner')
            await self.deactivate()
            log.info('deactivated')

    async def deactivate(self):
        # Don't retry.  If it doesn't go through, the driver
        # monitoring loops will recover.  If the driver is
        # gone (e.g. testing a PR), this would go into an
        # infinite loop and the instance won't be deleted.
        await self.client_session.post(
            deploy_config.url('batch-driver', '/api/v1alpha/instances/deactivate'), headers=self.headers
        )

    async def kill_1(self, request):  # pylint: disable=unused-argument
        log.info('killed')
        self.stop_event.set()

    async def kill(self, request):
        return await asyncio.shield(self.kill_1(request))

    async def post_job_complete_1(self, job):
        run_duration = job.end_time - job.start_time

        full_status = await retry_all_errors(f'error while getting status for {job}')(job.status)

        if job.format_version.has_full_status_in_gcs():
            await retry_all_errors(f'error while writing status file to gcs for {job}')(
                self.file_store.write_status_file, job.batch_id, job.job_id, job.attempt_id, json.dumps(full_status)
            )

        db_status = job.format_version.db_status(full_status)

        status = {
            'version': full_status['version'],
            'batch_id': full_status['batch_id'],
            'job_id': full_status['job_id'],
            'attempt_id': full_status['attempt_id'],
            'state': full_status['state'],
            'start_time': full_status['start_time'],
            'end_time': full_status['end_time'],
            'resources': full_status['resources'],
            'status': db_status,
        }

        body = {'status': status}

        start_time = time_msecs()
        delay_secs = 0.1
        while True:
            try:
                await self.client_session.post(
                    deploy_config.url('batch-driver', '/api/v1alpha/instances/job_complete'),
                    json=body,
                    headers=self.headers,
                )
                return
            except (asyncio.CancelledError, GeneratorExit):  # pylint: disable=try-except-raise
                raise
            except Exception as e:
                if isinstance(e, aiohttp.ClientResponseError) and e.status == 404:  # pylint: disable=no-member
                    raise
                log.warning(f'failed to mark {job} complete, retrying', exc_info=True)

            # unlist job after 3m or half the run duration
            now = time_msecs()
            elapsed = now - start_time
            if job.id in self.jobs and elapsed > 180 * 1000 and elapsed > run_duration / 2:
                log.info(f'too much time elapsed marking {job} complete, removing from jobs, will keep retrying')
                del self.jobs[job.id]
                self.last_updated = time_msecs()

            await asyncio.sleep(delay_secs * random.uniform(0.7, 1.3))
            # exponentially back off, up to (expected) max of 2m
            delay_secs = min(delay_secs * 2, 2 * 60.0)

    async def post_job_complete(self, job):
        try:
            await self.post_job_complete_1(job)
        except (asyncio.CancelledError, GeneratorExit):  # pylint: disable=try-except-raise
            raise
        except Exception:
            log.exception(f'error while marking {job} complete', stack_info=True)
        finally:
            log.info(f'{job} marked complete, removing from jobs')
            if job.id in self.jobs:
                del self.jobs[job.id]
                self.last_updated = time_msecs()

    async def post_job_started_1(self, job):
        full_status = await job.status()

        status = {
            'version': full_status['version'],
            'batch_id': full_status['batch_id'],
            'job_id': full_status['job_id'],
            'attempt_id': full_status['attempt_id'],
            'start_time': full_status['start_time'],
            'resources': full_status['resources'],
        }

        body = {'status': status}

        await request_retry_transient_errors(
            self.client_session,
            'POST',
            deploy_config.url('batch-driver', '/api/v1alpha/instances/job_started'),
            json=body,
            headers=self.headers,
        )

    async def post_job_started(self, job):
        try:
            await self.post_job_started_1(job)
        except (asyncio.CancelledError, GeneratorExit):  # pylint: disable=try-except-raise
            raise
        except Exception:
            log.exception(f'error while posting {job} started')

    async def activate(self):
        resp = await request_retry_transient_errors(
            self.client_session,
            'GET',
            deploy_config.url('batch-driver', '/api/v1alpha/instances/credentials'),
            headers={'X-Hail-Instance-Name': NAME, 'Authorization': f'Bearer {os.environ["ACTIVATION_TOKEN"]}'},
        )
        resp_json = await resp.json()

        credentials_file = '/worker-key.json'
        with open(credentials_file, 'w') as f:
            f.write(json.dumps(resp_json['key']))

        self.fs = RouterAsyncFS(
            'file',
            filesystems=[
                LocalAsyncFS(self.pool),
                get_cloud_async_fs(credentials_file=credentials_file),
            ],
        )

        fs = get_cloud_async_fs(credentials_file=credentials_file)
        self.file_store = FileStore(fs, BATCH_LOGS_STORAGE_URI, INSTANCE_ID)

        self.compute_client = get_compute_client(credentials_file=credentials_file)

        resp = await request_retry_transient_errors(
            self.client_session,
            'POST',
            deploy_config.url('batch-driver', '/api/v1alpha/instances/activate'),
            json={'ip_address': os.environ['IP_ADDRESS']},
            headers={'X-Hail-Instance-Name': NAME, 'Authorization': f'Bearer {os.environ["ACTIVATION_TOKEN"]}'},
        )
        resp_json = await resp.json()
        self.last_updated = time_msecs()

        self.headers = {'X-Hail-Instance-Name': NAME, 'Authorization': f'Bearer {resp_json["token"]}'}
        self.active = True

    async def cleanup_old_images(self):
        try:
            async with image_lock.writer_lock:
                log.info(f"Obtained writer lock. The image ref counts are: {self.image_data}")
                for image_id in list(self.image_data.keys()):
                    now = time_msecs()
                    image_data = self.image_data[image_id]
                    if image_data.ref_count == 0 and (now - image_data.last_accessed) > 10 * 60 * 1000:
                        assert image_id != BATCH_WORKER_IMAGE_ID
                        log.info(f'Found an unused image with ID {image_id}')
                        await check_shell(f'docker rmi -f {image_id}')
                        image_path = f'/host/rootfs/{image_id}'
                        await blocking_to_async(self.pool, shutil.rmtree, image_path)
                        del self.image_data[image_id]
                        log.info(f'Deleted image from cache with ID {image_id}')
        except (asyncio.CancelledError, GeneratorExit):  # pylint: disable=try-except-raise
            raise
        except Exception as e:
            log.exception(f'Error while deleting unused image: {e}')


async def async_main():
    global port_allocator, network_allocator, worker, docker

    docker = aiodocker.Docker()

    port_allocator = PortAllocator()
    network_allocator = NetworkAllocator()
    await network_allocator.reserve()

    worker = Worker(httpx.client_session())
    try:
        await worker.run()
    finally:
        try:
            await worker.shutdown()
            log.info('worker shutdown', exc_info=True)
        finally:
            try:
                await docker.close()
                log.info('docker closed')
            finally:
                asyncio.get_event_loop().set_debug(True)
                log.debug('Tasks immediately after docker close')
                dump_all_stacktraces()
                other_tasks = [t for t in asyncio.all_tasks() if t != asyncio.current_task()]
                if other_tasks:
                    _, pending = await asyncio.wait(other_tasks, timeout=10 * 60, return_when=asyncio.ALL_COMPLETED)
                    for t in pending:
                        log.debug('Dangling task:')
                        t.print_stack()
                        t.cancel()


loop = asyncio.get_event_loop()
loop.add_signal_handler(signal.SIGUSR1, dump_all_stacktraces)
loop.run_until_complete(async_main())
log.info('closing loop')
loop.close()
log.info('closed')
sys.exit(0)<|MERGE_RESOLUTION|>--- conflicted
+++ resolved
@@ -1,8 +1,5 @@
-<<<<<<< HEAD
-from typing import Optional, Dict, Callable, Tuple, Awaitable, Any, List, Iterator
-=======
-from typing import Optional, Dict, Callable, Tuple, Awaitable, Any, Union, MutableMapping
->>>>>>> be8306e8
+from typing import (Optional, Dict, Callable, Tuple, Awaitable, Any, Union, MutableMapping, List,
+                    Iterator)
 import os
 import json
 import sys
@@ -382,13 +379,8 @@
 
 
 class ContainerStepManager:
-<<<<<<< HEAD
-    def __init__(self, timing: Dict[str, int], is_deleted: Callable[[], bool]):
-        self.timing: Dict[str, int] = timing
-=======
     def __init__(self, timing: Dict[str, float], is_deleted: Callable[[], bool], ignore_job_deletion: bool = False):
         self.timing: Dict[str, float] = timing
->>>>>>> be8306e8
         self.is_deleted = is_deleted
         self.ignore_job_deletion = ignore_job_deletion
 
@@ -1566,9 +1558,6 @@
         if input_files or output_files:
             raise Exception("i/o not supported")
 
-<<<<<<< HEAD
-        assert self.env == [{'name': 'GOOGLE_APPLICATION_CREDENTIALS', 'value': '/gsa-key/key.json'}], str(self.env)
-=======
         for envvar in self.env:
             assert envvar['name'] not in {
                 'HAIL_DEPLOY_CONFIG_FILE',
@@ -1602,7 +1591,6 @@
         self.revision = user_command_string[1]
         self.jar_url = user_command_string[2]
         classpath = f'{find_spark_home()}/jars/*:/hail-jars/{self.revision}.jar:/log4j.properties'
->>>>>>> be8306e8
 
         self.user_command_string = job_spec['process']['command']
         assert len(self.user_command_string) >= 3, self.user_command_string
@@ -1645,10 +1633,7 @@
                         populate_secret_host_path(self.scratch + '/' + secret["mount_path"][1:],
                                                   secret['data'])
 
-<<<<<<< HEAD
-=======
                 populate_secret_host_path(self.credentials_host_dirname(), self.credentials.secret_data)
->>>>>>> be8306e8
                 self.state = 'running'
 
                 log.info(f'{self}: downloading JAR')
@@ -1656,23 +1641,9 @@
                     async with self.worker.jar_download_locks[self.revision]:
                         local_jar_location = f'/hail-jars/{self.revision}.jar'
                         if not os.path.isfile(local_jar_location):
-<<<<<<< HEAD
-                            user_fs = RouterAsyncFS(
-                                'file',
-                                [
-                                    LocalAsyncFS(self.worker.pool),
-                                    aiogoogle.GoogleStorageAsyncFS(
-                                        credentials=aiogoogle.GoogleCredentials.from_file('/worker-key.json')
-                                    ),
-                                ],
-                            )
-                            async with await user_fs.open(self.jar_url) as jar_data:
-                                async with await user_fs.create(local_jar_location) as local_file:
-=======
                             async with await self.worker.fs.open(self.jar_url) as jar_data:
                                 await self.worker.fs.makedirs('/hail-jars/', exist_ok=True)
                                 async with await self.worker.fs.create(local_jar_location) as local_file:
->>>>>>> be8306e8
                                     while True:
                                         b = await jar_data.read(256 * 1024)
                                         if not b:
