--- conflicted
+++ resolved
@@ -6,9 +6,5 @@
     # variables
     return [
         f'{docker_prefix}/{name}'
-<<<<<<< HEAD
-        for name in ('query', 'hail', 'python-dill', 'batch-worker')
-=======
         for name in ('query', 'hailgenetics/hail', 'hailgenetics/genetics', 'python-dill', 'batch-worker')
->>>>>>> b3151b4c
     ]