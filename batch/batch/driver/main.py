--- conflicted
+++ resolved
@@ -276,12 +276,7 @@
 
 
 @routes.post('/instances/{instance_name}/kill')
-<<<<<<< HEAD
-@check_csrf_token
 @auth.authenticated_developers_only()
-=======
-@auth.web_authenticated_developers_only()
->>>>>>> 84551c02
 async def kill_instance(request: web.Request, _) -> NoReturn:
     instance_name = request.match_info['instance_name']
 
@@ -543,12 +538,7 @@
 
 
 @routes.post('/configure-feature-flags')
-<<<<<<< HEAD
-@check_csrf_token
 @auth.authenticated_developers_only()
-=======
-@auth.web_authenticated_developers_only()
->>>>>>> 84551c02
 async def configure_feature_flags(request: web.Request, _) -> NoReturn:
     app = request.app
     db: Database = app['db']
@@ -571,12 +561,7 @@
 
 
 @routes.post('/config-update/pool/{pool}')
-<<<<<<< HEAD
-@check_csrf_token
 @auth.authenticated_developers_only()
-=======
-@auth.web_authenticated_developers_only()
->>>>>>> 84551c02
 async def pool_config_update(request: web.Request, _) -> NoReturn:
     app = request.app
     db: Database = app['db']
@@ -781,12 +766,7 @@
 
 
 @routes.post('/config-update/jpim')
-<<<<<<< HEAD
-@check_csrf_token
 @auth.authenticated_developers_only()
-=======
-@auth.web_authenticated_developers_only()
->>>>>>> 84551c02
 async def job_private_config_update(request: web.Request, _) -> NoReturn:
     app = request.app
     jpim: JobPrivateInstanceManager = app['driver'].job_private_inst_manager
@@ -930,12 +910,7 @@
 
 
 @routes.post('/freeze')
-<<<<<<< HEAD
-@check_csrf_token
 @auth.authenticated_developers_only()
-=======
-@auth.web_authenticated_developers_only()
->>>>>>> 84551c02
 async def freeze_batch(request: web.Request, _) -> NoReturn:
     app = request.app
     db: Database = app['db']
@@ -959,12 +934,7 @@
 
 
 @routes.post('/unfreeze')
-<<<<<<< HEAD
-@check_csrf_token
 @auth.authenticated_developers_only()
-=======
-@auth.web_authenticated_developers_only()
->>>>>>> 84551c02
 async def unfreeze_batch(request: web.Request, _) -> NoReturn:
     app = request.app
     db: Database = app['db']
