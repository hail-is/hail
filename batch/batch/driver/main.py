--- conflicted
+++ resolved
@@ -81,11 +81,8 @@
 
 def instance_name_from_request(request):
     instance_name = request.headers.get('X-Hail-Instance-Name')
-<<<<<<< HEAD
-=======
     if instance_name is None:
         raise ValueError(f'request is missing required header X-Hail-Instance-Name: {request}')
->>>>>>> 9a48ff8b
     return instance_name
 
 
