--- conflicted
+++ resolved
@@ -203,19 +203,12 @@
     incremental_result, resource_agg_result = await asyncio.gather(
         check_incremental(db), check_resource_aggregation(db), return_exceptions=True
     )
-<<<<<<< HEAD
     return json_response(
         {
             'check_incremental_error': str(incremental_result) if incremental_result else None,
             'check_resource_aggregation_error': str(resource_agg_result) if resource_agg_result else None,
         }
     )
-=======
-    return json_response({
-        'check_incremental_error': incremental_result,
-        'check_resource_aggregation_error': resource_agg_result,
-    })
->>>>>>> fa2ef0f2
 
 
 @routes.patch('/api/v1alpha/batches/{user}/{batch_id}/update')
@@ -1122,13 +1115,8 @@
     @transaction(db, read_only=True)
     async def check(tx):
         attempt_resources = tx.execute_and_fetchall(
-<<<<<<< HEAD
             '''
 SELECT attempt_resources.batch_id, jobs.job_group_id, attempt_resources.job_id, attempt_resources.attempt_id,
-=======
-            """
-SELECT attempt_resources.batch_id, attempt_resources.job_id, attempt_resources.attempt_id,
->>>>>>> fa2ef0f2
   JSON_OBJECTAGG(resources.resource, quantity * GREATEST(COALESCE(rollup_time - start_time, 0), 0)) as resources
 FROM attempt_resources
 INNER JOIN attempts
@@ -1144,13 +1132,8 @@
         )
 
         agg_job_resources = tx.execute_and_fetchall(
-<<<<<<< HEAD
             '''
 SELECT aggregated_job_resources_v3.batch_id, job_group_id, aggregated_job_resources_v3.job_id, JSON_OBJECTAGG(resource, `usage`) as resources
-=======
-            """
-SELECT batch_id, job_id, JSON_OBJECTAGG(resource, `usage`) as resources
->>>>>>> fa2ef0f2
 FROM aggregated_job_resources_v3
 LEFT JOIN jobs ON aggregated_job_resources_v3.batch_id = jobs.batch_id AND aggregated_job_resources_v3.job_id = jobs.job_id
 LEFT JOIN resources ON aggregated_job_resources_v3.resource_id = resources.resource_id
@@ -1159,15 +1142,9 @@
 """
         )
 
-<<<<<<< HEAD
         agg_job_group_resources = tx.execute_and_fetchall(
             '''
 SELECT batch_id, job_group_id, billing_project, JSON_OBJECTAGG(resource, `usage`) as resources
-=======
-        agg_batch_resources = tx.execute_and_fetchall(
-            """
-SELECT batch_id, billing_project, JSON_OBJECTAGG(resource, `usage`) as resources
->>>>>>> fa2ef0f2
 FROM (
   SELECT batch_id, job_group_id, resource_id, CAST(COALESCE(SUM(`usage`), 0) AS SIGNED) AS `usage`
   FROM aggregated_job_group_resources_v3
@@ -1278,7 +1255,6 @@
     db: Database = app['db']
 
     records = db.select_and_fetchall(
-<<<<<<< HEAD
         '''
 SELECT job_groups.batch_id, job_groups_n_jobs_in_complete_states.n_failed
 FROM job_groups
@@ -1287,15 +1263,6 @@
 WHERE state = 'running' AND cancel_after_n_failures IS NOT NULL AND n_failed >= cancel_after_n_failures AND job_groups.job_group_id = %s
 ''',
         (ROOT_JOB_GROUP_ID,),
-=======
-        """
-SELECT batches.id, job_groups_n_jobs_in_complete_states.n_failed
-FROM batches
-LEFT JOIN job_groups_n_jobs_in_complete_states
-  ON batches.id = job_groups_n_jobs_in_complete_states.id
-WHERE state = 'running' AND cancel_after_n_failures IS NOT NULL AND n_failed >= cancel_after_n_failures
-"""
->>>>>>> fa2ef0f2
     )
     async for batch in records:
         await _cancel_batch(app, batch['batch_id'])
