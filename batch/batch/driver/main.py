--- conflicted
+++ resolved
@@ -33,13 +33,8 @@
     dump_all_stacktraces,
 )
 from hailtop.tls import internal_server_ssl_context
-<<<<<<< HEAD
-from hailtop.httpx import client_session
-from hailtop import aiogoogle, aiotools
-=======
 from hailtop.aiocloud import aiogoogle
-from hailtop import aiotools, httpx
->>>>>>> 792cb5e7
+from hailtop import aiogoogle, aiotools, httpx
 from web_common import setup_aiohttp_jinja2, setup_common_static_routes, render_template, set_message
 import googlecloudprofiler
 import uvloop
@@ -1148,8 +1143,6 @@
 
     app['task_manager'].ensure_future(periodically_call(15, monitor_system, app))
 
-    app['client_session'] = client_session()
-
 
 async def on_cleanup(app):
     try:
@@ -1180,7 +1173,6 @@
                                         await app['compute_client'].close()
                                     finally:
                                         try:
-<<<<<<< HEAD
                                             del app['k8s_cache'].client
                                         finally:
                                             try:
@@ -1189,14 +1181,6 @@
                                                 await asyncio.gather(
                                                     *(t for t in asyncio.all_tasks() if t is not asyncio.current_task())
                                                 )
-=======
-                                            await app['client_session'].close()
-                                        finally:
-                                            del app['k8s_cache'].client
-                                            await asyncio.gather(
-                                                *(t for t in asyncio.all_tasks() if t is not asyncio.current_task())
-                                            )
->>>>>>> 792cb5e7
 
 
 def run():
