import logging
import json
from typing import Dict
from functools import wraps
from collections import namedtuple, defaultdict
import copy
import asyncio
import signal
import dictdiffer
from aiohttp import web
import aiohttp_session
import kubernetes_asyncio as kube
from prometheus_async.aio.web import server_stats
import prometheus_client as pc  # type: ignore
from gear import (
    Database,
    setup_aiohttp_session,
    rest_authenticated_developers_only,
    web_authenticated_developers_only,
    check_csrf_token,
    transaction,
    monitor_endpoints_middleware,
)
from gear.clients import get_cloud_async_fs
from hailtop.hail_logging import AccessLogger
from hailtop.config import get_deploy_config
from hailtop.utils import (
    time_msecs,
    serialization,
    Notice,
    periodically_call,
    AsyncWorkerPool,
    dump_all_stacktraces,
)
from hailtop.tls import internal_server_ssl_context
from hailtop import aiotools, httpx
from web_common import setup_aiohttp_jinja2, setup_common_static_routes, render_template, set_message
import googlecloudprofiler
import uvloop

from ..file_store import FileStore
from ..batch import cancel_batch_in_db
from ..batch_configuration import (
    REFRESH_INTERVAL_IN_SECONDS,
    DEFAULT_NAMESPACE,
    BATCH_BUCKET_NAME,
    HAIL_SHA,
    HAIL_SHOULD_PROFILE,
    HAIL_SHOULD_CHECK_INVARIANTS,
    MACHINE_NAME_PREFIX,
)
from ..globals import HTTP_CLIENT_MAX_SIZE
from ..inst_coll_config import InstanceCollectionConfigs

from .canceller import Canceller
from .instance_collection_manager import InstanceCollectionManager
from .job import mark_job_complete, mark_job_started
from .k8s_cache import K8sCache
from .pool import Pool
from ..utils import query_billing_projects, batch_only, authorization_token
from ..cloud.driver_utils import get_cloud_driver
from ..cloud.resource_utils import unreserved_worker_data_disk_size_gib
from ..exceptions import BatchUserError

uvloop.install()

log = logging.getLogger('batch')

log.info(f'REFRESH_INTERVAL_IN_SECONDS {REFRESH_INTERVAL_IN_SECONDS}')

routes = web.RouteTableDef()

deploy_config = get_deploy_config()


def ignore_failed_to_collect_and_upload_profile(record):
    if 'Failed to collect and upload profile: [Errno 32] Broken pipe' in record.msg:
        record.levelno = logging.INFO
        record.levelname = "INFO"
    return record


googlecloudprofiler.logger.addFilter(ignore_failed_to_collect_and_upload_profile)


def instance_name_from_request(request):
    instance_name = request.headers.get('X-Hail-Instance-Name')
    if instance_name is None:
        raise ValueError(f'request is missing required header X-Hail-Instance-Name: {request}')
    return instance_name


def instance_from_request(request):
    instance_name = instance_name_from_request(request)
    inst_coll_manager: InstanceCollectionManager = request.app['driver'].inst_coll_manager
    return inst_coll_manager.get_instance(instance_name)


def activating_instances_only(fun):
    @wraps(fun)
    async def wrapped(request):
        instance = instance_from_request(request)
        if not instance:
            instance_name = instance_name_from_request(request)
            log.info(f'instance {instance_name} not found')
            raise web.HTTPUnauthorized()

        if instance.state != 'pending':
            log.info(f'instance {instance.name} not pending')
            raise web.HTTPUnauthorized()

        activation_token = authorization_token(request)
        if not activation_token:
            log.info(f'activation token not found for instance {instance.name}')
            raise web.HTTPUnauthorized()

        db = request.app['db']
        record = await db.select_and_fetchone(
            'SELECT state FROM instances WHERE name = %s AND activation_token = %s;', (instance.name, activation_token)
        )
        if not record:
            log.info(f'instance {instance.name}, activation token not found in database')
            raise web.HTTPUnauthorized()

        resp = await fun(request, instance)

        return resp

    return wrapped


def active_instances_only(fun):
    @wraps(fun)
    async def wrapped(request):
        instance = instance_from_request(request)
        if not instance:
            instance_name = instance_name_from_request(request)
            log.info(f'instance not found {instance_name}')
            raise web.HTTPUnauthorized()

        if instance.state != 'active':
            log.info(f'instance not active {instance.name}')
            raise web.HTTPUnauthorized()

        token = authorization_token(request)
        if not token:
            log.info(f'token not found for instance {instance.name}')
            raise web.HTTPUnauthorized()

        db = request.app['db']
        record = await db.select_and_fetchone(
            'SELECT state FROM instances WHERE name = %s AND token = %s;', (instance.name, token)
        )
        if not record:
            log.info(f'instance {instance.name}, token not found in database')
            raise web.HTTPUnauthorized()

        await instance.mark_healthy()

        return await fun(request, instance)

    return wrapped


@routes.get('/healthcheck')
async def get_healthcheck(request):  # pylint: disable=W0613
    return web.Response()


@routes.get('/check_invariants')
@rest_authenticated_developers_only
async def get_check_invariants(request, userdata):  # pylint: disable=unused-argument
    app = request.app
    data = {
        'check_incremental_error': app['check_incremental_error'],
        'check_resource_aggregation_error': app['check_resource_aggregation_error'],
    }
    return web.json_response(data=data)


@routes.patch('/api/v1alpha/batches/{user}/{batch_id}/close')
@batch_only
async def close_batch(request):
    db = request.app['db']

    user = request.match_info['user']
    batch_id = int(request.match_info['batch_id'])

    record = await db.select_and_fetchone(
        '''
SELECT state FROM batches WHERE user = %s AND id = %s;
''',
        (user, batch_id),
    )
    if not record:
        raise web.HTTPNotFound()

    request.app['scheduler_state_changed'].notify()

    return web.Response()


def set_cancel_state_changed(app):
    app['cancel_running_state_changed'].set()
    app['cancel_creating_state_changed'].set()
    app['cancel_ready_state_changed'].set()


@routes.post('/api/v1alpha/batches/cancel')
@batch_only
async def cancel_batch(request):
    set_cancel_state_changed(request.app)
    return web.Response()


@routes.post('/api/v1alpha/batches/delete')
@batch_only
async def delete_batch(request):
    set_cancel_state_changed(request.app)
    return web.Response()


async def get_gsa_key_1(instance):
    log.info(f'returning gsa-key to activating instance {instance}')
    with open('/gsa-key/key.json', 'r') as f:
        key = json.loads(f.read())
    return web.json_response({'key': key})


async def get_credentials_1(instance):
    log.info(f'returning {instance.inst_coll.cloud} credentials to activating instance {instance}')
    assert instance.inst_coll.cloud == 'gcp'
    credentials_file = '/gsa-key/key.json'
    with open(credentials_file, 'r') as f:
        key = json.loads(f.read())
    return web.json_response({'key': key})


async def activate_instance_1(request, instance):
    body = await request.json()
    ip_address = body['ip_address']

    log.info(f'activating {instance}')
    timestamp = time_msecs()
    token = await instance.activate(ip_address, timestamp)
    await instance.mark_healthy()

    return web.json_response({'token': token})


@routes.get('/api/v1alpha/instances/gsa_key')
@activating_instances_only
async def get_gsa_key(request, instance):  # pylint: disable=unused-argument
    return await asyncio.shield(get_gsa_key_1(instance))


@routes.get('/api/v1alpha/instances/credentials')
@activating_instances_only
async def get_credentials(request, instance):  # pylint: disable=unused-argument
    return await asyncio.shield(get_credentials_1(instance))


@routes.post('/api/v1alpha/instances/activate')
@activating_instances_only
async def activate_instance(request, instance):
    return await asyncio.shield(activate_instance_1(request, instance))


async def deactivate_instance_1(instance):
    log.info(f'deactivating {instance}')
    await instance.deactivate('deactivated')
    await instance.mark_healthy()
    return web.Response()


@routes.post('/api/v1alpha/instances/deactivate')
@active_instances_only
async def deactivate_instance(request, instance):  # pylint: disable=unused-argument
    return await asyncio.shield(deactivate_instance_1(instance))


async def job_complete_1(request, instance):
    body = await request.json()
    job_status = body['status']

    batch_id = job_status['batch_id']
    job_id = job_status['job_id']
    attempt_id = job_status['attempt_id']

    state = job_status['state']
    if state == 'succeeded':
        new_state = 'Success'
    elif state == 'error':
        new_state = 'Error'
    else:
        assert state == 'failed', state
        new_state = 'Failed'

    start_time = job_status['start_time']
    end_time = job_status['end_time']
    status = job_status['status']
    resources = job_status.get('resources')

    await mark_job_complete(
        request.app,
        batch_id,
        job_id,
        attempt_id,
        instance.name,
        new_state,
        status,
        start_time,
        end_time,
        'completed',
        resources,
    )

    await instance.mark_healthy()

    return web.Response()


@routes.post('/api/v1alpha/instances/job_complete')
@active_instances_only
async def job_complete(request, instance):
    return await asyncio.shield(job_complete_1(request, instance))


async def job_started_1(request, instance):
    body = await request.json()
    job_status = body['status']

    batch_id = job_status['batch_id']
    job_id = job_status['job_id']
    attempt_id = job_status['attempt_id']
    start_time = job_status['start_time']
    resources = job_status.get('resources')

    await mark_job_started(request.app, batch_id, job_id, attempt_id, instance, start_time, resources)

    await instance.mark_healthy()

    return web.Response()


@routes.post('/api/v1alpha/instances/job_started')
@active_instances_only
async def job_started(request, instance):
    return await asyncio.shield(job_started_1(request, instance))


@routes.get('/')
@routes.get('')
@web_authenticated_developers_only()
async def get_index(request, userdata):
    app = request.app
    db: Database = app['db']
    inst_coll_manager: InstanceCollectionManager = app['driver'].inst_coll_manager

    ready_cores = await db.select_and_fetchone(
        '''
SELECT CAST(COALESCE(SUM(ready_cores_mcpu), 0) AS SIGNED) AS ready_cores_mcpu
FROM user_inst_coll_resources;
'''
    )
    ready_cores_mcpu = ready_cores['ready_cores_mcpu']

    page_context = {
        'pools': inst_coll_manager.pools.values(),
        'jpim': inst_coll_manager.job_private_inst_manager,
        'instance_id': app['instance_id'],
        'n_instances_by_state': inst_coll_manager.global_n_instances_by_state,
        'instances': inst_coll_manager.name_instance.values(),
        'ready_cores_mcpu': ready_cores_mcpu,
        'live_total_cores_mcpu': inst_coll_manager.global_live_total_cores_mcpu,
        'live_free_cores_mcpu': inst_coll_manager.global_live_free_cores_mcpu,
        'frozen': app['frozen'],
    }
    return await render_template('batch-driver', request, userdata, 'index.html', page_context)


def validate(session, url_path, name, value, predicate, description):
    if not predicate(value):
        set_message(session, f'{name} invalid: {value}.  Must be {description}.', 'error')
        raise web.HTTPFound(deploy_config.external_url('batch-driver', url_path))
    return value


def validate_int(session, url_path, name, value, predicate, description):
    try:
        i = int(value)
    except ValueError as e:
        set_message(session, f'{name} invalid: {value}.  Must be an integer.', 'error')
        raise web.HTTPFound(deploy_config.external_url('batch-driver', url_path)) from e
    return validate(session, url_path, name, i, predicate, description)


@routes.post('/config-update/pool/{pool}')
@check_csrf_token
@web_authenticated_developers_only()
async def pool_config_update(request, userdata):  # pylint: disable=unused-argument
    app = request.app
    inst_coll_manager: InstanceCollectionManager = app['driver'].inst_coll_manager

    session = await aiohttp_session.get_session(request)

    pool_name = request.match_info['pool']
    pool = inst_coll_manager.get_inst_coll(pool_name)
    pool_url_path = f'/inst_coll/pool/{pool_name}'

    if not isinstance(pool, Pool):
        set_message(session, f'Unknown pool {pool_name}.', 'error')
        raise web.HTTPFound(deploy_config.external_url('batch-driver', pool_url_path))

    post = await request.post()

    worker_type = pool.worker_type

    if worker_type == 'standard':
        valid_worker_cores = (1, 2, 4, 8, 16, 32, 64, 96)
    else:
        valid_worker_cores = (2, 4, 8, 16, 32, 64, 96)
    worker_cores = validate_int(
        session,
        pool_url_path,
        f'{worker_type} worker cores',
        post['worker_cores'],
        lambda v: v in valid_worker_cores,
        f'one of {", ".join(str(v) for v in valid_worker_cores)}',
    )

    standing_worker_cores = validate_int(
        session,
        pool_url_path,
        f'{worker_type} standing worker cores',
        post['standing_worker_cores'],
        lambda v: v in valid_worker_cores,
        f'one of {", ".join(str(v) for v in valid_worker_cores)}',
    )

    boot_disk_size_gb = validate_int(
        session,
        pool_url_path,
        'Worker boot disk size',
        post['boot_disk_size_gb'],
        lambda v: v >= 10,
        'a positive integer greater than or equal to 10',
    )

    worker_local_ssd_data_disk = 'worker_local_ssd_data_disk' in post

    worker_pd_ssd_data_disk_size_gb = validate_int(
        session,
        pool_url_path,
        'Worker PD SSD data disk size (in GB)',
        post['worker_pd_ssd_data_disk_size_gb'],
        lambda v: v >= 0,
        'a nonnegative integer',
    )

    if not worker_local_ssd_data_disk and worker_pd_ssd_data_disk_size_gb == 0:
        set_message(session, 'Either the worker must use a local SSD or PD SSD data disk must be non-zero.', 'error')
        raise web.HTTPFound(deploy_config.external_url('batch-driver', pool_url_path))

    if worker_local_ssd_data_disk and worker_pd_ssd_data_disk_size_gb > 0:
        set_message(session, 'Worker cannot both use local SSD and have a non-zero PD SSD data disk.', 'error')
        raise web.HTTPFound(deploy_config.external_url('batch-driver', pool_url_path))

    if not worker_local_ssd_data_disk:
        unreserved_disk_storage_gb = unreserved_worker_data_disk_size_gib(
            pool.cloud, worker_local_ssd_data_disk, worker_pd_ssd_data_disk_size_gb, worker_cores
        )
        if unreserved_disk_storage_gb < 0:
            min_disk_storage = worker_pd_ssd_data_disk_size_gb - unreserved_disk_storage_gb
            set_message(session, f'PD SSD must be at least {min_disk_storage} GB', 'error')
            raise web.HTTPFound(deploy_config.external_url('batch-driver', pool_url_path))

    max_instances = validate_int(
        session, pool_url_path, 'Max instances', post['max_instances'], lambda v: v > 0, 'a positive integer'
    )

    max_live_instances = validate_int(
        session, pool_url_path, 'Max live instances', post['max_live_instances'], lambda v: v > 0, 'a positive integer'
    )

    enable_standing_worker = 'enable_standing_worker' in post

    await pool.configure(
        worker_cores,
        boot_disk_size_gb,
        worker_local_ssd_data_disk,
        worker_pd_ssd_data_disk_size_gb,
        enable_standing_worker,
        standing_worker_cores,
        max_instances,
        max_live_instances,
    )

    set_message(session, f'Updated configuration for {pool}.', 'info')

    return web.HTTPFound(deploy_config.external_url('batch-driver', pool_url_path))


@routes.post('/config-update/jpim')
@check_csrf_token
@web_authenticated_developers_only()
async def job_private_config_update(request, userdata):  # pylint: disable=unused-argument
    app = request.app
    inst_coll_manager: InstanceCollectionManager = app['driver'].inst_coll_manager

    session = await aiohttp_session.get_session(request)

    job_private_inst_manager = inst_coll_manager.job_private_inst_manager
    url_path = '/inst_coll/jpim'

    post = await request.post()

    boot_disk_size_gb = validate_int(
        session,
        url_path,
        'Worker boot disk size',
        post['boot_disk_size_gb'],
        lambda v: v >= 10,
        'a positive integer greater than or equal to 10',
    )

    max_instances = validate_int(
        session, url_path, 'Max instances', post['max_instances'], lambda v: v > 0, 'a positive integer'
    )

    max_live_instances = validate_int(
        session, url_path, 'Max live instances', post['max_live_instances'], lambda v: v > 0, 'a positive integer'
    )

    await job_private_inst_manager.configure(boot_disk_size_gb, max_instances, max_live_instances)

    set_message(session, f'Updated configuration for {job_private_inst_manager}.', 'info')

    return web.HTTPFound(deploy_config.external_url('batch-driver', url_path))


@routes.get('/inst_coll/pool/{pool}')
@web_authenticated_developers_only()
async def get_pool(request, userdata):
    app = request.app
    inst_coll_manager: InstanceCollectionManager = app['driver'].inst_coll_manager

    session = await aiohttp_session.get_session(request)

    pool_name = request.match_info['pool']
    pool = inst_coll_manager.get_inst_coll(pool_name)

    if not isinstance(pool, Pool):
        set_message(session, f'Unknown pool {pool_name}.', 'error')
        raise web.HTTPFound(deploy_config.external_url('batch-driver', '/'))

    user_resources = await pool.scheduler.compute_fair_share()
    user_resources = sorted(
        user_resources.values(),
        key=lambda record: record['ready_cores_mcpu'] + record['running_cores_mcpu'],
        reverse=True,
    )

    ready_cores_mcpu = sum([record['ready_cores_mcpu'] for record in user_resources])

    page_context = {
        'pool': pool,
        'instances': pool.name_instance.values(),
        'user_resources': user_resources,
        'ready_cores_mcpu': ready_cores_mcpu,
    }

    return await render_template('batch-driver', request, userdata, 'pool.html', page_context)


@routes.get('/inst_coll/jpim')
@web_authenticated_developers_only()
async def get_job_private_inst_manager(request, userdata):
    app = request.app
    inst_coll_manager: InstanceCollectionManager = app['driver'].inst_coll_manager

    job_private_inst_manager = inst_coll_manager.job_private_inst_manager

    user_resources = await job_private_inst_manager.compute_fair_share()
    user_resources = sorted(
        user_resources.values(),
        key=lambda record: record['n_ready_jobs'] + record['n_creating_jobs'] + record['n_running_jobs'],
        reverse=True,
    )

    n_ready_jobs = sum([record['n_ready_jobs'] for record in user_resources])
    n_creating_jobs = sum([record['n_creating_jobs'] for record in user_resources])
    n_running_jobs = sum([record['n_running_jobs'] for record in user_resources])

    page_context = {
        'jpim': job_private_inst_manager,
        'instances': job_private_inst_manager.name_instance.values(),
        'user_resources': user_resources,
        'n_ready_jobs': n_ready_jobs,
        'n_creating_jobs': n_creating_jobs,
        'n_running_jobs': n_running_jobs,
    }

    return await render_template('batch-driver', request, userdata, 'job_private.html', page_context)


@routes.post('/freeze')
@check_csrf_token
@web_authenticated_developers_only()
async def freeze_batch(request, userdata):  # pylint: disable=unused-argument
    app = request.app
    db: Database = app['db']
    session = await aiohttp_session.get_session(request)

    if app['frozen']:
        set_message(session, 'Batch is already frozen.', 'info')
        return web.HTTPFound(deploy_config.external_url('batch-driver', '/'))

    await db.execute_update(
        '''
UPDATE globals SET frozen = 1;
''')

    app['frozen'] = True

    set_message(session, 'Froze all instance collections and batch submissions.', 'info')

    return web.HTTPFound(deploy_config.external_url('batch-driver', '/'))


@routes.post('/unfreeze')
@check_csrf_token
@web_authenticated_developers_only()
async def unfreeze_batch(request, userdata):  # pylint: disable=unused-argument
    app = request.app
    db: Database = app['db']
    session = await aiohttp_session.get_session(request)

    if not app['frozen']:
        set_message(session, 'Batch is already unfrozen.', 'info')
        return web.HTTPFound(deploy_config.external_url('batch-driver', '/'))

    await db.execute_update(
        '''
UPDATE globals SET frozen = 0;
''')

    app['frozen'] = False

    set_message(session, 'Unfroze all instance collections and batch submissions.', 'info')

    return web.HTTPFound(deploy_config.external_url('batch-driver', '/'))


@routes.get('/user_resources')
@web_authenticated_developers_only()
async def get_user_resources(request, userdata):
    app = request.app
    db: Database = app['db']

    records = db.execute_and_fetchall(
        '''
SELECT user,
  CAST(COALESCE(SUM(n_ready_jobs), 0) AS SIGNED) AS n_ready_jobs,
  CAST(COALESCE(SUM(ready_cores_mcpu), 0) AS SIGNED) AS ready_cores_mcpu,
  CAST(COALESCE(SUM(n_running_jobs), 0) AS SIGNED) AS n_running_jobs,
  CAST(COALESCE(SUM(running_cores_mcpu), 0) AS SIGNED) AS running_cores_mcpu
FROM user_inst_coll_resources
GROUP BY user
HAVING n_ready_jobs + n_running_jobs > 0;
'''
    )

    user_resources = sorted(
        [record async for record in records],
        key=lambda record: record['ready_cores_mcpu'] + record['running_cores_mcpu'],
        reverse=True,
    )

    page_context = {'user_resources': user_resources}
    return await render_template('batch-driver', request, userdata, 'user_resources.html', page_context)


async def check_incremental(app, db):
    @transaction(db, read_only=True)
    async def check(tx):
        user_inst_coll_with_broken_resources = tx.execute_and_fetchall(
            '''
SELECT
  t.*,
  u.*
FROM
(
  SELECT user, inst_coll,
    CAST(COALESCE(SUM(state = 'Ready' AND runnable), 0) AS SIGNED) AS actual_n_ready_jobs,
    CAST(COALESCE(SUM(cores_mcpu * (state = 'Ready' AND runnable)), 0) AS SIGNED) AS actual_ready_cores_mcpu,
    CAST(COALESCE(SUM(state = 'Running' AND (NOT cancelled)), 0) AS SIGNED) AS actual_n_running_jobs,
    CAST(COALESCE(SUM(cores_mcpu * (state = 'Running' AND (NOT cancelled))), 0) AS SIGNED) AS actual_running_cores_mcpu,
    CAST(COALESCE(SUM(state = 'Creating' AND (NOT cancelled)), 0) AS SIGNED) AS actual_n_creating_jobs,
    CAST(COALESCE(SUM(state = 'Ready' AND cancelled), 0) AS SIGNED) AS actual_n_cancelled_ready_jobs,
    CAST(COALESCE(SUM(state = 'Running' AND cancelled), 0) AS SIGNED) AS actual_n_cancelled_running_jobs,
    CAST(COALESCE(SUM(state = 'Creating' AND cancelled), 0) AS SIGNED) AS actual_n_cancelled_creating_jobs
  FROM
  (
    SELECT batches.user, jobs.state, jobs.cores_mcpu, jobs.inst_coll,
      (jobs.always_run OR NOT (jobs.cancelled OR batches.cancelled)) AS runnable,
      (NOT jobs.always_run AND (jobs.cancelled OR batches.cancelled)) AS cancelled
    FROM batches
    INNER JOIN jobs ON batches.id = jobs.batch_id
    WHERE batches.`state` = 'running'
  ) as v
  GROUP BY user, inst_coll
) as t
INNER JOIN
(
  SELECT user, inst_coll,
    CAST(COALESCE(SUM(n_ready_jobs), 0) AS SIGNED) AS expected_n_ready_jobs,
    CAST(COALESCE(SUM(ready_cores_mcpu), 0) AS SIGNED) AS expected_ready_cores_mcpu,
    CAST(COALESCE(SUM(n_running_jobs), 0) AS SIGNED) AS expected_n_running_jobs,
    CAST(COALESCE(SUM(running_cores_mcpu), 0) AS SIGNED) AS expected_running_cores_mcpu,
    CAST(COALESCE(SUM(n_creating_jobs), 0) AS SIGNED) AS expected_n_creating_jobs,
    CAST(COALESCE(SUM(n_cancelled_ready_jobs), 0) AS SIGNED) AS expected_n_cancelled_ready_jobs,
    CAST(COALESCE(SUM(n_cancelled_running_jobs), 0) AS SIGNED) AS expected_n_cancelled_running_jobs,
    CAST(COALESCE(SUM(n_cancelled_creating_jobs), 0) AS SIGNED) AS expected_n_cancelled_creating_jobs
  FROM user_inst_coll_resources
  GROUP BY user, inst_coll
) AS u
ON t.user = u.user AND t.inst_coll = u.inst_coll
WHERE actual_n_ready_jobs != expected_n_ready_jobs
   OR actual_ready_cores_mcpu != expected_ready_cores_mcpu
   OR actual_n_running_jobs != expected_n_running_jobs
   OR actual_running_cores_mcpu != expected_running_cores_mcpu
   OR actual_n_creating_jobs != expected_n_creating_jobs
   OR actual_n_cancelled_ready_jobs != expected_n_cancelled_ready_jobs
   OR actual_n_cancelled_running_jobs != expected_n_cancelled_running_jobs
   OR actual_n_cancelled_creating_jobs != expected_n_cancelled_creating_jobs
LOCK IN SHARE MODE;
'''
        )

        async for record in user_inst_coll_with_broken_resources:
            log.error(f'user_inst_coll_resources corrupt: {record}')

    try:
        await check()  # pylint: disable=no-value-for-parameter
    except Exception as e:
        app['check_incremental_error'] = serialization.exception_to_dict(e)
        log.exception('while checking incremental')


async def check_resource_aggregation(app, db):
    def json_to_value(x):
        if x is None:
            return x
        return json.loads(x)

    def merge(r1, r2):
        if r1 is None:
            r1 = {}
        if r2 is None:
            r2 = {}

        result = {}

        def add_items(d):
            for k, v in d.items():
                if k not in result:
                    result[k] = v
                else:
                    result[k] += v

        add_items(r1)
        add_items(r2)
        return result

    def seqop(result, k, v):
        if k not in result:
            result[k] = v
        else:
            result[k] = merge(result[k], v)

    def fold(d, key_f):
        if d is None:
            d = {}
        d = copy.deepcopy(d)
        result = {}
        for k, v in d.items():
            seqop(result, key_f(k), v)
        return result

    @transaction(db, read_only=True)
    async def check(tx):
        attempt_resources = tx.execute_and_fetchall(
            '''
SELECT attempt_resources.batch_id, attempt_resources.job_id, attempt_resources.attempt_id,
  JSON_OBJECTAGG(resource, quantity * GREATEST(COALESCE(end_time - start_time, 0), 0)) as resources
FROM attempt_resources
INNER JOIN attempts
ON attempts.batch_id = attempt_resources.batch_id AND
  attempts.job_id = attempt_resources.job_id AND
  attempts.attempt_id = attempt_resources.attempt_id
GROUP BY batch_id, job_id, attempt_id
LOCK IN SHARE MODE;
'''
        )

        agg_job_resources = tx.execute_and_fetchall(
            '''
SELECT batch_id, job_id, JSON_OBJECTAGG(resource, `usage`) as resources
FROM aggregated_job_resources
GROUP BY batch_id, job_id
LOCK IN SHARE MODE;
'''
        )

        agg_batch_resources = tx.execute_and_fetchall(
            '''
SELECT batch_id, billing_project, JSON_OBJECTAGG(resource, `usage`) as resources
FROM (
  SELECT batch_id, resource, SUM(`usage`) AS `usage`
  FROM aggregated_batch_resources
  GROUP BY batch_id, resource) AS t
JOIN batches ON batches.id = t.batch_id
GROUP BY t.batch_id, billing_project
LOCK IN SHARE MODE;
'''
        )

        agg_billing_project_resources = tx.execute_and_fetchall(
            '''
SELECT billing_project, JSON_OBJECTAGG(resource, `usage`) as resources
FROM (
  SELECT billing_project, resource, SUM(`usage`) AS `usage`
  FROM aggregated_billing_project_resources
  GROUP BY billing_project, resource) AS t
GROUP BY t.billing_project
LOCK IN SHARE MODE;
'''
        )

        attempt_resources = {
            (record['batch_id'], record['job_id'], record['attempt_id']): json_to_value(record['resources'])
            async for record in attempt_resources
        }

        agg_job_resources = {
            (record['batch_id'], record['job_id']): json_to_value(record['resources'])
            async for record in agg_job_resources
        }

        agg_batch_resources = {
            (record['batch_id'], record['billing_project']): json_to_value(record['resources'])
            async for record in agg_batch_resources
        }

        agg_billing_project_resources = {
            record['billing_project']: json_to_value(record['resources'])
            async for record in agg_billing_project_resources
        }

        attempt_by_batch_resources = fold(attempt_resources, lambda k: k[0])
        attempt_by_job_resources = fold(attempt_resources, lambda k: (k[0], k[1]))
        job_by_batch_resources = fold(agg_job_resources, lambda k: k[0])
        batch_by_billing_project_resources = fold(agg_batch_resources, lambda k: k[1])

        agg_batch_resources_2 = {batch_id: resources for (batch_id, _), resources in agg_batch_resources.items()}

        assert attempt_by_batch_resources == agg_batch_resources_2, (
            dictdiffer.diff(attempt_by_batch_resources, agg_batch_resources_2),
            attempt_by_batch_resources,
            agg_batch_resources_2,
        )
        assert attempt_by_job_resources == agg_job_resources, (
            dictdiffer.diff(attempt_by_job_resources, agg_job_resources),
            attempt_by_job_resources,
            agg_job_resources,
        )
        assert job_by_batch_resources == agg_batch_resources_2, (
            dictdiffer.diff(job_by_batch_resources, agg_batch_resources_2),
            job_by_batch_resources,
            agg_batch_resources_2,
        )
        assert batch_by_billing_project_resources == agg_billing_project_resources, (
            dictdiffer.diff(batch_by_billing_project_resources, agg_billing_project_resources),
            batch_by_billing_project_resources,
            agg_billing_project_resources,
        )

    try:
        await check()  # pylint: disable=no-value-for-parameter
    except Exception as e:
        app['check_resource_aggregation_error'] = serialization.exception_to_dict(e)
        log.exception('while checking resource aggregation')


async def _cancel_batch(app, batch_id):
    try:
        await cancel_batch_in_db(app['db'], batch_id)
    except BatchUserError as exc:
        log.info(f'cannot cancel batch because {exc.message}')
        return
    set_cancel_state_changed(app)


async def monitor_billing_limits(app):
    db: Database = app['db']

    records = await query_billing_projects(db)
    for record in records:
        limit = record['limit']
        accrued_cost = record['accrued_cost']
        if limit is not None and accrued_cost >= limit:
            running_batches = db.execute_and_fetchall(
                '''
SELECT id
FROM batches
WHERE billing_project = %s AND state = 'running';
''',
                (record['billing_project'],),
            )
            async for batch in running_batches:
                await _cancel_batch(app, batch['id'])


async def cancel_fast_failing_batches(app):
    db: Database = app['db']

    records = db.select_and_fetchall(
        '''
SELECT id
FROM batches
WHERE state = 'running' AND cancel_after_n_failures IS NOT NULL AND n_failed >= cancel_after_n_failures
'''
    )
    async for batch in records:
        await _cancel_batch(app, batch['id'])

USER_CORES = pc.Gauge('batch_user_cores', 'Batch user cores', ['state', 'user', 'inst_coll'])
USER_JOBS = pc.Gauge('batch_user_jobs', 'Batch user jobs', ['state', 'user', 'inst_coll'])
FREE_CORES = pc.Summary('batch_free_cores', 'Batch instance free cores', ['inst_coll'])
UTILIZATION = pc.Summary('batch_utilization', 'Batch utilization rates', ['inst_coll'])
COST_PER_HOUR = pc.Summary('batch_cost_per_hour', 'Batch cost ($/hr)', ['measure', 'inst_coll'])
INSTANCES = pc.Gauge('batch_instances', 'Batch instances', ['inst_coll', 'state'])

StateUserInstCollLabels = namedtuple('StateUserInstCollLabels', ['state', 'user', 'inst_coll'])
InstCollLabels = namedtuple('InstCollLabels', ['inst_coll'])
CostPerHourLabels = namedtuple('CostPerHourLabels', ['measure', 'inst_coll'])
InstanceLabels = namedtuple('InstanceLabels', ['inst_coll', 'state'])


async def monitor_user_resources(app):
    db: Database = app['db']

    user_cores = defaultdict(int)
    user_jobs = defaultdict(int)

    records = db.select_and_fetchall(
        '''
SELECT user, inst_coll,
  CAST(COALESCE(SUM(ready_cores_mcpu), 0) AS SIGNED) AS ready_cores_mcpu,
  CAST(COALESCE(SUM(n_ready_jobs), 0) AS SIGNED) AS n_ready_jobs,
  CAST(COALESCE(SUM(running_cores_mcpu), 0) AS SIGNED) AS running_cores_mcpu,
  CAST(COALESCE(SUM(n_running_jobs), 0) AS SIGNED) AS n_running_jobs,
  CAST(COALESCE(SUM(n_creating_jobs), 0) AS SIGNED) AS n_creating_jobs
FROM user_inst_coll_resources
GROUP BY user, inst_coll;
'''
    )

    async for record in records:
        ready_user_cores_labels = StateUserInstCollLabels(state='ready', user=record['user'], inst_coll=record['inst_coll'])
        user_cores[ready_user_cores_labels] += record['ready_cores_mcpu'] / 1000

        running_user_cores_labels = StateUserInstCollLabels(state='running', user=record['user'], inst_coll=record['inst_coll'])
        user_cores[running_user_cores_labels] += record['running_cores_mcpu'] / 1000

        ready_jobs_labels = StateUserInstCollLabels(state='ready', user=record['user'], inst_coll=record['inst_coll'])
        user_jobs[ready_jobs_labels] += record['n_ready_jobs']

        running_jobs_labels = StateUserInstCollLabels(state='running', user=record['user'], inst_coll=record['inst_coll'])
        user_jobs[running_jobs_labels] += record['n_running_jobs']

        creating_jobs_labels = StateUserInstCollLabels(state='creating', user=record['user'], inst_coll=record['inst_coll'])
        user_jobs[creating_jobs_labels] += record['n_creating_jobs']

    def set_value(gauge, data):
        gauge.clear()
        for labels, count in data.items():
            if count > 0:
                gauge.labels(**labels._asdict()).set(count)

    set_value(USER_CORES, user_cores)
    set_value(USER_JOBS, user_jobs)


def monitor_instances(app):
    resource_rates: Dict[str, float] = app['resource_rates']
    inst_coll_manager: InstanceCollectionManager = app['driver'].inst_coll_manager

    cost_per_hour = defaultdict(list)
    free_cores = defaultdict(list)
    utilization = defaultdict(list)
    instances = defaultdict(int)

    for inst_coll in inst_coll_manager.name_inst_coll.values():
        for instance in inst_coll.name_instance.values():
            # free cores mcpu can be negatively temporarily if the worker is oversubscribed
            utilized_cores_mcpu = instance.cores_mcpu - max(0, instance.free_cores_mcpu)

            if instance.state != 'deleted':
                if instance.instance_config:
                    actual_cost_per_hour_labels = CostPerHourLabels(measure='actual', inst_coll=instance.inst_coll.name)
                    actual_rate = instance.instance_config.actual_cost_per_hour(resource_rates)
                    cost_per_hour[actual_cost_per_hour_labels].append(actual_rate)

                    billed_cost_per_hour_labels = CostPerHourLabels(measure='billed', inst_coll=instance.inst_coll.name)
                    billed_rate = instance.instance_config.cost_per_hour_from_cores(resource_rates, utilized_cores_mcpu)
                    cost_per_hour[billed_cost_per_hour_labels].append(billed_rate)

                inst_coll_labels = InstCollLabels(inst_coll=instance.inst_coll.name)
                free_cores[inst_coll_labels].append(instance.free_cores_mcpu / 1000)
                utilization[inst_coll_labels].append(utilized_cores_mcpu / instance.cores_mcpu)

            inst_labels = InstanceLabels(inst_coll=instance.inst_coll.name, state=instance.state)
            instances[inst_labels] += 1

    def observe(summary, data):
        summary.clear()
        for labels, items in data.items():
            for item in items:
                summary.labels(**labels._asdict()).observe(item)

    observe(COST_PER_HOUR, cost_per_hour)
    observe(FREE_CORES, free_cores)
    observe(UTILIZATION, utilization)

    INSTANCES.clear()
    for labels, count in instances.items():
        INSTANCES.labels(**labels._asdict()).set(count)


async def monitor_system(app):
    await monitor_user_resources(app)
    monitor_instances(app)


async def scheduling_cancelling_bump(app):
    log.info('scheduling cancelling bump loop')
    app['scheduler_state_changed'].notify()
    app['cancel_ready_state_changed'].set()
    app['cancel_creating_state_changed'].set()
    app['cancel_running_state_changed'].set()


async def on_startup(app):
    app['task_manager'] = aiotools.BackgroundTaskManager()

    app['client_session'] = httpx.client_session()

    kube.config.load_incluster_config()
    k8s_client = kube.client.CoreV1Api()
    k8s_cache = K8sCache(k8s_client, refresh_time=5)
    app['k8s_cache'] = k8s_cache

    db = Database()
    await db.async_init(maxsize=50)
    app['db'] = db

    row = await db.select_and_fetchone(
        '''
SELECT instance_id, internal_token, frozen FROM globals;
'''
    )

    instance_id = row['instance_id']
    log.info(f'instance_id {instance_id}')
    app['instance_id'] = instance_id

    app['internal_token'] = row['internal_token']

    app['batch_headers'] = {'Authorization': f'Bearer {row["internal_token"]}'}

    app['frozen'] = row['frozen']

    resources = db.select_and_fetchall('SELECT resource, rate FROM resources;')
    app['resource_rates'] = {record['resource']: record['rate'] async for record in resources}

    scheduler_state_changed = Notice()
    app['scheduler_state_changed'] = scheduler_state_changed

    cancel_ready_state_changed = asyncio.Event()
    app['cancel_ready_state_changed'] = cancel_ready_state_changed

    cancel_creating_state_changed = asyncio.Event()
    app['cancel_creating_state_changed'] = cancel_creating_state_changed

    cancel_running_state_changed = asyncio.Event()
    app['cancel_running_state_changed'] = cancel_running_state_changed

    async_worker_pool = AsyncWorkerPool(100, queue_size=100)
    app['async_worker_pool'] = async_worker_pool

    credentials_file = '/gsa-key/key.json'

    fs = get_cloud_async_fs(credentials_file=credentials_file)
    app['file_store'] = FileStore(fs, BATCH_BUCKET_NAME, instance_id)

<<<<<<< HEAD
    inst_coll_configs = await InstanceCollectionConfigs.create(app)
=======
    inst_coll_configs = await InstanceCollectionConfigs.create(db)
>>>>>>> 0d33f03a

    app['driver'] = await get_cloud_driver(app, MACHINE_NAME_PREFIX, DEFAULT_NAMESPACE, inst_coll_configs, credentials_file)

    canceller = await Canceller.create(app)
    app['canceller'] = canceller

    app['check_incremental_error'] = None
    app['check_resource_aggregation_error'] = None

    if HAIL_SHOULD_CHECK_INVARIANTS:
        app['task_manager'].ensure_future(periodically_call(10, check_incremental, app, db))
        app['task_manager'].ensure_future(periodically_call(10, check_resource_aggregation, app, db))

    app['task_manager'].ensure_future(periodically_call(10, monitor_billing_limits, app))

    app['task_manager'].ensure_future(periodically_call(10, cancel_fast_failing_batches, app))

    app['task_manager'].ensure_future(periodically_call(60, scheduling_cancelling_bump, app))

    app['task_manager'].ensure_future(periodically_call(15, monitor_system, app))


async def on_cleanup(app):
    try:
        await app['db'].async_close()
    finally:
        try:
            app['canceller'].shutdown()
        finally:
            try:
                app['task_manager'].shutdown()
            finally:
                try:
                    await app['driver'].shutdown()
                finally:
                    try:
                        await app['file_store'].close()
                    finally:
                        try:
                            await app['client_session'].close()
                        finally:
                            del app['k8s_cache'].client
                            await asyncio.gather(
                                *(t for t in asyncio.all_tasks() if t is not asyncio.current_task())
                            )


def run():
    if HAIL_SHOULD_PROFILE:
        profiler_tag = f'{DEFAULT_NAMESPACE}'
        if profiler_tag == 'default':
            profiler_tag = DEFAULT_NAMESPACE + f'-{HAIL_SHA[0:12]}'
        googlecloudprofiler.start(
            service='batch-driver',
            service_version=profiler_tag,
            # https://cloud.google.com/profiler/docs/profiling-python#agent_logging
            verbose=3,
        )

    app = web.Application(client_max_size=HTTP_CLIENT_MAX_SIZE, middlewares=[monitor_endpoints_middleware])
    setup_aiohttp_session(app)

    setup_aiohttp_jinja2(app, 'batch.driver')
    setup_common_static_routes(routes)
    app.add_routes(routes)
    app.router.add_get("/metrics", server_stats)

    app.on_startup.append(on_startup)
    app.on_cleanup.append(on_cleanup)

    asyncio.get_event_loop().add_signal_handler(signal.SIGUSR1, dump_all_stacktraces)

    web.run_app(
        deploy_config.prefix_application(app, 'batch-driver', client_max_size=HTTP_CLIENT_MAX_SIZE),
        host='0.0.0.0',
        port=5000,
        access_log_class=AccessLogger,
        ssl_context=internal_server_ssl_context(),
    )<|MERGE_RESOLUTION|>--- conflicted
+++ resolved
@@ -1105,11 +1105,7 @@
     fs = get_cloud_async_fs(credentials_file=credentials_file)
     app['file_store'] = FileStore(fs, BATCH_BUCKET_NAME, instance_id)
 
-<<<<<<< HEAD
-    inst_coll_configs = await InstanceCollectionConfigs.create(app)
-=======
     inst_coll_configs = await InstanceCollectionConfigs.create(db)
->>>>>>> 0d33f03a
 
     app['driver'] = await get_cloud_driver(app, MACHINE_NAME_PREFIX, DEFAULT_NAMESPACE, inst_coll_configs, credentials_file)
 
