--- conflicted
+++ resolved
@@ -595,11 +595,6 @@
             'a non-negative integer',
         )
 
-<<<<<<< HEAD
-        label = post['label']
-
-        enable_standing_worker = 'enable_standing_worker' in post
-=======
         min_instances = validate_int(
             session,
             'Min instances',
@@ -607,7 +602,8 @@
             lambda v: 0 <= v <= max_live_instances,
             f'a non-negative integer less than or equal to max_live_instances {max_live_instances}',
         )
->>>>>>> cf32652c
+
+        label = post['label']
 
         possible_worker_cores = []
         for cores in possible_cores_from_worker_type(pool.cloud, worker_type):
