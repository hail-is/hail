--- conflicted
+++ resolved
@@ -96,11 +96,7 @@
         async def user_cancelled_ready_jobs(user, remaining):
             async for batch in self.db.select_and_fetchall(
                 '''
-<<<<<<< HEAD
-SELECT batches.id, batches_cancelled.id IS NOT NULL as cancelled
-=======
 SELECT batches.id, batches_cancelled.id IS NOT NULL AS cancelled
->>>>>>> be8306e8
 FROM batches
 LEFT JOIN batches_cancelled
        ON batches.id = batches_cancelled.id
