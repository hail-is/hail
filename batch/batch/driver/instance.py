import aiohttp
import datetime
import logging
import secrets
import humanize
import base64
import json
from typing import Optional

from hailtop.utils import time_msecs, time_msecs_str, retry_transient_errors
<<<<<<< HEAD
from gear import Database, transaction
=======
from hailtop import httpx
from gear import Database
>>>>>>> 792cb5e7

from ..database import check_call_procedure
from ..globals import INSTANCE_VERSION
from ..worker_config import WorkerConfig

log = logging.getLogger('instance')


class Instance:
    @staticmethod
    def from_record(app, inst_coll, record):
        config = record.get('worker_config')
        if config:
            worker_config = WorkerConfig(json.loads(base64.b64decode(config).decode()))
        else:
            worker_config = None

        return Instance(
            app,
            inst_coll,
            record['name'],
            record['state'],
            record['cores_mcpu'],
            record['free_cores_mcpu'],
            record['time_created'],
            record['failed_request_count'],
            record['last_updated'],
            record['ip_address'],
            record['version'],
            record['zone'],
            record['machine_type'],
            bool(record['preemptible']),
            worker_config,
        )

    @staticmethod
    async def create(app, inst_coll, name, activation_token, worker_cores_mcpu, zone, machine_type, preemptible, worker_config: WorkerConfig):
        db: Database = app['db']

        state = 'pending'
        now = time_msecs()
        token = secrets.token_urlsafe(32)

        @transaction(db)
        async def insert(tx):
            await tx.just_execute(
                '''
INSERT INTO instances (name, state, activation_token, token, cores_mcpu,
  time_created, last_updated, version, zone, inst_coll, machine_type, preemptible, worker_config)
VALUES (%s, %s, %s, %s, %s, %s, %s, %s, %s, %s, %s, %s, %s);
''',
                (
                    name,
                    state,
                    activation_token,
                    token,
                    worker_cores_mcpu,
                    now,
                    now,
                    INSTANCE_VERSION,
                    zone,
                    inst_coll.name,
                    machine_type,
                    preemptible,
                    base64.b64encode(json.dumps(worker_config.config).encode()).decode()
                ),
            )
            await tx.just_execute(
                '''
INSERT INTO instances_free_cores_mcpu (name, free_cores_mcpu)
VALUES (%s, %s);
''',
                (name, worker_cores_mcpu,),
            )
        await insert()  # pylint: disable=no-value-for-parameter

        return Instance(
            app,
            inst_coll,
            name,
            state,
            worker_cores_mcpu,
            worker_cores_mcpu,
            now,
            0,
            now,
            None,
            INSTANCE_VERSION,
            zone,
            machine_type,
            preemptible,
            worker_config
        )

    def __init__(
        self,
        app,
        inst_coll,
        name,
        state,
        cores_mcpu,
        free_cores_mcpu,
        time_created,
        failed_request_count,
        last_updated,
        ip_address,
        version,
        zone,
        machine_type,
        preemptible,
        worker_config: Optional[WorkerConfig],
    ):
        self.db: Database = app['db']
        self.client_session: httpx.ClientSession = app['client_session']
        self.inst_coll = inst_coll
        # pending, active, inactive, deleted
        self._state = state
        self.name = name
        self.cores_mcpu = cores_mcpu
        self._free_cores_mcpu = free_cores_mcpu
        self.time_created = time_created
        self._failed_request_count = failed_request_count
        self._last_updated = last_updated
        self.ip_address = ip_address
        self.version = version
        self.zone = zone
        self.machine_type = machine_type
        self.preemptible = preemptible
        self.worker_config = worker_config

    @property
    def state(self):
        return self._state

    async def activate(self, ip_address, timestamp):
        assert self._state == 'pending'

        rv = await check_call_procedure(
            self.db, 'CALL activate_instance(%s, %s, %s);', (self.name, ip_address, timestamp)
        )

        self.inst_coll.adjust_for_remove_instance(self)
        self._state = 'active'
        self.ip_address = ip_address
        self.inst_coll.adjust_for_add_instance(self)
        self.inst_coll.scheduler_state_changed.set()

        return rv['token']

    async def deactivate(self, reason, timestamp=None):
        if self._state in ('inactive', 'deleted'):
            return

        if not timestamp:
            timestamp = time_msecs()

        rv = await self.db.execute_and_fetchone('CALL deactivate_instance(%s, %s, %s);', (self.name, reason, timestamp))

        if rv['rc'] == 1:
            log.info(f'{self} with in-memory state {self._state} was already deactivated; {rv}')
            assert rv['cur_state'] in ('inactive', 'deleted')

        self.inst_coll.adjust_for_remove_instance(self)
        self._state = 'inactive'
        self._free_cores_mcpu = self.cores_mcpu
        self.inst_coll.adjust_for_add_instance(self)

        # there might be jobs to reschedule
        self.inst_coll.scheduler_state_changed.set()

    async def kill(self):
        async def make_request():
            if self._state in ('inactive', 'deleted'):
                return
            try:
                await self.client_session.post(
                    f'http://{self.ip_address}:5000/api/v1alpha/kill',
                    timeout=aiohttp.ClientTimeout(total=30))
            except aiohttp.ClientResponseError as err:
                if err.status == 403:
                    log.info(f'cannot kill {self} -- does not exist at {self.ip_address}')
                    return
                raise

        await retry_transient_errors(make_request)

    async def mark_deleted(self, reason, timestamp):
        if self._state == 'deleted':
            return
        if self._state != 'inactive':
            await self.deactivate(reason, timestamp)

        rv = await self.db.execute_and_fetchone('CALL mark_instance_deleted(%s);', (self.name,))

        if rv['rc'] == 1:
            log.info(f'{self} with in-memory state {self._state} could not be marked deleted; {rv}')
            assert rv['cur_state'] == 'deleted'

        self.inst_coll.adjust_for_remove_instance(self)
        self._state = 'deleted'
        self.inst_coll.adjust_for_add_instance(self)

    @property
    def free_cores_mcpu(self):
        return self._free_cores_mcpu

    def adjust_free_cores_in_memory(self, delta_mcpu):
        self.inst_coll.adjust_for_remove_instance(self)
        self._free_cores_mcpu += delta_mcpu
        self.inst_coll.adjust_for_add_instance(self)

    @property
    def failed_request_count(self):
        return self._failed_request_count

    async def check_is_active_and_healthy(self):
        if self._state == 'active' and self.ip_address:
            try:
                async with self.client_session.get(f'http://{self.ip_address}:5000/healthcheck') as resp:
                    actual_name = (await resp.json()).get('name')
                    if actual_name and actual_name != self.name:
                        return False
                await self.mark_healthy()
                return True
            except Exception:
                log.exception(f'while requesting {self} /healthcheck')
                await self.incr_failed_request_count()
        return False

    async def mark_healthy(self):
        if self._state != 'active':
            return

        now = time_msecs()
        changed = (self._failed_request_count > 1) or (now - self._last_updated) > 5000
        if not changed:
            return

        await self.db.execute_update(
            '''
UPDATE instances
SET last_updated = %s,
  failed_request_count = 0
WHERE name = %s;
''',
            (now, self.name),
        )

        self.inst_coll.adjust_for_remove_instance(self)
        self._failed_request_count = 0
        self._last_updated = now
        self.inst_coll.adjust_for_add_instance(self)

    async def incr_failed_request_count(self):
        await self.db.execute_update(
            '''
UPDATE instances
SET failed_request_count = failed_request_count + 1 WHERE name = %s;
''',
            (self.name,),
        )

        self.inst_coll.adjust_for_remove_instance(self)
        self._failed_request_count += 1
        self.inst_coll.adjust_for_add_instance(self)

    @property
    def last_updated(self):
        return self._last_updated

    async def update_timestamp(self):
        now = time_msecs()
        await self.db.execute_update('UPDATE instances SET last_updated = %s WHERE name = %s;', (now, self.name))

        self.inst_coll.adjust_for_remove_instance(self)
        self._last_updated = now
        self.inst_coll.adjust_for_add_instance(self)

    def time_created_str(self):
        return time_msecs_str(self.time_created)

    def last_updated_str(self):
        return humanize.naturaldelta(datetime.timedelta(milliseconds=(time_msecs() - self.last_updated)))

    def __str__(self):
        return f'instance {self.name}'<|MERGE_RESOLUTION|>--- conflicted
+++ resolved
@@ -8,12 +8,8 @@
 from typing import Optional
 
 from hailtop.utils import time_msecs, time_msecs_str, retry_transient_errors
-<<<<<<< HEAD
+from hailtop import httpx
 from gear import Database, transaction
-=======
-from hailtop import httpx
-from gear import Database
->>>>>>> 792cb5e7
 
 from ..database import check_call_procedure
 from ..globals import INSTANCE_VERSION
