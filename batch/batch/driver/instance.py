--- conflicted
+++ resolved
@@ -59,21 +59,14 @@
         now = time_msecs()
         token = secrets.token_urlsafe(32)
 
-<<<<<<< HEAD
-=======
         worker_cores_mcpu = cores * 1000
 
->>>>>>> be8306e8
         @transaction(db)
         async def insert(tx):
             await tx.just_execute(
                 '''
 INSERT INTO instances (name, state, activation_token, token, cores_mcpu,
-<<<<<<< HEAD
-  time_created, last_updated, version, zone, inst_coll, machine_type, preemptible, worker_config)
-=======
   time_created, last_updated, version, location, inst_coll, machine_type, preemptible, instance_config)
->>>>>>> be8306e8
 VALUES (%s, %s, %s, %s, %s, %s, %s, %s, %s, %s, %s, %s, %s);
 ''',
                 (
@@ -85,19 +78,11 @@
                     now,
                     now,
                     INSTANCE_VERSION,
-<<<<<<< HEAD
-                    zone,
-                    inst_coll.name,
-                    machine_type,
-                    preemptible,
-                    base64.b64encode(json.dumps(worker_config.config).encode()).decode()
-=======
                     location,
                     inst_coll.name,
                     machine_type,
                     preemptible,
                     base64.b64encode(json.dumps(instance_config.to_dict()).encode()).decode()
->>>>>>> be8306e8
                 ),
             )
             await tx.just_execute(
