--- conflicted
+++ resolved
@@ -81,11 +81,7 @@
                     inst_coll.name,
                     machine_type,
                     preemptible,
-<<<<<<< HEAD
-                    base64.b64encode(json.dumps(instance_config.to_dict()).encode()).decode()
-=======
                     base64.b64encode(json.dumps(instance_config.to_dict()).encode()).decode(),
->>>>>>> 2ac33674
                 ),
             )
             await tx.just_execute(
@@ -93,17 +89,12 @@
 INSERT INTO instances_free_cores_mcpu (name, free_cores_mcpu)
 VALUES (%s, %s);
 ''',
-<<<<<<< HEAD
-                (name, worker_cores_mcpu,),
-            )
-=======
                 (
                     name,
                     worker_cores_mcpu,
                 ),
             )
 
->>>>>>> 2ac33674
         await insert()  # pylint: disable=no-value-for-parameter
 
         return Instance(
