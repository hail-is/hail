import sortedcontainers
import logging
import asyncio
import secrets
import random
import collections

from gear import Database, transaction
from hailtop import aiotools
from hailtop.utils import (
    secret_alnum_string,
    retry_long_running,
    run_if_changed,
    time_msecs,
    WaitableSharedPool,
    AsyncWorkerPool,
    Notice,
    periodically_call,
)

from ..batch_configuration import STANDING_WORKER_MAX_IDLE_TIME_MSECS, WORKER_MAX_IDLE_TIME_MSECS, GCP_ZONE
from ..inst_coll_config import PoolConfig
from ..utils import (
    Box,
    ExceededSharesCounter,
    adjust_cores_for_memory_request,
    adjust_cores_for_packability,
    adjust_cores_for_storage_request,
)
from .create_instance import create_instance
from .instance import Instance
from .instance_collection import InstanceCollection
from .job import schedule_job

log = logging.getLogger('pool')


class Pool(InstanceCollection):
    def __init__(self, app, machine_name_prefix: str, config: PoolConfig):
        super().__init__(app, config.name, machine_name_prefix, is_pool=True)

        global_scheduler_state_changed: Notice = app['scheduler_state_changed']
        self.scheduler_state_changed = global_scheduler_state_changed.subscribe()
        self.scheduler = PoolScheduler(self.app, self)

        self.healthy_instances_by_free_cores = sortedcontainers.SortedSet(key=lambda instance: instance.free_cores_mcpu)

        self.worker_type = config.worker_type
        self.worker_cores = config.worker_cores
        self.worker_local_ssd_data_disk = config.worker_local_ssd_data_disk
        self.worker_pd_ssd_data_disk_size_gb = config.worker_pd_ssd_data_disk_size_gb
        self.enable_standing_worker = config.enable_standing_worker
        self.standing_worker_cores = config.standing_worker_cores
        self.boot_disk_size_gb = config.boot_disk_size_gb
        self.max_instances = config.max_instances
        self.max_live_instances = config.max_live_instances

    async def async_init(self):
        log.info(f'initializing {self}')

        await super().async_init()

        async for record in self.db.select_and_fetchall(
            'SELECT * FROM instances WHERE removed = 0 AND inst_coll = %s;', (self.name,)
        ):
            instance = Instance.from_record(self.app, self, record)
            self.add_instance(instance)

        self.task_manager.ensure_future(self.control_loop())

        await self.scheduler.async_init()

    def shutdown(self):
        try:
            super().shutdown()
        finally:
            self.scheduler.shutdown()

    def config(self):
        return {
            'name': self.name,
            'worker_type': self.worker_type,
            'worker_cores': self.worker_cores,
            'boot_disk_size_gb': self.boot_disk_size_gb,
            'worker_local_ssd_data_disk': self.worker_local_ssd_data_disk,
            'worker_pd_ssd_data_disk_size_gb': self.worker_pd_ssd_data_disk_size_gb,
            'enable_standing_worker': self.enable_standing_worker,
            'standing_worker_cores': self.standing_worker_cores,
            'max_instances': self.max_instances,
            'max_live_instances': self.max_live_instances,
        }

    async def configure(
        self,
        worker_cores,
        boot_disk_size_gb,
        worker_local_ssd_data_disk,
        worker_pd_ssd_data_disk_size_gb,
        enable_standing_worker,
        standing_worker_cores,
        max_instances,
        max_live_instances,
    ):
        @transaction(self.db)
        async def update(tx):
            await tx.just_execute(
                '''
UPDATE pools
SET worker_cores = %s, worker_local_ssd_data_disk = %s, worker_pd_ssd_data_disk_size_gb = %s,
  enable_standing_worker = %s, standing_worker_cores = %s
WHERE name = %s;
''',
                (
                    worker_cores,
                    worker_local_ssd_data_disk,
                    worker_pd_ssd_data_disk_size_gb,
                    enable_standing_worker,
                    standing_worker_cores,
                    self.name,
                ),
            )

            await tx.just_execute(
                '''
UPDATE inst_colls
SET boot_disk_size_gb = %s, max_instances = %s, max_live_instances = %s
WHERE name = %s;
''',
                (boot_disk_size_gb, max_instances, max_live_instances, self.name),
            )

        await update()  # pylint: disable=no-value-for-parameter

        self.worker_cores = worker_cores
        self.boot_disk_size_gb = boot_disk_size_gb
        self.worker_local_ssd_data_disk = worker_local_ssd_data_disk
        self.worker_pd_ssd_data_disk_size_gb = worker_pd_ssd_data_disk_size_gb
        self.enable_standing_worker = enable_standing_worker
        self.standing_worker_cores = standing_worker_cores
        self.max_instances = max_instances
        self.max_live_instances = max_live_instances

    def resources_to_cores_mcpu(self, cores_mcpu, memory_bytes, storage_bytes):
        cores_mcpu = adjust_cores_for_memory_request(cores_mcpu, memory_bytes, self.worker_type)
        cores_mcpu = adjust_cores_for_storage_request(
            cores_mcpu,
            storage_bytes,
            self.worker_cores,
            self.worker_local_ssd_data_disk,
            self.worker_pd_ssd_data_disk_size_gb,
        )
        cores_mcpu = adjust_cores_for_packability(cores_mcpu)

        if cores_mcpu < self.worker_cores * 1000:
            return cores_mcpu
        return None

    def adjust_for_remove_instance(self, instance):
        super().adjust_for_remove_instance(instance)
        if instance in self.healthy_instances_by_free_cores:
            self.healthy_instances_by_free_cores.remove(instance)

    def adjust_for_add_instance(self, instance):
        super().adjust_for_add_instance(instance)
        if instance.state == 'active' and instance.failed_request_count <= 1:
            self.healthy_instances_by_free_cores.add(instance)

    async def create_instance(self, cores=None, max_idle_time_msecs=None, zone=None):
        if cores is None:
            cores = self.worker_cores

        if max_idle_time_msecs is None:
            max_idle_time_msecs = WORKER_MAX_IDLE_TIME_MSECS

        machine_name = self.generate_machine_name()

        if zone is None:
            zone = self.zone_monitor.get_zone(cores, self.worker_local_ssd_data_disk, self.worker_pd_ssd_data_disk_size_gb)
            if zone is None:
                return

        machine_type = f'n1-{self.worker_type}-{cores}'

        activation_token = secrets.token_urlsafe(32)

        instance = await Instance.create(
            app=self.app,
            inst_coll=self,
            name=machine_name,
            activation_token=activation_token,
            worker_cores_mcpu=cores * 1000,
            zone=zone,
            machine_type=machine_type,
            preemptible=True,
        )
        self.add_instance(instance)
        log.info(f'created {instance}')

        await create_instance(
            app=self.app,
            zone=zone,
            machine_name=machine_name,
            machine_type=machine_type,
            activation_token=activation_token,
            max_idle_time_msecs=max_idle_time_msecs,
            worker_local_ssd_data_disk=self.worker_local_ssd_data_disk,
            worker_pd_ssd_data_disk_size_gb=self.worker_pd_ssd_data_disk_size_gb,
            boot_disk_size_gb=self.boot_disk_size_gb,
            preemptible=True,
            job_private=False,
        )

    async def create_instances_from_ready_cores(self, ready_cores_mcpu, zone=None):
        n_live_instances = self.n_instances_by_state['pending'] + self.n_instances_by_state['active']

        if zone is None:
            live_free_cores_mcpu = self.live_free_cores_mcpu
        else:
            live_free_cores_mcpu = self.live_free_cores_mcpu_by_zone[zone]

        instances_needed = (ready_cores_mcpu - live_free_cores_mcpu + (self.worker_cores * 1000) - 1) // (
            self.worker_cores * 1000
        )
        instances_needed = min(
            instances_needed,
            self.max_live_instances - n_live_instances,
            self.max_instances - self.n_instances,
            # 20 queries/s; our GCE long-run quota
            300,
            # n * 16 cores / 15s = excess_scheduling_rate/s = 10/s => n ~= 10
            10,
        )

        if instances_needed > 0:
            log.info(f'creating {instances_needed} new instances')
            # parallelism will be bounded by thread pool
            await asyncio.gather(*[self.create_instance(zone=zone) for _ in range(instances_needed)])

    async def create_instances(self):
        if self.app['frozen']:
            log.info(f'not creating instances for {self}; batch is frozen')
            return

        ready_cores_mcpu_per_user = self.db.select_and_fetchall(
            '''
SELECT user,
  CAST(COALESCE(SUM(ready_cores_mcpu), 0) AS SIGNED) AS ready_cores_mcpu
FROM user_inst_coll_resources
WHERE inst_coll = %s
GROUP BY user;
''',
            (self.name,),
        )

        if ready_cores_mcpu_per_user is None:
            ready_cores_mcpu_per_user = {}
        else:
            ready_cores_mcpu_per_user = {r['user']: r['ready_cores_mcpu'] async for r in ready_cores_mcpu_per_user}

        ready_cores_mcpu = sum(ready_cores_mcpu_per_user.values())

        free_cores_mcpu = sum([worker.free_cores_mcpu for worker in self.healthy_instances_by_free_cores])
        free_cores = free_cores_mcpu / 1000

        log.info(
            f'{self} n_instances {self.n_instances} {self.n_instances_by_state}'
            f' free_cores {free_cores} live_free_cores {self.live_free_cores_mcpu / 1000}'
            f' ready_cores {ready_cores_mcpu / 1000}'
        )

        if ready_cores_mcpu > 0 and free_cores < 500:
            await self.create_instances_from_ready_cores(ready_cores_mcpu)

        ci_ready_cores_mcpu = ready_cores_mcpu_per_user.get('ci', 0)
        if ci_ready_cores_mcpu > 0 and self.live_free_cores_mcpu_by_zone[GCP_ZONE] == 0:
            await self.create_instances_from_ready_cores(ci_ready_cores_mcpu, zone=GCP_ZONE)

        n_live_instances = self.n_instances_by_state['pending'] + self.n_instances_by_state['active']
        if self.enable_standing_worker and n_live_instances == 0 and self.max_instances > 0:
            await self.create_instance(
                cores=self.standing_worker_cores,
                max_idle_time_msecs=STANDING_WORKER_MAX_IDLE_TIME_MSECS
            )

    async def control_loop(self):
        await periodically_call(15, self.create_instances)

    def __str__(self):
        return f'pool {self.name}'


class PoolScheduler:
    def __init__(self, app, pool):
        self.app = app
        self.scheduler_state_changed = pool.scheduler_state_changed
        self.db: Database = app['db']
        self.pool = pool
        self.async_worker_pool: AsyncWorkerPool = self.app['async_worker_pool']
        self.exceeded_shares_counter = ExceededSharesCounter()
        self.task_manager = aiotools.BackgroundTaskManager()

    async def async_init(self):
        self.task_manager.ensure_future(
            retry_long_running('schedule_loop', run_if_changed, self.scheduler_state_changed, self.schedule_loop_body)
        )

    def shutdown(self):
        try:
            self.task_manager.shutdown()
        finally:
            self.async_worker_pool.shutdown()

    async def compute_fair_share(self):
        free_cores_mcpu = sum([worker.free_cores_mcpu for worker in self.pool.healthy_instances_by_free_cores])

        user_running_cores_mcpu = {}
        user_total_cores_mcpu = {}
        result = {}

        pending_users_by_running_cores = sortedcontainers.SortedSet(key=lambda user: user_running_cores_mcpu[user])
        allocating_users_by_total_cores = sortedcontainers.SortedSet(key=lambda user: user_total_cores_mcpu[user])

        records = self.db.execute_and_fetchall(
            '''
SELECT user,
  CAST(COALESCE(SUM(n_ready_jobs), 0) AS SIGNED) AS n_ready_jobs,
  CAST(COALESCE(SUM(ready_cores_mcpu), 0) AS SIGNED) AS ready_cores_mcpu,
  CAST(COALESCE(SUM(n_running_jobs), 0) AS SIGNED) AS n_running_jobs,
  CAST(COALESCE(SUM(running_cores_mcpu), 0) AS SIGNED) AS running_cores_mcpu
FROM user_inst_coll_resources
WHERE inst_coll = %s
GROUP BY user
HAVING n_ready_jobs + n_running_jobs > 0;
''',
            (self.pool.name,),
            timer_description=f'in compute_fair_share for {self.pool.name}: aggregate user_inst_coll_resources',
        )

        async for record in records:
            user = record['user']
            user_running_cores_mcpu[user] = record['running_cores_mcpu']
            user_total_cores_mcpu[user] = record['running_cores_mcpu'] + record['ready_cores_mcpu']
            pending_users_by_running_cores.add(user)
            record['allocated_cores_mcpu'] = 0
            result[user] = record

        def allocate_cores(user, mark):
            result[user]['allocated_cores_mcpu'] = int(mark - user_running_cores_mcpu[user] + 0.5)

        mark = 0
        while free_cores_mcpu > 0 and (pending_users_by_running_cores or allocating_users_by_total_cores):
            lowest_running = None
            lowest_total = None

            if pending_users_by_running_cores:
                lowest_running_user = pending_users_by_running_cores[0]
                lowest_running = user_running_cores_mcpu[lowest_running_user]
                if lowest_running == mark:
                    pending_users_by_running_cores.remove(lowest_running_user)
                    allocating_users_by_total_cores.add(lowest_running_user)
                    continue

            if allocating_users_by_total_cores:
                lowest_total_user = allocating_users_by_total_cores[0]
                lowest_total = user_total_cores_mcpu[lowest_total_user]
                if lowest_total == mark:
                    allocating_users_by_total_cores.remove(lowest_total_user)
                    allocate_cores(lowest_total_user, mark)
                    continue

            allocation = min([c for c in [lowest_running, lowest_total] if c is not None])

            n_allocating_users = len(allocating_users_by_total_cores)
            cores_to_allocate = n_allocating_users * (allocation - mark)

            if cores_to_allocate > free_cores_mcpu:
                mark += int(free_cores_mcpu / n_allocating_users + 0.5)
                free_cores_mcpu = 0
                break

            mark = allocation
            free_cores_mcpu -= cores_to_allocate

        for user in allocating_users_by_total_cores:
            allocate_cores(user, mark)

        return result

    async def schedule_loop_body(self):
        if self.app['frozen']:
            log.info(f'not scheduling any jobs for {self.pool}; batch is frozen')
            return True

        log.info(f'schedule {self.pool}: starting')
        start = time_msecs()
        n_scheduled = 0

        user_resources = await self.compute_fair_share()

        total = sum(resources['allocated_cores_mcpu'] for resources in user_resources.values())
        if not total:
            log.info(f'schedule {self.pool}: no allocated cores')
            should_wait = True
            return should_wait
        user_share = {
            user: max(int(300 * resources['allocated_cores_mcpu'] / total + 0.5), 20)
            for user, resources in user_resources.items()
        }

        async def user_runnable_jobs(user, remaining):
            async for batch in self.db.select_and_fetchall(
                '''
SELECT id, cancelled, userdata, user, format_version
FROM batches
WHERE user = %s AND `state` = 'running';
''',
                (user,),
                timer_description=f'in schedule {self.pool}: get {user} running batches',
            ):
                async for record in self.db.select_and_fetchall(
                    '''
SELECT job_id, spec, cores_mcpu
FROM jobs FORCE INDEX(jobs_batch_id_state_always_run_inst_coll_cancelled)
WHERE batch_id = %s AND state = 'Ready' AND always_run = 1 AND inst_coll = %s
LIMIT %s;
''',
                    (batch['id'], self.pool.name, remaining.value),
                    timer_description=f'in schedule {self.pool}: get {user} batch {batch["id"]} runnable jobs (1)',
                ):
                    record['batch_id'] = batch['id']
                    record['userdata'] = batch['userdata']
                    record['user'] = batch['user']
                    record['format_version'] = batch['format_version']
                    yield record
                if not batch['cancelled']:
                    async for record in self.db.select_and_fetchall(
                        '''
SELECT job_id, spec, cores_mcpu
FROM jobs FORCE INDEX(jobs_batch_id_state_always_run_cancelled)
WHERE batch_id = %s AND state = 'Ready' AND always_run = 0 AND inst_coll = %s AND cancelled = 0
LIMIT %s;
''',
                        (batch['id'], self.pool.name, remaining.value),
                        timer_description=f'in schedule {self.pool}: get {user} batch {batch["id"]} runnable jobs (2)',
                    ):
                        record['batch_id'] = batch['id']
                        record['userdata'] = batch['userdata']
                        record['user'] = batch['user']
                        record['format_version'] = batch['format_version']
                        yield record

        waitable_pool = WaitableSharedPool(self.async_worker_pool)

        def get_instance(user, cores_mcpu):
            i = self.pool.healthy_instances_by_free_cores.bisect_key_left(cores_mcpu)
            while i < len(self.pool.healthy_instances_by_free_cores):
                instance = self.pool.healthy_instances_by_free_cores[i]
                assert cores_mcpu <= instance.free_cores_mcpu
<<<<<<< HEAD
                return instance
=======
                if user != 'ci' or (user == 'ci' and instance.zone == GCP_ZONE):
                    return instance
>>>>>>> e58a2b1e
                i += 1
            histogram = collections.defaultdict(int)
            for instance in self.pool.healthy_instances_by_free_cores:
                histogram[instance.free_cores_mcpu] += 1
            log.info(f'schedule {self.pool}: no viable instances for {cores_mcpu}: {histogram}')

            return None

        should_wait = True
        for user, resources in user_resources.items():
            allocated_cores_mcpu = resources['allocated_cores_mcpu']
            if allocated_cores_mcpu == 0:
                continue

            scheduled_cores_mcpu = 0
            share = user_share[user]

            log.info(f'schedule {self.pool}: user-share: {user}: {allocated_cores_mcpu} {share}')

            remaining = Box(share)
            async for record in user_runnable_jobs(user, remaining):
                batch_id = record['batch_id']
                job_id = record['job_id']
                id = (batch_id, job_id)
                attempt_id = secret_alnum_string(6)
                record['attempt_id'] = attempt_id

                if scheduled_cores_mcpu + record['cores_mcpu'] > allocated_cores_mcpu:
                    if random.random() > self.exceeded_shares_counter.rate():
                        self.exceeded_shares_counter.push(True)
                        self.scheduler_state_changed.set()
                        break
                    self.exceeded_shares_counter.push(False)

                instance = get_instance(user, record['cores_mcpu'])
                if instance:
                    instance.adjust_free_cores_in_memory(-record['cores_mcpu'])
                    scheduled_cores_mcpu += record['cores_mcpu']
                    n_scheduled += 1
                    should_wait = False

                    async def schedule_with_error_handling(app, record, id, instance):
                        try:
                            await schedule_job(app, record, instance)
                        except Exception:
                            log.info(f'scheduling job {id} on {instance} for {self.pool}', exc_info=True)

                    await waitable_pool.call(schedule_with_error_handling, self.app, record, id, instance)

                remaining.value -= 1
                if remaining.value <= 0:
                    break

        await waitable_pool.wait()

        end = time_msecs()
        log.info(f'schedule: scheduled {n_scheduled} jobs in {end - start}ms for {self.pool}')

        return should_wait<|MERGE_RESOLUTION|>--- conflicted
+++ resolved
@@ -456,12 +456,8 @@
             while i < len(self.pool.healthy_instances_by_free_cores):
                 instance = self.pool.healthy_instances_by_free_cores[i]
                 assert cores_mcpu <= instance.free_cores_mcpu
-<<<<<<< HEAD
-                return instance
-=======
                 if user != 'ci' or (user == 'ci' and instance.zone == GCP_ZONE):
                     return instance
->>>>>>> e58a2b1e
                 i += 1
             histogram = collections.defaultdict(int)
             for instance in self.pool.healthy_instances_by_free_cores:
