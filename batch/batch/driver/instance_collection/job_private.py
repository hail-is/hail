--- conflicted
+++ resolved
@@ -50,22 +50,14 @@
         log.info(f'initializing {jpim}')
 
         async for record in db.select_and_fetchall(
-<<<<<<< HEAD
-                '''
-=======
             '''
->>>>>>> 2ac33674
 SELECT instances.*, instances_free_cores_mcpu.free_cores_mcpu
 FROM instances
 INNER JOIN instances_free_cores_mcpu
 ON instances.name = instances_free_cores_mcpu.name
 WHERE removed = 0 AND inst_coll = %s;
-<<<<<<< HEAD
-''', (jpim.name,)
-=======
 ''',
             (jpim.name,),
->>>>>>> 2ac33674
         ):
             jpim.add_instance(Instance.from_record(app, jpim, record))
 
