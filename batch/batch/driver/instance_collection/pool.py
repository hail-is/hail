import asyncio
import logging
import random
from collections import defaultdict
from typing import Dict, List, Tuple

import prometheus_client as pc
import sortedcontainers

from gear import Database
from hailtop import aiotools
from hailtop.utils import (
    AsyncWorkerPool,
    Notice,
    WaitableSharedPool,
    periodically_call_with_dynamic_sleep,
    retry_long_running,
    run_if_changed,
    secret_alnum_string,
    time_msecs,
)

from ...batch_format_version import BatchFormatVersion
from ...inst_coll_config import PoolConfig
from ...utils import ExceededSharesCounter, regions_bits_rep_to_regions
from ..instance import Instance
from ..job import mark_job_errored, schedule_job
from ..resource_manager import CloudResourceManager
from .base import InstanceCollection, InstanceCollectionManager

log = logging.getLogger('pool')

SCHEDULING_LOOP_RUNS = pc.Counter(
    'scheduling_loop_runs',
    'Number of scheduling loop executions per pool',
    ['pool_name'],
)

AUTOSCALER_LOOP_RUNS = pc.Counter(
    'autoscaler_loop_runs',
    'Number of control loop executions per pool',
    ['pool_name'],
)

SCHEDULING_LOOP_CORES = pc.Gauge(
    'scheduling_loop_cores',
    'Number of cores scheduled or unscheduled in one scheduling execution loop',
    ['pool_name', 'region', 'scheduled'],
)
SCHEDULING_LOOP_JOBS = pc.Gauge(
    'scheduling_loop_jobs',
    'Number of jobs scheduled or unscheduled in one scheduling execution loop',
    ['pool_name', 'region', 'scheduled'],
)

AUTOSCALER_HEAD_JOB_QUEUE_READY_CORES = pc.Gauge(
    'autoscaler_head_job_queue_ready_cores',
    'Number of ready cores per control loop execution calculated from the head of the job queue',
    ['pool_name', 'region'],
)


class Pool(InstanceCollection):
    @staticmethod
    async def create(
        app,
        db: Database,  # BORROWED
        inst_coll_manager: InstanceCollectionManager,
        resource_manager: CloudResourceManager,
        machine_name_prefix: str,
        config: PoolConfig,
        async_worker_pool: AsyncWorkerPool,  # BORROWED
        task_manager: aiotools.BackgroundTaskManager,
    ) -> 'Pool':
        pool = Pool(
            app, db, inst_coll_manager, resource_manager, machine_name_prefix, config, async_worker_pool, task_manager
        )
        log.info(f'initializing {pool}')

        async for record in db.select_and_fetchall(
            '''
SELECT instances.*, instances_free_cores_mcpu.free_cores_mcpu
FROM instances
INNER JOIN instances_free_cores_mcpu
ON instances.name = instances_free_cores_mcpu.name
WHERE removed = 0 AND inst_coll = %s;
''',
            (pool.name,),
        ):
            pool.add_instance(Instance.from_record(app, pool, record))

        task_manager.ensure_future(pool.control_loop())
        return pool

    def __init__(
        self,
        app,
        db: Database,  # BORROWED
        inst_coll_manager: InstanceCollectionManager,
        resource_manager: CloudResourceManager,
        machine_name_prefix: str,
        config: PoolConfig,
        async_worker_pool: AsyncWorkerPool,  # BORROWED
        task_manager: aiotools.BackgroundTaskManager,  # BORROWED
    ):
        super().__init__(
            db,
            inst_coll_manager,
            resource_manager,
            config.cloud,
            config.name,
            machine_name_prefix,
            is_pool=True,
            max_instances=config.max_instances,
            max_live_instances=config.max_live_instances,
            task_manager=task_manager,
        )
        self.app = app
        self.inst_coll_manager = inst_coll_manager
        global_scheduler_state_changed: Notice = self.app['scheduler_state_changed']
        self.scheduler_state_changed = global_scheduler_state_changed.subscribe()
        self.scheduler = PoolScheduler(self.app, self, async_worker_pool, task_manager)

        self.healthy_instances_by_free_cores = sortedcontainers.SortedSet(key=lambda instance: instance.free_cores_mcpu)

        self.worker_type = config.worker_type
        self.worker_cores = config.worker_cores
        self.worker_local_ssd_data_disk = config.worker_local_ssd_data_disk
        self.worker_external_ssd_data_disk_size_gb = config.worker_external_ssd_data_disk_size_gb
        self.enable_standing_worker = config.enable_standing_worker
        self.standing_worker_cores = config.standing_worker_cores
        self.boot_disk_size_gb = config.boot_disk_size_gb
        self.data_disk_size_gb = config.data_disk_size_gb
        self.data_disk_size_standing_gb = config.data_disk_size_standing_gb
        self.preemptible = config.preemptible
<<<<<<< HEAD
        self.label = config.label
=======
        self.max_new_instances_per_autoscaler_loop = config.max_new_instances_per_autoscaler_loop
        self.autoscaler_loop_period_secs = config.autoscaler_loop_period_secs
        self.standing_worker_max_idle_time_secs = config.standing_worker_max_idle_time_secs
        self.worker_max_idle_time_secs = config.worker_max_idle_time_secs
        self.job_queue_scheduling_window_secs = config.job_queue_scheduling_window_secs
>>>>>>> 9e0081cb

        self.all_supported_regions = self.inst_coll_manager.regions

    @property
    def local_ssd_data_disk(self) -> bool:
        return self.worker_local_ssd_data_disk

    def _default_location(self) -> str:
        return self.inst_coll_manager.location_monitor.default_location()

    def config(self):
        return {
            'name': self.name,
            'worker_type': self.worker_type,
            'worker_cores': self.worker_cores,
            'boot_disk_size_gb': self.boot_disk_size_gb,
            'worker_local_ssd_data_disk': self.worker_local_ssd_data_disk,
            'worker_external_ssd_data_disk_size_gb': self.worker_external_ssd_data_disk_size_gb,
            'enable_standing_worker': self.enable_standing_worker,
            'standing_worker_cores': self.standing_worker_cores,
            'max_instances': self.max_instances,
            'max_live_instances': self.max_live_instances,
            'preemptible': self.preemptible,
<<<<<<< HEAD
            'label': self.label,
=======
            'max_new_instances_per_autoscaler_loop': self.max_new_instances_per_autoscaler_loop,
            'autoscaler_loop_period_secs': self.autoscaler_loop_period_secs,
            'standing_worker_max_idle_time_secs': self.standing_worker_max_idle_time_secs,
            'worker_max_idle_time_secs': self.worker_max_idle_time_secs,
            'job_queue_scheduling_window_secs': self.job_queue_scheduling_window_secs,
>>>>>>> 9e0081cb
        }

    def configure(self, pool_config: PoolConfig):
        assert self.name == pool_config.name
        assert self.cloud == pool_config.cloud
        assert self.worker_type == pool_config.worker_type

        self.worker_cores = pool_config.worker_cores
        self.worker_local_ssd_data_disk = pool_config.worker_local_ssd_data_disk
        self.worker_external_ssd_data_disk_size_gb = pool_config.worker_external_ssd_data_disk_size_gb
        self.enable_standing_worker = pool_config.enable_standing_worker
        self.standing_worker_cores = pool_config.standing_worker_cores
        self.boot_disk_size_gb = pool_config.boot_disk_size_gb
        self.data_disk_size_gb = pool_config.data_disk_size_gb
        self.data_disk_size_standing_gb = pool_config.data_disk_size_standing_gb
        self.max_instances = pool_config.max_instances
        self.max_live_instances = pool_config.max_live_instances
        self.preemptible = pool_config.preemptible
<<<<<<< HEAD
        self.label = pool_config.label
=======
        self.max_new_instances_per_autoscaler_loop = pool_config.max_new_instances_per_autoscaler_loop
        self.autoscaler_loop_period_secs = pool_config.autoscaler_loop_period_secs
        self.standing_worker_max_idle_time_secs = pool_config.standing_worker_max_idle_time_secs
        self.worker_max_idle_time_secs = pool_config.worker_max_idle_time_secs
        self.job_queue_scheduling_window_secs = pool_config.job_queue_scheduling_window_secs
>>>>>>> 9e0081cb

    def adjust_for_remove_instance(self, instance):
        super().adjust_for_remove_instance(instance)
        if instance in self.healthy_instances_by_free_cores:
            self.healthy_instances_by_free_cores.remove(instance)

    def adjust_for_add_instance(self, instance):
        super().adjust_for_add_instance(instance)
        if instance.state == 'active' and instance.failed_request_count <= 1:
            self.healthy_instances_by_free_cores.add(instance)

    def get_instance(self, cores_mcpu: int, regions: List[str]):
        i = self.healthy_instances_by_free_cores.bisect_key_left(cores_mcpu)
        while i < len(self.healthy_instances_by_free_cores):
            instance = self.healthy_instances_by_free_cores[i]
            assert cores_mcpu <= instance.free_cores_mcpu
            if instance.region in regions:
                return instance
            i += 1
        return None

    async def create_instance(
        self,
        cores: int,
        data_disk_size_gb: int,
        regions: List[str],
        max_idle_time_msecs: int,
    ):
        machine_type = self.resource_manager.machine_type(cores, self.worker_type, self.worker_local_ssd_data_disk)
        _, _ = await self._create_instance(
            app=self.app,
            cores=cores,
            machine_type=machine_type,
            job_private=False,
            regions=regions,
            preemptible=self.preemptible,
            max_idle_time_msecs=max_idle_time_msecs,
            local_ssd_data_disk=self.worker_local_ssd_data_disk,
            data_disk_size_gb=data_disk_size_gb,
            boot_disk_size_gb=self.boot_disk_size_gb,
        )

    def compute_n_instances_needed(
        self,
        ready_cores_mcpu: int,
        regions: List[str],
        remaining_max_new_instances_per_autoscaler_loop: int,
    ):
        n_live_instances = self.n_instances_by_state['pending'] + self.n_instances_by_state['active']

        live_free_cores_mcpu = sum(self.live_free_cores_mcpu_by_region[region] for region in regions)

        instances_needed = (ready_cores_mcpu - live_free_cores_mcpu + (self.worker_cores * 1000) - 1) // (
            self.worker_cores * 1000
        )
        instances_needed = min(
            instances_needed,
            self.max_live_instances - n_live_instances,
            self.max_instances - self.n_instances,
            # 20 queries/s; our GCE long-run quota
            300,
            remaining_max_new_instances_per_autoscaler_loop,
        )
        return max(0, instances_needed)

    async def _create_instances(self, n_instances: int, regions: List[str]):
        if n_instances > 0:
            log.info(f'creating {n_instances} new instances')
            # parallelism will be bounded by thread pool
            await asyncio.gather(
                *[
                    self.create_instance(
                        cores=self.worker_cores,
                        data_disk_size_gb=self.data_disk_size_gb,
                        regions=regions,
                        max_idle_time_msecs=self.worker_max_idle_time_secs * 1000,
                    )
                    for _ in range(n_instances)
                ]
            )

    async def create_instances_from_ready_cores(
        self, ready_cores_mcpu: int, regions: List[str], remaining_max_new_instances_per_autoscaler_loop: int
    ):
        instances_needed = self.compute_n_instances_needed(
            ready_cores_mcpu,
            regions,
            remaining_max_new_instances_per_autoscaler_loop,
        )

        await self._create_instances(instances_needed, regions)
        return instances_needed

    async def regions_to_ready_cores_mcpu_from_estimated_job_queue(self) -> List[Tuple[List[str], int]]:
        autoscaler_runs_per_minute = 60 / self.autoscaler_loop_period_secs
        max_new_instances_in_two_and_a_half_minutes = int(
            2.5 * self.max_new_instances_per_autoscaler_loop * autoscaler_runs_per_minute
        )
        max_possible_future_cores = self.worker_cores * max_new_instances_in_two_and_a_half_minutes

        user_resources = await self.scheduler._compute_fair_share(max_possible_future_cores)

        total = sum(resources['allocated_cores_mcpu'] for resources in user_resources.values())

        if total == 0:
            return []

        # estimate of number of jobs scheduled per scheduling loop approximately every second
        user_share = {
            user: max(int(300 * resources['allocated_cores_mcpu'] / total + 0.5), 20)
            for user, resources in user_resources.items()
        }

        jobs_query = []
        jobs_query_args = []

        for user_idx, (user, share) in enumerate(user_share.items(), start=1):
            user_job_query = f'''
(
  SELECT scheduling_iteration, user_idx, n_regions, regions_bits_rep, CAST(COALESCE(SUM(cores_mcpu), 0) AS SIGNED) AS ready_cores_mcpu
  FROM (
    SELECT {user_idx} AS user_idx, batch_id, job_id, cores_mcpu, always_run, n_regions, regions_bits_rep,
      ROW_NUMBER() OVER (ORDER BY batch_id, always_run DESC, -n_regions DESC, regions_bits_rep, job_id ASC) DIV {share} AS scheduling_iteration
    FROM (
      (
        SELECT jobs.batch_id, jobs.job_id, cores_mcpu, always_run, n_regions, regions_bits_rep
        FROM jobs FORCE INDEX(jobs_batch_id_state_always_run_cancelled)
        LEFT JOIN batches ON jobs.batch_id = batches.id
        WHERE user = %s AND batches.`state` = 'running' AND jobs.state = 'Ready' AND always_run AND inst_coll = %s
        ORDER BY jobs.batch_id ASC, jobs.job_id ASC
        LIMIT {share * self.job_queue_scheduling_window_secs}
      )
      UNION
      (
        SELECT jobs.batch_id, jobs.job_id, cores_mcpu, always_run, n_regions, regions_bits_rep
        FROM jobs FORCE INDEX(jobs_batch_id_state_always_run_cancelled)
        LEFT JOIN batches ON jobs.batch_id = batches.id
        LEFT JOIN batches_cancelled ON batches.id = batches_cancelled.id
        WHERE user = %s AND batches.`state` = 'running' AND jobs.state = 'Ready' AND NOT always_run AND batches_cancelled.id IS NULL AND inst_coll = %s
        ORDER BY jobs.batch_id ASC, jobs.job_id ASC
        LIMIT {share * self.job_queue_scheduling_window_secs}
      )
    ) AS t1
    ORDER BY batch_id, always_run DESC, -n_regions DESC, regions_bits_rep, job_id ASC
    LIMIT {share * self.job_queue_scheduling_window_secs}
  ) AS t2
  GROUP BY scheduling_iteration, user_idx, regions_bits_rep, n_regions
  HAVING ready_cores_mcpu > 0
  LIMIT {self.max_new_instances_per_autoscaler_loop * self.worker_cores}
)
'''

            jobs_query.append(user_job_query)
            jobs_query_args += [user, self.name, user, self.name]

        result = self.db.select_and_fetchall(
            f'''
WITH ready_cores_by_scheduling_iteration_regions AS (
    {" UNION ".join(jobs_query)}
)
SELECT regions_bits_rep, ready_cores_mcpu
FROM ready_cores_by_scheduling_iteration_regions
ORDER BY scheduling_iteration, user_idx, -n_regions DESC, regions_bits_rep
LIMIT {self.max_new_instances_per_autoscaler_loop * self.worker_cores};
''',
            jobs_query_args,
            query_name='get_job_queue_head',
        )

        def extract_regions(regions_bits_rep):
            if regions_bits_rep is None:
                return self.all_supported_regions
            return regions_bits_rep_to_regions(regions_bits_rep, self.app['regions'])

        return [(extract_regions(record['regions_bits_rep']), record['ready_cores_mcpu']) async for record in result]

    async def ready_cores_mcpu_per_user(self):
        ready_cores_mcpu_per_user = self.db.select_and_fetchall(
            '''
SELECT user,
  CAST(COALESCE(SUM(ready_cores_mcpu), 0) AS SIGNED) AS ready_cores_mcpu
FROM user_inst_coll_resources
WHERE inst_coll = %s
GROUP BY user;
''',
            (self.name,),
        )

        if ready_cores_mcpu_per_user is None:
            ready_cores_mcpu_per_user = {}
        else:
            ready_cores_mcpu_per_user = {r['user']: r['ready_cores_mcpu'] async for r in ready_cores_mcpu_per_user}

        return ready_cores_mcpu_per_user

    async def create_instances(self):
        if self.app['frozen']:
            log.info(f'not creating instances for {self}; batch is frozen')
            return

        AUTOSCALER_LOOP_RUNS.labels(pool_name=self.name).inc()

        ready_cores_mcpu_per_user = await self.ready_cores_mcpu_per_user()

        free_cores_mcpu = sum(worker.free_cores_mcpu for worker in self.healthy_instances_by_free_cores)
        free_cores = free_cores_mcpu / 1000

        head_job_queue_regions_ready_cores_mcpu_ordered = (
            await self.regions_to_ready_cores_mcpu_from_estimated_job_queue()
        )

        head_job_queue_ready_cores_mcpu: Dict[str, float] = defaultdict(float)

        remaining_instances_per_autoscaler_loop = self.max_new_instances_per_autoscaler_loop
        if head_job_queue_regions_ready_cores_mcpu_ordered and free_cores < 500:
            for regions, ready_cores_mcpu in head_job_queue_regions_ready_cores_mcpu_ordered:
                n_instances_created = await self.create_instances_from_ready_cores(
                    ready_cores_mcpu, regions, remaining_instances_per_autoscaler_loop
                )

                n_regions = len(regions)
                for region in regions:
                    head_job_queue_ready_cores_mcpu[region] += ready_cores_mcpu / n_regions

                remaining_instances_per_autoscaler_loop -= n_instances_created
                if remaining_instances_per_autoscaler_loop <= 0:
                    break

        n_live_instances = self.n_instances_by_state['pending'] + self.n_instances_by_state['active']
        if self.enable_standing_worker and n_live_instances == 0 and self.max_instances > 0:
            await self.create_instance(
                cores=self.standing_worker_cores,
                data_disk_size_gb=self.data_disk_size_standing_gb,
                regions=self.all_supported_regions,
                max_idle_time_msecs=self.standing_worker_max_idle_time_secs * 1000,
            )

        log.info(
            f'{self} n_instances {self.n_instances} {self.n_instances_by_state}'
            f' free_cores {free_cores} live_free_cores {self.live_free_cores_mcpu / 1000}'
            f' full_job_queue_ready_cores {sum(ready_cores_mcpu_per_user.values()) / 1000}'
            f' head_job_queue_ready_cores {sum(head_job_queue_ready_cores_mcpu.values()) / 1000}'
        )

        for region in self.all_supported_regions:
            ready_cores_mcpu = int(head_job_queue_ready_cores_mcpu.get(region, 0.0))
            AUTOSCALER_HEAD_JOB_QUEUE_READY_CORES.labels(pool_name=self.name, region=region).set(ready_cores_mcpu)

    async def control_loop(self):
        await periodically_call_with_dynamic_sleep(lambda: self.autoscaler_loop_period_secs, self.create_instances)

    def __str__(self):
        return f'pool {self.name}'


class PoolScheduler:
    def __init__(
        self,
        app,
        pool: Pool,
        async_worker_pool: AsyncWorkerPool,  # BORROWED
        task_manager: aiotools.BackgroundTaskManager,  # BORROWED
    ):
        self.app = app
        self.scheduler_state_changed = pool.scheduler_state_changed
        self.db: Database = app['db']
        self.pool = pool
        self.async_worker_pool = async_worker_pool
        self.exceeded_shares_counter = ExceededSharesCounter()
        task_manager.ensure_future(
            retry_long_running('schedule_loop', run_if_changed, self.scheduler_state_changed, self.schedule_loop_body)
        )

    async def compute_fair_share(self):
        free_cores_mcpu = sum(worker.free_cores_mcpu for worker in self.pool.healthy_instances_by_free_cores)
        return await self._compute_fair_share(free_cores_mcpu)

    async def _compute_fair_share(self, free_cores_mcpu):
        user_running_cores_mcpu: Dict[str, int] = {}
        user_total_cores_mcpu: Dict[str, int] = {}
        result = {}

        pending_users_by_running_cores = sortedcontainers.SortedSet(key=lambda user: user_running_cores_mcpu[user])
        allocating_users_by_total_cores = sortedcontainers.SortedSet(key=lambda user: user_total_cores_mcpu[user])

        records = self.db.execute_and_fetchall(
            '''
SELECT user,
  CAST(COALESCE(SUM(n_ready_jobs), 0) AS SIGNED) AS n_ready_jobs,
  CAST(COALESCE(SUM(ready_cores_mcpu), 0) AS SIGNED) AS ready_cores_mcpu,
  CAST(COALESCE(SUM(n_running_jobs), 0) AS SIGNED) AS n_running_jobs,
  CAST(COALESCE(SUM(running_cores_mcpu), 0) AS SIGNED) AS running_cores_mcpu
FROM user_inst_coll_resources
WHERE inst_coll = %s
GROUP BY user
HAVING n_ready_jobs + n_running_jobs > 0;
''',
            (self.pool.name,),
            "compute_fair_share",
        )

        async for record in records:
            user = record['user']
            user_running_cores_mcpu[user] = record['running_cores_mcpu']
            user_total_cores_mcpu[user] = record['running_cores_mcpu'] + record['ready_cores_mcpu']
            pending_users_by_running_cores.add(user)
            record['allocated_cores_mcpu'] = 0
            result[user] = record

        def allocate_cores(user, mark):
            result[user]['allocated_cores_mcpu'] = int(mark - user_running_cores_mcpu[user] + 0.5)

        mark = 0
        while free_cores_mcpu > 0 and (pending_users_by_running_cores or allocating_users_by_total_cores):
            lowest_running = None
            lowest_total = None

            if pending_users_by_running_cores:
                lowest_running_user = pending_users_by_running_cores[0]
                lowest_running = user_running_cores_mcpu[lowest_running_user]
                if lowest_running == mark:
                    pending_users_by_running_cores.remove(lowest_running_user)
                    allocating_users_by_total_cores.add(lowest_running_user)
                    continue

            if allocating_users_by_total_cores:
                lowest_total_user = allocating_users_by_total_cores[0]
                lowest_total = user_total_cores_mcpu[lowest_total_user]
                if lowest_total == mark:
                    allocating_users_by_total_cores.remove(lowest_total_user)
                    allocate_cores(lowest_total_user, mark)
                    continue

            allocation = min(c for c in [lowest_running, lowest_total] if c is not None)

            n_allocating_users = len(allocating_users_by_total_cores)
            cores_to_allocate = n_allocating_users * (allocation - mark)

            if cores_to_allocate > free_cores_mcpu:
                mark += int(free_cores_mcpu / n_allocating_users + 0.5)
                free_cores_mcpu = 0
                break

            mark = allocation
            free_cores_mcpu -= cores_to_allocate

        for user in allocating_users_by_total_cores:
            allocate_cores(user, mark)

        result = dict(sorted(result.items(), key=lambda item: item[1]['allocated_cores_mcpu'], reverse=True))
        return result

    async def schedule_loop_body(self):
        if self.app['frozen']:
            log.info(f'not scheduling any jobs for {self.pool}; batch is frozen')
            return True

        start = time_msecs()
        SCHEDULING_LOOP_RUNS.labels(pool_name=self.pool.name).inc()

        n_scheduled = 0

        scheduled_jobs_per_region: Dict[str, int] = defaultdict(int)
        scheduled_cores_mcpu_per_region: Dict[str, int] = defaultdict(int)
        unscheduled_jobs_per_region: Dict[str, float] = defaultdict(float)
        unscheduled_cores_mcpu_per_region: Dict[str, int] = defaultdict(int)

        user_resources = await self.compute_fair_share()

        total = sum(resources['allocated_cores_mcpu'] for resources in user_resources.values())
        if not total:
            should_wait = True
            for region in self.pool.all_supported_regions:
                SCHEDULING_LOOP_CORES.labels(pool_name=self.pool.name, region=region, scheduled=True).set(0)
                SCHEDULING_LOOP_CORES.labels(pool_name=self.pool.name, region=region, scheduled=False).set(0)
                SCHEDULING_LOOP_JOBS.labels(pool_name=self.pool.name, region=region, scheduled=True).set(0)
                SCHEDULING_LOOP_JOBS.labels(pool_name=self.pool.name, region=region, scheduled=False).set(0)
            return should_wait
        user_share = {
            user: max(int(300 * resources['allocated_cores_mcpu'] / total + 0.5), 20)
            for user, resources in user_resources.items()
        }

        async def user_runnable_jobs(user):
            async for batch in self.db.select_and_fetchall(
                '''
SELECT batches.id, batches_cancelled.id IS NOT NULL AS cancelled, userdata, user, format_version
FROM batches
LEFT JOIN batches_cancelled
       ON batches.id = batches_cancelled.id
WHERE user = %s AND `state` = 'running';
''',
                (user,),
                "user_runnable_jobs__select_running_batches",
            ):
                async for record in self.db.select_and_fetchall(
                    '''
SELECT jobs.job_id, spec, cores_mcpu, regions_bits_rep
FROM jobs FORCE INDEX(jobs_batch_id_state_always_run_inst_coll_cancelled)
WHERE jobs.batch_id = %s AND inst_coll = %s AND jobs.state = 'Ready' AND always_run = 1
ORDER BY jobs.batch_id, inst_coll, state, always_run, -n_regions DESC, regions_bits_rep, jobs.job_id
LIMIT 300;
''',
                    (batch['id'], self.pool.name),
                    "user_runnable_jobs__select_ready_always_run_jobs",
                ):
                    record['batch_id'] = batch['id']
                    record['userdata'] = batch['userdata']
                    record['user'] = batch['user']
                    record['format_version'] = batch['format_version']
                    yield record
                if not batch['cancelled']:
                    async for record in self.db.select_and_fetchall(
                        '''
SELECT jobs.job_id, spec, cores_mcpu, regions_bits_rep
FROM jobs FORCE INDEX(jobs_batch_id_state_always_run_cancelled)
WHERE jobs.batch_id = %s AND inst_coll = %s AND jobs.state = 'Ready' AND always_run = 0 AND cancelled = 0
ORDER BY jobs.batch_id, inst_coll, state, always_run, -n_regions DESC, regions_bits_rep, jobs.job_id
LIMIT 300;
''',
                        (batch['id'], self.pool.name),
                        "user_runnable_jobs__select_ready_jobs_batch_not_cancelled",
                    ):
                        record['batch_id'] = batch['id']
                        record['userdata'] = batch['userdata']
                        record['user'] = batch['user']
                        record['format_version'] = batch['format_version']
                        yield record

        waitable_pool = WaitableSharedPool(self.async_worker_pool)

        should_wait = True
        for user, resources in user_resources.items():
            allocated_cores_mcpu = resources['allocated_cores_mcpu']
            if allocated_cores_mcpu == 0:
                continue

            scheduled_cores_mcpu = 0
            share = user_share[user]

            async for record in user_runnable_jobs(user):
                attempt_id = secret_alnum_string(6)
                record['attempt_id'] = attempt_id

                supported_regions = self.pool.all_supported_regions
                regions_bits_rep = record['regions_bits_rep']

                if regions_bits_rep is None:
                    regions = supported_regions
                else:
                    regions = regions_bits_rep_to_regions(regions_bits_rep, self.app['regions'])

                if len(set(regions).intersection(supported_regions)) == 0:
                    await mark_job_errored(
                        self.app,
                        record['batch_id'],
                        record['job_id'],
                        attempt_id,
                        record['user'],
                        BatchFormatVersion(record['format_version']),
                        f'no regions given in {regions} are supported. choose from a region in {supported_regions}',
                    )
                    continue

                if scheduled_cores_mcpu + record['cores_mcpu'] > allocated_cores_mcpu:
                    if random.random() > self.exceeded_shares_counter.rate():
                        self.exceeded_shares_counter.push(True)
                        self.scheduler_state_changed.set()
                        break
                    self.exceeded_shares_counter.push(False)

                instance = self.pool.get_instance(record['cores_mcpu'], regions)
                if instance:
                    instance.adjust_free_cores_in_memory(-record['cores_mcpu'])
                    scheduled_cores_mcpu += record['cores_mcpu']

                    scheduled_cores_mcpu_per_region[instance.region] += record['cores_mcpu']
                    scheduled_jobs_per_region[instance.region] += 1

                    n_scheduled += 1

                    async def schedule_with_error_handling(app, record, instance):
                        try:
                            await schedule_job(app, record, instance)
                        except Exception:
                            if instance.state == 'active':
                                instance.adjust_free_cores_in_memory(record['cores_mcpu'])

                    await waitable_pool.call(schedule_with_error_handling, self.app, record, instance)
                else:
                    n_regions = len(regions)
                    for region in regions:
                        unscheduled_cores_mcpu_per_region[region] += record['cores_mcpu'] / n_regions
                        unscheduled_jobs_per_region[region] += 1 / n_regions

                if n_scheduled >= share:
                    should_wait = False
                    break

        await waitable_pool.wait()

        end = time_msecs()

        if n_scheduled > 0:
            log.info(f'schedule: attempted to schedule {n_scheduled} jobs in {end - start}ms for {self.pool}')

        for region in self.pool.inst_coll_manager.regions:
            n_cores_mcpu_scheduled = scheduled_cores_mcpu_per_region.get(region, 0)
            n_cores_mcpu_unscheduled = unscheduled_cores_mcpu_per_region.get(region, 0)

            n_jobs_scheduled = scheduled_jobs_per_region.get(region, 0)
            n_jobs_unscheduled = unscheduled_jobs_per_region.get(region, 0)

            SCHEDULING_LOOP_CORES.labels(pool_name=self.pool.name, region=region, scheduled=True).set(
                n_cores_mcpu_scheduled / 1000
            )
            SCHEDULING_LOOP_CORES.labels(pool_name=self.pool.name, region=region, scheduled=False).set(
                n_cores_mcpu_unscheduled / 1000
            )

            SCHEDULING_LOOP_JOBS.labels(pool_name=self.pool.name, region=region, scheduled=True).set(n_jobs_scheduled)
            SCHEDULING_LOOP_JOBS.labels(pool_name=self.pool.name, region=region, scheduled=False).set(
                n_jobs_unscheduled
            )

        return should_wait<|MERGE_RESOLUTION|>--- conflicted
+++ resolved
@@ -133,15 +133,12 @@
         self.data_disk_size_gb = config.data_disk_size_gb
         self.data_disk_size_standing_gb = config.data_disk_size_standing_gb
         self.preemptible = config.preemptible
-<<<<<<< HEAD
-        self.label = config.label
-=======
         self.max_new_instances_per_autoscaler_loop = config.max_new_instances_per_autoscaler_loop
         self.autoscaler_loop_period_secs = config.autoscaler_loop_period_secs
         self.standing_worker_max_idle_time_secs = config.standing_worker_max_idle_time_secs
         self.worker_max_idle_time_secs = config.worker_max_idle_time_secs
         self.job_queue_scheduling_window_secs = config.job_queue_scheduling_window_secs
->>>>>>> 9e0081cb
+        self.label = config.label
 
         self.all_supported_regions = self.inst_coll_manager.regions
 
@@ -165,15 +162,12 @@
             'max_instances': self.max_instances,
             'max_live_instances': self.max_live_instances,
             'preemptible': self.preemptible,
-<<<<<<< HEAD
-            'label': self.label,
-=======
             'max_new_instances_per_autoscaler_loop': self.max_new_instances_per_autoscaler_loop,
             'autoscaler_loop_period_secs': self.autoscaler_loop_period_secs,
             'standing_worker_max_idle_time_secs': self.standing_worker_max_idle_time_secs,
             'worker_max_idle_time_secs': self.worker_max_idle_time_secs,
             'job_queue_scheduling_window_secs': self.job_queue_scheduling_window_secs,
->>>>>>> 9e0081cb
+            'label': self.label,
         }
 
     def configure(self, pool_config: PoolConfig):
@@ -192,15 +186,12 @@
         self.max_instances = pool_config.max_instances
         self.max_live_instances = pool_config.max_live_instances
         self.preemptible = pool_config.preemptible
-<<<<<<< HEAD
-        self.label = pool_config.label
-=======
         self.max_new_instances_per_autoscaler_loop = pool_config.max_new_instances_per_autoscaler_loop
         self.autoscaler_loop_period_secs = pool_config.autoscaler_loop_period_secs
         self.standing_worker_max_idle_time_secs = pool_config.standing_worker_max_idle_time_secs
         self.worker_max_idle_time_secs = pool_config.worker_max_idle_time_secs
         self.job_queue_scheduling_window_secs = pool_config.job_queue_scheduling_window_secs
->>>>>>> 9e0081cb
+        self.label = pool_config.label
 
     def adjust_for_remove_instance(self, instance):
         super().adjust_for_remove_instance(instance)
