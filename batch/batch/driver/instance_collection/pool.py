--- conflicted
+++ resolved
@@ -603,7 +603,6 @@
         }
 
         async def user_runnable_jobs(user):
-<<<<<<< HEAD
             async for job_group in self.db.select_and_fetchall(
                 '''
 SELECT job_groups.batch_id, job_groups.job_group_id, job_groups_cancelled.id IS NOT NULL AS cancelled, userdata, job_groups.user, format_version
@@ -614,39 +613,19 @@
 WHERE job_groups.user = %s AND job_groups.`state` = 'running'
 ORDER BY job_groups.batch_id, job_groups.job_group_id;
 ''',
-=======
-            async for batch in self.db.select_and_fetchall(
-                """
-SELECT batches.id, job_groups_cancelled.id IS NOT NULL AS cancelled, userdata, user, format_version
-FROM batches
-LEFT JOIN job_groups_cancelled
-       ON batches.id = job_groups_cancelled.id
-WHERE user = %s AND `state` = 'running';
-""",
->>>>>>> fa2ef0f2
                 (user,),
                 "user_runnable_jobs__select_running_batches",
             ):
                 async for record in self.db.select_and_fetchall(
-<<<<<<< HEAD
                     '''
 SELECT jobs.job_id, spec, cores_mcpu, regions_bits_rep, time_ready, job_group_id
-=======
-                    """
-SELECT jobs.job_id, spec, cores_mcpu, regions_bits_rep, time_ready
->>>>>>> fa2ef0f2
 FROM jobs FORCE INDEX(jobs_batch_id_state_always_run_inst_coll_cancelled)
 LEFT JOIN jobs_telemetry ON jobs.batch_id = jobs_telemetry.batch_id AND jobs.job_id = jobs_telemetry.job_id
 WHERE jobs.batch_id = %s AND job_group_id = %s AND inst_coll = %s AND jobs.state = 'Ready' AND always_run = 1
 ORDER BY jobs.batch_id, jobs.job_group_id, inst_coll, state, always_run, -n_regions DESC, regions_bits_rep, jobs.job_id
 LIMIT 300;
-<<<<<<< HEAD
 ''',
                     (job_group['batch_id'], job_group['job_group_id'], self.pool.name),
-=======
-""",
-                    (batch['id'], self.pool.name),
->>>>>>> fa2ef0f2
                     "user_runnable_jobs__select_ready_always_run_jobs",
                 ):
                     record['batch_id'] = job_group['batch_id']
@@ -657,25 +636,15 @@
                     yield record
                 if not job_group['cancelled']:
                     async for record in self.db.select_and_fetchall(
-<<<<<<< HEAD
                         '''
 SELECT jobs.job_id, spec, cores_mcpu, regions_bits_rep, time_ready, job_group_id
-=======
-                        """
-SELECT jobs.job_id, spec, cores_mcpu, regions_bits_rep, time_ready
->>>>>>> fa2ef0f2
 FROM jobs FORCE INDEX(jobs_batch_id_state_always_run_cancelled)
 LEFT JOIN jobs_telemetry ON jobs.batch_id = jobs_telemetry.batch_id AND jobs.job_id = jobs_telemetry.job_id
 WHERE jobs.batch_id = %s AND job_group_id = %s AND inst_coll = %s AND jobs.state = 'Ready' AND always_run = 0 AND cancelled = 0
 ORDER BY jobs.batch_id, jobs.job_group_id, inst_coll, state, always_run, -n_regions DESC, regions_bits_rep, jobs.job_id
 LIMIT 300;
-<<<<<<< HEAD
 ''',
                         (job_group['batch_id'], job_group['job_group_id'], self.pool.name),
-=======
-""",
-                        (batch['id'], self.pool.name),
->>>>>>> fa2ef0f2
                         "user_runnable_jobs__select_ready_jobs_batch_not_cancelled",
                     ):
                         record['batch_id'] = job_group['batch_id']
