states = {
    'Pending',
    'Ready',
    'Creating',
    'Running',
    'Cancelled',
    'Error',
    'Failed',
    'Success',
}

complete_states = ('Cancelled', 'Error', 'Failed', 'Success')

valid_state_transitions = {
    'Pending': {'Ready'},
    'Ready': {'Creating', 'Running', 'Cancelled', 'Error'},
    'Creating': {'Ready', 'Running'},
    'Running': {'Ready', 'Cancelled', 'Error', 'Failed', 'Success'},
    'Cancelled': set(),
    'Error': set(),
    'Failed': set(),
    'Success': set(),
}

tasks = ('input', 'main', 'output')

valid_machine_types = []
for typ in ('highcpu', 'standard', 'highmem'):
    if typ == 'standard':
        possible_cores = [1, 2, 4, 8, 16, 32, 64, 96]
    else:
        possible_cores = [2, 4, 8, 16, 32, 64, 96]
    for cores in possible_cores:
        valid_machine_types.append(f'n1-{typ}-{cores}')

memory_to_worker_type = {
    'lowmem': 'highcpu',
    'standard': 'standard',
    'highmem': 'highmem'
}

HTTP_CLIENT_MAX_SIZE = 8 * 1024 * 1024

BATCH_FORMAT_VERSION = 6
STATUS_FORMAT_VERSION = 5
INSTANCE_VERSION = 18
WORKER_CONFIG_VERSION = 3

<<<<<<< HEAD
MAX_PERSISTENT_SSD_SIZE_BYTES = 65536 * (1024 ** 3)
=======
MAX_PERSISTENT_SSD_SIZE_GIB = 64 * 1024
RESERVED_STORAGE_GB_PER_CORE = 5
>>>>>>> 34b7ba55
<|MERGE_RESOLUTION|>--- conflicted
+++ resolved
@@ -46,9 +46,5 @@
 INSTANCE_VERSION = 18
 WORKER_CONFIG_VERSION = 3
 
-<<<<<<< HEAD
-MAX_PERSISTENT_SSD_SIZE_BYTES = 65536 * (1024 ** 3)
-=======
 MAX_PERSISTENT_SSD_SIZE_GIB = 64 * 1024
-RESERVED_STORAGE_GB_PER_CORE = 5
->>>>>>> 34b7ba55
+RESERVED_STORAGE_GB_PER_CORE = 5