from typing import Any, Dict, Set
import os
<<<<<<< HEAD
=======
from urllib.parse import urlparse
>>>>>>> 40d88824

from gear.cloud_config import get_azure_config, get_gcp_config

from ..instance_config import InstanceConfig
from .azure.instance_config import AzureSlimInstanceConfig
from .gcp.instance_config import GCPSlimInstanceConfig


def instance_config_from_config_dict(config: Dict[str, Any]) -> InstanceConfig:
    cloud = config.get('cloud', 'gcp')
    if cloud == 'azure':
        return AzureSlimInstanceConfig.from_dict(config)
    assert cloud == 'gcp'
    return GCPSlimInstanceConfig.from_dict(config)


def possible_cloud_locations(cloud: str) -> Set[str]:
    if cloud == 'azure':
        azure_config = get_azure_config()
        return {azure_config.region}
    assert cloud == 'gcp'
    gcp_config = get_gcp_config()
    return gcp_config.regions


<<<<<<< HEAD
ACCEPTABLE_QUERY_JAR_URL_PREFIX = (
    os.environ['HAIL_QUERY_STORAGE_URI'] + os.environ['HAIL_QUERY_ACCEPTABLE_JAR_SUBFOLDER']
)
assert len(ACCEPTABLE_QUERY_JAR_URL_PREFIX) > 3  # x:// where x is one or more characters
=======
def _acceptable_query_jar_url_prefix() -> str:
    query_storage_uri = os.environ['HAIL_QUERY_STORAGE_URI']
    jar_subfolder = os.environ['HAIL_QUERY_ACCEPTABLE_JAR_SUBFOLDER']
    acceptable_query_jar_url_prefix = query_storage_uri + jar_subfolder

    assert jar_subfolder[0] == '/', (query_storage_uri, jar_subfolder)
    assert query_storage_uri[-1] != '/', (query_storage_uri, jar_subfolder)

    parsed = urlparse(acceptable_query_jar_url_prefix)
    assert parsed.scheme in {'hail-az', 'gs'}, (query_storage_uri, jar_subfolder)

    return acceptable_query_jar_url_prefix


ACCEPTABLE_QUERY_JAR_URL_PREFIX = _acceptable_query_jar_url_prefix()
>>>>>>> 40d88824
<|MERGE_RESOLUTION|>--- conflicted
+++ resolved
@@ -1,9 +1,6 @@
 from typing import Any, Dict, Set
 import os
-<<<<<<< HEAD
-=======
 from urllib.parse import urlparse
->>>>>>> 40d88824
 
 from gear.cloud_config import get_azure_config, get_gcp_config
 
@@ -29,12 +26,6 @@
     return gcp_config.regions
 
 
-<<<<<<< HEAD
-ACCEPTABLE_QUERY_JAR_URL_PREFIX = (
-    os.environ['HAIL_QUERY_STORAGE_URI'] + os.environ['HAIL_QUERY_ACCEPTABLE_JAR_SUBFOLDER']
-)
-assert len(ACCEPTABLE_QUERY_JAR_URL_PREFIX) > 3  # x:// where x is one or more characters
-=======
 def _acceptable_query_jar_url_prefix() -> str:
     query_storage_uri = os.environ['HAIL_QUERY_STORAGE_URI']
     jar_subfolder = os.environ['HAIL_QUERY_ACCEPTABLE_JAR_SUBFOLDER']
@@ -49,5 +40,4 @@
     return acceptable_query_jar_url_prefix
 
 
-ACCEPTABLE_QUERY_JAR_URL_PREFIX = _acceptable_query_jar_url_prefix()
->>>>>>> 40d88824
+ACCEPTABLE_QUERY_JAR_URL_PREFIX = _acceptable_query_jar_url_prefix()