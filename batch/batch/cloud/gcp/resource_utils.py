--- conflicted
+++ resolved
@@ -5,32 +5,6 @@
 log = logging.getLogger('utils')
 
 GCP_MAX_PERSISTENT_SSD_SIZE_GIB = 64 * 1024
-<<<<<<< HEAD
-MACHINE_TYPE_REGEX = re.compile('(?P<machine_family>[^-]+)-(?P<machine_type>[^-]+)-(?P<cores>\\d+)')
-MACHINE_TYPE_REGEX_GPU = re.compile('(?P<machine_family>[^-]+)-(?P<machine_type>[^-]+)-(?P<gpus>\\d+)g')
-GCP_MACHINE_FAMILY = 'n1'
-
-A2_CORES_PER_GPU = 12
-
-MEMORY_PER_GPU_GB = {
-    ('a2', 'highgpu'): 85,
-}
-
-MACHINE_CONFIG_TO_ACCELERATOR_VERSIONS = {('g2', 'standard'): 'l4', ('a2', 'highgpu'): 'a100-40gb'}
-
-MACHINE_TYPE_TO_NUM_GPUS = {
-    'g2-standard-4': 1,
-    'g2-standard-8': 1,
-    'g2-standard-12': 1,
-    'g2-standard-16': 1,
-    'g2-standard-32': 1,
-    'g2-standard-24': 2,
-    'g2-standard-48': 4,
-    'g2-standard-96': 8,
-    'a2-highgpu-1g': 1,
-}
-=======
->>>>>>> fc472941
 
 GCP_MACHINE_FAMILY = 'n1'
 
@@ -41,7 +15,243 @@
 }
 
 
-<<<<<<< HEAD
+def gib_to_bytes(gib):
+    return int(gib * 1024**3)
+
+
+def mib_to_bytes(mib):
+    return int(mib * 1024**2)
+
+
+class GPUConfig:
+    def __init__(self, num_gpus: int, gpu_type: str):
+        self.num_gpus = num_gpus
+        self.gpu_type = gpu_type
+
+
+class MachineTypeParts:
+    def __init__(self, machine_family: str, worker_type: str, cores: int, memory: int, gpu_config: Optional[GPUConfig]):
+        self.machine_family = machine_family
+        self.worker_type = worker_type
+        self.cores = cores
+        self.memory = memory
+        self.gpu_config = gpu_config
+
+
+MACHINE_TYPE_TO_PARTS = {
+    'n1-standard-1': MachineTypeParts(
+        cores=1,
+        memory=gib_to_bytes(3.75),
+        gpu_config=None,
+        machine_family='n1',
+        worker_type='standard',
+    ),
+    'n1-standard-2': MachineTypeParts(
+        cores=2,
+        memory=gib_to_bytes(7.5),
+        gpu_config=None,
+        machine_family='n1',
+        worker_type='standard',
+    ),
+    'n1-standard-4': MachineTypeParts(
+        cores=4,
+        memory=gib_to_bytes(15),
+        gpu_config=None,
+        machine_family='n1',
+        worker_type='standard',
+    ),
+    'n1-standard-8': MachineTypeParts(
+        cores=8,
+        memory=gib_to_bytes(30),
+        gpu_config=None,
+        machine_family='n1',
+        worker_type='standard',
+    ),
+    'n1-standard-16': MachineTypeParts(
+        cores=16,
+        memory=gib_to_bytes(60),
+        gpu_config=None,
+        machine_family='n1',
+        worker_type='standard',
+    ),
+    'n1-standard-32': MachineTypeParts(
+        cores=32,
+        memory=gib_to_bytes(120),
+        gpu_config=None,
+        machine_family='n1',
+        worker_type='standard',
+    ),
+    'n1-standard-64': MachineTypeParts(
+        cores=64,
+        memory=gib_to_bytes(240),
+        gpu_config=None,
+        machine_family='n1',
+        worker_type='standard',
+    ),
+    'n1-standard-96': MachineTypeParts(
+        cores=96,
+        memory=gib_to_bytes(360),
+        gpu_config=None,
+        machine_family='n1',
+        worker_type='standard',
+    ),
+    'n1-highmem-2': MachineTypeParts(
+        cores=2,
+        memory=gib_to_bytes(13),
+        gpu_config=None,
+        machine_family='n1',
+        worker_type='highmem',
+    ),
+    'n1-highmem-4': MachineTypeParts(
+        cores=4,
+        memory=gib_to_bytes(26),
+        gpu_config=None,
+        machine_family='n1',
+        worker_type='highmem',
+    ),
+    'n1-highmem-8': MachineTypeParts(
+        cores=8,
+        memory=gib_to_bytes(52),
+        gpu_config=None,
+        machine_family='n1',
+        worker_type='highmem',
+    ),
+    'n1-highmem-16': MachineTypeParts(
+        cores=16,
+        memory=gib_to_bytes(104),
+        gpu_config=None,
+        machine_family='n1',
+        worker_type='highmem',
+    ),
+    'n1-highmem-32': MachineTypeParts(
+        cores=32,
+        memory=gib_to_bytes(208),
+        gpu_config=None,
+        machine_family='n1',
+        worker_type='highmem',
+    ),
+    'n1-highmem-64': MachineTypeParts(
+        cores=64,
+        memory=gib_to_bytes(416),
+        gpu_config=None,
+        machine_family='n1',
+        worker_type='highmem',
+    ),
+    'n1-highmem-96': MachineTypeParts(
+        cores=96,
+        memory=gib_to_bytes(624),
+        gpu_config=None,
+        machine_family='n1',
+        worker_type='highmem',
+    ),
+    'n1-highcpu-2': MachineTypeParts(
+        cores=2,
+        memory=mib_to_bytes(924 * 2),
+        gpu_config=None,
+        machine_family='n1',
+        worker_type='highcpu',
+    ),
+    'n1-highcpu-4': MachineTypeParts(
+        cores=4,
+        memory=mib_to_bytes(924 * 4),
+        gpu_config=None,
+        machine_family='n1',
+        worker_type='highcpu',
+    ),
+    'n1-highcpu-8': MachineTypeParts(
+        cores=8,
+        memory=mib_to_bytes(924 * 8),
+        gpu_config=None,
+        machine_family='n1',
+        worker_type='highcpu',
+    ),
+    'n1-highcpu-16': MachineTypeParts(
+        cores=16,
+        memory=mib_to_bytes(924 * 16),
+        gpu_config=None,
+        machine_family='n1',
+        worker_type='highcpu',
+    ),
+    'n1-highcpu-32': MachineTypeParts(
+        cores=32,
+        memory=mib_to_bytes(924 * 32),
+        gpu_config=None,
+        machine_family='n1',
+        worker_type='highcpu',
+    ),
+    'n1-highcpu-64': MachineTypeParts(
+        cores=64,
+        memory=mib_to_bytes(924 * 64),
+        gpu_config=None,
+        machine_family='n1',
+        worker_type='highcpu',
+    ),
+    'n1-highcpu-96': MachineTypeParts(
+        cores=96,
+        memory=mib_to_bytes(924 * 96),
+        gpu_config=None,
+        machine_family='n1',
+        worker_type='highcpu',
+    ),
+    'g2-standard-4': MachineTypeParts(
+        cores=4,
+        memory=gib_to_bytes(16),
+        gpu_config=GPUConfig(num_gpus=1, gpu_type='l4'),
+        machine_family='g2',
+        worker_type='standard',
+    ),
+    'g2-standard-8': MachineTypeParts(
+        cores=8,
+        memory=gib_to_bytes(32),
+        gpu_config=GPUConfig(num_gpus=1, gpu_type='l4'),
+        machine_family='g2',
+        worker_type='standard',
+    ),
+    'g2-standard-12': MachineTypeParts(
+        cores=12,
+        memory=gib_to_bytes(48),
+        gpu_config=GPUConfig(num_gpus=1, gpu_type='l4'),
+        machine_family='g2',
+        worker_type='standard',
+    ),
+    'g2-standard-16': MachineTypeParts(
+        cores=16,
+        memory=gib_to_bytes(64),
+        gpu_config=GPUConfig(num_gpus=1, gpu_type='l4'),
+        machine_family='g2',
+        worker_type='standard',
+    ),
+    'g2-standard-24': MachineTypeParts(
+        cores=24,
+        memory=gib_to_bytes(96),
+        gpu_config=GPUConfig(num_gpus=2, gpu_type='l4'),
+        machine_family='g2',
+        worker_type='standard',
+    ),
+    'g2-standard-32': MachineTypeParts(
+        cores=32,
+        memory=gib_to_bytes(128),
+        gpu_config=GPUConfig(num_gpus=1, gpu_type='l4'),
+        machine_family='g2',
+        worker_type='standard',
+    ),
+    'g2-standard-48': MachineTypeParts(
+        cores=48,
+        memory=gib_to_bytes(192),
+        gpu_config=GPUConfig(num_gpus=4, gpu_type='l4'),
+        machine_family='g2',
+        worker_type='standard',
+    ),
+    'g2-standard-96': MachineTypeParts(
+        cores=96,
+        memory=gib_to_bytes(384),
+        gpu_config=GPUConfig(num_gpus=8, gpu_type='l4'),
+        machine_family='g2',
+        worker_type='standard',
+    ),
+}
+
+
 gcp_valid_cores_from_worker_type = {
     'highcpu': [2, 4, 8, 16, 32, 64, 96],
     'standard': [1, 2, 4, 8, 16, 32, 64, 96],
@@ -50,286 +260,13 @@
 }
 
 
-gcp_valid_machine_types = list(MACHINE_TYPE_TO_NUM_GPUS.keys())
-
-for typ in ('highcpu', 'standard', 'highmem'):
-    possible_cores = gcp_valid_cores_from_worker_type[typ]
-    for cores in possible_cores:
-        gcp_valid_machine_types.append(f'{GCP_MACHINE_FAMILY}-{typ}-{cores}')
-=======
-def gib_to_bytes(gib):
-    return int(gib * 1024**3)
-
-
-def mib_to_bytes(mib):
-    return int(mib * 1024**2)
->>>>>>> fc472941
-
-
-class GPUConfig:
-    def __init__(self, num_gpus: int, gpu_type: str):
-        self.num_gpus = num_gpus
-        self.gpu_type = gpu_type
-
-
-class MachineTypeParts:
-<<<<<<< HEAD
-    @staticmethod
-    def from_dict(data: dict) -> 'MachineTypeParts':
-        if data['machine_family'] == 'a2':
-            cores = A2_CORES_PER_GPU * int(data['gpus'])
-            data['cores'] = cores
-        return MachineTypeParts(data['machine_family'], data['machine_type'], int(data['cores']))
-
-    def __init__(self, machine_family: str, worker_type: str, cores: int):
-=======
-    def __init__(self, machine_family: str, worker_type: str, cores: int, memory: int, gpu_config: Optional[GPUConfig]):
->>>>>>> fc472941
-        self.machine_family = machine_family
-        self.worker_type = worker_type
-        self.cores = cores
-        self.memory = memory
-        self.gpu_config = gpu_config
-
-
-MACHINE_TYPE_TO_PARTS = {
-    'n1-standard-1': MachineTypeParts(
-        cores=1,
-        memory=gib_to_bytes(3.75),
-        gpu_config=None,
-        machine_family='n1',
-        worker_type='standard',
-    ),
-    'n1-standard-2': MachineTypeParts(
-        cores=2,
-        memory=gib_to_bytes(7.5),
-        gpu_config=None,
-        machine_family='n1',
-        worker_type='standard',
-    ),
-    'n1-standard-4': MachineTypeParts(
-        cores=4,
-        memory=gib_to_bytes(15),
-        gpu_config=None,
-        machine_family='n1',
-        worker_type='standard',
-    ),
-    'n1-standard-8': MachineTypeParts(
-        cores=8,
-        memory=gib_to_bytes(30),
-        gpu_config=None,
-        machine_family='n1',
-        worker_type='standard',
-    ),
-    'n1-standard-16': MachineTypeParts(
-        cores=16,
-        memory=gib_to_bytes(60),
-        gpu_config=None,
-        machine_family='n1',
-        worker_type='standard',
-    ),
-    'n1-standard-32': MachineTypeParts(
-        cores=32,
-        memory=gib_to_bytes(120),
-        gpu_config=None,
-        machine_family='n1',
-        worker_type='standard',
-    ),
-    'n1-standard-64': MachineTypeParts(
-        cores=64,
-        memory=gib_to_bytes(240),
-        gpu_config=None,
-        machine_family='n1',
-        worker_type='standard',
-    ),
-    'n1-standard-96': MachineTypeParts(
-        cores=96,
-        memory=gib_to_bytes(360),
-        gpu_config=None,
-        machine_family='n1',
-        worker_type='standard',
-    ),
-    'n1-highmem-2': MachineTypeParts(
-        cores=2,
-        memory=gib_to_bytes(13),
-        gpu_config=None,
-        machine_family='n1',
-        worker_type='highmem',
-    ),
-    'n1-highmem-4': MachineTypeParts(
-        cores=4,
-        memory=gib_to_bytes(26),
-        gpu_config=None,
-        machine_family='n1',
-        worker_type='highmem',
-    ),
-    'n1-highmem-8': MachineTypeParts(
-        cores=8,
-        memory=gib_to_bytes(52),
-        gpu_config=None,
-        machine_family='n1',
-        worker_type='highmem',
-    ),
-    'n1-highmem-16': MachineTypeParts(
-        cores=16,
-        memory=gib_to_bytes(104),
-        gpu_config=None,
-        machine_family='n1',
-        worker_type='highmem',
-    ),
-    'n1-highmem-32': MachineTypeParts(
-        cores=32,
-        memory=gib_to_bytes(208),
-        gpu_config=None,
-        machine_family='n1',
-        worker_type='highmem',
-    ),
-    'n1-highmem-64': MachineTypeParts(
-        cores=64,
-        memory=gib_to_bytes(416),
-        gpu_config=None,
-        machine_family='n1',
-        worker_type='highmem',
-    ),
-    'n1-highmem-96': MachineTypeParts(
-        cores=96,
-        memory=gib_to_bytes(624),
-        gpu_config=None,
-        machine_family='n1',
-        worker_type='highmem',
-    ),
-    'n1-highcpu-2': MachineTypeParts(
-        cores=2,
-        memory=mib_to_bytes(924 * 2),
-        gpu_config=None,
-        machine_family='n1',
-        worker_type='highcpu',
-    ),
-    'n1-highcpu-4': MachineTypeParts(
-        cores=4,
-        memory=mib_to_bytes(924 * 4),
-        gpu_config=None,
-        machine_family='n1',
-        worker_type='highcpu',
-    ),
-    'n1-highcpu-8': MachineTypeParts(
-        cores=8,
-        memory=mib_to_bytes(924 * 8),
-        gpu_config=None,
-        machine_family='n1',
-        worker_type='highcpu',
-    ),
-    'n1-highcpu-16': MachineTypeParts(
-        cores=16,
-        memory=mib_to_bytes(924 * 16),
-        gpu_config=None,
-        machine_family='n1',
-        worker_type='highcpu',
-    ),
-    'n1-highcpu-32': MachineTypeParts(
-        cores=32,
-        memory=mib_to_bytes(924 * 32),
-        gpu_config=None,
-        machine_family='n1',
-        worker_type='highcpu',
-    ),
-    'n1-highcpu-64': MachineTypeParts(
-        cores=64,
-        memory=mib_to_bytes(924 * 64),
-        gpu_config=None,
-        machine_family='n1',
-        worker_type='highcpu',
-    ),
-    'n1-highcpu-96': MachineTypeParts(
-        cores=96,
-        memory=mib_to_bytes(924 * 96),
-        gpu_config=None,
-        machine_family='n1',
-        worker_type='highcpu',
-    ),
-    'g2-standard-4': MachineTypeParts(
-        cores=4,
-        memory=gib_to_bytes(16),
-        gpu_config=GPUConfig(num_gpus=1, gpu_type='l4'),
-        machine_family='g2',
-        worker_type='standard',
-    ),
-    'g2-standard-8': MachineTypeParts(
-        cores=8,
-        memory=gib_to_bytes(32),
-        gpu_config=GPUConfig(num_gpus=1, gpu_type='l4'),
-        machine_family='g2',
-        worker_type='standard',
-    ),
-    'g2-standard-12': MachineTypeParts(
-        cores=12,
-        memory=gib_to_bytes(48),
-        gpu_config=GPUConfig(num_gpus=1, gpu_type='l4'),
-        machine_family='g2',
-        worker_type='standard',
-    ),
-    'g2-standard-16': MachineTypeParts(
-        cores=16,
-        memory=gib_to_bytes(64),
-        gpu_config=GPUConfig(num_gpus=1, gpu_type='l4'),
-        machine_family='g2',
-        worker_type='standard',
-    ),
-    'g2-standard-24': MachineTypeParts(
-        cores=24,
-        memory=gib_to_bytes(96),
-        gpu_config=GPUConfig(num_gpus=2, gpu_type='l4'),
-        machine_family='g2',
-        worker_type='standard',
-    ),
-    'g2-standard-32': MachineTypeParts(
-        cores=32,
-        memory=gib_to_bytes(128),
-        gpu_config=GPUConfig(num_gpus=1, gpu_type='l4'),
-        machine_family='g2',
-        worker_type='standard',
-    ),
-    'g2-standard-48': MachineTypeParts(
-        cores=48,
-        memory=gib_to_bytes(192),
-        gpu_config=GPUConfig(num_gpus=4, gpu_type='l4'),
-        machine_family='g2',
-        worker_type='standard',
-    ),
-    'g2-standard-96': MachineTypeParts(
-        cores=96,
-        memory=gib_to_bytes(384),
-        gpu_config=GPUConfig(num_gpus=8, gpu_type='l4'),
-        machine_family='g2',
-        worker_type='standard',
-    ),
-}
-
-
-gcp_valid_cores_from_worker_type = {
-    'highcpu': [2, 4, 8, 16, 32, 64, 96],
-    'standard': [1, 2, 4, 8, 16, 32, 64, 96],
-    'highmem': [2, 4, 8, 16, 32, 64, 96],
-}
-
-
 gcp_valid_machine_types = list(MACHINE_TYPE_TO_PARTS.keys())
 
 gcp_memory_to_worker_type = {'lowmem': 'highcpu', 'standard': 'standard', 'highmem': 'highmem'}
 
 
 def gcp_machine_type_to_parts(machine_type: str) -> Optional[MachineTypeParts]:
-<<<<<<< HEAD
-    if 'a2' in machine_type:
-        match = MACHINE_TYPE_REGEX_GPU.fullmatch(machine_type)
-    else:
-        match = MACHINE_TYPE_REGEX.fullmatch(machine_type)
-    if match is None:
-        return match
-    return MachineTypeParts.from_dict(match.groupdict())
-=======
     return MACHINE_TYPE_TO_PARTS.get(machine_type)
->>>>>>> fc472941
 
 
 def gcp_machine_type_to_cores_and_memory_bytes(machine_type: str) -> Tuple[int, int]:
@@ -368,20 +305,6 @@
     return 375
 
 
-<<<<<<< HEAD
-def machine_family_to_gpu(machine_family: str, worker_type: str) -> Optional[str]:
-    machine_config_key = (machine_family, worker_type)
-    return MACHINE_CONFIG_TO_ACCELERATOR_VERSIONS.get(machine_config_key)
-
-
-def is_gpu(machine_family: str, worker_type: str) -> bool:
-    return machine_family_to_gpu(machine_family, worker_type) is not None
-
-
-def machine_type_to_gpu_num(machine_type: str) -> int:
-    assert machine_type in MACHINE_TYPE_TO_NUM_GPUS
-    return MACHINE_TYPE_TO_NUM_GPUS[machine_type]
-=======
 def machine_type_to_gpu(machine_type: str) -> Optional[str]:
     machine_type_parts = MACHINE_TYPE_TO_PARTS.get(machine_type)
     if (machine_type_parts is None) or (machine_type_parts.gpu_config is None):
@@ -399,7 +322,6 @@
     if machine_type_parts.gpu_config is None:
         return 0
     return machine_type_parts.gpu_config.num_gpus
->>>>>>> fc472941
 
 
 def gcp_cores_mcpu_to_memory_bytes(mcpu: int, machine_family: str, worker_type: str) -> int:
