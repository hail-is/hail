import logging
import math
import re
from typing import Optional, Tuple

log = logging.getLogger('utils')

GCP_MAX_PERSISTENT_SSD_SIZE_GIB = 64 * 1024
MACHINE_TYPE_REGEX = re.compile('(?P<machine_family>[^-]+)-(?P<machine_type>[^-]+)-(?P<cores>\\d+)')
GCP_MACHINE_FAMILY = 'n1'

MACHINE_FAMILY_TO_ACCELERATOR_VERSIONS = {'g2': 'l4', 'a2': 'a100'}

MACHINE_FAMILY_TO_NUM_GPUS = {
    'g2-standard-4': 1,
    'g2-standard-8': 1,
    'g2-standard-12': 1,
    'g2-standard-16': 1,
    'g2-standard-32': 1,
    'g2-standard-24': 2,
    'g2-standard-48': 4,
    'g2-standard-96': 8,
}


MEMORY_PER_CORE_MIB = {
    ('n1', 'standard'): 3840,
    ('n1', 'highmem'): 6656,
    ('n1', 'highcpu'): 924,
    ('g2', 'standard'): 4000,
}


gcp_valid_cores_from_worker_type = {
    'highcpu': [2, 4, 8, 16, 32, 64, 96],
    'standard': [1, 2, 4, 8, 16, 32, 64, 96],
    'highmem': [2, 4, 8, 16, 32, 64, 96],
}


<<<<<<< HEAD
gcp_valid_machine_types = ['g2-standard-4','a2-highgpu-1g']
=======
gcp_valid_machine_types = list(MACHINE_FAMILY_TO_NUM_GPUS.keys())
>>>>>>> c7b3757f
for typ in ('highcpu', 'standard', 'highmem'):
    possible_cores = gcp_valid_cores_from_worker_type[typ]
    for cores in possible_cores:
        gcp_valid_machine_types.append(f'{GCP_MACHINE_FAMILY}-{typ}-{cores}')


gcp_memory_to_worker_type = {'lowmem': 'highcpu', 'standard': 'standard', 'highmem': 'highmem'}


class MachineTypeParts:
    @staticmethod
    def from_dict(data: dict) -> 'MachineTypeParts':
        return MachineTypeParts(data['machine_family'], data['machine_type'], int(data['cores']))

    def __init__(self, machine_family: str, worker_type: str, cores: int):
        self.machine_family = machine_family
        self.worker_type = worker_type
        self.cores = cores


def gcp_machine_type_to_parts(machine_type: str) -> Optional[MachineTypeParts]:
    match = MACHINE_TYPE_REGEX.fullmatch(machine_type)
    if match is None:
        return match
    return MachineTypeParts.from_dict(match.groupdict())


def gcp_machine_type_to_cores_and_memory_mib_per_core(machine_type: str) -> Tuple[int, int]:
    # FIXME: "WORKER TYPE" IS WRONG OR CONFUSING WHEN THE MACHINE TYPE IS NOT n1!
    maybe_machine_type_parts = gcp_machine_type_to_parts(machine_type)
    if maybe_machine_type_parts is None:
        raise ValueError(f'bad machine_type: {machine_type}')
    cores = maybe_machine_type_parts.cores
    memory_per_core = gcp_worker_memory_per_core_mib(
        maybe_machine_type_parts.machine_family, maybe_machine_type_parts.worker_type
    )
    return cores, memory_per_core


def family_worker_type_cores_to_gcp_machine_type(family: str, worker_type: str, cores: int) -> str:
    return f'{family}-{worker_type}-{cores}'


def gcp_worker_memory_per_core_mib(machine_family: str, worker_type: str) -> int:
    machine_worker_key = (machine_family, worker_type)
    assert machine_worker_key in MEMORY_PER_CORE_MIB, machine_worker_key
    return MEMORY_PER_CORE_MIB[machine_worker_key]


def gcp_requested_to_actual_storage_bytes(storage_bytes, allow_zero_storage):
    if storage_bytes > GCP_MAX_PERSISTENT_SSD_SIZE_GIB * 1024**3:
        return None
    if allow_zero_storage and storage_bytes == 0:
        return storage_bytes
    # minimum storage for a GCE instance is 10Gi
    return max(10 * 1024**3, storage_bytes)


def gcp_is_valid_storage_request(storage_in_gib: int) -> bool:
    return 10 <= storage_in_gib <= GCP_MAX_PERSISTENT_SSD_SIZE_GIB


def gcp_local_ssd_size() -> int:
    return 375


def machine_family_to_gpu(machine_family: str) -> Optional[str]:
    return MACHINE_FAMILY_TO_ACCELERATOR_VERSIONS.get(machine_family)


def is_gpu(machine_family: str) -> bool:
    return machine_family_to_gpu(machine_family) is not None


def machine_type_to_gpu_num(machine_type: str) -> int:
    assert machine_type in MACHINE_FAMILY_TO_NUM_GPUS
    return MACHINE_FAMILY_TO_NUM_GPUS[machine_type]


def gcp_cores_mcpu_to_memory_bytes(mcpu: int, machine_family: str, worker_type: str) -> int:
    memory_mib = gcp_worker_memory_per_core_mib(machine_family, worker_type)
    memory_bytes = int(memory_mib * 1024**2)
    return int((mcpu / 1000) * memory_bytes)


def gcp_adjust_cores_for_memory_request(
    cores_in_mcpu: int, memory_in_bytes: int, machine_family: str, worker_type: str
) -> int:
    memory_per_core_mib = gcp_worker_memory_per_core_mib(machine_family, worker_type)
    memory_per_core_bytes = int(memory_per_core_mib * 1024**2)
    min_cores_mcpu = math.ceil((memory_in_bytes / memory_per_core_bytes) * 1000)
    return max(cores_in_mcpu, min_cores_mcpu)<|MERGE_RESOLUTION|>--- conflicted
+++ resolved
@@ -38,11 +38,8 @@
 }
 
 
-<<<<<<< HEAD
-gcp_valid_machine_types = ['g2-standard-4','a2-highgpu-1g']
-=======
 gcp_valid_machine_types = list(MACHINE_FAMILY_TO_NUM_GPUS.keys())
->>>>>>> c7b3757f
+
 for typ in ('highcpu', 'standard', 'highmem'):
     possible_cores = gcp_valid_cores_from_worker_type[typ]
     for cores in possible_cores:
