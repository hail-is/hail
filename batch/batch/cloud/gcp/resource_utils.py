import logging
import math
import re
from typing import Optional, Tuple

log = logging.getLogger('utils')

GCP_MAX_PERSISTENT_SSD_SIZE_GIB = 64 * 1024
MACHINE_TYPE_REGEX = re.compile('(?P<machine_family>[^-]+)-(?P<machine_type>[^-]+)-(?P<cores>\\d+)')
GCP_MACHINE_FAMILY = 'n1'

MACHINE_FAMILY_TO_ACCELERATOR_VERSIONS = {'g2': 'l4'}

<<<<<<< HEAD
SINGLE_GPU_MACHINES = ['g2-standard-4','g2-standard-8','g2-standard-12','g2-standard-16','g2-standard-32']

TWO_GPU_MACHINES = ['g2-standard-24',]

FOUR_GPU_MACHINES = ['g2-standard-48',]

EIGHT_GPU_MACHINES = ['g2-standard-96',]

=======
MEMORY_PER_CORE_MIB = {
    ('n1', 'standard'): 3840,
    ('n1', 'highmem'): 6656,
    ('n1', 'highcpu'): 924,
    ('g2', 'standard'): 4000,
}
>>>>>>> c093074b

gcp_valid_cores_from_worker_type = {
    'highcpu': [2, 4, 8, 16, 32, 64, 96],
    'standard': [1, 2, 4, 8, 16, 32, 64, 96],
    'highmem': [2, 4, 8, 16, 32, 64, 96],
}


gcp_valid_machine_types = SINGLE_GPU_MACHINES + TWO_GPU_MACHINES + FOUR_GPU_MACHINES + EIGHT_GPU_MACHINES
for typ in ('highcpu', 'standard', 'highmem'):
    possible_cores = gcp_valid_cores_from_worker_type[typ]
    for cores in possible_cores:
        gcp_valid_machine_types.append(f'{GCP_MACHINE_FAMILY}-{typ}-{cores}')


gcp_memory_to_worker_type = {'lowmem': 'highcpu', 'standard': 'standard', 'highmem': 'highmem'}


class MachineTypeParts:
    @staticmethod
    def from_dict(data: dict) -> 'MachineTypeParts':
        return MachineTypeParts(data['machine_family'], data['machine_type'], int(data['cores']))

    def __init__(self, machine_family: str, worker_type: str, cores: int):
        self.machine_family = machine_family
        self.worker_type = worker_type
        self.cores = cores


def gcp_machine_type_to_parts(machine_type: str) -> Optional[MachineTypeParts]:
    match = MACHINE_TYPE_REGEX.fullmatch(machine_type)
    if match is None:
        return match
    return MachineTypeParts.from_dict(match.groupdict())


def gcp_machine_type_to_cores_and_memory_mib_per_core(machine_type: str) -> Tuple[int, int]:
    # FIXME: "WORKER TYPE" IS WRONG OR CONFUSING WHEN THE MACHINE TYPE IS NOT n1!
    maybe_machine_type_parts = gcp_machine_type_to_parts(machine_type)
    if maybe_machine_type_parts is None:
        raise ValueError(f'bad machine_type: {machine_type}')
    cores = maybe_machine_type_parts.cores
    memory_per_core = gcp_worker_memory_per_core_mib(
        maybe_machine_type_parts.machine_family, maybe_machine_type_parts.worker_type
    )
    return cores, memory_per_core


def family_worker_type_cores_to_gcp_machine_type(family: str, worker_type: str, cores: int) -> str:
    return f'{family}-{worker_type}-{cores}'


def gcp_worker_memory_per_core_mib(machine_family: str, worker_type: str) -> int:
    machine_worker_key = (machine_family, worker_type)
    assert machine_worker_key in MEMORY_PER_CORE_MIB, machine_worker_key
    return MEMORY_PER_CORE_MIB[machine_worker_key]


def gcp_requested_to_actual_storage_bytes(storage_bytes, allow_zero_storage):
    if storage_bytes > GCP_MAX_PERSISTENT_SSD_SIZE_GIB * 1024**3:
        return None
    if allow_zero_storage and storage_bytes == 0:
        return storage_bytes
    # minimum storage for a GCE instance is 10Gi
    return max(10 * 1024**3, storage_bytes)


def gcp_is_valid_storage_request(storage_in_gib: int) -> bool:
    return 10 <= storage_in_gib <= GCP_MAX_PERSISTENT_SSD_SIZE_GIB


def gcp_local_ssd_size() -> int:
    return 375


def machine_family_to_gpu(machine_family: str) -> Optional[str]:
    return MACHINE_FAMILY_TO_ACCELERATOR_VERSIONS.get(machine_family)


def is_gpu(machine_family: str) -> bool:
    return machine_family_to_gpu(machine_family) is not None

<<<<<<< HEAD
def machine_type_to_gpu_num(machine_type: str) -> int:
    if machine_type in SINGLE_GPU_MACHINES:
        return 1
    elif machine_type in TWO_GPU_MACHINES:
        return 2
    elif machine_type in FOUR_GPU_MACHINES:
        return 4
    elif machine_type in EIGHT_GPU_MACHINES:
        return 8
=======

def gcp_cores_mcpu_to_memory_bytes(mcpu: int, machine_family: str, worker_type: str) -> int:
    memory_mib = gcp_worker_memory_per_core_mib(machine_family, worker_type)
    memory_bytes = int(memory_mib * 1024**2)
    return int((mcpu / 1000) * memory_bytes)


def gcp_adjust_cores_for_memory_request(
    cores_in_mcpu: int, memory_in_bytes: int, machine_family: str, worker_type: str
) -> int:
    memory_per_core_mib = gcp_worker_memory_per_core_mib(machine_family, worker_type)
    memory_per_core_bytes = int(memory_per_core_mib * 1024**2)
    min_cores_mcpu = math.ceil((memory_in_bytes / memory_per_core_bytes) * 1000)
    return max(cores_in_mcpu, min_cores_mcpu)
>>>>>>> c093074b
<|MERGE_RESOLUTION|>--- conflicted
+++ resolved
@@ -11,7 +11,6 @@
 
 MACHINE_FAMILY_TO_ACCELERATOR_VERSIONS = {'g2': 'l4'}
 
-<<<<<<< HEAD
 SINGLE_GPU_MACHINES = ['g2-standard-4','g2-standard-8','g2-standard-12','g2-standard-16','g2-standard-32']
 
 TWO_GPU_MACHINES = ['g2-standard-24',]
@@ -20,14 +19,14 @@
 
 EIGHT_GPU_MACHINES = ['g2-standard-96',]
 
-=======
+
 MEMORY_PER_CORE_MIB = {
     ('n1', 'standard'): 3840,
     ('n1', 'highmem'): 6656,
     ('n1', 'highcpu'): 924,
     ('g2', 'standard'): 4000,
 }
->>>>>>> c093074b
+
 
 gcp_valid_cores_from_worker_type = {
     'highcpu': [2, 4, 8, 16, 32, 64, 96],
@@ -110,7 +109,7 @@
 def is_gpu(machine_family: str) -> bool:
     return machine_family_to_gpu(machine_family) is not None
 
-<<<<<<< HEAD
+
 def machine_type_to_gpu_num(machine_type: str) -> int:
     if machine_type in SINGLE_GPU_MACHINES:
         return 1
@@ -120,7 +119,7 @@
         return 4
     elif machine_type in EIGHT_GPU_MACHINES:
         return 8
-=======
+
 
 def gcp_cores_mcpu_to_memory_bytes(mcpu: int, machine_family: str, worker_type: str) -> int:
     memory_mib = gcp_worker_memory_per_core_mib(machine_family, worker_type)
@@ -135,4 +134,3 @@
     memory_per_core_bytes = int(memory_per_core_mib * 1024**2)
     min_cores_mcpu = math.ceil((memory_in_bytes / memory_per_core_bytes) * 1000)
     return max(cores_in_mcpu, min_cores_mcpu)
->>>>>>> c093074b
