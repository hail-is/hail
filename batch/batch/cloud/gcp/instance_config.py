--- conflicted
+++ resolved
@@ -105,60 +105,6 @@
 
     @staticmethod
     def from_dict(data: dict) -> 'GCPSlimInstanceConfig':
-<<<<<<< HEAD
-        if data['version'] < 4:
-            disks = data['disks']
-            assert len(disks) == 2, data
-            assert disks[0]['boot']
-            boot_disk_size_gb = disks[0]['size']
-            assert not disks[1]['boot']
-            local_ssd_data_disk = disks[1]['type'] == 'local-ssd'
-            data_disk_size_gb = disks[1]['size']
-            job_private = data['job-private']
-            preemptible = data['instance']['preemptible']
-            machine_type = family_worker_type_cores_to_gcp_machine_type(
-                data['instance']['family'],
-                data['instance']['type'],
-                data['instance']['cores'],
-            )
-            instance_family = data['instance']['family']
-        else:
-            machine_type = data['machine_type']
-            preemptible = data['preemptible']
-            local_ssd_data_disk = data['local_ssd_data_disk']
-            data_disk_size_gb = data['data_disk_size_gb']
-            boot_disk_size_gb = data['boot_disk_size_gb']
-            job_private = data['job_private']
-
-            machine_type_parts = gcp_machine_type_to_parts(machine_type)
-            assert machine_type_parts is not None, machine_type
-            instance_family = machine_type_parts.machine_family
-
-        resources = data.get('resources')
-        if resources is None:
-            assert data['version'] < 5, data
-
-            preemptible_str = 'preemptible' if preemptible else 'nonpreemptible'
-
-            if local_ssd_data_disk:
-                data_disk_resource = GCPStaticSizedDiskResource('disk/local-ssd/1', data_disk_size_gb)
-            else:
-                data_disk_resource = GCPStaticSizedDiskResource('disk/pd-ssd/1', data_disk_size_gb)
-
-            # hard coded product versions "/1" are for backwards compatibility
-            resources = [
-                GCPComputeResource(f'compute/{instance_family}-{preemptible_str}/1'),
-                GCPMemoryResource(f'memory/{instance_family}-{preemptible_str}/1'),
-                GCPStaticSizedDiskResource('disk/pd-ssd/1', boot_disk_size_gb),
-                data_disk_resource,
-                GCPDynamicSizedDiskResource('disk/pd-ssd/1'),
-                GCPIPFeeResource('service-fee/1'),
-                GCPServiceFeeResource('ip-fee/1024/1'),
-                GCPSupportLogsSpecsAndFirewallFees('gcp-support-logs-specs-and-firewall-fees/1'),
-            ]
-        else:
-            resources = [gcp_resource_from_dict(data) for data in resources]
-=======
         assert data['version'] == GCP_INSTANCE_CONFIG_VERSION
 
         machine_type = data['machine_type']
@@ -170,7 +116,6 @@
 
         assert 'resources' in data and data['resources'] is not None
         resources = [gcp_resource_from_dict(data) for data in data['resources']]
->>>>>>> 4f0c511e
 
         return GCPSlimInstanceConfig(
             machine_type,
