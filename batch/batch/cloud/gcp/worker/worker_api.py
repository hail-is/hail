import base64
import os
import tempfile
from typing import Dict, List

import aiohttp
import orjson

from hailtop import httpx
from hailtop.aiocloud import aiogoogle
from hailtop.auth.auth import IdentityProvider
from hailtop.utils import check_exec_output, retry_transient_errors

from ....worker.worker_api import CloudWorkerAPI, ContainerRegistryCredentials
from ..instance_config import GCPSlimInstanceConfig
from .disk import GCPDisk


class GCPWorkerAPI(CloudWorkerAPI):
    nameserver_ip = '169.254.169.254'

    # async because GoogleSession must be created inside a running event loop
    @staticmethod
    async def from_env() -> 'GCPWorkerAPI':
        project = os.environ['PROJECT']
        zone = os.environ['ZONE'].rsplit('/', 1)[1]
        compute_client = aiogoogle.GoogleComputeClient(project)
        return GCPWorkerAPI(project, zone, compute_client)

    def __init__(self, project: str, zone: str, compute_client: aiogoogle.GoogleComputeClient):
        self.project = project
        self.zone = zone
        self._compute_client = compute_client
        self._gcsfuse_credential_files: Dict[str, str] = {}

    @property
    def cloud_specific_env_vars_for_user_jobs(self) -> List[str]:
        idp_json = orjson.dumps({'idp': IdentityProvider.GOOGLE.value}).decode('utf-8')
        return [
            'GOOGLE_APPLICATION_CREDENTIALS=/gsa-key/key.json',
            f'HAIL_IDENTITY_PROVIDER_JSON={idp_json}',
        ]

    def create_disk(self, instance_name: str, disk_name: str, size_in_gb: int, mount_path: str) -> GCPDisk:
        return GCPDisk(
            zone=self.zone,
            project=self.project,
            instance_name=instance_name,
            name=disk_name,
            size_in_gb=size_in_gb,
            mount_path=mount_path,
            compute_client=self._compute_client,
        )

<<<<<<< HEAD
    def get_cloud_async_fs(self) -> aiogoogle.GoogleStorageAsyncFS:
        return aiogoogle.GoogleStorageAsyncFS(session=self._google_session)
=======
    def user_credentials(self, credentials: Dict[str, str]) -> GCPUserCredentials:
        return GCPUserCredentials(credentials)
>>>>>>> 3ddbf5fc

    async def worker_container_registry_credentials(self, session: httpx.ClientSession) -> ContainerRegistryCredentials:
        token_dict = await retry_transient_errors(
            session.post_read_json,
            'http://169.254.169.254/computeMetadata/v1/instance/service-accounts/default/token',
            headers={'Metadata-Flavor': 'Google'},
            timeout=aiohttp.ClientTimeout(total=60),  # type: ignore
        )
        access_token = token_dict['access_token']
        return {'username': 'oauth2accesstoken', 'password': access_token}

    async def user_container_registry_credentials(self, credentials: Dict[str, str]) -> ContainerRegistryCredentials:
        key = orjson.loads(base64.b64decode(credentials['key.json']).decode())
        async with aiogoogle.GoogleServiceAccountCredentials(key) as sa_credentials:
            access_token = await sa_credentials.access_token()
        return {'username': 'oauth2accesstoken', 'password': access_token}

    def instance_config_from_config_dict(self, config_dict: Dict[str, str]) -> GCPSlimInstanceConfig:
        return GCPSlimInstanceConfig.from_dict(config_dict)

    def _write_gcsfuse_credentials(self, credentials: Dict[str, str], mount_base_path_data: str) -> str:
        if mount_base_path_data not in self._gcsfuse_credential_files:
            with tempfile.NamedTemporaryFile(mode='w', encoding='utf-8', delete=False) as credsfile:
                credsfile.write(base64.b64decode(credentials['key.json']).decode())
                self._gcsfuse_credential_files[mount_base_path_data] = credsfile.name
        return self._gcsfuse_credential_files[mount_base_path_data]

    async def _mount_cloudfuse(
        self,
        credentials: Dict[str, str],
        mount_base_path_data: str,
        mount_base_path_tmp: str,
        config: dict,
    ):  # pylint: disable=unused-argument

        fuse_credentials_path = self._write_gcsfuse_credentials(credentials, mount_base_path_data)

        bucket = config['bucket']
        assert bucket

        options = ['allow_other']
        if config['read_only']:
            options.append('ro')

        try:
            billing_project_flag = ['--billing-project', config["requester_pays_project"]]
        except KeyError:
            billing_project_flag = []

        await check_exec_output(
            '/usr/bin/gcsfuse',
            '-o',
            ','.join(options),
            '--file-mode',
            '770',
            '--dir-mode',
            '770',
            '--implicit-dirs',
            '--key-file',
            fuse_credentials_path,
            *billing_project_flag,
            bucket,
            mount_base_path_data,
        )

    async def unmount_cloudfuse(self, mount_base_path_data: str):
        try:
            await check_exec_output('fusermount', '-u', mount_base_path_data)
        finally:
            os.remove(self._gcsfuse_credential_files[mount_base_path_data])
            del self._gcsfuse_credential_files[mount_base_path_data]

    async def close(self):
        await self._compute_client.close()

    def __str__(self):
        return f'project={self.project} zone={self.zone}'<|MERGE_RESOLUTION|>--- conflicted
+++ resolved
@@ -51,14 +51,6 @@
             mount_path=mount_path,
             compute_client=self._compute_client,
         )
-
-<<<<<<< HEAD
-    def get_cloud_async_fs(self) -> aiogoogle.GoogleStorageAsyncFS:
-        return aiogoogle.GoogleStorageAsyncFS(session=self._google_session)
-=======
-    def user_credentials(self, credentials: Dict[str, str]) -> GCPUserCredentials:
-        return GCPUserCredentials(credentials)
->>>>>>> 3ddbf5fc
 
     async def worker_container_registry_credentials(self, session: httpx.ClientSession) -> ContainerRegistryCredentials:
         token_dict = await retry_transient_errors(
