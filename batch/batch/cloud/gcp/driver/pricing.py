import logging
from typing import AsyncGenerator, List, Optional

from hailtop.aiocloud import aiogoogle
<<<<<<< HEAD
from hailtop.utils import rate_cpu_hour_to_mcpu_msec, rate_gib_hour_to_mib_msec, rate_gib_month_to_mib_msec
from hailtop.utils.time import parse_timestamp_msecs
=======
from hailtop.utils import (
    rate_cpu_hour_to_mcpu_msec,
    rate_gib_hour_to_mib_msec,
    rate_gib_month_to_mib_msec,
    rate_instance_hour_to_fraction_msec,
)
>>>>>>> 0a76edd1

from ....driver.pricing import Price
from ..resources import (
    GCPAcceleratorResource,
    GCPComputeResource,
    GCPLocalSSDStaticSizedDiskResource,
    GCPMemoryResource,
    GCPStaticSizedDiskResource,
)

log = logging.getLogger('pricing')


class GCPComputePrice(Price):
    def __init__(
        self,
        instance_family: str,
        preemptible: bool,
        region: str,
        cost_per_hour: float,
        effective_start_date: int,
        effective_end_date: Optional[int] = None,
    ):
        self.instance_family = instance_family
        self.preemptible = preemptible
        self.region = region
        self.cost_per_hour = cost_per_hour
        self.effective_start_date = effective_start_date
        self.effective_end_date = effective_end_date

    @property
    def product(self):
        return GCPComputeResource.product_name(self.instance_family, self.preemptible, self.region)

    @property
    def rate(self):
        return rate_cpu_hour_to_mcpu_msec(self.cost_per_hour)


class GCPAcceleratorPrice(Price):
    def __init__(
        self,
        accelerator_family: str,
        preemptible: bool,
        region: str,
        cost_per_hour: float,
        effective_start_date: int,
        effective_end_date: Optional[int] = None,
    ):
        self.accelerator_family = accelerator_family
        self.preemptible = preemptible
        self.region = region
        self.cost_per_hour = cost_per_hour
        self.effective_start_date = effective_start_date
        self.effective_end_date = effective_end_date

    @property
    def product(self):
        return GCPAcceleratorResource.product_name(self.accelerator_family, self.preemptible, self.region)

    @property
    def rate(self):
        return rate_instance_hour_to_fraction_msec(self.cost_per_hour, 1024)


class GCPMemoryPrice(Price):
    def __init__(
        self,
        instance_family: str,
        preemptible: bool,
        region: str,
        cost_per_hour: float,
        effective_start_date: int,
        effective_end_date: Optional[int] = None,
    ):
        self.instance_family = instance_family
        self.preemptible = preemptible
        self.region = region
        self.cost_per_hour = cost_per_hour
        self.effective_start_date = effective_start_date
        self.effective_end_date = effective_end_date

    @property
    def product(self):
        return GCPMemoryResource.product_name(self.instance_family, self.preemptible, self.region)

    @property
    def rate(self):
        return rate_gib_hour_to_mib_msec(self.cost_per_hour)


class GCPLocalSSDDiskPrice(Price):
    def __init__(
        self,
        preemptible: bool,
        region: str,
        cost_per_month: float,
        effective_start_date: int,
        effective_end_date: Optional[int] = None,
    ):
        self.preemptible = preemptible
        self.region = region
        self.cost_per_month = cost_per_month
        self.effective_start_date = effective_start_date
        self.effective_end_date = effective_end_date

    @property
    def cost_per_gib_month(self):
        return self.cost_per_month

    @property
    def product(self):
        return GCPLocalSSDStaticSizedDiskResource.product_name(self.preemptible, self.region)

    @property
    def rate(self):
        return rate_gib_month_to_mib_msec(self.cost_per_gib_month)


class GCPDiskPrice(Price):
    def __init__(
        self,
        disk_type: str,
        region: str,
        cost_per_month: float,
        effective_start_date: int,
        effective_end_date: Optional[int] = None,
    ):
        self.disk_type = disk_type
        self.region = region
        self.cost_per_month = cost_per_month
        self.effective_start_date = effective_start_date
        self.effective_end_date = effective_end_date

    @property
    def cost_per_gib_month(self):
        return self.cost_per_month

    @property
    def product(self):
        return GCPStaticSizedDiskResource.product_name(self.disk_type, self.region)

    @property
    def rate(self):
        return rate_gib_month_to_mib_msec(self.cost_per_gib_month)


def parse_effective_start_date(sku: dict) -> int:
    time_str = sku['pricingInfo'][0]['effectiveTime']
    return parse_timestamp_msecs(time_str)


def pricing_expression_to_price_per_unit(pricing_expression: dict) -> float:
    # https://cloud.google.com/billing/docs/reference/rest/v1/services.skus/list
    # https://cloud.google.com/billing/docs/reference/rest/v1/services.skus/list#Money
    assert len(pricing_expression['tieredRates']) == 1, str(pricing_expression)
    unit_price = pricing_expression['tieredRates'][0]['unitPrice']
    assert unit_price['currencyCode'] == 'USD', str(pricing_expression)
    return int(unit_price['units']) + (unit_price['nanos'] / 1000 / 1000 / 1000)


def instance_family_from_sku(sku: dict) -> Optional[str]:
    category = sku['category']
    if category['resourceGroup'] == 'N1Standard':
        return 'n1'
    if sku['description'].startswith("G2 Instance") or sku['description'].startswith("Spot Preemptible G2 Instance"):
        return 'g2'
    return None


def accelerator_from_sku(sku) -> Optional[str]:
    description = sku['description']
    if description.startswith("Nvidia L4 GPU"):
        return 'l4'
    return None


def preemptible_from_sku(sku: dict) -> Optional[bool]:
    category = sku['category']
    usageType = category['usageType']

    if usageType == 'OnDemand':
        return False
    if usageType == 'Preemptible':
        return True
    return None


def process_compute_sku(sku: dict, regions: List[str]) -> List[GCPComputePrice]:
    category = sku['category']
    assert category['resourceFamily'] == 'Compute', sku
    assert 'Core' in sku['description']

    instance_family = instance_family_from_sku(sku)
    preemptible = preemptible_from_sku(sku)

    if instance_family is None or preemptible is None:
        return []

    effective_start_date = parse_effective_start_date(sku)

    # https://cloud.google.com/billing/docs/reference/rest/v1/services.skus/list#sku
    pricing_info = sku['pricingInfo'][-1]  # A timeline of pricing info for this SKU in chronological order.
    pricing_expression = pricing_info['pricingExpression']
    assert (
        pricing_expression['usageUnitDescription'] == 'hour'
        and pricing_expression['baseUnit'] == 's'
        and pricing_expression['baseUnitConversionFactor'] == 3600
    ), sku
    cost_per_hour = pricing_expression_to_price_per_unit(pricing_expression)

    compute_prices = []
    service_regions = sku['serviceRegions']
    for service_region in service_regions:
        if service_region in regions:
            compute_prices.append(
                GCPComputePrice(instance_family, preemptible, service_region, cost_per_hour, effective_start_date)
            )
    return compute_prices


def process_accelerator_sku(sku: dict, regions: List[str]) -> List[GCPAcceleratorPrice]:
    category = sku['category']
    assert category['resourceFamily'] == 'Compute', sku
    assert 'GPU' in category['resourceGroup']

    accelerator_family = accelerator_from_sku(sku)
    preemptible = preemptible_from_sku(sku)

    if accelerator_family is None or preemptible is None:
        return []

    effective_start_date = parse_effective_start_date(sku)

    # https://cloud.google.com/billing/docs/reference/rest/v1/services.skus/list#sku
    pricing_info = sku['pricingInfo'][-1]  # A timeline of pricing info for this SKU in chronological order.
    pricing_expression = pricing_info['pricingExpression']
    assert (
        pricing_expression['usageUnitDescription'] == 'hour'
        and pricing_expression['baseUnit'] == 's'
        and pricing_expression['baseUnitConversionFactor'] == 3600
    ), sku
    cost_per_hour = pricing_expression_to_price_per_unit(pricing_expression)

    compute_prices = []
    service_regions = sku['serviceRegions']
    for service_region in service_regions:
        if service_region in regions:
            compute_prices.append(
                GCPAcceleratorPrice(
                    accelerator_family, preemptible, service_region, cost_per_hour, effective_start_date
                )
            )
    return compute_prices


def process_memory_sku(sku: dict, regions: List[str]) -> List[GCPMemoryPrice]:
    category = sku['category']
    assert category['resourceFamily'] == 'Compute', sku
    assert 'Ram' in sku['description']

    instance_family = instance_family_from_sku(sku)
    preemptible = preemptible_from_sku(sku)

    if instance_family is None or preemptible is None:
        return []

    effective_start_date = parse_effective_start_date(sku)

    # https://cloud.google.com/billing/docs/reference/rest/v1/services.skus/list#sku
    pricing_info = sku['pricingInfo'][-1]  # A timeline of pricing info for this SKU in chronological order.
    pricing_expression = pricing_info['pricingExpression']
    assert pricing_expression['usageUnit'] == 'GiBy.h', sku
    cost_per_hour = pricing_expression_to_price_per_unit(pricing_expression)

    memory_prices = []
    service_regions = sku['serviceRegions']
    for service_region in service_regions:
        if service_region in regions:
            memory_prices.append(
                GCPMemoryPrice(instance_family, preemptible, service_region, cost_per_hour, effective_start_date)
            )
    return memory_prices


def process_local_ssd_sku(sku: dict, regions: List[str]) -> List[GCPLocalSSDDiskPrice]:
    category = sku['category']
    assert category['resourceFamily'] == 'Storage', sku
    assert category['resourceGroup'] == 'LocalSSD', sku

    preemptible = preemptible_from_sku(sku)
    if preemptible is None:
        return []

    effective_start_date = parse_effective_start_date(sku)

    # https://cloud.google.com/billing/docs/reference/rest/v1/services.skus/list#sku
    pricing_info = sku['pricingInfo'][-1]  # A timeline of pricing info for this SKU in chronological order.
    pricing_expression = pricing_info['pricingExpression']
    assert pricing_expression['usageUnit'] == 'GiBy.mo', sku
    cost_per_month = pricing_expression_to_price_per_unit(pricing_expression)

    local_ssd_prices = []
    service_regions = sku['serviceRegions']
    for service_region in service_regions:
        if service_region in regions:
            local_ssd_prices.append(
                GCPLocalSSDDiskPrice(preemptible, service_region, cost_per_month, effective_start_date)
            )
    return local_ssd_prices


def process_disk_sku(sku: dict, regions: List[str]) -> List[GCPDiskPrice]:
    category = sku['category']
    assert category['resourceFamily'] == 'Storage', sku
    assert category['resourceGroup'] == 'SSD', sku
    assert 'SSD backed PD Capacity' in sku['description'], sku
    assert 'Regional' not in sku['description'], sku

    effective_start_date = parse_effective_start_date(sku)

    # https://cloud.google.com/billing/docs/reference/rest/v1/services.skus/list#sku
    pricing_info = sku['pricingInfo'][-1]  # A timeline of pricing info for this SKU in chronological order.
    pricing_expression = pricing_info['pricingExpression']
    assert pricing_expression['usageUnit'] == 'GiBy.mo', sku
    cost_per_month = pricing_expression_to_price_per_unit(pricing_expression)

    disk_prices = []
    service_regions = sku['serviceRegions']
    for service_region in service_regions:
        if service_region in regions:
            disk_prices.append(GCPDiskPrice('pd-ssd', service_region, cost_per_month, effective_start_date))
    return disk_prices


async def fetch_prices(
    billing_client: aiogoogle.GoogleBillingClient, regions: List[str], currency_code: str
) -> AsyncGenerator[Price, None]:
    params = {'currencyCode': currency_code}
    async for sku in billing_client.list_skus('/6F81-5844-456A/skus', params=params):
        category = sku['category']
        if 'GPU' in category['resourceGroup']:
            for accelerator_price in process_accelerator_sku(sku, regions):
                yield accelerator_price
        if category['resourceFamily'] == 'Compute':
            if 'Core' in sku['description']:
                for compute_price in process_compute_sku(sku, regions):
                    yield compute_price
            elif 'Ram' in sku['description']:
                for memory_price in process_memory_sku(sku, regions):
                    yield memory_price
        elif category['resourceFamily'] == 'Storage':
            if category['resourceGroup'] == 'LocalSSD':
                for local_ssd_price in process_local_ssd_sku(sku, regions):
                    yield local_ssd_price
            elif (
                category['resourceGroup'] == 'SSD'
                and 'SSD backed PD Capacity' in sku['description']
                and 'Regional' not in sku['description']
            ):
                for disk_price in process_disk_sku(sku, regions):
                    yield disk_price<|MERGE_RESOLUTION|>--- conflicted
+++ resolved
@@ -2,17 +2,13 @@
 from typing import AsyncGenerator, List, Optional
 
 from hailtop.aiocloud import aiogoogle
-<<<<<<< HEAD
-from hailtop.utils import rate_cpu_hour_to_mcpu_msec, rate_gib_hour_to_mib_msec, rate_gib_month_to_mib_msec
-from hailtop.utils.time import parse_timestamp_msecs
-=======
 from hailtop.utils import (
     rate_cpu_hour_to_mcpu_msec,
     rate_gib_hour_to_mib_msec,
     rate_gib_month_to_mib_msec,
     rate_instance_hour_to_fraction_msec,
 )
->>>>>>> 0a76edd1
+from hailtop.utils.time import parse_timestamp_msecs
 
 from ....driver.pricing import Price
 from ..resources import (
