--- conflicted
+++ resolved
@@ -291,11 +291,8 @@
 -e INSTANCE_ID=$INSTANCE_ID \
 -e PROJECT=$PROJECT \
 -e ZONE=$ZONE \
-<<<<<<< HEAD
-=======
 -e REGION=$REGION \
 -e DOCKER_PREFIX=$DOCKER_PREFIX \
->>>>>>> a6c75d68
 -e DOCKER_ROOT_IMAGE=$DOCKER_ROOT_IMAGE \
 -e INSTANCE_CONFIG=$INSTANCE_CONFIG \
 -e DOCKER_PREFIX=$DOCKER_PREFIX \
