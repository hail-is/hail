--- conflicted
+++ resolved
@@ -60,18 +60,9 @@
     # memory_bytes_per_core = memory_mib_per_core * 1024**2
     # memory_bytes = cores * memory_bytes_per_core
     if cloud == 'azure':
-<<<<<<< HEAD
-        cores, memory_bytes = azure_machine_type_to_cores_and_memory_bytes(machine_type)
-    else:
-        assert cloud == 'gcp'
-        cores, memory_bytes = gcp_machine_type_to_cores_and_memory_bytes(machine_type)
-
-    return cores, memory_bytes
-=======
         return azure_machine_type_to_cores_and_memory_bytes(machine_type)
     assert cloud == 'gcp'
     return gcp_machine_type_to_cores_and_memory_bytes(machine_type)
->>>>>>> fc472941
 
 
 def unreserved_worker_data_disk_size_gib(data_disk_size_gib: int, cores: int) -> int:
