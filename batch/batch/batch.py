--- conflicted
+++ resolved
@@ -143,24 +143,6 @@
     if cost_breakdown is not None:
         cost_breakdown = cost_breakdown_to_dict(json.loads(cost_breakdown))
 
-<<<<<<< HEAD
-    return {
-        'batch_id': record['batch_id'],
-        'job_id': record['job_id'],
-        'name': name,
-        'user': record['user'],
-        'billing_project': record['billing_project'],
-        'state': record['state'],
-        'exit_code': exit_code,
-        'duration': duration,
-        'cost': coalesce(record.get('cost'), 0),
-        'msec_mcpu': record['msec_mcpu'],
-        'cost_breakdown': cost_breakdown,
-    }
-
-
-async def cancel_batch_in_db(db, batch_id):
-=======
     return cast(
         JobListEntryV1Alpha,
         {
@@ -174,13 +156,12 @@
             'duration': duration,
             'cost': coalesce(record['cost'], 0),
             'msec_mcpu': record['msec_mcpu'],
-            'cost_breakdown': record['cost_breakdown'],
+            'cost_breakdown': cost_breakdown,
         },
     )
 
 
 async def cancel_job_group_in_db(db, batch_id, job_group_id):
->>>>>>> 13de4e6f
     @transaction(db)
     async def cancel(tx):
         record = await tx.execute_and_fetchone(
