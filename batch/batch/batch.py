--- conflicted
+++ resolved
@@ -29,12 +29,9 @@
 from .datetime_json import JSON_ENCODER
 from .k8s import K8s
 from .globals import states, complete_states, valid_state_transitions
-<<<<<<< HEAD
 from .batch_configuration import KUBERNETES_TIMEOUT_IN_SECONDS, REFRESH_INTERVAL_IN_SECONDS, \
-    HAIL_POD_NAMESPACE, POD_VOLUME_SIZE, INSTANCE_ID, BATCH_IMAGE
-=======
+    HAIL_POD_NAMESPACE, POD_VOLUME_SIZE, INSTANCE_ID, BATCH_IMAGE, QUEUE_SIZE, MAX_PODS
 from .throttler import PodThrottler
->>>>>>> 10ed7595
 
 from . import schemas
 
@@ -70,28 +67,14 @@
 
 uvloop.install()
 
-<<<<<<< HEAD
-=======
-KUBERNETES_TIMEOUT_IN_SECONDS = float(os.environ.get('KUBERNETES_TIMEOUT_IN_SECONDS', 5.0))
-REFRESH_INTERVAL_IN_SECONDS = int(os.environ.get('REFRESH_INTERVAL_IN_SECONDS', 5 * 60))
-HAIL_POD_NAMESPACE = os.environ.get('HAIL_POD_NAMESPACE', 'batch-pods')
-POD_VOLUME_SIZE = os.environ.get('POD_VOLUME_SIZE', '10Mi')
-INSTANCE_ID = os.environ.get('HAIL_INSTANCE_ID', uuid.uuid4().hex)
-MAX_PODS = os.environ.get('MAX_PODS', 30000)
-QUEUE_SIZE = os.environ.get('QUEUE_SIZE', 1000000)
-
->>>>>>> 10ed7595
 log.info(f'KUBERNETES_TIMEOUT_IN_SECONDS {KUBERNETES_TIMEOUT_IN_SECONDS}')
 log.info(f'REFRESH_INTERVAL_IN_SECONDS {REFRESH_INTERVAL_IN_SECONDS}')
 log.info(f'HAIL_POD_NAMESPACE {HAIL_POD_NAMESPACE}')
 log.info(f'POD_VOLUME_SIZE {POD_VOLUME_SIZE}')
 log.info(f'INSTANCE_ID = {INSTANCE_ID}')
-<<<<<<< HEAD
 log.info(f'BATCH_IMAGE = {BATCH_IMAGE}')
-=======
 log.info(f'MAX_PODS = {MAX_PODS}')
 log.info(f'QUEUE_SIZE = {QUEUE_SIZE}')
->>>>>>> 10ed7595
 
 STORAGE_CLASS_NAME = 'batch'
 
@@ -368,42 +351,12 @@
             pod_status, err = await app['k8s'].read_pod_status(self._pod_name, pretty=True)
             if err is not None:
                 traceback.print_tb(err.__traceback__)
-<<<<<<< HEAD
                 log.info(f'ignoring: could not get pod status for {self.id} '
                          f'due to {err}')
             return pod_status
         else:
             assert(self._state in ('Error', 'Failed', 'Success'))
             return await _read_pod_status_from_gcs()
-=======
-                log.info(f'job {self.full_id} will have a missing log due to {err}')
-
-        uri_name = JobsTable.log_uri_mapping[task_name]
-        compare_items = {'state': self._state, 'task_idx': self._task_idx, uri_name: None}
-        n_updated = await db.jobs.update_with_log_ec(*self.id, task_name, uri, exit_code, pod_status,
-                                                     compare_items=compare_items,
-                                                     task_idx=self._task_idx + 1,
-                                                     duration=self.duration,
-                                                     state=new_state)
-        if n_updated == 0:
-            log.info(f'could not update job {self.id} due to db not matching expected state and task_idx')
-            raise JobStateWriteFailure()
-
-        if self._state != new_state:
-            log.info('job {} changed state: {} -> {}'.format(
-                self.full_id,
-                self._state,
-                new_state))
-
-        self.exit_codes[self._task_idx] = exit_code
-        self.pod_statuses[self._task_idx] = pod_status
-        self.log_uris[self._task_idx] = uri
-        self._task_idx += 1
-        self._current_task = self._tasks[self._task_idx] if self._task_idx < len(self._tasks) else None
-        self._state = new_state
-
-        await app['pod_throttler'].delete_pod(self)
->>>>>>> 10ed7595
 
     async def _delete_gs_files(self):
         errs = await app['log_store'].delete_gs_files(self.directory)
@@ -585,32 +538,16 @@
         return self._state == 'Success'
 
     async def mark_unscheduled(self):
-<<<<<<< HEAD
         updated_job = await Job.from_db(*self.id, self.user)
         if updated_job.is_complete():
             log.info(f'job is already completed in db, not rescheduling pod')
             return
 
-        await self._delete_pod()
-=======
         await app['pod_throttler'].delete_pod(self)
->>>>>>> 10ed7595
         if self._state == 'Running' and (not self._cancelled or self.always_run):
             app['pod_throttler'].create_pod(self)
 
     async def mark_complete(self, pod, failed=False, failure_reason=None):
-        if pod is not None:
-            assert pod.metadata.name == self._pod_name
-<<<<<<< HEAD
-            if self.is_complete():
-                log.info(f'ignoring because job {self.id} is already complete')
-=======
-            if pod.metadata.labels['task'] != self._current_task.name:
-                log.info(f'ignoring because pod task label does not match '
-                         f'the current task {(self._pod_name, pod.metadata.labels["task"])}')
->>>>>>> 10ed7595
-                return
-
         new_state = None
         exit_codes = [None for _ in tasks]
         durations = [None for _ in tasks]
@@ -722,15 +659,7 @@
                 self._state,
                 new_state))
 
-<<<<<<< HEAD
         self._state = new_state
-=======
-        if exit_code == 0:
-            if has_next_task:
-                log.info(f'starting next job task {self.full_id}')
-                app['pod_throttler'].create_pod(self)
-                return
->>>>>>> 10ed7595
 
         await self._delete_pod()
         await self._delete_pvc()
@@ -1274,27 +1203,19 @@
     log.info(f'update job {job.id if job else "None"} with pod {pod.metadata.name if pod else "None"}')
     if job and job._state == 'Pending':
         if pod:
-<<<<<<< HEAD
             log.error('job {job.id} has pod {pod.metadata.name}, ignoring')
-=======
-            log.error(f'job {job.full_id} has pod {pod.metadata.name}, ignoring')
->>>>>>> 10ed7595
         return
 
     if pod and (not job or job.is_complete()):
         err = await app['k8s'].delete_pod(name=pod.metadata.name)
         if err is not None:
             traceback.print_tb(err.__traceback__)
-<<<<<<< HEAD
             log.info(f'failed to delete pod {pod.metadata.name} for job {job.id if job else "None"} due to {err}, ignoring')
-=======
-            log.info(f'failed to delete pod {pod.metadata.name} for job {job.full_id if job else "None"} due to {err}, ignoring')
 
         err = await app['k8s'].delete_pvc(name=pod.metadata.name)
         if err is not None:
             traceback.print_tb(err.__traceback__)
-            log.info(f'failed to delete pvc {pod.metadata.name} for job {job.full_id if job else "None"} due to {err}, ignoring')
->>>>>>> 10ed7595
+            log.info(f'failed to delete pvc {pod.metadata.name} for job {job.id if job else "None"} due to {err}, ignoring')
         return
 
     if job and job._cancelled and not job.always_run and job._state == 'Running':
@@ -1409,20 +1330,6 @@
                 log.info(f'could not delete {pvc.metadata.name} due to {err}')
 
 
-<<<<<<< HEAD
-async def start_job(queue):
-    while True:
-        job = await queue.get()
-        if job._state == 'Running':
-            try:
-                await job._create_pod()
-            except Exception as exc:  # pylint: disable=W0703
-                log.exception(f'Could not create pod for job {job.id} due to exception: {exc}')
-        queue.task_done()
-
-
-=======
->>>>>>> 10ed7595
 async def refresh_k8s_state():  # pylint: disable=W0613
     log.info('started k8s state refresh')
     await refresh_k8s_pods()
@@ -1463,15 +1370,9 @@
 async def on_startup(app):
     pool = concurrent.futures.ThreadPoolExecutor()
     app['blocking_pool'] = pool
-<<<<<<< HEAD
     app['k8s'] = K8s(pool, KUBERNETES_TIMEOUT_IN_SECONDS, HAIL_POD_NAMESPACE, v1)
     app['log_store'] = LogStore(pool, INSTANCE_ID)
-    app['start_job_queue'] = asyncio.Queue()
-=======
-    app['k8s'] = K8s(pool, KUBERNETES_TIMEOUT_IN_SECONDS, HAIL_POD_NAMESPACE, v1, log)
-    app['log_store'] = LogStore(pool, INSTANCE_ID, log)
     app['pod_throttler'] = PodThrottler(QUEUE_SIZE, MAX_PODS, parallelism=16)
->>>>>>> 10ed7595
 
     asyncio.ensure_future(polling_event_loop())
     asyncio.ensure_future(kube_event_loop())
