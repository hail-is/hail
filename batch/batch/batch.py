import json
import logging
from typing import Any, Dict, Optional

from gear import transaction
from hailtop.utils import humanize_timedelta_msecs, time_msecs_str

from .batch_format_version import BatchFormatVersion
from .exceptions import NonExistentBatchError, OpenBatchError
from .utils import coalesce

log = logging.getLogger('batch')


def cost_breakdown_to_dict(cost_breakdown: dict):
    return [{'resource': resource, 'cost': cost} for resource, cost in cost_breakdown.items()]


def batch_record_to_dict(record: Dict[str, Any]) -> Dict[str, Any]:
    if record['state'] == 'open':
        state = 'open'
    elif record['n_failed'] > 0:
        state = 'failure'
    elif record['cancelled'] or record['n_cancelled'] > 0:
        state = 'cancelled'
    elif record['state'] == 'complete':
        assert record['n_succeeded'] == record['n_jobs']
        state = 'success'
    else:
        state = 'running'

    def _time_msecs_str(t):
        if t:
            return time_msecs_str(t)
        return None

    time_created = _time_msecs_str(record['time_created'])
    time_closed = _time_msecs_str(record['time_closed'])
    time_completed = _time_msecs_str(record['time_completed'])

    if record['time_created'] and record['time_completed']:
        duration = humanize_timedelta_msecs(record['time_completed'] - record['time_created'])
    else:
        duration = None

    if record['cost_breakdown'] is not None:
        record['cost_breakdown'] = cost_breakdown_to_dict(json.loads(record['cost_breakdown']))

    d = {
        'id': record['id'],
        'user': record['user'],
        'billing_project': record['billing_project'],
        'token': record['token'],
        'state': state,
        'complete': record['state'] == 'complete',
        'closed': record['state'] != 'open',
        'n_jobs': record['n_jobs'],
        'n_completed': record['n_completed'],
        'n_succeeded': record['n_succeeded'],
        'n_failed': record['n_failed'],
        'n_cancelled': record['n_cancelled'],
        'time_created': time_created,
        'time_closed': time_closed,
        'time_completed': time_completed,
        'duration': duration,
        'msec_mcpu': record['msec_mcpu'],
<<<<<<< HEAD
        'cost': coalesce(record.get('cost'), 0),
=======
        'cost': coalesce(record['cost'], 0),
        'cost_breakdown': record['cost_breakdown'],
>>>>>>> dc1f0862
    }

    attributes = json.loads(record['attributes'])
    if attributes:
        d['attributes'] = attributes

    return d


def job_record_to_dict(record: Dict[str, Any], name: Optional[str]) -> Dict[str, Any]:
    format_version = BatchFormatVersion(record['format_version'])

    db_status = record['status']
    if db_status:
        db_status = json.loads(db_status)
        exit_code, duration = format_version.get_status_exit_code_duration(db_status)
    else:
        exit_code = None
        duration = None

    if record['cost_breakdown'] is not None:
        record['cost_breakdown'] = cost_breakdown_to_dict(json.loads(record['cost_breakdown']))

    result = {
        'batch_id': record['batch_id'],
        'job_id': record['job_id'],
        'name': name,
        'user': record['user'],
        'billing_project': record['billing_project'],
        'state': record['state'],
        'exit_code': exit_code,
        'duration': duration,
        'cost': coalesce(record.get('cost'), 0),
        'msec_mcpu': record['msec_mcpu'],
        'cost_breakdown': record['cost_breakdown'],
    }

    return result


async def cancel_batch_in_db(db, batch_id):
    @transaction(db)
    async def cancel(tx):
        record = await tx.execute_and_fetchone(
            '''
SELECT `state` FROM batches
WHERE id = %s AND NOT deleted
FOR UPDATE;
''',
            (batch_id,),
        )
        if not record:
            raise NonExistentBatchError(batch_id)

        if record['state'] == 'open':
            raise OpenBatchError(batch_id)

        await tx.just_execute('CALL cancel_batch(%s);', (batch_id,))

    await cancel()<|MERGE_RESOLUTION|>--- conflicted
+++ resolved
@@ -64,12 +64,8 @@
         'time_completed': time_completed,
         'duration': duration,
         'msec_mcpu': record['msec_mcpu'],
-<<<<<<< HEAD
-        'cost': coalesce(record.get('cost'), 0),
-=======
         'cost': coalesce(record['cost'], 0),
         'cost_breakdown': record['cost_breakdown'],
->>>>>>> dc1f0862
     }
 
     attributes = json.loads(record['attributes'])
