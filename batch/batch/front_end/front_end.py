import asyncio
import base64
import collections
import datetime
import json
import logging
import os
import random
import re
import signal
import traceback
from contextlib import AsyncExitStack
from functools import wraps
from numbers import Number
from typing import Any, Awaitable, Callable, Dict, List, NoReturn, Optional, Tuple, TypeVar, Union, cast

import aiohttp
import aiohttp.web_exceptions
import aiohttp_session
import humanize
import pandas as pd
import plotly
import plotly.express as px
import plotly.graph_objects as go
import pymysql
import uvloop
from aiohttp import web
from plotly.subplots import make_subplots
from prometheus_async.aio.web import server_stats  # type: ignore
from typing_extensions import ParamSpec

from gear import (
<<<<<<< HEAD
=======
    AuthServiceAuthenticator,
    CommonAiohttpAppKeys,
>>>>>>> 8ae336f6
    Database,
    Transaction,
    UserData,
    check_csrf_token,
    get_authenticator,
    json_request,
    json_response,
    monitor_endpoints_middleware,
    setup_aiohttp_session,
    transaction,
)
from gear.auth import get_session_id, impersonate_user
from gear.clients import get_cloud_async_fs
from gear.database import CallError
from gear.profiling import install_profiler_if_requested
from hailtop import aiotools, dictfix, httpx, version
from hailtop.auth import hail_credentials
from hailtop.batch_client.parse import parse_cpu_in_mcpu, parse_memory_in_bytes, parse_storage_in_bytes
from hailtop.batch_client.types import GetJobResponseV1Alpha, GetJobsResponseV1Alpha, JobListEntryV1Alpha
from hailtop.config import get_deploy_config
from hailtop.hail_logging import AccessLogger
from hailtop.utils import (
    cost_str,
    dump_all_stacktraces,
    humanize_timedelta_msecs,
    periodically_call,
    retry_long_running,
    retry_transient_errors,
    run_if_changed,
    time_msecs,
    time_msecs_str,
)
from web_common import render_template, set_message, setup_aiohttp_jinja2, setup_common_static_routes

from ..batch import batch_record_to_dict, cancel_batch_in_db, job_record_to_dict
from ..batch_configuration import BATCH_STORAGE_URI, CLOUD, DEFAULT_NAMESPACE, SCOPE
from ..batch_format_version import BatchFormatVersion
from ..cloud.resource_utils import (
    cores_mcpu_to_memory_bytes,
    is_valid_cores_mcpu,
    memory_to_worker_type,
    valid_machine_types,
)
from ..cloud.utils import ACCEPTABLE_QUERY_JAR_URL_PREFIX
from ..constants import ROOT_JOB_GROUP_ID
from ..exceptions import (
    BatchOperationAlreadyCompletedError,
    BatchUserError,
    ClosedBillingProjectError,
    InvalidBillingLimitError,
    NonExistentBillingProjectError,
    NonExistentUserError,
    QueryError,
)
from ..file_store import FileStore
from ..globals import (
    BATCH_FORMAT_VERSION,
    HTTP_CLIENT_MAX_SIZE,
    RESERVED_STORAGE_GB_PER_CORE,
    complete_states,
)
from ..inst_coll_config import InstanceCollectionConfigs
from ..resource_usage import ResourceUsageMonitor
from ..spec_writer import SpecWriter
from ..utils import (
    add_metadata_to_request,
    query_billing_projects_with_cost,
    query_billing_projects_without_cost,
    regions_to_bits_rep,
    unavailable_if_frozen,
)
from .query import (
    CURRENT_QUERY_VERSION,
    parse_batch_jobs_query_v1,
    parse_batch_jobs_query_v2,
    parse_list_batches_query_v1,
    parse_list_batches_query_v2,
)
from .validate import ValidationError, validate_and_clean_jobs, validate_batch, validate_batch_update

uvloop.install()

log = logging.getLogger('batch.front_end')

routes = web.RouteTableDef()

deploy_config = get_deploy_config()

auth = get_authenticator()

BATCH_JOB_DEFAULT_CPU = os.environ.get('HAIL_BATCH_JOB_DEFAULT_CPU', '1')
BATCH_JOB_DEFAULT_MEMORY = os.environ.get('HAIL_BATCH_JOB_DEFAULT_MEMORY', 'standard')
BATCH_JOB_DEFAULT_STORAGE = os.environ.get('HAIL_BATCH_JOB_DEFAULT_STORAGE', '0Gi')
BATCH_JOB_DEFAULT_PREEMPTIBLE = True


T = TypeVar('T')
P = ParamSpec('P')


def authenticated_developers_or_auth_only(fun: Callable[[web.Request], Awaitable[web.StreamResponse]]):
    @auth.authenticated_users_only()
    @wraps(fun)
    async def wrapped(request: web.Request, userdata: UserData) -> web.StreamResponse:
        if userdata['is_developer'] == 1 or userdata['username'] == 'auth':
            return await fun(request)
        raise web.HTTPUnauthorized()

    return wrapped


def catch_ui_error_in_dev(fun):
    @wraps(fun)
    async def wrapped(request, userdata, *args, **kwargs):
        try:
            return await fun(request, userdata, *args, **kwargs)
        except asyncio.CancelledError:
            raise
        except web.HTTPFound as e:
            raise e
        except Exception as e:
            if SCOPE == 'dev':
                log.exception('error while populating ui page')
                raise web.HTTPInternalServerError(text=traceback.format_exc()) from e
            raise

    return wrapped


async def _user_can_access(db: Database, batch_id: int, user: str):
    record = await db.select_and_fetchone(
        """
SELECT id
FROM batches
LEFT JOIN billing_project_users ON batches.billing_project = billing_project_users.billing_project
WHERE id = %s AND billing_project_users.`user_cs` = %s;
""",
        (batch_id, user),
    )

    return record is not None


def billing_project_users_only(redirect: Optional[bool] = None):
    def wrap(fun: Callable[[web.Request, UserData, int], Awaitable[web.StreamResponse]]):
        @auth.authenticated_users_only(redirect)
        @wraps(fun)
        async def wrapped(request: web.Request, userdata: UserData) -> web.StreamResponse:
            db = request.app['db']
            batch_id = int(request.match_info['batch_id'])
            user = userdata['username']
            permitted_user = await _user_can_access(db, batch_id, user)
            if not permitted_user:
                raise web.HTTPNotFound()
            return await fun(request, userdata, batch_id)

        return wrapped

    return wrap


def cast_query_param_to_int(param: Optional[str]) -> Optional[int]:
    if param is not None:
        return int(param)
    return None


@routes.get('/healthcheck')
async def get_healthcheck(_) -> web.Response:
    return web.Response()


@routes.get('/api/v1alpha/version')
async def rest_get_version(_) -> web.Response:
    return web.Response(text=version())


@routes.get('/api/v1alpha/cloud')
async def rest_cloud(_) -> web.Response:
    return web.Response(text=CLOUD)


@routes.get('/api/v1alpha/supported_regions')
@auth.authenticated_users_only()
async def rest_get_supported_regions(request: web.Request, _) -> web.Response:
    return json_response(list(request.app['regions'].keys()))


async def _handle_ui_error(
    session: aiohttp_session.Session, f: Callable[P, Awaitable[T]], *args: P.args, **kwargs: P.kwargs
) -> T:
    try:
        return await f(*args, **kwargs)
    except KeyError as e:
        set_message(session, str(e), 'error')
        log.info(f'ui error: KeyError {e}')
        raise
    except BatchOperationAlreadyCompletedError as e:
        set_message(session, e.message, e.ui_error_type)
        log.info(f'ui error: BatchOperationAlreadyCompletedError {e.message}')
        raise
    except BatchUserError as e:
        set_message(session, e.message, e.ui_error_type)
        log.info(f'ui error: BatchUserError {e.message}')
        raise


async def _handle_api_error(f: Callable[P, Awaitable[T]], *args: P.args, **kwargs: P.kwargs) -> Optional[T]:
    try:
        return await f(*args, **kwargs)
    except BatchOperationAlreadyCompletedError as e:
        log.info(e.message)
        return None
    except BatchUserError as e:
        raise e.http_response()


async def _query_batch_jobs(
    request: web.Request, batch_id: int, version: int, q: str, last_job_id: Optional[int]
) -> Tuple[List[JobListEntryV1Alpha], Optional[int]]:
    db: Database = request.app['db']
    if version == 1:
        sql, sql_args = parse_batch_jobs_query_v1(batch_id, q, last_job_id)
    else:
        assert version == 2, version
        sql, sql_args = parse_batch_jobs_query_v2(batch_id, q, last_job_id)

    jobs = [job_record_to_dict(record, record['name']) async for record in db.select_and_fetchall(sql, sql_args)]

    if len(jobs) == 50:
        last_job_id = jobs[-1]['job_id']
    else:
        last_job_id = None

    return (jobs, last_job_id)


async def _get_jobs(
    request: web.Request, batch_id: int, version: int, q: str, last_job_id: Optional[int]
) -> GetJobsResponseV1Alpha:
    db = request.app['db']

    record = await db.select_and_fetchone(
        """
SELECT * FROM batches
WHERE id = %s AND NOT deleted;
""",
        (batch_id,),
    )
    if not record:
        raise web.HTTPNotFound()

    jobs, last_job_id = await _query_batch_jobs(request, batch_id, version, q, last_job_id)

    if last_job_id is not None:
        return {'jobs': jobs, 'last_job_id': last_job_id}
    return {'jobs': jobs}


@routes.get('/api/v1alpha/batches/{batch_id}/jobs')
@billing_project_users_only()
@add_metadata_to_request
async def get_jobs_v1(request: web.Request, _, batch_id: int) -> web.Response:
    q = request.query.get('q', '')
    last_job_id = cast_query_param_to_int(request.query.get('last_job_id'))
    resp = await _handle_api_error(_get_jobs, request, batch_id, 1, q, last_job_id)
    assert resp is not None
    return json_response(resp)


@routes.get('/api/v2alpha/batches/{batch_id}/jobs')
@billing_project_users_only()
@add_metadata_to_request
async def get_jobs_v2(request: web.Request, _, batch_id: int) -> web.Response:
    q = request.query.get('q', '')
    last_job_id = cast_query_param_to_int(request.query.get('last_job_id'))
    resp = await _handle_api_error(_get_jobs, request, batch_id, 2, q, last_job_id)
    assert resp is not None
    return json_response(resp)


async def _get_job_record(app, batch_id, job_id):
    db: Database = app['db']

    record = await db.select_and_fetchone(
        """
SELECT jobs.state, jobs.spec, ip_address, format_version, jobs.attempt_id, t.attempt_id AS last_cancelled_attempt_id
FROM jobs
INNER JOIN batches
  ON jobs.batch_id = batches.id
LEFT JOIN attempts
  ON jobs.batch_id = attempts.batch_id AND jobs.job_id = attempts.job_id AND jobs.attempt_id = attempts.attempt_id
LEFT JOIN instances
  ON attempts.instance_name = instances.name
LEFT JOIN (
  SELECT batch_id, job_id, attempt_id
  FROM attempts
  WHERE reason = "cancelled" AND batch_id = %s AND job_id = %s
  ORDER BY end_time DESC
  LIMIT 1
) AS t
  ON jobs.batch_id = t.batch_id AND jobs.job_id = t.job_id
WHERE jobs.batch_id = %s AND NOT deleted AND jobs.job_id = %s;
""",
        (batch_id, job_id, batch_id, job_id),
    )
    if not record:
        raise web.HTTPNotFound()
    return record


def job_tasks_from_spec(record):
    batch_format_version = BatchFormatVersion(record['format_version'])
    spec = json.loads(record['spec'])
    tasks = []

    has_input_files = batch_format_version.get_spec_has_input_files(spec)
    if has_input_files:
        tasks.append('input')

    tasks.append('main')

    has_output_files = batch_format_version.get_spec_has_output_files(spec)
    if has_output_files:
        tasks.append('output')

    return tasks


def has_resource_available(record):
    state = record['state']
    if state in ('Pending', 'Ready', 'Creating'):
        return False
    if state == 'Cancelled' and record['last_cancelled_attempt_id'] is None:
        return False
    if state == 'Running':
        return True
    assert state in complete_states, state
    return True


def attempt_id_from_spec(record) -> Optional[str]:
    return record['attempt_id'] or record['last_cancelled_attempt_id']


async def _get_job_container_log_from_worker(client_session, batch_id, job_id, container, ip_address) -> bytes:
    try:
        return await retry_transient_errors(
            client_session.get_read,
            f'http://{ip_address}:5000/api/v1alpha/batches/{batch_id}/jobs/{job_id}/log/{container}',
        )
    except aiohttp.ClientResponseError:
        log.exception(f'while getting log for {(batch_id, job_id)}')
        return b'ERROR: encountered a problem while fetching the log'


async def _read_job_container_log_from_cloud_storage(
    file_store: FileStore, batch_format_version: BatchFormatVersion, batch_id, job_id, container, attempt_id
) -> bytes:
    try:
        return await file_store.read_log_file(batch_format_version, batch_id, job_id, attempt_id, container)
    except FileNotFoundError:
        id = (batch_id, job_id)
        log.exception(f'missing log file for {id} and container {container}')
        return b'ERROR: could not find log file'


async def _get_job_container_log(app, batch_id, job_id, container, job_record) -> Optional[bytes]:
    if not has_resource_available(job_record):
        return None

    state = job_record['state']
    if state == 'Running':
        return await _get_job_container_log_from_worker(
            app[CommonAiohttpAppKeys.CLIENT_SESSION], batch_id, job_id, container, job_record['ip_address']
        )

    attempt_id = attempt_id_from_spec(job_record)
    assert attempt_id is not None and state in complete_states
    return await _read_job_container_log_from_cloud_storage(
        app['file_store'],
        BatchFormatVersion(job_record['format_version']),
        batch_id,
        job_id,
        container,
        attempt_id,
    )


async def _get_job_log(app, batch_id, job_id) -> Dict[str, Optional[bytes]]:
    record = await _get_job_record(app, batch_id, job_id)
    containers = job_tasks_from_spec(record)
    logs = await asyncio.gather(*[_get_job_container_log(app, batch_id, job_id, c, record) for c in containers])
    return dict(zip(containers, logs))


async def _get_job_resource_usage(app, batch_id, job_id) -> Optional[Dict[str, Optional[pd.DataFrame]]]:
    record = await _get_job_record(app, batch_id, job_id)

    client_session = app[CommonAiohttpAppKeys.CLIENT_SESSION]
    file_store: FileStore = app['file_store']
    batch_format_version = BatchFormatVersion(record['format_version'])

    state = record['state']
    ip_address = record['ip_address']
    tasks = job_tasks_from_spec(record)
    attempt_id = attempt_id_from_spec(record)

    if not has_resource_available(record):
        return None

    if state == 'Running':
        try:
            data = await retry_transient_errors(
                client_session.get_read_json,
                f'http://{ip_address}:5000/api/v1alpha/batches/{batch_id}/jobs/{job_id}/resource_usage',
            )
            return {
                task: ResourceUsageMonitor.decode_to_df(base64.b64decode(encoded_df))
                for task, encoded_df in data.items()
            }
        except aiohttp.ClientResponseError:
            log.exception(f'while getting resource usage for {(batch_id, job_id)}')
            return {task: None for task in tasks}

    assert attempt_id is not None and state in complete_states

    async def _read_resource_usage_from_cloud_storage(task):
        try:
            df = await file_store.read_resource_usage_file(batch_format_version, batch_id, job_id, attempt_id, task)
        except FileNotFoundError:
            id = (batch_id, job_id)
            log.exception(f'missing resource usage file for {id} and task {task}')
            df = None
        return task, df

    return dict(await asyncio.gather(*[_read_resource_usage_from_cloud_storage(task) for task in tasks]))


async def _get_jvm_profile(app: web.Application, batch_id: int, job_id: int) -> Optional[str]:
    record = await _get_job_record(app, batch_id, job_id)

    file_store: FileStore = app['file_store']
    batch_format_version = BatchFormatVersion(record['format_version'])

    state = record['state']
    attempt_id = attempt_id_from_spec(record)

    if not has_resource_available(record):
        return None

    if state == 'Running':
        return None

    assert attempt_id is not None and state in complete_states

    try:
        data = await file_store.read_jvm_profile(batch_format_version, batch_id, job_id, attempt_id, 'main')
        return data.decode('utf-8')
    except FileNotFoundError:
        return None


async def _get_attributes(app, record):
    db: Database = app['db']

    batch_id = record['batch_id']
    job_id = record['job_id']
    format_version = BatchFormatVersion(record['format_version'])

    if not format_version.has_full_spec_in_cloud():
        spec = json.loads(record['spec'])
        return spec.get('attributes')

    records = db.select_and_fetchall(
        """
SELECT `key`, `value`
FROM job_attributes
WHERE batch_id = %s AND job_id = %s;
""",
        (batch_id, job_id),
        query_name='get_attributes',
    )
    return {record['key']: record['value'] async for record in records}


async def _get_full_job_spec(app, record):
    db: Database = app['db']
    file_store: FileStore = app['file_store']

    batch_id = record['batch_id']
    job_id = record['job_id']
    format_version = BatchFormatVersion(record['format_version'])

    if not format_version.has_full_spec_in_cloud():
        return json.loads(record['spec'])

    token, start_job_id = await SpecWriter.get_token_start_id(db, batch_id, job_id)

    try:
        spec = await file_store.read_spec_file(batch_id, token, start_job_id, job_id)
        return json.loads(spec)
    except FileNotFoundError:
        id = (batch_id, job_id)
        log.exception(f'missing spec file for {id}')
        return None


async def _get_full_job_status(app, record):
    client_session = app[CommonAiohttpAppKeys.CLIENT_SESSION]
    file_store: FileStore = app['file_store']

    batch_id = record['batch_id']
    job_id = record['job_id']
    state = record['state']
    format_version = BatchFormatVersion(record['format_version'])

    if state in ('Pending', 'Creating', 'Ready'):
        return None

    if state == 'Cancelled' and record['last_cancelled_attempt_id'] is None:
        return None

    attempt_id = record['attempt_id'] or record['last_cancelled_attempt_id']
    assert attempt_id is not None

    if state in ('Error', 'Failed', 'Success', 'Cancelled'):
        if not format_version.has_full_status_in_gcs():
            return json.loads(record['status'])

        try:
            status = await file_store.read_status_file(batch_id, job_id, attempt_id)
            return json.loads(status)
        except FileNotFoundError:
            id = (batch_id, job_id)
            log.exception(f'missing status file for {id}')
            return None

    assert state == 'Running'
    assert record['status'] is None

    ip_address = record['ip_address']
    try:
        return await retry_transient_errors(
            client_session.get_read_json,
            f'http://{ip_address}:5000/api/v1alpha/batches/{batch_id}/jobs/{job_id}/status',
        )
    except aiohttp.ClientResponseError as e:
        if e.status == 404:
            return None
        raise


# deprecated
@routes.get('/api/v1alpha/batches/{batch_id}/jobs/{job_id}/log')
@billing_project_users_only()
@add_metadata_to_request
async def get_job_log(request: web.Request, _, batch_id: int) -> web.Response:
    job_id = int(request.match_info['job_id'])
    job_log_bytes = await _get_job_log(request.app, batch_id, job_id)
    job_log_strings: Dict[str, Optional[str]] = {}
    for container, log in job_log_bytes.items():
        try:
            job_log_strings[container] = log.decode('utf-8') if log is not None else None
        except UnicodeDecodeError as e:
            raise web.HTTPBadRequest(
                reason=f'log for container {container} is not valid UTF-8, upgrade your hail version to download the log'
            ) from e
    return json_response(job_log_strings)


async def get_job_container_log(request, batch_id):
    app = request.app
    job_id = int(request.match_info['job_id'])
    container = request.match_info['container']
    record = await _get_job_record(app, batch_id, job_id)
    containers = job_tasks_from_spec(record)
    if container not in containers:
        raise web.HTTPBadRequest(reason=f'unknown container {container}')
    job_log = await _get_job_container_log(app, batch_id, job_id, container, record)
    return web.Response(body=job_log)


@routes.get('/api/v1alpha/batches/{batch_id}/jobs/{job_id}/log/{container}')
@billing_project_users_only()
@add_metadata_to_request
async def rest_get_job_container_log(request, _, batch_id) -> web.Response:
    return await get_job_container_log(request, batch_id)


async def _query_batches(request, user: str, q: str, version: int, last_batch_id: Optional[int]):
    db: Database = request.app['db']
    if version == 1:
        sql, sql_args = parse_list_batches_query_v1(user, q, last_batch_id)
    else:
        assert version == 2, version
        sql, sql_args = parse_list_batches_query_v2(user, q, last_batch_id)

    batches = [batch_record_to_dict(record) async for record in db.select_and_fetchall(sql, sql_args)]

    if len(batches) == 51:
        batches.pop()
        last_batch_id = batches[-1]['id']
    else:
        last_batch_id = None

    return (batches, last_batch_id)


@routes.get('/api/v1alpha/batches')
@auth.authenticated_users_only()
@add_metadata_to_request
async def get_batches_v1(request, userdata):  # pylint: disable=unused-argument
    user = userdata['username']
    q = request.query.get('q', f'user:{user}')
    last_batch_id = cast_query_param_to_int(request.query.get('last_batch_id'))
    result = await _handle_api_error(_query_batches, request, user, q, 1, last_batch_id)
    assert result is not None
    batches, last_batch_id = result

    if last_batch_id is not None:
        return json_response({'batches': batches, 'last_batch_id': last_batch_id})
    return json_response({'batches': batches})


@routes.get('/api/v2alpha/batches')
@auth.authenticated_users_only()
@add_metadata_to_request
async def get_batches_v2(request, userdata):  # pylint: disable=unused-argument
    user = userdata['username']
    q = request.query.get('q', f'user = {user}')
    last_batch_id = cast_query_param_to_int(request.query.get('last_batch_id'))
    result = await _handle_api_error(_query_batches, request, user, q, 2, last_batch_id)
    assert result is not None
    batches, last_batch_id = result

    if last_batch_id is not None:
        return json_response({'batches': batches, 'last_batch_id': last_batch_id})
    return json_response({'batches': batches})


def check_service_account_permissions(user, sa):
    if sa is None:
        return
    if user == 'ci':
        if sa['name'] in ('ci-agent', 'admin') and DEFAULT_NAMESPACE in ('default', sa['namespace']):
            return
    elif user == 'test':
        if sa['namespace'] == DEFAULT_NAMESPACE and sa['name'] == 'test-batch-sa':
            return
    raise web.HTTPBadRequest(reason=f'unauthorized service account {(sa["namespace"], sa["name"])} for user {user}')


# Deprecated. Use create_jobs_for_update instead
@routes.post('/api/v1alpha/batches/{batch_id}/jobs/create')
@auth.authenticated_users_only()
@add_metadata_to_request
async def create_jobs(request: web.Request, userdata: UserData) -> web.Response:
    app = request.app
    batch_id = int(request.match_info['batch_id'])
    job_specs = await json_request(request)
    return await _create_jobs(userdata, job_specs, batch_id, 1, app)


@routes.post('/api/v1alpha/batches/{batch_id}/updates/{update_id}/jobs/create')
@auth.authenticated_users_only()
@add_metadata_to_request
async def create_jobs_for_update(request: web.Request, userdata: UserData) -> web.Response:
    app = request.app

    if app['frozen']:
        log.info('ignoring batch create request; batch is frozen')
        raise web.HTTPServiceUnavailable()

    batch_id = int(request.match_info['batch_id'])
    update_id = int(request.match_info['update_id'])
    job_specs = await json_request(request)
    return await _create_jobs(userdata, job_specs, batch_id, update_id, app)


NON_HEX_DIGIT = re.compile('[^A-Fa-f0-9]')


def assert_is_sha_1_hex_string(revision: str):
    if len(revision) != 40 or NON_HEX_DIGIT.search(revision):
        raise web.HTTPBadRequest(reason=f'revision must be 40 character hexadecimal encoded SHA-1, got: {revision}')


async def _create_jobs(
    userdata, job_specs: List[Dict[str, Any]], batch_id: int, update_id: int, app: web.Application
) -> web.Response:
    db: Database = app['db']
    file_store: FileStore = app['file_store']
    user = userdata['username']

    # restrict to what's necessary
    userdata = {
        'username': user,
        'hail_credentials_secret_name': userdata['hail_credentials_secret_name'],
        'tokens_secret_name': userdata['tokens_secret_name'],
    }

    record = await db.select_and_fetchone(
        """
SELECT `state`, format_version, `committed`, start_job_id
FROM batch_updates
INNER JOIN batches ON batch_updates.batch_id = batches.id
WHERE batch_updates.batch_id = %s AND batch_updates.update_id = %s AND user = %s AND NOT deleted;
""",
        (batch_id, update_id, user),
    )

    if not record:
        raise web.HTTPNotFound()
    if record['committed']:
        raise web.HTTPBadRequest(reason=f'update {update_id} is already committed')
    batch_format_version = BatchFormatVersion(record['format_version'])
    update_start_job_id = int(record['start_job_id'])

    try:
        validate_and_clean_jobs(job_specs)
    except ValidationError as e:
        raise web.HTTPBadRequest(reason=e.reason)

    spec_writer = SpecWriter(file_store, batch_id)

    jobs_args = []
    job_parents_args = []
    job_attributes_args = []
    jobs_telemetry_args = []

    inst_coll_resources: Dict[str, Dict[str, int]] = collections.defaultdict(
        lambda: {
            'n_jobs': 0,
            'n_ready_jobs': 0,
            'ready_cores_mcpu': 0,
            'n_ready_cancellable_jobs': 0,
            'ready_cancellable_cores_mcpu': 0,
        }
    )

    prev_job_idx = None
    bunch_start_job_id = None

    for spec in job_specs:
        job_id = spec['job_id'] + update_start_job_id - 1
        spec['job_id'] = job_id

        absolute_parent_ids = spec.pop('absolute_parent_ids', [])
        in_update_parent_ids = spec.pop('in_update_parent_ids', [])
        parent_ids = absolute_parent_ids + [update_start_job_id + parent_id - 1 for parent_id in in_update_parent_ids]

        always_run = spec.pop('always_run', False)

        cloud = spec.get('cloud', CLOUD)

        if batch_format_version.has_full_spec_in_cloud():
            attributes = spec.pop('attributes', None)
        else:
            attributes = spec.get('attributes')

        id = (batch_id, job_id)

        if bunch_start_job_id is None:
            bunch_start_job_id = job_id

        if batch_format_version.has_full_spec_in_cloud() and prev_job_idx:
            if job_id != prev_job_idx + 1:
                raise web.HTTPBadRequest(reason=f'noncontiguous job ids found in the spec: {prev_job_idx} -> {job_id}')
        prev_job_idx = job_id

        resources = spec.get('resources')
        if not resources:
            resources = {}
            spec['resources'] = resources

        worker_type = None
        machine_type = resources.get('machine_type')
        preemptible = resources.get('preemptible', BATCH_JOB_DEFAULT_PREEMPTIBLE)

        if machine_type and machine_type not in valid_machine_types(cloud):
            raise web.HTTPBadRequest(reason=f'unknown machine type {machine_type} for cloud {cloud}')

        if machine_type and ('cpu' in resources or 'memory' in resources):
            raise web.HTTPBadRequest(reason='cannot specify cpu and memory with machine_type')

        if spec['process']['type'] == 'jvm':
            jvm_requested_cpu = parse_cpu_in_mcpu(resources.get('cpu', BATCH_JOB_DEFAULT_CPU))
            if 'cpu' in resources and jvm_requested_cpu not in (1000, 2000, 4000, 8000):
                raise web.HTTPBadRequest(reason='invalid cpu for jvm jobs. must be 1, 2, 4, or 8')
            if 'memory' in resources and resources['memory'] == 'lowmem':
                raise web.HTTPBadRequest(reason='jvm jobs cannot be on lowmem machines')
            if machine_type is not None:
                raise web.HTTPBadRequest(reason='jvm jobs may not specify machine_type')
            if spec['process']['jar_spec']['type'] == 'git_revision':
                revision = spec['process']['jar_spec']['value']
                assert_is_sha_1_hex_string(revision)
                spec['process']['jar_spec']['type'] = 'jar_url'
                spec['process']['jar_spec']['value'] = ACCEPTABLE_QUERY_JAR_URL_PREFIX + '/' + revision + '.jar'
            else:
                assert spec['process']['jar_spec']['type'] == 'jar_url'
                jar_url = spec['process']['jar_spec']['value']
                if not jar_url.startswith(ACCEPTABLE_QUERY_JAR_URL_PREFIX):
                    raise web.HTTPBadRequest(reason=f'unacceptable JAR url: {jar_url}')

        req_memory_bytes: Optional[int]
        if machine_type is None:
            if 'cpu' not in resources:
                resources['cpu'] = BATCH_JOB_DEFAULT_CPU
            resources['req_cpu'] = resources['cpu']
            del resources['cpu']
            req_cores_mcpu = parse_cpu_in_mcpu(resources['req_cpu'])

            if req_cores_mcpu is None or not is_valid_cores_mcpu(req_cores_mcpu):
                raise web.HTTPBadRequest(
                    reason=f'bad resource request for job {id}: '
                    f'cpu must be a power of two with a min of 0.25; '
                    f'found {resources["req_cpu"]}.'
                )

            if 'memory' not in resources:
                resources['memory'] = BATCH_JOB_DEFAULT_MEMORY
            resources['req_memory'] = resources['memory']
            del resources['memory']
            req_memory = resources['req_memory']
            memory_to_worker_types = memory_to_worker_type(cloud)
            if req_memory in memory_to_worker_types:
                worker_type = memory_to_worker_types[req_memory]
                req_memory_bytes = cores_mcpu_to_memory_bytes(cloud, req_cores_mcpu, worker_type)
            else:
                req_memory_bytes = parse_memory_in_bytes(req_memory)
        else:
            req_cores_mcpu = None
            req_memory_bytes = None

        if 'storage' not in resources:
            resources['storage'] = BATCH_JOB_DEFAULT_STORAGE
        resources['req_storage'] = resources['storage']
        del resources['storage']
        req_storage_bytes = parse_storage_in_bytes(resources['req_storage'])

        if req_storage_bytes is None:
            raise web.HTTPBadRequest(
                reason=f'bad resource request for job {id}: '
                f'storage must be convertable to bytes; '
                f'found {resources["req_storage"]}'
            )

        inst_coll_configs: InstanceCollectionConfigs = app['inst_coll_configs']

        result, exc = inst_coll_configs.select_inst_coll(
            cloud, machine_type, preemptible, worker_type, req_cores_mcpu, req_memory_bytes, req_storage_bytes
        )

        if exc:
            raise web.HTTPBadRequest(reason=exc.message)

        if result is None:
            raise web.HTTPBadRequest(
                reason=f'resource requests for job {id} are unsatisfiable: '
                f'cloud={cloud}, '
                f'cpu={resources.get("req_cpu")}, '
                f'memory={resources.get("req_memory")}, '
                f'storage={resources["req_storage"]}, '
                f'preemptible={preemptible}, '
                f'machine_type={machine_type}'
            )

        inst_coll_name, cores_mcpu, memory_bytes, storage_gib = result
        resources['cores_mcpu'] = cores_mcpu
        resources['memory_bytes'] = memory_bytes
        resources['storage_gib'] = storage_gib
        resources['preemptible'] = preemptible

        regions = spec.get('regions')
        if regions is not None:
            valid_regions = set(app['regions'].keys())
            invalid_user_regions = set(regions).difference(valid_regions)
            if invalid_user_regions:
                raise web.HTTPBadRequest(
                    reason=f'invalid regions specified: {invalid_user_regions}. Choose from {valid_regions}'
                )
            if len(regions) == 0:
                raise web.HTTPBadRequest(reason='regions must not be an empty array')
            n_regions = len(regions)
            regions_bits_rep = regions_to_bits_rep(regions, app['regions'])
        else:
            n_regions = None
            regions_bits_rep = None

        secrets = spec.get('secrets')
        if not secrets:
            secrets = []

        if len(secrets) != 0 and user != 'ci':
            secrets = [(secret["namespace"], secret["name"]) for secret in secrets]
            raise web.HTTPBadRequest(reason=f'unauthorized secret {secrets} for user {user}')

        for secret in secrets:
            if user != 'ci':
                raise web.HTTPBadRequest(reason=f'unauthorized secret {(secret["namespace"], secret["name"])}')

        spec['secrets'] = secrets

<<<<<<< HEAD
=======
        secrets.append({
            'namespace': DEFAULT_NAMESPACE,
            'name': userdata['hail_credentials_secret_name'],
            'mount_path': '/gsa-key',
            'mount_in_copy': True,
        })

>>>>>>> 8ae336f6
        env = spec.get('env')
        if not env:
            env = []
            spec['env'] = env
        assert isinstance(spec['env'], list)

        if not os.environ.get('HAIL_TERRA'):
            secrets.append(
                {
                    'namespace': DEFAULT_NAMESPACE,
                    'name': userdata['hail_credentials_secret_name'],
                    'mount_path': '/gsa-key',
                    'mount_in_copy': True,
                }
            )
            if cloud == 'gcp' and all(envvar['name'] != 'GOOGLE_APPLICATION_CREDENTIALS' for envvar in spec['env']):
                spec['env'].append({'name': 'GOOGLE_APPLICATION_CREDENTIALS', 'value': '/gsa-key/key.json'})

            if cloud == 'azure' and all(envvar['name'] != 'AZURE_APPLICATION_CREDENTIALS' for envvar in spec['env']):
                spec['env'].append({'name': 'AZURE_APPLICATION_CREDENTIALS', 'value': '/gsa-key/key.json'})

        cloudfuse = spec.get('gcsfuse') or spec.get('cloudfuse')
        if cloudfuse:
            for config in cloudfuse:
                if not config['read_only']:
                    raise web.HTTPBadRequest(reason=f'Only read-only cloudfuse requests are supported. Found {config}')
                if config['mount_path'] == '/io':
                    raise web.HTTPBadRequest(
                        reason=f'Cloudfuse requests with mount_path=/io are not supported. Found {config}'
                    )

        if spec.get('mount_tokens', False):
<<<<<<< HEAD
            # Clients stopped using `mount_tokens` prior to the introduction of terra deployments
            assert not os.environ.get('HAIL_TERRA', False)
            secrets.append(
                {
                    'namespace': DEFAULT_NAMESPACE,
                    'name': userdata['tokens_secret_name'],
                    'mount_path': '/user-tokens',
                    'mount_in_copy': False,
                }
            )
            secrets.append(
                {
                    'namespace': DEFAULT_NAMESPACE,
                    'name': 'ssl-config-batch-user-code',
                    'mount_path': '/ssl-config',
                    'mount_in_copy': False,
                }
            )
=======
            secrets.append({
                'namespace': DEFAULT_NAMESPACE,
                'name': userdata['tokens_secret_name'],
                'mount_path': '/user-tokens',
                'mount_in_copy': False,
            })
            secrets.append({
                'namespace': DEFAULT_NAMESPACE,
                'name': 'ssl-config-batch-user-code',
                'mount_path': '/ssl-config',
                'mount_in_copy': False,
            })
>>>>>>> 8ae336f6

        sa = spec.get('service_account')
        check_service_account_permissions(user, sa)

        icr = inst_coll_resources[inst_coll_name]
        icr['n_jobs'] += 1

        # jobs in non-initial updates of a batch always start out as pending
        # because they may have currently running parents in previous updates
        # and we dont take those into account here when calculating the number
        # of pending parents
        if update_id == 1 and len(parent_ids) == 0:
            state = 'Ready'
            time_ready = time_msecs()
            icr['n_ready_jobs'] += 1
            icr['ready_cores_mcpu'] += cores_mcpu
            if not always_run:
                icr['n_ready_cancellable_jobs'] += 1
                icr['ready_cancellable_cores_mcpu'] += cores_mcpu
        else:
            state = 'Pending'
            time_ready = None

        network = spec.get('network')
        if user != 'ci' and not (network is None or network == 'public'):
            raise web.HTTPBadRequest(reason=f'unauthorized network {network}')

        unconfined = spec.get('unconfined')
        if user != 'ci' and unconfined:
            raise web.HTTPBadRequest(reason=f'unauthorized use of unconfined={unconfined}')

        spec_writer.add(json.dumps(spec))
        db_spec = batch_format_version.db_spec(spec)

        jobs_args.append((
            batch_id,
            job_id,
            update_id,
            ROOT_JOB_GROUP_ID,
            state,
            json.dumps(db_spec),
            always_run,
            cores_mcpu,
            len(parent_ids),
            inst_coll_name,
            n_regions,
            regions_bits_rep,
        ))

        jobs_telemetry_args.append((batch_id, job_id, time_ready))

        for parent_id in parent_ids:
            job_parents_args.append((batch_id, job_id, parent_id))

        if attributes:
            for k, v in attributes.items():
                job_attributes_args.append((batch_id, job_id, k, v))

    rand_token = random.randint(0, app['n_tokens'] - 1)

    async def write_spec_to_cloud():
        if batch_format_version.has_full_spec_in_cloud():
            await spec_writer.write()

    async def insert_jobs_into_db(tx):
        try:
            try:
                await tx.execute_many(
                    """
INSERT INTO jobs (batch_id, job_id, update_id, job_group_id, state, spec, always_run, cores_mcpu, n_pending_parents, inst_coll, n_regions, regions_bits_rep)
VALUES (%s, %s, %s, %s, %s, %s, %s, %s, %s, %s, %s, %s);
""",
                    jobs_args,
                    query_name='insert_jobs',
                )
            except pymysql.err.IntegrityError as err:
                # 1062 ER_DUP_ENTRY https://dev.mysql.com/doc/refman/5.7/en/server-error-reference.html#error_er_dup_entry
                if err.args[0] == 1062:
                    log.info(f'bunch containing job {(batch_id, jobs_args[0][1])} already inserted')
                    return
                raise
            try:
                await tx.execute_many(
                    """
INSERT INTO `job_parents` (batch_id, job_id, parent_id)
VALUES (%s, %s, %s);
""",
                    job_parents_args,
                    query_name='insert_job_parents',
                )
            except pymysql.err.IntegrityError as err:
                # 1062 ER_DUP_ENTRY https://dev.mysql.com/doc/refman/5.7/en/server-error-reference.html#error_er_dup_entry
                if err.args[0] == 1062:
                    raise web.HTTPBadRequest(text=f'bunch contains job with duplicated parents ({job_parents_args})')
                raise

            await tx.execute_many(
                """
INSERT INTO `job_attributes` (batch_id, job_id, `key`, `value`)
VALUES (%s, %s, %s, %s);
""",
                job_attributes_args,
                query_name='insert_job_attributes',
            )

            await tx.execute_many(
                """
INSERT INTO jobs_telemetry (batch_id, job_id, time_ready)
VALUES (%s, %s, %s);
""",
                jobs_telemetry_args,
                query_name='insert_jobs_telemetry',
            )

            job_groups_inst_coll_staging_args = [
                (
                    batch_id,
                    update_id,
                    ROOT_JOB_GROUP_ID,
                    inst_coll,
                    rand_token,
                    resources['n_jobs'],
                    resources['n_ready_jobs'],
                    resources['ready_cores_mcpu'],
                )
                for inst_coll, resources in inst_coll_resources.items()
            ]
            await tx.execute_many(
                """
INSERT INTO job_groups_inst_coll_staging (batch_id, update_id, job_group_id, inst_coll, token, n_jobs, n_ready_jobs, ready_cores_mcpu)
VALUES (%s, %s, %s, %s, %s, %s, %s, %s)
ON DUPLICATE KEY UPDATE
  n_jobs = n_jobs + VALUES(n_jobs),
  n_ready_jobs = n_ready_jobs + VALUES(n_ready_jobs),
  ready_cores_mcpu = ready_cores_mcpu + VALUES(ready_cores_mcpu);
""",
                job_groups_inst_coll_staging_args,
                query_name='insert_job_groups_inst_coll_staging',
            )

            job_group_inst_coll_cancellable_resources_args = [
                (
                    batch_id,
                    update_id,
                    ROOT_JOB_GROUP_ID,
                    inst_coll,
                    rand_token,
                    resources['n_ready_cancellable_jobs'],
                    resources['ready_cancellable_cores_mcpu'],
                )
                for inst_coll, resources in inst_coll_resources.items()
            ]
            await tx.execute_many(
                """
INSERT INTO job_group_inst_coll_cancellable_resources (batch_id, update_id, job_group_id, inst_coll, token, n_ready_cancellable_jobs, ready_cancellable_cores_mcpu)
VALUES (%s, %s, %s, %s, %s, %s, %s)
ON DUPLICATE KEY UPDATE
  n_ready_cancellable_jobs = n_ready_cancellable_jobs + VALUES(n_ready_cancellable_jobs),
  ready_cancellable_cores_mcpu = ready_cancellable_cores_mcpu + VALUES(ready_cancellable_cores_mcpu);
""",
                job_group_inst_coll_cancellable_resources_args,
                query_name='insert_inst_coll_cancellable_resources',
            )

            if batch_format_version.has_full_spec_in_cloud():
                await tx.execute_update(
                    """
INSERT INTO batch_bunches (batch_id, token, start_job_id)
VALUES (%s, %s, %s);
""",
                    (batch_id, spec_writer.token, bunch_start_job_id),
                    query_name='insert_batch_bunches',
                )
        except asyncio.CancelledError:
            raise
        except web.HTTPException:
            raise
        except Exception as err:
            raise ValueError(
                f'encountered exception while inserting a bunch'
                f'jobs_args={json.dumps(jobs_args)}'
                f'job_parents_args={json.dumps(job_parents_args)}'
            ) from err

    @transaction(db)
    async def write_and_insert(tx):
        # IMPORTANT: If cancellation or an error prevents writing the spec to the cloud, then we
        # must rollback. See https://github.com/hail-is/hail-production-issues/issues/9
        await asyncio.gather(write_spec_to_cloud(), insert_jobs_into_db(tx))

    await write_and_insert()

    return web.Response()


@routes.post('/api/v1alpha/batches/create-fast')
@auth.authenticated_users_only()
@add_metadata_to_request
async def create_batch_fast(request, userdata):
    app = request.app
    db: Database = app['db']

    user = userdata['username']
    batch_and_bunch = await json_request(request)
    batch_spec = batch_and_bunch['batch']
    bunch = batch_and_bunch['bunch']
    batch_id = await _create_batch(batch_spec, userdata, db)
    update_id, _ = await _create_batch_update(batch_id, batch_spec['token'], batch_spec['n_jobs'], user, db)
    try:
        await _create_jobs(userdata, bunch, batch_id, update_id, app)
    except web.HTTPBadRequest as e:
        if f'update {update_id} is already committed' == e.reason:
            return json_response({'id': batch_id})
        raise
    await _commit_update(app, batch_id, update_id, user, db)
    request['batch_telemetry']['batch_id'] = str(batch_id)
    return json_response({'id': batch_id})


@routes.post('/api/v1alpha/batches/create')
@auth.authenticated_users_only()
@add_metadata_to_request
async def create_batch(request, userdata):
    app = request.app
    db: Database = app['db']

    batch_spec = await json_request(request)
    id = await _create_batch(batch_spec, userdata, db)
    n_jobs = batch_spec['n_jobs']
    if n_jobs > 0:
        update_id, _ = await _create_batch_update(
            id, batch_spec['token'], batch_spec['n_jobs'], userdata['username'], db
        )
    else:
        update_id = None
    request['batch_telemetry']['batch_id'] = str(id)
    return json_response({'id': id, 'update_id': update_id})


async def _create_batch(batch_spec: dict, userdata, db: Database) -> int:
    try:
        validate_batch(batch_spec)
    except ValidationError as e:
        raise web.HTTPBadRequest(reason=e.reason)

    user = userdata['username']

    # restrict to what's necessary; in particular, drop the session
    # which is sensitive
    userdata = {
        'username': user,
        'hail_credentials_secret_name': userdata['hail_credentials_secret_name'],
        'tokens_secret_name': userdata['tokens_secret_name'],
    }

    billing_project = batch_spec['billing_project']
    token = batch_spec['token']

    attributes = batch_spec.get('attributes')

    @transaction(db)
    async def insert(tx):
        bp = await tx.execute_and_fetchone(
            """
SELECT billing_projects.status, billing_projects.limit
FROM billing_project_users
INNER JOIN billing_projects
  ON billing_projects.name = billing_project_users.billing_project
WHERE billing_projects.name_cs = %s AND user_cs = %s
LOCK IN SHARE MODE""",
            (billing_project, user),
        )

        if bp is None:
            raise web.HTTPForbidden(reason=f'Unknown Hail Batch billing project {billing_project}.')
        if bp['status'] in {'closed', 'deleted'}:
            raise web.HTTPForbidden(reason=f'Billing project {billing_project} is closed or deleted.')

        bp_cost_record = await tx.execute_and_fetchone(
            """
SELECT COALESCE(SUM(t.`usage` * rate), 0) AS cost
FROM (
  SELECT resource_id, CAST(COALESCE(SUM(`usage`), 0) AS SIGNED) AS `usage`
  FROM aggregated_billing_project_user_resources_v3
  WHERE billing_project = %s
  GROUP BY resource_id
) AS t
LEFT JOIN resources on resources.resource_id = t.resource_id;
""",
            (billing_project,),
        )
        limit = bp['limit']
        accrued_cost = bp_cost_record['cost']
        if limit is not None and accrued_cost >= limit:
            raise web.HTTPForbidden(
                reason=f'billing project {billing_project} has exceeded the budget; accrued={cost_str(accrued_cost)} limit={cost_str(limit)}'
            )

        maybe_batch = await tx.execute_and_fetchone(
            """
SELECT * FROM batches
WHERE token = %s AND user = %s FOR UPDATE;
""",
            (token, user),
        )

        if maybe_batch is not None:
            return maybe_batch['id']

        now = time_msecs()
        id = await tx.execute_insertone(
            """
INSERT INTO batches (userdata, user, billing_project, attributes, callback, n_jobs, time_created, time_completed, token, state, format_version, cancel_after_n_failures, migrated_batch)
VALUES (%s, %s, %s, %s, %s, %s, %s, %s, %s, %s, %s, %s, %s);
""",
            (
                json.dumps(userdata),
                user,
                billing_project,
                json.dumps(attributes),
                batch_spec.get('callback'),
                0,
                now,
                now,
                token,
                'complete',
                BATCH_FORMAT_VERSION,
                batch_spec.get('cancel_after_n_failures'),
                True,
            ),
            query_name='insert_batches',
        )

        await tx.execute_insertone(
            """
INSERT INTO job_groups (batch_id, job_group_id, `user`, attributes, cancel_after_n_failures, state, n_jobs, time_created, time_completed, callback)
VALUES (%s, %s, %s, %s, %s, %s, %s, %s, %s, %s);
""",
            (
                id,
                ROOT_JOB_GROUP_ID,
                user,
                json.dumps(attributes),
                batch_spec.get('cancel_after_n_failures'),
                'complete',
                0,
                now,
                now,
                batch_spec.get('callback'),
            ),
            query_name='insert_job_group',
        )

        await tx.execute_insertone(
            """
INSERT INTO job_group_self_and_ancestors (batch_id, job_group_id, ancestor_id, level)
VALUES (%s, %s, %s, %s);
""",
            (
                id,
                ROOT_JOB_GROUP_ID,
                ROOT_JOB_GROUP_ID,
                0,
            ),
            query_name='insert_job_group_parent',
        )

        await tx.execute_insertone(
            """
INSERT INTO job_groups_n_jobs_in_complete_states (id, job_group_id) VALUES (%s, %s);
""",
            (id, ROOT_JOB_GROUP_ID),
            query_name='insert_job_groups_n_jobs_in_complete_states',
        )

        if attributes:
            await tx.execute_many(
                """
INSERT INTO `job_group_attributes` (batch_id, job_group_id, `key`, `value`)
VALUES (%s, %s, %s, %s)
""",
                [(id, ROOT_JOB_GROUP_ID, k, v) for k, v in attributes.items()],
                query_name='insert_job_group_attributes',
            )
        return id

    return await insert()


@routes.post('/api/v1alpha/batches/{batch_id}/update-fast')
@auth.authenticated_users_only()
@add_metadata_to_request
async def update_batch_fast(request, userdata):
    app = request.app
    db: Database = app['db']

    batch_id = int(request.match_info['batch_id'])
    user = userdata['username']
    update_and_bunch = await json_request(request)
    update_spec = update_and_bunch['update']
    bunch = update_and_bunch['bunch']

    try:
        validate_batch_update(update_spec)
    except ValidationError as e:
        raise web.HTTPBadRequest(reason=e.reason)

    update_id, start_job_id = await _create_batch_update(
        batch_id, update_spec['token'], update_spec['n_jobs'], user, db
    )

    try:
        await _create_jobs(userdata, bunch, batch_id, update_id, app)
    except web.HTTPBadRequest as e:
        if f'update {update_id} is already committed' == e.reason:
            return json_response({'update_id': update_id, 'start_job_id': start_job_id})
        raise
    await _commit_update(app, batch_id, update_id, user, db)
    request['batch_telemetry']['batch_id'] = str(batch_id)
    return json_response({'update_id': update_id, 'start_job_id': start_job_id})


@routes.post('/api/v1alpha/batches/{batch_id}/updates/create')
@auth.authenticated_users_only()
@add_metadata_to_request
async def create_update(request, userdata):
    app = request.app
    db: Database = app['db']

    if app['frozen']:
        log.info('ignoring batch create request; batch is frozen')
        raise web.HTTPServiceUnavailable()

    batch_id = int(request.match_info['batch_id'])
    user = userdata['username']
    update_spec = await json_request(request)

    try:
        validate_batch_update(update_spec)
    except ValidationError as e:
        raise web.HTTPBadRequest(reason=e.reason)

    update_id, _ = await _create_batch_update(batch_id, update_spec['token'], update_spec['n_jobs'], user, db)
    return json_response({'update_id': update_id})


async def _create_batch_update(
    batch_id: int, update_token: str, n_jobs: int, user: str, db: Database
) -> Tuple[int, int]:
    @transaction(db)
    async def update(tx: Transaction):
        assert n_jobs > 0
        record = await tx.execute_and_fetchone(
            """
SELECT update_id, start_job_id FROM batch_updates
WHERE batch_id = %s AND token = %s;
""",
            (batch_id, update_token),
        )

        if record:
            return record['update_id'], record['start_job_id']

        # We use FOR UPDATE so that we serialize batch update insertions
        # This is necessary to reserve job id ranges.
        # We don't allow updates to batches that have been cancelled
        # but do allow updates to batches with jobs that have been cancelled.
        record = await tx.execute_and_fetchone(
            """
SELECT job_groups_cancelled.id IS NOT NULL AS cancelled
FROM batches
LEFT JOIN job_groups_cancelled ON batches.id = job_groups_cancelled.id
WHERE batches.id = %s AND user = %s AND NOT deleted
FOR UPDATE;
""",
            (batch_id, user),
        )
        if not record:
            raise web.HTTPNotFound()
        if record['cancelled']:
            raise web.HTTPBadRequest(reason='Cannot submit new jobs to a cancelled batch')

        now = time_msecs()

        record = await tx.execute_and_fetchone(
            """
SELECT update_id, start_job_id, n_jobs FROM batch_updates
WHERE batch_id = %s
ORDER BY update_id DESC
LIMIT 1;
""",
            (batch_id,),
        )
        if record:
            update_id = int(record['update_id']) + 1
            update_start_job_id = int(record['start_job_id']) + int(record['n_jobs'])
        else:
            update_id = 1
            update_start_job_id = 1

        await tx.execute_insertone(
            """
INSERT INTO batch_updates
(batch_id, update_id, token, start_job_id, n_jobs, committed, time_created)
VALUES (%s, %s, %s, %s, %s, %s, %s);
""",
            (batch_id, update_id, update_token, update_start_job_id, n_jobs, False, now),
            query_name='insert_batch_update',
        )

        return (update_id, update_start_job_id)

    return await update()


async def _get_batch(app, batch_id):
    db: Database = app['db']

    record = await db.select_and_fetchone(
        """
SELECT batches.*,
  job_groups_cancelled.id IS NOT NULL AS cancelled,
  job_groups_n_jobs_in_complete_states.n_completed,
  job_groups_n_jobs_in_complete_states.n_succeeded,
  job_groups_n_jobs_in_complete_states.n_failed,
  job_groups_n_jobs_in_complete_states.n_cancelled,
  cost_t.*
FROM batches
LEFT JOIN job_groups_n_jobs_in_complete_states
       ON batches.id = job_groups_n_jobs_in_complete_states.id
LEFT JOIN job_groups_cancelled
       ON batches.id = job_groups_cancelled.id
LEFT JOIN LATERAL (
  SELECT COALESCE(SUM(`usage` * rate), 0) AS cost, JSON_OBJECTAGG(resources.resource, COALESCE(`usage` * rate, 0)) AS cost_breakdown
  FROM (
    SELECT batch_id, resource_id, CAST(COALESCE(SUM(`usage`), 0) AS SIGNED) AS `usage`
    FROM aggregated_job_group_resources_v3
    WHERE batches.id = aggregated_job_group_resources_v3.batch_id
    GROUP BY batch_id, resource_id
  ) AS usage_t
  LEFT JOIN resources ON usage_t.resource_id = resources.resource_id
  GROUP BY batch_id
) AS cost_t ON TRUE
WHERE batches.id = %s AND NOT deleted;
""",
        (batch_id,),
    )
    if not record:
        raise web.HTTPNotFound()

    return batch_record_to_dict(record)


async def _cancel_batch(app, batch_id):
    await cancel_batch_in_db(app['db'], batch_id)
    app['cancel_batch_state_changed'].set()
    return web.Response()


async def _delete_batch(app, batch_id):
    db: Database = app['db']

    record = await db.select_and_fetchone(
        """
SELECT `state` FROM batches
WHERE id = %s AND NOT deleted;
""",
        (batch_id,),
    )
    if not record:
        raise web.HTTPNotFound()

    await db.just_execute('CALL cancel_batch(%s);', (batch_id,))
    await db.execute_update('UPDATE batches SET deleted = 1 WHERE id = %s;', (batch_id,))

    if record['state'] == 'running':
        app['delete_batch_state_changed'].set()


@routes.get('/api/v1alpha/batches/{batch_id}')
@billing_project_users_only()
@add_metadata_to_request
async def get_batch(request: web.Request, _, batch_id: int) -> web.Response:
    return json_response(await _get_batch(request.app, batch_id))


@routes.patch('/api/v1alpha/batches/{batch_id}/cancel')
@billing_project_users_only()
@add_metadata_to_request
async def cancel_batch(request: web.Request, _, batch_id: int) -> web.Response:
    await _handle_api_error(_cancel_batch, request.app, batch_id)
    return web.Response()


# deprecated
@routes.patch('/api/v1alpha/batches/{batch_id}/close')
@auth.authenticated_users_only()
@add_metadata_to_request
async def close_batch(request, userdata):
    batch_id = int(request.match_info['batch_id'])
    user = userdata['username']

    app = request.app
    db: Database = app['db']

    record = await db.select_and_fetchone(
        """
SELECT job_groups_cancelled.id IS NOT NULL AS cancelled
FROM batches
LEFT JOIN job_groups_cancelled ON batches.id = job_groups_cancelled.id
WHERE user = %s AND batches.id = %s AND NOT deleted;
""",
        (user, batch_id),
    )
    if not record:
        raise web.HTTPNotFound()
    if record['cancelled']:
        raise web.HTTPBadRequest(reason='Cannot close a previously cancelled batch.')

    record = await db.select_and_fetchone(
        """
SELECT 1 FROM batch_updates
WHERE batch_id = %s AND update_id = 1;
""",
        (batch_id,),
    )
    if record:
        await _commit_update(app, batch_id, 1, user, db)
    return web.Response()


@routes.patch('/api/v1alpha/batches/{batch_id}/updates/{update_id}/commit')
@auth.authenticated_users_only()
@add_metadata_to_request
async def commit_update(request: web.Request, userdata):
    app = request.app
    db: Database = app['db']
    user = userdata['username']

    batch_id = int(request.match_info['batch_id'])
    update_id = int(request.match_info['update_id'])

    record = await db.select_and_fetchone(
        """
SELECT start_job_id, job_groups_cancelled.id IS NOT NULL AS cancelled
FROM batches
LEFT JOIN batch_updates ON batches.id = batch_updates.batch_id
LEFT JOIN job_groups_cancelled ON batches.id = job_groups_cancelled.id
WHERE user = %s AND batches.id = %s AND batch_updates.update_id = %s AND NOT deleted;
""",
        (user, batch_id, update_id),
    )
    if not record:
        raise web.HTTPNotFound()
    if record['cancelled']:
        raise web.HTTPBadRequest(reason='Cannot commit an update to a cancelled batch')

    await _commit_update(app, batch_id, update_id, user, db)
    return json_response({'start_job_id': record['start_job_id']})


async def _commit_update(app: web.Application, batch_id: int, update_id: int, user: str, db: Database):
    client_session = app[CommonAiohttpAppKeys.CLIENT_SESSION]

    try:
        now = time_msecs()
        await db.check_call_procedure(
            'CALL commit_batch_update(%s, %s, %s);', (batch_id, update_id, now), 'commit_batch_update'
        )
    except CallError as e:
        # 2: wrong number of jobs
        if e.rv['rc'] == 2:
            expected_n_jobs = e.rv['expected_n_jobs']
            actual_n_jobs = e.rv['actual_n_jobs']
            raise web.HTTPBadRequest(reason=f'wrong number of jobs: expected {expected_n_jobs}, actual {actual_n_jobs}')
        raise

    app['task_manager'].ensure_future(
        retry_transient_errors(
            client_session.patch,
            deploy_config.url('batch-driver', f'/api/v1alpha/batches/{user}/{batch_id}/update'),
            headers=await app['hail_credentials'].auth_headers(),
        )
    )


@routes.delete('/api/v1alpha/batches/{batch_id}')
@billing_project_users_only()
@add_metadata_to_request
async def delete_batch(request: web.Request, _, batch_id: int) -> web.Response:
    await _delete_batch(request.app, batch_id)
    return web.Response()


@routes.get('/batches/{batch_id}')
@billing_project_users_only()
@catch_ui_error_in_dev
async def ui_batch(request, userdata, batch_id):
    app = request.app
    batch = await _get_batch(app, batch_id)

    q = request.query.get('q', '')
    last_job_id = cast_query_param_to_int(request.query.get('last_job_id'))

    try:
        jobs, last_job_id = await _query_batch_jobs(request, batch_id, CURRENT_QUERY_VERSION, q, last_job_id)
    except QueryError as e:
        session = await aiohttp_session.get_session(request)
        set_message(session, e.message, 'error')
        jobs = []
        last_job_id = None

    for j in jobs:
        j['duration'] = humanize_timedelta_msecs(j['duration'])
        j['cost'] = cost_str(j['cost'])
    batch['jobs'] = jobs

    batch['cost'] = cost_str(batch['cost'])

    if batch['cost_breakdown'] is not None:
        for record in batch['cost_breakdown']:
            record['cost'] = cost_str(record['cost'])
        batch['cost_breakdown'].sort(key=lambda record: record['resource'])

    page_context = {
        'batch': batch,
        'q': q,
        'last_job_id': last_job_id,
    }
    return await render_template('batch', request, userdata, 'batch.html', page_context)


@routes.post('/batches/{batch_id}/cancel')
@billing_project_users_only(redirect=False)
@catch_ui_error_in_dev
async def ui_cancel_batch(request: web.Request, _, batch_id: int) -> NoReturn:
    post = await request.post()
    q = post.get('q')
    params: Dict[str, str] = {}
    if q is not None:
        params['q'] = str(q)
    session = await aiohttp_session.get_session(request)
    try:
        await _handle_ui_error(session, _cancel_batch, request.app, batch_id)
        set_message(session, f'Batch {batch_id} cancelled.', 'info')
    finally:
        location = request.app.router['batches'].url_for().with_query(params)
        raise web.HTTPFound(location=location)  # pylint: disable=lost-exception


@routes.post('/batches/{batch_id}/delete')
@billing_project_users_only(redirect=False)
@catch_ui_error_in_dev
async def ui_delete_batch(request: web.Request, _, batch_id: int) -> NoReturn:
    post = await request.post()
    q = post.get('q')
    params: Dict[str, str] = {}
    if q is not None:
        params['q'] = str(q)
    await _delete_batch(request.app, batch_id)
    session = await aiohttp_session.get_session(request)
    set_message(session, f'Batch {batch_id} deleted.', 'info')
    location = request.app.router['batches'].url_for().with_query(params)
    raise web.HTTPFound(location=location)


@routes.get('/batches', name='batches')
@auth.authenticated_users_only()
@catch_ui_error_in_dev
async def ui_batches(request: web.Request, userdata: UserData) -> web.Response:
    session = await aiohttp_session.get_session(request)
    user = userdata['username']
    q = request.query.get('q', f'user = {user}' if CURRENT_QUERY_VERSION == 2 else f'user:{user}')
    last_batch_id = cast_query_param_to_int(request.query.get('last_batch_id'))
    try:
        result = await _handle_ui_error(session, _query_batches, request, user, q, CURRENT_QUERY_VERSION, last_batch_id)
        assert result is not None
        batches, last_batch_id = result
    except asyncio.CancelledError:
        raise
    except Exception:
        batches = []

    for batch in batches:
        batch['cost'] = cost_str(batch['cost'])

    page_context = {'batches': batches, 'q': q, 'last_batch_id': last_batch_id}
    return await render_template('batch', request, userdata, 'batches.html', page_context)


async def _get_job(app, batch_id, job_id) -> GetJobResponseV1Alpha:
    db: Database = app['db']

    record = await db.select_and_fetchone(
        """
WITH base_t AS (
SELECT jobs.*, user, billing_project, ip_address, format_version, t.attempt_id AS last_cancelled_attempt_id
FROM jobs
INNER JOIN batches
  ON jobs.batch_id = batches.id
LEFT JOIN attempts
  ON jobs.batch_id = attempts.batch_id AND jobs.job_id = attempts.job_id AND jobs.attempt_id = attempts.attempt_id
LEFT JOIN instances
  ON attempts.instance_name = instances.name
LEFT JOIN (
  SELECT batch_id, job_id, attempt_id
  FROM attempts
  WHERE reason = "cancelled" AND batch_id = %s AND job_id = %s
  ORDER BY end_time DESC
  LIMIT 1
) AS t ON jobs.batch_id = t.batch_id AND jobs.job_id = t.job_id
LEFT JOIN batch_updates
  ON jobs.batch_id = batch_updates.batch_id AND jobs.update_id = batch_updates.update_id
WHERE jobs.batch_id = %s AND NOT deleted AND jobs.job_id = %s AND batch_updates.committed
)
SELECT base_t.*, cost_t.cost, cost_t.cost_breakdown
FROM base_t
LEFT JOIN LATERAL (
SELECT COALESCE(SUM(`usage` * rate), 0) AS cost, JSON_OBJECTAGG(resources.resource, COALESCE(`usage` * rate, 0)) AS cost_breakdown
FROM (SELECT aggregated_job_resources_v3.batch_id, aggregated_job_resources_v3.job_id, resource_id, CAST(COALESCE(SUM(`usage`), 0) AS SIGNED) AS `usage`
  FROM aggregated_job_resources_v3
  WHERE aggregated_job_resources_v3.batch_id = base_t.batch_id AND aggregated_job_resources_v3.job_id = base_t.job_id
  GROUP BY aggregated_job_resources_v3.batch_id, aggregated_job_resources_v3.job_id, aggregated_job_resources_v3.resource_id
) AS usage_t
LEFT JOIN resources ON usage_t.resource_id = resources.resource_id
GROUP BY usage_t.batch_id, usage_t.job_id
) AS cost_t ON TRUE;
""",
        (batch_id, job_id, batch_id, job_id),
    )
    if not record:
        raise web.HTTPNotFound()

    full_status, full_spec, attributes = await asyncio.gather(
        _get_full_job_status(app, record), _get_full_job_spec(app, record), _get_attributes(app, record)
    )

    job: GetJobResponseV1Alpha = {
        **job_record_to_dict(record, attributes.get('name')),
        'status': full_status,
        'spec': full_spec,
    }
    if attributes:
        job['attributes'] = attributes
    return job


async def _get_attempts(app, batch_id, job_id):
    db: Database = app['db']

    attempts = db.select_and_fetchall(
        """
SELECT attempts.*
FROM jobs
INNER JOIN batches ON jobs.batch_id = batches.id
LEFT JOIN attempts ON jobs.batch_id = attempts.batch_id and jobs.job_id = attempts.job_id
WHERE jobs.batch_id = %s AND NOT deleted AND jobs.job_id = %s;
""",
        (batch_id, job_id),
        query_name='get_attempts',
    )

    attempts = [attempt async for attempt in attempts]
    if len(attempts) == 0:
        raise web.HTTPNotFound()
    if len(attempts) == 1 and attempts[0]['attempt_id'] is None:
        return None

    attempts.sort(key=lambda x: x['start_time'] or x['end_time'])

    for attempt in attempts:
        start_time = attempt['start_time']
        if start_time is not None:
            attempt['start_time'] = time_msecs_str(start_time)
        else:
            del attempt['start_time']

        end_time = attempt['end_time']
        if end_time is not None:
            attempt['end_time'] = time_msecs_str(end_time)
        else:
            del attempt['end_time']

        if start_time is not None:
            # elapsed time if attempt is still running
            if end_time is None:
                end_time = time_msecs()
            duration_msecs = max(end_time - start_time, 0)
            attempt['duration'] = humanize_timedelta_msecs(duration_msecs)
            attempt['duration_ms'] = duration_msecs

    return attempts


@routes.get('/api/v1alpha/batches/{batch_id}/jobs/{job_id}/attempts')
@billing_project_users_only()
async def get_attempts(request: web.Request, _, batch_id: int) -> web.Response:
    job_id = int(request.match_info['job_id'])
    attempts = await _get_attempts(request.app, batch_id, job_id)
    return json_response(attempts)


@routes.get('/api/v1alpha/batches/{batch_id}/jobs/{job_id}')
@billing_project_users_only()
@add_metadata_to_request
async def get_job(request: web.Request, _, batch_id: int) -> web.Response:
    job_id = int(request.match_info['job_id'])
    status = await _get_job(request.app, batch_id, job_id)
    return json_response(status)


def plot_job_durations(container_statuses: dict, batch_id: int, job_id: int):
    data = []
    for step in ['input', 'main', 'output']:
        if container_statuses[step]:
            for timing_name, timing_data in container_statuses[step]['timing'].items():
                if timing_data is not None:
                    plot_dict = {
                        'Title': f'{(batch_id, job_id)}',
                        'Step': step,
                        'Task': timing_name,
                    }

                    if timing_data.get('start_time') is not None:
                        plot_dict['Start'] = datetime.datetime.fromtimestamp(timing_data['start_time'] / 1000)

                        finish_time = timing_data.get('finish_time')
                        if finish_time is None:
                            finish_time = time_msecs()
                        plot_dict['Finish'] = datetime.datetime.fromtimestamp(finish_time / 1000)

                    data.append(plot_dict)

    if not data:
        return None

    df = pd.DataFrame(data)

    fig = px.timeline(
        df,
        x_start='Start',
        x_end='Finish',
        y='Step',
        color='Task',
        hover_data=['Step'],
        color_discrete_sequence=px.colors.qualitative.Prism,
        category_orders={
            'Step': ['input', 'main', 'output'],
            'Task': [
                'pulling',
                'setting up overlay',
                'setting up network',
                'running',
                'uploading_log',
                'uploading_resource_usage',
            ],
        },
    )

    return json.dumps(fig, cls=plotly.utils.PlotlyJSONEncoder)


def plot_resource_usage(
    resource_usage: Optional[Dict[str, Optional[pd.DataFrame]]],
    memory_limit_bytes: Optional[int],
    io_storage_limit_bytes: Optional[int],
    non_io_storage_limit_bytes: Optional[int],
) -> Optional[str]:
    if resource_usage is None:
        return None

    if io_storage_limit_bytes is not None:
        if io_storage_limit_bytes == 0:
            io_storage_title = ''
        else:
            io_storage_title = (
                f'Storage (Mounted Drive at /io) - {humanize.naturalsize(io_storage_limit_bytes, binary=False)} max'
            )
    else:
        io_storage_title = 'Storage (Mounted Drive at /io)'

    if non_io_storage_limit_bytes is not None:
        if io_storage_limit_bytes != 0:
            non_io_storage_title = (
                f'Storage (Container Overlay) - {humanize.naturalsize(non_io_storage_limit_bytes, binary=False)} max'
            )
        else:
            non_io_storage_title = f'Storage - {humanize.naturalsize(non_io_storage_limit_bytes, binary=False)} max'
    else:
        non_io_storage_title = 'Storage (Container Overlay)'

    if memory_limit_bytes is not None:
        memory_title = f'Memory - {humanize.naturalsize(memory_limit_bytes, binary=False)} max'
    else:
        memory_title = 'Memory'

    fig = make_subplots(
        rows=3,
        cols=2,
        subplot_titles=(
            'CPU Usage',
            memory_title,
            'Network Download Bandwidth (MB/sec)',
            'Network Upload Bandwidth (MB/sec)',
            non_io_storage_title,
            io_storage_title,
        ),
    )
    fig.update_layout(height=800, width=800)

    colors = {'input': 'red', 'main': 'green', 'output': 'blue'}

    max_cpu_value = 1
    max_memory_value = 1024 * 1024
    max_download_network_bandwidth_value = 500
    max_upload_network_bandwidth_value = 500
    max_io_storage_value = 1024 * 1024 * 1024
    max_non_io_storage_value = 1024 * 1024 * 1024
    n_total_rows = 0

    for container_name, df in resource_usage.items():
        if df is None:
            continue

        n_rows = df.shape[0]
        n_total_rows += n_rows

        time_df = pd.to_datetime(df['time_msecs'], unit='ms')
        mem_df = df['memory_in_bytes']
        cpu_df = df['cpu_usage']

        def get_df(df, colname):
            if colname not in df:
                df[colname] = ResourceUsageMonitor.missing_value
            return df[colname]

        network_download_df = get_df(df, 'network_bandwidth_download_in_bytes_per_second')
        network_upload_df = get_df(df, 'network_bandwidth_upload_in_bytes_per_second')
        non_io_storage_df = get_df(df, 'non_io_storage_in_bytes')
        io_storage_df = get_df(df, 'io_storage_in_bytes')

        if n_rows != 0:
            max_cpu_value = max(max_cpu_value, cpu_df.max())
            max_memory_value = max(max_memory_value, mem_df.max())
            max_download_network_bandwidth_value = max(max_download_network_bandwidth_value, network_download_df.max())
            max_upload_network_bandwidth_value = max(max_upload_network_bandwidth_value, network_upload_df.max())
            max_io_storage_value = max(max_io_storage_value, io_storage_df.max())
            max_non_io_storage_value = max(max_non_io_storage_value, non_io_storage_df.max())

        def add_trace(time, measurement, row, col, container_name, show_legend):
            fig.add_trace(
                go.Scatter(
                    x=time,
                    y=measurement,
                    showlegend=show_legend,
                    legendgroup=container_name,
                    name=container_name,
                    mode='markers+lines',
                    line={'color': colors[container_name]},
                ),
                row=row,
                col=col,
            )

        add_trace(time_df, cpu_df, 1, 1, container_name, True)
        add_trace(time_df, mem_df, 1, 2, container_name, False)
        add_trace(time_df, network_download_df, 2, 1, container_name, False)
        add_trace(time_df, network_upload_df, 2, 2, container_name, False)
        add_trace(time_df, non_io_storage_df, 3, 1, container_name, False)
        if io_storage_limit_bytes != 0:
            add_trace(time_df, io_storage_df, 3, 2, container_name, False)

        limit_props = {'color': 'black', 'width': 2}
        if memory_limit_bytes is not None:
            fig.add_hline(memory_limit_bytes, row=1, col=2, line=limit_props)  # type: ignore
        if non_io_storage_limit_bytes is not None:
            fig.add_hline(non_io_storage_limit_bytes, row=3, col=1, line=limit_props)  # type: ignore
        if io_storage_limit_bytes is not None:
            fig.add_hline(io_storage_limit_bytes, row=3, col=2, line=limit_props)  # type: ignore

    fig.update_layout(
        showlegend=True,
        yaxis1_tickformat='%',
        yaxis2_tickformat='s',
        yaxis5_tickformat='s',
        yaxis6_tickformat='s',
        yaxis1_range=[0, 1.25 * max_cpu_value],
        yaxis2_range=[0, 1.25 * max_memory_value],
        yaxis3_range=[0, 1.25 * max_download_network_bandwidth_value],
        yaxis4_range=[0, 1.25 * max_upload_network_bandwidth_value],
        yaxis5_range=[0, 1.25 * max_non_io_storage_value],
        yaxis6_range=[0, 1.25 * max_io_storage_value],
    )

    if n_total_rows == 0:
        return None

    return json.dumps(fig, cls=plotly.utils.PlotlyJSONEncoder)


@routes.get('/batches/{batch_id}/jobs/{job_id}/jvm_profile')
@billing_project_users_only()
@catch_ui_error_in_dev
async def ui_get_jvm_profile(request: web.Request, _, batch_id: int) -> web.Response:
    app = request.app
    job_id = int(request.match_info['job_id'])
    profile = await _get_jvm_profile(app, batch_id, job_id)
    if profile is None:
        raise web.HTTPNotFound()
    return web.Response(text=profile, content_type='text/html')


@routes.get('/batches/{batch_id}/jobs/{job_id}')
@billing_project_users_only()
@catch_ui_error_in_dev
async def ui_get_job(request, userdata, batch_id):
    app = request.app
    job_id = int(request.match_info['job_id'])

    job, attempts, job_log_bytes, resource_usage = await asyncio.gather(
        _get_job(app, batch_id, job_id),
        _get_attempts(app, batch_id, job_id),
        _get_job_log(app, batch_id, job_id),
        _get_job_resource_usage(app, batch_id, job_id),
    )

    job = cast(Dict[str, Any], job)

    job['duration'] = humanize_timedelta_msecs(job['duration'])
    job['cost'] = cost_str(job['cost'])

    if job['cost_breakdown'] is not None:
        for record in job['cost_breakdown']:
            record['cost'] = cost_str(record['cost'])
        job['cost_breakdown'].sort(key=lambda record: record['resource'])

    job_status = job['status']
    container_status_spec = dictfix.NoneOr({
        'name': str,
        'timing': {
            'pulling': dictfix.NoneOr({'duration': dictfix.NoneOr(Number)}),
            'running': dictfix.NoneOr({'duration': dictfix.NoneOr(Number)}),
            'uploading_resource_usage': dictfix.NoneOr({'duration': dictfix.NoneOr(Number)}),
        },
        'short_error': dictfix.NoneOr(str),
        'error': dictfix.NoneOr(str),
        'container_status': {'out_of_memory': dictfix.NoneOr(bool)},
        'state': str,
    })
    job_status_spec = {
        'container_statuses': {
            'input': container_status_spec,
            'main': container_status_spec,
            'output': container_status_spec,
        }
    }
    job_status = dictfix.dictfix(job_status, job_status_spec)
    container_statuses = job_status['container_statuses']
    step_errors = {step: status['error'] for step, status in container_statuses.items() if status is not None}

    for status in container_statuses.values():
        # backwards compatibility
        if status and status['short_error'] is None and status['container_status']['out_of_memory']:
            status['short_error'] = 'out of memory'

    has_jvm_profile = False

    job_specification = job['spec']
    if job_specification:
        if 'process' in job_specification:
            process_specification = job_specification['process']
            process_type = process_specification['type']
            assert process_specification['type'] in {'docker', 'jvm'}
            job_specification['image'] = process_specification['image'] if process_type == 'docker' else '[jvm]'
            job_specification['command'] = process_specification['command']
            has_jvm_profile = job['state'] in complete_states and process_specification.get('profile', False)

        job_specification = dictfix.dictfix(
            job_specification, dictfix.NoneOr({'image': str, 'command': list, 'resources': {}, 'env': list})
        )

    io_storage_limit_bytes = None
    non_io_storage_limit_bytes = None
    memory_limit_bytes = None

    if job_specification is not None:
        resources = job_specification['resources']
        if 'memory_bytes' in resources:
            memory_limit_bytes = resources['memory_bytes']
            resources['actual_memory'] = humanize.naturalsize(memory_limit_bytes, binary=True)
            del resources['memory_bytes']
        if 'storage_gib' in resources:
            io_storage_limit_bytes = resources['storage_gib'] * 1024**3
            resources['actual_storage'] = humanize.naturalsize(io_storage_limit_bytes, binary=True)
            del resources['storage_gib']
        if 'cores_mcpu' in resources:
            cores = resources['cores_mcpu'] / 1000
            non_io_storage_limit_gb = min(cores * RESERVED_STORAGE_GB_PER_CORE, RESERVED_STORAGE_GB_PER_CORE)
            non_io_storage_limit_bytes = int(non_io_storage_limit_gb * 1024**3 + 1)
            resources['actual_cpu'] = cores
            del resources['cores_mcpu']

    # Not all logs will be proper utf-8 but we attempt to show them as
    # str or else Jinja will present them surrounded by b''
    job_log_strings_or_bytes = {}
    for container, log in job_log_bytes.items():
        try:
            job_log_strings_or_bytes[container] = log.decode('utf-8') if log is not None else None
        except UnicodeDecodeError:
            job_log_strings_or_bytes[container] = log

    page_context = {
        'batch_id': batch_id,
        'job_id': job_id,
        'job': job,
        'job_log': job_log_strings_or_bytes,
        'attempts': attempts,
        'container_statuses': container_statuses,
        'job_specification': job_specification,
        'job_status_str': json.dumps(job, indent=2),
        'step_errors': step_errors,
        'error': job_status.get('error'),
        'plot_job_durations': plot_job_durations(container_statuses, batch_id, job_id),
        'plot_resource_usage': plot_resource_usage(
            resource_usage, memory_limit_bytes, io_storage_limit_bytes, non_io_storage_limit_bytes
        ),
        'has_jvm_profile': has_jvm_profile,
    }

    return await render_template('batch', request, userdata, 'job.html', page_context)


# This should really be the exact same thing as the REST endpoint
@routes.get('/batches/{batch_id}/jobs/{job_id}/log/{container}')
@billing_project_users_only()
@catch_ui_error_in_dev
async def ui_get_job_log(request: web.Request, _, batch_id: int) -> web.StreamResponse:
    return await get_job_container_log(request, batch_id)


@routes.get('/billing_limits')
@auth.authenticated_users_only()
@catch_ui_error_in_dev
async def ui_get_billing_limits(request, userdata):
    app = request.app
    db: Database = app['db']

    if not userdata['is_developer']:
        user = userdata['username']
    else:
        user = None

    billing_projects = await query_billing_projects_with_cost(db, user=user)

    open_billing_projects = [bp for bp in billing_projects if bp['status'] == 'open']
    closed_billing_projects = [bp for bp in billing_projects if bp['status'] == 'closed']

    page_context = {
        'open_billing_projects': open_billing_projects,
        'closed_billing_projects': closed_billing_projects,
        'is_developer': userdata['is_developer'],
    }
    return await render_template('batch', request, userdata, 'billing_limits.html', page_context)


def _parse_billing_limit(limit: Optional[Union[str, float, int]]) -> Optional[float]:
    assert isinstance(limit, (str, float, int)) or limit is None, (limit, type(limit))

    if limit == 'None' or limit is None:
        return None
    try:
        parsed_limit = float(limit)
        assert parsed_limit >= 0
        return parsed_limit
    except (AssertionError, ValueError) as e:
        raise InvalidBillingLimitError(limit) from e


async def _edit_billing_limit(db, billing_project, limit):
    limit = _parse_billing_limit(limit)

    @transaction(db)
    async def insert(tx):
        row = await tx.execute_and_fetchone(
            """
SELECT billing_projects.name as billing_project,
    billing_projects.`status` as `status`
FROM billing_projects
WHERE billing_projects.name_cs = %s AND billing_projects.`status` != 'deleted'
FOR UPDATE;
        """,
            (billing_project,),
        )
        if row is None:
            raise NonExistentBillingProjectError(billing_project)

        if row['status'] == 'closed':
            raise ClosedBillingProjectError(billing_project)

        await tx.execute_update(
            """
UPDATE billing_projects SET `limit` = %s WHERE name_cs = %s;
""",
            (limit, billing_project),
        )

    await insert()


@routes.post('/api/v1alpha/billing_limits/{billing_project}/edit')
@authenticated_developers_or_auth_only
async def post_edit_billing_limits(request: web.Request) -> web.Response:
    db: Database = request.app['db']
    billing_project = request.match_info['billing_project']
    data = await json_request(request)
    limit = data['limit']
    await _handle_api_error(_edit_billing_limit, db, billing_project, limit)
    return json_response({'billing_project': billing_project, 'limit': limit})


@routes.post('/billing_limits/{billing_project}/edit')
@auth.authenticated_developers_only(redirect=False)
@catch_ui_error_in_dev
async def post_edit_billing_limits_ui(request: web.Request, _) -> NoReturn:
    db: Database = request.app['db']
    billing_project = request.match_info['billing_project']
    post = await request.post()
    limit = post['limit']
    session = await aiohttp_session.get_session(request)
    try:
        await _handle_ui_error(session, _edit_billing_limit, db, billing_project, limit)
        set_message(session, f'Modified limit {limit} for billing project {billing_project}.', 'info')  # type: ignore
    finally:
        raise web.HTTPFound(deploy_config.external_url('batch', '/billing_limits'))  # pylint: disable=lost-exception


async def _query_billing(request: web.Request, user: Optional[str] = None) -> Tuple[list, str, Optional[str]]:
    db: Database = request.app['db']

    date_format = '%m/%d/%Y'

    default_start = datetime.datetime.now().replace(day=1)
    default_start_str = datetime.datetime.strftime(default_start, date_format)

    default_end = None

    async def parse_error(msg: str) -> Tuple[list, str, None]:
        session = await aiohttp_session.get_session(request)
        set_message(session, msg, 'error')
        return ([], default_start_str, default_end)

    start_query = request.query.get('start', default_start_str)
    try:
        start = datetime.datetime.strptime(start_query, date_format)
    except ValueError:
        return await parse_error(f"Invalid value for start '{start_query}'; must be in the format of MM/DD/YYYY.")

    end_query = request.query.get('end', default_end)
    try:
        if end_query is not None and end_query != '':
            end = datetime.datetime.strptime(end_query, date_format)
        else:
            end = None
    except ValueError:
        return await parse_error(f"Invalid value for end '{end_query}'; must be in the format of MM/DD/YYYY.")

    if end is not None and start > end:
        return await parse_error('Invalid search; start must be earlier than end.')

    where_conditions = [
        "billing_projects.`status` != 'deleted'",
        "billing_date >= %s",
    ]
    where_args: List[Any] = [start]

    if end is not None:
        where_conditions.append("billing_date <= %s")
        where_args.append(end)

    if user is not None:
        where_conditions.append("`user` = %s")
        where_args.append(user)

    sql = f"""
SELECT
  billing_project,
  `user`,
  COALESCE(SUM(`usage` * rate), 0) AS cost
FROM (
  SELECT billing_project, `user`, resource_id, CAST(COALESCE(SUM(`usage`), 0) AS SIGNED) AS `usage`
  FROM aggregated_billing_project_user_resources_by_date_v3
  LEFT JOIN billing_projects ON billing_projects.name = aggregated_billing_project_user_resources_by_date_v3.billing_project
  WHERE {' AND '.join(where_conditions)}
  GROUP BY billing_project, `user`, resource_id
) AS t
LEFT JOIN resources ON resources.resource_id = t.resource_id
GROUP BY billing_project, `user`;
"""

    sql_args = where_args

    billing = [record async for record in db.select_and_fetchall(sql, sql_args)]

    return (billing, start_query, end_query)


@routes.get('/billing')
@auth.authenticated_users_only()
@catch_ui_error_in_dev
async def ui_get_billing(request, userdata):
    is_developer = userdata['is_developer'] == 1
    user = userdata['username'] if not is_developer else None
    billing, start, end = await _query_billing(request, user=user)

    billing_by_user: Dict[str, int] = {}
    billing_by_project: Dict[str, int] = {}
    for record in billing:
        billing_project = record['billing_project']
        user = record['user']
        cost = record['cost']
        billing_by_user[user] = billing_by_user.get(user, 0) + cost
        billing_by_project[billing_project] = billing_by_project.get(billing_project, 0) + cost

    billing_by_project_list = [
        {'billing_project': billing_project, 'cost': cost_str(cost) or '$0'}
        for billing_project, cost in billing_by_project.items()
    ]
    billing_by_project_list.sort(key=lambda record: record['billing_project'])

    billing_by_user_list = [{'user': user, 'cost': cost_str(cost) or '$0'} for user, cost in billing_by_user.items()]
    billing_by_user_list.sort(key=lambda record: record['user'])

    billing_by_project_user = [
        {'billing_project': record['billing_project'], 'user': record['user'], 'cost': cost_str(record['cost']) or '$0'}
        for record in billing
    ]
    billing_by_project_user.sort(key=lambda record: (record['billing_project'], record['user']))

    total_cost = cost_str(sum(record['cost'] for record in billing))

    page_context = {
        'billing_by_project': billing_by_project_list,
        'billing_by_user': billing_by_user_list,
        'billing_by_project_user': billing_by_project_user,
        'start': start,
        'end': end,
        'is_developer': is_developer,
        'user': userdata['username'],
        'total_cost': total_cost,
    }
    return await render_template('batch', request, userdata, 'billing.html', page_context)


@routes.get('/billing_projects')
@auth.authenticated_developers_only()
@catch_ui_error_in_dev
async def ui_get_billing_projects(request, userdata):
    db: Database = request.app['db']
    billing_projects = await query_billing_projects_without_cost(db)
    page_context = {
        'billing_projects': [{**p, 'size': len(p['users'])} for p in billing_projects if p['status'] == 'open'],
        'closed_projects': [p for p in billing_projects if p['status'] == 'closed'],
    }
    return await render_template('batch', request, userdata, 'billing_projects.html', page_context)


@routes.get('/api/v1alpha/billing_projects')
@auth.authenticated_users_only()
async def get_billing_projects(request, userdata):
    db: Database = request.app['db']

    if not userdata['is_developer'] and userdata['username'] != 'auth':
        user = userdata['username']
    else:
        user = None

    billing_projects = await query_billing_projects_with_cost(db, user=user)
    return json_response(billing_projects)


@routes.get('/api/v1alpha/billing_projects/{billing_project}')
@auth.authenticated_users_only()
async def get_billing_project(request, userdata):
    db: Database = request.app['db']
    billing_project = request.match_info['billing_project']

    if not userdata['is_developer'] and userdata['username'] != 'auth':
        user = userdata['username']
    else:
        user = None

    billing_projects = await query_billing_projects_with_cost(db, user=user, billing_project=billing_project)

    if not billing_projects:
        raise web.HTTPForbidden(reason=f'Unknown Hail Batch billing project {billing_project}.')

    assert len(billing_projects) == 1
    return json_response(billing_projects[0])


async def _remove_user_from_billing_project(db, billing_project, user):
    @transaction(db)
    async def delete(tx):
        row = await tx.execute_and_fetchone(
            """
SELECT billing_projects.name_cs as billing_project,
  billing_projects.`status` as `status`,
  `user`
FROM billing_projects
LEFT JOIN (
  SELECT billing_project_users.* FROM billing_project_users
  LEFT JOIN billing_projects ON billing_projects.name = billing_project_users.billing_project
  WHERE billing_projects.name_cs = %s AND user_cs = %s
  FOR UPDATE
) AS t ON billing_projects.name = t.billing_project
WHERE billing_projects.name_cs = %s;
""",
            (billing_project, user, billing_project),
        )
        if not row:
            raise NonExistentBillingProjectError(billing_project)
        assert row['billing_project'] == billing_project

        if row['status'] in {'closed', 'deleted'}:
            raise BatchUserError(
                f'Billing project {billing_project} has been closed or deleted and cannot be modified.', 'error'
            )

        if row['user'] is None:
            raise BatchOperationAlreadyCompletedError(
                f'User {user} is not in billing project {billing_project}.', 'info'
            )

        await tx.just_execute(
            """
DELETE billing_project_users FROM billing_project_users
LEFT JOIN billing_projects ON billing_projects.name = billing_project_users.billing_project
WHERE billing_projects.name_cs = %s AND user_cs = %s;
""",
            (billing_project, user),
        )

    await delete()


@routes.post('/billing_projects/{billing_project}/users/{user}/remove')
@auth.authenticated_developers_only(redirect=False)
@catch_ui_error_in_dev
async def post_billing_projects_remove_user(request: web.Request, _) -> NoReturn:
    db: Database = request.app['db']
    billing_project = request.match_info['billing_project']
    user = request.match_info['user']

    session = await aiohttp_session.get_session(request)
    try:
        await _handle_ui_error(session, _remove_user_from_billing_project, db, billing_project, user)
        set_message(session, f'Removed user {user} from billing project {billing_project}.', 'info')
    finally:
        raise web.HTTPFound(deploy_config.external_url('batch', '/billing_projects'))  # pylint: disable=lost-exception


@routes.post('/api/v1alpha/billing_projects/{billing_project}/users/{user}/remove')
@authenticated_developers_or_auth_only
async def api_get_billing_projects_remove_user(request: web.Request) -> web.Response:
    db: Database = request.app['db']
    billing_project = request.match_info['billing_project']
    user = request.match_info['user']
    await _handle_api_error(_remove_user_from_billing_project, db, billing_project, user)
    return json_response({'billing_project': billing_project, 'user': user})


async def _add_user_to_billing_project(request: web.Request, db: Database, billing_project: str, user: str):
    try:
        session_id = await get_session_id(request)
        assert session_id is not None
        url = deploy_config.url('auth', f'/api/v1alpha/users/{user}')
        await impersonate_user(session_id, request.app[CommonAiohttpAppKeys.CLIENT_SESSION], url)
    except aiohttp.ClientResponseError as e:
        if e.status == 404:
            raise NonExistentUserError(user) from e
        raise

    @transaction(db)
    async def insert(tx):
        # we want to be case-insensitive here to avoid duplicates with existing records
        row = await tx.execute_and_fetchone(
            """
SELECT billing_projects.name as billing_project,
    billing_projects.`status` as `status`,
    user
FROM billing_projects
LEFT JOIN (
  SELECT *
  FROM billing_project_users
  LEFT JOIN billing_projects ON billing_projects.name = billing_project_users.billing_project
  WHERE billing_projects.name_cs = %s AND user = %s
  FOR UPDATE
) AS t
ON billing_projects.name = t.billing_project
WHERE billing_projects.name_cs = %s AND billing_projects.`status` != 'deleted' LOCK IN SHARE MODE;
        """,
            (billing_project, user, billing_project),
        )
        if row is None:
            raise NonExistentBillingProjectError(billing_project)

        if row['status'] == 'closed':
            raise ClosedBillingProjectError(billing_project)

        if row['user'] is not None:
            raise BatchOperationAlreadyCompletedError(
                f'User {user} is already member of billing project {billing_project}.', 'info'
            )

        await tx.execute_insertone(
            """
INSERT INTO billing_project_users(billing_project, user, user_cs)
VALUES (%s, %s, %s);
        """,
            (billing_project, user, user),
        )

    await insert()


@routes.post('/billing_projects/{billing_project}/users/add')
@auth.authenticated_developers_only(redirect=False)
@catch_ui_error_in_dev
async def post_billing_projects_add_user(request: web.Request, _) -> NoReturn:
    db: Database = request.app['db']
    post = await request.post()
    user = str(post['user'])
    billing_project = request.match_info['billing_project']

    session = await aiohttp_session.get_session(request)

    try:
        await _handle_ui_error(session, _add_user_to_billing_project, request, db, billing_project, user)
        set_message(session, f'Added user {user} to billing project {billing_project}.', 'info')  # type: ignore
    finally:
        raise web.HTTPFound(deploy_config.external_url('batch', '/billing_projects'))  # pylint: disable=lost-exception


@routes.post('/api/v1alpha/billing_projects/{billing_project}/users/{user}/add')
@authenticated_developers_or_auth_only
async def api_billing_projects_add_user(request: web.Request) -> web.Response:
    db: Database = request.app['db']
    user = request.match_info['user']
    billing_project = request.match_info['billing_project']

    await _handle_api_error(_add_user_to_billing_project, request, db, billing_project, user)
    return json_response({'billing_project': billing_project, 'user': user})


async def _create_billing_project(db, billing_project):
    @transaction(db)
    async def insert(tx):
        # we want to avoid having billing projects with different cases but the same name
        row = await tx.execute_and_fetchone(
            """
SELECT name_cs, `status`
FROM billing_projects
WHERE name = %s
FOR UPDATE;
""",
            (billing_project),
        )
        if row is not None:
            billing_project_cs = row['name_cs']
            raise BatchOperationAlreadyCompletedError(f'Billing project {billing_project_cs} already exists.', 'info')

        await tx.execute_insertone(
            """
INSERT INTO billing_projects(name, name_cs)
VALUES (%s, %s);
""",
            (billing_project, billing_project),
        )

    await insert()


@routes.post('/billing_projects/create')
@auth.authenticated_developers_only(redirect=False)
@catch_ui_error_in_dev
async def post_create_billing_projects(request: web.Request, _) -> NoReturn:
    db: Database = request.app['db']
    post = await request.post()
    billing_project = post['billing_project']

    session = await aiohttp_session.get_session(request)
    try:
        await _handle_ui_error(session, _create_billing_project, db, billing_project)
        set_message(session, f'Added billing project {billing_project}.', 'info')  # type: ignore
    finally:
        raise web.HTTPFound(deploy_config.external_url('batch', '/billing_projects'))  # pylint: disable=lost-exception


@routes.post('/api/v1alpha/billing_projects/{billing_project}/create')
@authenticated_developers_or_auth_only
async def api_get_create_billing_projects(request: web.Request) -> web.Response:
    db: Database = request.app['db']
    billing_project = request.match_info['billing_project']
    await _handle_api_error(_create_billing_project, db, billing_project)
    return json_response(billing_project)


async def _close_billing_project(db, billing_project):
    @transaction(db)
    async def close_project(tx):
        row = await tx.execute_and_fetchone(
            """
SELECT name_cs, `status`, batches.id as batch_id
FROM billing_projects
LEFT JOIN batches
ON billing_projects.name = batches.billing_project
AND billing_projects.`status` != 'deleted'
AND batches.time_completed IS NULL
AND NOT batches.deleted
WHERE name_cs = %s
LIMIT 1
FOR UPDATE;
    """,
            (billing_project,),
        )
        if not row:
            raise NonExistentBillingProjectError(billing_project)
        assert row['name_cs'] == billing_project
        if row['status'] == 'closed':
            raise BatchOperationAlreadyCompletedError(
                f'Billing project {billing_project} is already closed or deleted.', 'info'
            )
        if row['batch_id'] is not None:
            raise BatchUserError(f'Billing project {billing_project} has running batches.', 'error')

        await tx.execute_update(
            "UPDATE billing_projects SET `status` = 'closed' WHERE name_cs = %s;", (billing_project,)
        )

    await close_project()


@routes.post('/billing_projects/{billing_project}/close')
@auth.authenticated_developers_only(redirect=False)
@catch_ui_error_in_dev
async def post_close_billing_projects(request: web.Request, _) -> NoReturn:
    db: Database = request.app['db']
    billing_project = request.match_info['billing_project']

    session = await aiohttp_session.get_session(request)
    try:
        await _handle_ui_error(session, _close_billing_project, db, billing_project)
        set_message(session, f'Closed billing project {billing_project}.', 'info')
    finally:
        raise web.HTTPFound(deploy_config.external_url('batch', '/billing_projects'))  # pylint: disable=lost-exception


@routes.post('/api/v1alpha/billing_projects/{billing_project}/close')
@authenticated_developers_or_auth_only
async def api_close_billing_projects(request: web.Request) -> web.Response:
    db: Database = request.app['db']
    billing_project = request.match_info['billing_project']

    await _handle_api_error(_close_billing_project, db, billing_project)
    return json_response(billing_project)


async def _reopen_billing_project(db, billing_project):
    @transaction(db)
    async def open_project(tx):
        row = await tx.execute_and_fetchone(
            "SELECT name_cs, `status` FROM billing_projects WHERE name_cs = %s FOR UPDATE;", (billing_project,)
        )
        if not row:
            raise NonExistentBillingProjectError(billing_project)
        assert row['name_cs'] == billing_project
        if row['status'] == 'deleted':
            raise BatchUserError(f'Billing project {billing_project} has been deleted and cannot be reopened.', 'error')
        if row['status'] == 'open':
            raise BatchOperationAlreadyCompletedError(f'Billing project {billing_project} is already open.', 'info')

        await tx.execute_update("UPDATE billing_projects SET `status` = 'open' WHERE name_cs = %s;", (billing_project,))

    await open_project()


@routes.post('/billing_projects/{billing_project}/reopen')
@auth.authenticated_developers_only(redirect=False)
@catch_ui_error_in_dev
async def post_reopen_billing_projects(request: web.Request, _) -> NoReturn:
    db: Database = request.app['db']
    billing_project = request.match_info['billing_project']

    session = await aiohttp_session.get_session(request)
    try:
        await _handle_ui_error(session, _reopen_billing_project, db, billing_project)
        set_message(session, f'Re-opened billing project {billing_project}.', 'info')
    finally:
        raise web.HTTPFound(deploy_config.external_url('batch', '/billing_projects'))  # pylint: disable=lost-exception


@routes.post('/api/v1alpha/billing_projects/{billing_project}/reopen')
@authenticated_developers_or_auth_only
async def api_reopen_billing_projects(request: web.Request) -> web.Response:
    db: Database = request.app['db']
    billing_project = request.match_info['billing_project']
    await _handle_api_error(_reopen_billing_project, db, billing_project)
    return json_response(billing_project)


async def _delete_billing_project(db, billing_project):
    @transaction(db)
    async def delete_project(tx):
        row = await tx.execute_and_fetchone(
            'SELECT name_cs, `status` FROM billing_projects WHERE name_cs = %s FOR UPDATE;', (billing_project,)
        )
        if not row:
            raise NonExistentBillingProjectError(billing_project)
        assert row['name_cs'] == billing_project, row
        if row['status'] == 'deleted':
            raise BatchOperationAlreadyCompletedError(f'Billing project {billing_project} is already deleted.', 'info')
        if row['status'] == 'open':
            raise BatchUserError(f'Billing project {billing_project} is open and cannot be deleted.', 'error')

        await tx.execute_update(
            "UPDATE billing_projects SET `status` = 'deleted' WHERE name_cs = %s;", (billing_project,)
        )

    await delete_project()


@routes.post('/api/v1alpha/billing_projects/{billing_project}/delete')
@authenticated_developers_or_auth_only
async def api_delete_billing_projects(request: web.Request) -> web.Response:
    db: Database = request.app['db']
    billing_project = request.match_info['billing_project']

    await _handle_api_error(_delete_billing_project, db, billing_project)
    return json_response(billing_project)


async def _refresh(app):
    db: Database = app['db']
    inst_coll_configs: InstanceCollectionConfigs = app['inst_coll_configs']
    await inst_coll_configs.refresh(db)
    row = await db.select_and_fetchone("""
SELECT frozen FROM globals;
""")
    app['frozen'] = row['frozen']

    regions = {
        record['region']: record['region_id']
        async for record in db.select_and_fetchall('SELECT region_id, region from regions')
    }
    app['regions'] = regions


@routes.get('')
@routes.get('/')
@auth.authenticated_users_only()
@catch_ui_error_in_dev
async def index(request: web.Request, _) -> NoReturn:
    location = request.app.router['batches'].url_for()
    raise web.HTTPFound(location=location)


async def cancel_batch_loop_body(app):
    client_session = app[CommonAiohttpAppKeys.CLIENT_SESSION]
    await retry_transient_errors(
        client_session.post,
        deploy_config.url('batch-driver', '/api/v1alpha/batches/cancel'),
        headers=await app['hail_credentials'].auth_headers(),
    )

    should_wait = True
    return should_wait


async def delete_batch_loop_body(app):
    client_session = app[CommonAiohttpAppKeys.CLIENT_SESSION]
    await retry_transient_errors(
        client_session.post,
        deploy_config.url('batch-driver', '/api/v1alpha/batches/delete'),
        headers=await app['hail_credentials'].auth_headers(),
    )

    should_wait = True
    return should_wait


class BatchFrontEndAccessLogger(AccessLogger):
    def __init__(self, logger: logging.Logger, log_format: str):
        super().__init__(logger, log_format)
        if DEFAULT_NAMESPACE == 'default':
            self.exclude = [
                (endpoint[0], re.compile(deploy_config.base_path('batch') + endpoint[1]))
                for endpoint in [
                    ('POST', '/api/v1alpha/batches/\\d*/jobs/create'),
                    ('GET', '/api/v1alpha/batches/\\d*'),
                    ('GET', '/metrics'),
                ]
            ]
        else:
            self.exclude = []

    def log(self, request, response, time):
        for method, path_expr in self.exclude:
            if path_expr.fullmatch(request.path) and method == request.method:
                return

        super().log(request, response, time)


async def on_startup(app):
    exit_stack = AsyncExitStack()
    app['exit_stack'] = exit_stack

    app[CommonAiohttpAppKeys.CLIENT_SESSION] = httpx.client_session()
    exit_stack.push_async_callback(app[CommonAiohttpAppKeys.CLIENT_SESSION].close)

    db = Database()
    await db.async_init()
    app['db'] = db
    exit_stack.push_async_callback(app['db'].async_close)

    row = await db.select_and_fetchone("""
SELECT instance_id, n_tokens, frozen FROM globals;
""")

    app['n_tokens'] = row['n_tokens']

    instance_id = row['instance_id']
    log.info(f'instance_id {instance_id}')
    app['instance_id'] = instance_id

    app['hail_credentials'] = hail_credentials()
    exit_stack.push_async_callback(app['hail_credentials'].close)

    app['frozen'] = row['frozen']

    regions: Dict[str, int] = {
        record['region']: record['region_id']
        async for record in db.select_and_fetchall('SELECT region_id, region from regions')
    }

    if len(regions) != 0:
        assert max(regions.values()) < 64, str(regions)
    app['regions'] = regions

    fs = get_cloud_async_fs()
    app['file_store'] = FileStore(fs, BATCH_STORAGE_URI, instance_id)
    exit_stack.push_async_callback(app['file_store'].close)

    app['task_manager'] = aiotools.BackgroundTaskManager()
    exit_stack.callback(app['task_manager'].shutdown)

    app['inst_coll_configs'] = await InstanceCollectionConfigs.create(db)
    exit_stack.push_async_callback(app['file_store'].close)

    cancel_batch_state_changed = asyncio.Event()
    app['cancel_batch_state_changed'] = cancel_batch_state_changed

    app['task_manager'].ensure_future(
        retry_long_running('cancel_batch_loop', run_if_changed, cancel_batch_state_changed, cancel_batch_loop_body, app)
    )

    delete_batch_state_changed = asyncio.Event()
    app['delete_batch_state_changed'] = delete_batch_state_changed

    app['task_manager'].ensure_future(
        retry_long_running('delete_batch_loop', run_if_changed, delete_batch_state_changed, delete_batch_loop_body, app)
    )

    app['task_manager'].ensure_future(periodically_call(5, _refresh, app))


async def on_cleanup(app):
    await app['exit_stack'].aclose()


def run():
    install_profiler_if_requested('batch')

    app = web.Application(
        client_max_size=HTTP_CLIENT_MAX_SIZE,
        middlewares=[check_csrf_token, unavailable_if_frozen, monitor_endpoints_middleware],
    )
    setup_aiohttp_session(app)

    setup_aiohttp_jinja2(app, 'batch.front_end')
    setup_common_static_routes(routes)
    app.add_routes(routes)
    app.router.add_get("/metrics", server_stats)

    app.on_startup.append(on_startup)
    app.on_cleanup.append(on_cleanup)

    asyncio.get_event_loop().add_signal_handler(signal.SIGUSR1, dump_all_stacktraces)

    web.run_app(
        deploy_config.prefix_application(app, 'batch', client_max_size=HTTP_CLIENT_MAX_SIZE),
        host='0.0.0.0',
        port=int(os.environ['PORT']),
        access_log_class=BatchFrontEndAccessLogger,
        ssl_context=deploy_config.server_ssl_context(),
    )<|MERGE_RESOLUTION|>--- conflicted
+++ resolved
@@ -30,11 +30,7 @@
 from typing_extensions import ParamSpec
 
 from gear import (
-<<<<<<< HEAD
-=======
-    AuthServiceAuthenticator,
     CommonAiohttpAppKeys,
->>>>>>> 8ae336f6
     Database,
     Transaction,
     UserData,
@@ -939,16 +935,6 @@
 
         spec['secrets'] = secrets
 
-<<<<<<< HEAD
-=======
-        secrets.append({
-            'namespace': DEFAULT_NAMESPACE,
-            'name': userdata['hail_credentials_secret_name'],
-            'mount_path': '/gsa-key',
-            'mount_in_copy': True,
-        })
-
->>>>>>> 8ae336f6
         env = spec.get('env')
         if not env:
             env = []
@@ -956,14 +942,12 @@
         assert isinstance(spec['env'], list)
 
         if not os.environ.get('HAIL_TERRA'):
-            secrets.append(
-                {
-                    'namespace': DEFAULT_NAMESPACE,
-                    'name': userdata['hail_credentials_secret_name'],
-                    'mount_path': '/gsa-key',
-                    'mount_in_copy': True,
-                }
-            )
+            secrets.append({
+                'namespace': DEFAULT_NAMESPACE,
+                'name': userdata['hail_credentials_secret_name'],
+                'mount_path': '/gsa-key',
+                'mount_in_copy': True,
+            })
             if cloud == 'gcp' and all(envvar['name'] != 'GOOGLE_APPLICATION_CREDENTIALS' for envvar in spec['env']):
                 spec['env'].append({'name': 'GOOGLE_APPLICATION_CREDENTIALS', 'value': '/gsa-key/key.json'})
 
@@ -981,26 +965,8 @@
                     )
 
         if spec.get('mount_tokens', False):
-<<<<<<< HEAD
             # Clients stopped using `mount_tokens` prior to the introduction of terra deployments
             assert not os.environ.get('HAIL_TERRA', False)
-            secrets.append(
-                {
-                    'namespace': DEFAULT_NAMESPACE,
-                    'name': userdata['tokens_secret_name'],
-                    'mount_path': '/user-tokens',
-                    'mount_in_copy': False,
-                }
-            )
-            secrets.append(
-                {
-                    'namespace': DEFAULT_NAMESPACE,
-                    'name': 'ssl-config-batch-user-code',
-                    'mount_path': '/ssl-config',
-                    'mount_in_copy': False,
-                }
-            )
-=======
             secrets.append({
                 'namespace': DEFAULT_NAMESPACE,
                 'name': userdata['tokens_secret_name'],
@@ -1013,7 +979,6 @@
                 'mount_path': '/ssl-config',
                 'mount_in_copy': False,
             })
->>>>>>> 8ae336f6
 
         sa = spec.get('service_account')
         check_service_account_permissions(user, sa)
