from typing import Optional, Union
from numbers import Number
import os
import logging
import json
import random
import datetime
import collections
from functools import wraps
import asyncio
import aiohttp
import signal
from aiohttp import web
import aiohttp_session
import pandas as pd
import pymysql
import plotly.express as px
import plotly
import humanize
import traceback
from prometheus_async.aio.web import server_stats  # type: ignore
from hailtop.utils import (
    time_msecs,
    time_msecs_str,
    humanize_timedelta_msecs,
    request_retry_transient_errors,
    run_if_changed,
    retry_long_running,
    LoggingTimer,
    cost_str,
    dump_all_stacktraces,
    periodically_call,
)
from hailtop.batch_client.parse import parse_cpu_in_mcpu, parse_memory_in_bytes, parse_storage_in_bytes
from hailtop.aiocloud import aiogoogle
from hailtop.config import get_deploy_config
from hailtop.tls import internal_server_ssl_context
from hailtop import httpx
from hailtop.hail_logging import AccessLogger
from hailtop import aiotools, dictfix
from gear import (
    Database,
    setup_aiohttp_session,
    rest_authenticated_users_only,
    web_authenticated_users_only,
    web_authenticated_developers_only,
    check_csrf_token,
    transaction,
    monitor_endpoints_middleware,
)
from web_common import setup_aiohttp_jinja2, setup_common_static_routes, render_template, set_message

# import uvloop

from ..utils import (
    coalesce,
    query_billing_projects,
    is_valid_cores_mcpu,
    cost_from_msec_mcpu,
    cores_mcpu_to_memory_bytes,
)
from ..batch import batch_record_to_dict, job_record_to_dict, cancel_batch_in_db
from ..exceptions import (
    BatchUserError,
    NonExistentBillingProjectError,
    ClosedBillingProjectError,
    InvalidBillingLimitError,
    BatchOperationAlreadyCompletedError,
)
from ..inst_coll_config import InstanceCollectionConfigs
from ..file_store import FileStore
from ..database import CallError, check_call_procedure
from ..batch_configuration import BATCH_STORAGE_URI, DEFAULT_NAMESPACE, SCOPE
from ..globals import HTTP_CLIENT_MAX_SIZE, BATCH_FORMAT_VERSION, memory_to_worker_type
from ..spec_writer import SpecWriter
from ..batch_format_version import BatchFormatVersion

from .validate import ValidationError, validate_batch, validate_and_clean_jobs

# uvloop.install()

log = logging.getLogger('batch.front_end')

routes = web.RouteTableDef()

deploy_config = get_deploy_config()

BATCH_JOB_DEFAULT_CPU = os.environ.get('HAIL_BATCH_JOB_DEFAULT_CPU', '1')
BATCH_JOB_DEFAULT_MEMORY = os.environ.get('HAIL_BATCH_JOB_DEFAULT_MEMORY', 'standard')
BATCH_JOB_DEFAULT_STORAGE = os.environ.get('HAIL_BATCH_JOB_DEFAULT_STORAGE', '0Gi')
BATCH_JOB_DEFAULT_PREEMPTIBLE = True


def rest_authenticated_developers_or_auth_only(fun):
    @rest_authenticated_users_only
    @wraps(fun)
    async def wrapped(request, userdata, *args, **kwargs):
        if userdata['is_developer'] == 1 or userdata['username'] == 'auth':
            return await fun(request, userdata, *args, **kwargs)
        raise web.HTTPUnauthorized()

    return wrapped


def catch_ui_error_in_dev(fun):
    @wraps(fun)
    async def wrapped(request, userdata, *args, **kwargs):
        try:
            return await fun(request, userdata, *args, **kwargs)
        except asyncio.CancelledError:
            raise
        except aiohttp.web_exceptions.HTTPFound as e:
            raise e
        except Exception as e:
            if SCOPE == 'dev':
                log.exception('error while populating ui page')
                raise web.HTTPInternalServerError(text=traceback.format_exc()) from e
            raise

    return wrapped


async def _user_can_access(db: Database, batch_id: int, user: str):
    record = await db.select_and_fetchone(
        '''
SELECT id
FROM batches
LEFT JOIN billing_project_users ON batches.billing_project = billing_project_users.billing_project
WHERE id = %s AND billing_project_users.`user` = %s;
''',
        (batch_id, user),
    )

    return record is not None


def rest_billing_project_users_only(fun):
    @rest_authenticated_users_only
    @wraps(fun)
    async def wrapped(request, userdata, *args, **kwargs):
        db = request.app['db']
        batch_id = int(request.match_info['batch_id'])
        user = userdata['username']
        permitted_user = await _user_can_access(db, batch_id, user)
        if not permitted_user:
            raise web.HTTPNotFound()
        return await fun(request, userdata, batch_id, *args, **kwargs)

    return wrapped


def web_billing_project_users_only(redirect=True):
    def wrap(fun):
        @web_authenticated_users_only(redirect)
        @wraps(fun)
        async def wrapped(request, userdata, *args, **kwargs):
            db = request.app['db']
            batch_id = int(request.match_info['batch_id'])
            user = userdata['username']
            permitted_user = await _user_can_access(db, batch_id, user)
            if not permitted_user:
                raise web.HTTPNotFound()
            return await fun(request, userdata, batch_id, *args, **kwargs)

        return wrapped

    return wrap


@routes.get('/healthcheck')
async def get_healthcheck(request):  # pylint: disable=W0613
    return web.Response()


async def _handle_ui_error(session, f, *args, **kwargs):
    try:
        await f(*args, **kwargs)
    except KeyError as e:
        set_message(session, str(e), 'error')
        log.info(f'ui error: KeyError {e}')
        return True
    except BatchOperationAlreadyCompletedError as e:
        set_message(session, e.message, e.ui_error_type)
        log.info(f'ui error: BatchOperationAlreadyCompletedError {e.message}')
        return True
    except BatchUserError as e:
        set_message(session, e.message, e.ui_error_type)
        log.info(f'ui error: BatchUserError {e.message}')
        return True
    else:
        return False


async def _handle_api_error(f, *args, **kwargs):
    try:
        await f(*args, **kwargs)
    except BatchOperationAlreadyCompletedError as e:
        log.info(e.message)
        return
    except BatchUserError as e:
        raise e.http_response()


async def _query_batch_jobs(request, batch_id):
    state_query_values = {
        'pending': ['Pending'],
        'ready': ['Ready'],
        'creating': ['Creating'],
        'running': ['Running'],
        'live': ['Ready', 'Creating', 'Running'],
        'cancelled': ['Cancelled'],
        'error': ['Error'],
        'failed': ['Failed'],
        'bad': ['Error', 'Failed'],
        'success': ['Success'],
        'done': ['Cancelled', 'Error', 'Failed', 'Success'],
    }

    db = request.app['db']

    # batch has already been validated
    where_conditions = ['(jobs.batch_id = %s)']
    where_args = [batch_id]

    last_job_id = request.query.get('last_job_id')
    if last_job_id is not None:
        last_job_id = int(last_job_id)
        where_conditions.append('(jobs.job_id > %s)')
        where_args.append(last_job_id)

    q = request.query.get('q', '')
    terms = q.split()
    for t in terms:
        if t[0] == '!':
            negate = True
            t = t[1:]
        else:
            negate = False

        if '=' in t:
            k, v = t.split('=', 1)
            condition = '''
((jobs.batch_id, jobs.job_id) IN
 (SELECT batch_id, job_id FROM job_attributes
  WHERE `key` = %s AND `value` = %s))
'''
            args = [k, v]
        elif t.startswith('has:'):
            k = t[4:]
            condition = '''
((jobs.batch_id, jobs.job_id) IN
 (SELECT batch_id, job_id FROM job_attributes
  WHERE `key` = %s))
'''
            args = [k]
        elif t in state_query_values:
            values = state_query_values[t]
            condition = ' OR '.join(['(jobs.state = %s)' for v in values])
            condition = f'({condition})'
            args = values
        else:
            session = await aiohttp_session.get_session(request)
            set_message(session, f'Invalid search term: {t}.', 'error')
            return ([], None)

        if negate:
            condition = f'(NOT {condition})'

        where_conditions.append(condition)
        where_args.extend(args)

    sql = f'''
SELECT jobs.*, batches.user, batches.billing_project,  batches.format_version,
  job_attributes.value AS name, SUM(`usage` * rate) AS cost
FROM jobs
INNER JOIN batches ON jobs.batch_id = batches.id
LEFT JOIN job_attributes
  ON jobs.batch_id = job_attributes.batch_id AND
     jobs.job_id = job_attributes.job_id AND
     job_attributes.`key` = 'name'
LEFT JOIN aggregated_job_resources
  ON jobs.batch_id = aggregated_job_resources.batch_id AND
     jobs.job_id = aggregated_job_resources.job_id
LEFT JOIN resources
  ON aggregated_job_resources.resource = resources.resource
WHERE {' AND '.join(where_conditions)}
GROUP BY jobs.batch_id, jobs.job_id
ORDER BY jobs.batch_id, jobs.job_id ASC
LIMIT 50;
'''
    sql_args = where_args

    jobs = [job_record_to_dict(record, record['name']) async for record in db.select_and_fetchall(sql, sql_args)]

    if len(jobs) == 50:
        last_job_id = jobs[-1]['job_id']
    else:
        last_job_id = None

    return (jobs, last_job_id)


@routes.get('/api/v1alpha/batches/{batch_id}/jobs')
@rest_billing_project_users_only
async def get_jobs(request, userdata, batch_id):  # pylint: disable=unused-argument
    db = request.app['db']
    record = await db.select_and_fetchone(
        '''
SELECT * FROM batches
WHERE id = %s AND NOT deleted;
''',
        (batch_id,),
    )
    if not record:
        raise web.HTTPNotFound()

    jobs, last_job_id = await _query_batch_jobs(request, batch_id)
    resp = {'jobs': jobs}
    if last_job_id is not None:
        resp['last_job_id'] = last_job_id
    return web.json_response(resp)


async def _get_job_log_from_record(app, batch_id, job_id, record):
    client_session: httpx.ClientSession = app['client_session']
    state = record['state']
    ip_address = record['ip_address']
    if state == 'Running':
        try:
            resp = await request_retry_transient_errors(
                client_session, 'GET', f'http://{ip_address}:5000/api/v1alpha/batches/{batch_id}/jobs/{job_id}/log'
            )
            return await resp.json()
        except aiohttp.ClientResponseError as e:
            if e.status == 404:
                return None
            raise

    if state in ('Error', 'Failed', 'Success'):
        file_store: FileStore = app['file_store']
        batch_format_version = BatchFormatVersion(record['format_version'])

        async def _read_log_from_gcs(task):
            try:
                data = await file_store.read_log_file(
                    batch_format_version, batch_id, job_id, record['attempt_id'], task
                )
            except FileNotFoundError:
                id = (batch_id, job_id)
                log.exception(f'missing log file for {id} and task {task}')
                data = 'ERROR: could not find log file'
            return task, data

        spec = json.loads(record['spec'])
        tasks = []

        has_input_files = batch_format_version.get_spec_has_input_files(spec)
        if has_input_files:
            tasks.append('input')

        tasks.append('main')

        has_output_files = batch_format_version.get_spec_has_output_files(spec)
        if has_output_files:
            tasks.append('output')

        return dict(await asyncio.gather(*[_read_log_from_gcs(task) for task in tasks]))

    return None


async def _get_job_log(app, batch_id, job_id):
    db: Database = app['db']

    record = await db.select_and_fetchone(
        '''
SELECT jobs.state, jobs.spec, ip_address, format_version, jobs.attempt_id
FROM jobs
INNER JOIN batches
  ON jobs.batch_id = batches.id
LEFT JOIN attempts
  ON jobs.batch_id = attempts.batch_id AND jobs.job_id = attempts.job_id AND jobs.attempt_id = attempts.attempt_id
LEFT JOIN instances
  ON attempts.instance_name = instances.name
WHERE jobs.batch_id = %s AND NOT deleted AND jobs.job_id = %s;
''',
        (batch_id, job_id),
    )
    if not record:
        raise web.HTTPNotFound()
    return await _get_job_log_from_record(app, batch_id, job_id, record)


async def _get_attributes(app, record):
    db: Database = app['db']

    batch_id = record['batch_id']
    job_id = record['job_id']
    format_version = BatchFormatVersion(record['format_version'])

    if not format_version.has_full_spec_in_gcs():
        spec = json.loads(record['spec'])
        return spec.get('attributes')

    records = db.select_and_fetchall(
        '''
SELECT `key`, `value`
FROM job_attributes
WHERE batch_id = %s AND job_id = %s;
''',
        (batch_id, job_id),
    )
    return {record['key']: record['value'] async for record in records}


async def _get_full_job_spec(app, record):
    db: Database = app['db']
    file_store: FileStore = app['file_store']

    batch_id = record['batch_id']
    job_id = record['job_id']
    format_version = BatchFormatVersion(record['format_version'])

    if not format_version.has_full_spec_in_gcs():
        return json.loads(record['spec'])

    token, start_job_id = await SpecWriter.get_token_start_id(db, batch_id, job_id)

    try:
        spec = await file_store.read_spec_file(batch_id, token, start_job_id, job_id)
        return json.loads(spec)
    except FileNotFoundError:
        id = (batch_id, job_id)
        log.exception(f'missing spec file for {id}')
        return None


async def _get_full_job_status(app, record):
    client_session: httpx.ClientSession = app['client_session']
    file_store: FileStore = app['file_store']

    batch_id = record['batch_id']
    job_id = record['job_id']
    attempt_id = record['attempt_id']
    state = record['state']
    format_version = BatchFormatVersion(record['format_version'])

    if state in ('Pending', 'Creating', 'Ready', 'Cancelled'):
        return None

    if state in ('Error', 'Failed', 'Success'):
        if not format_version.has_full_status_in_gcs():
            return json.loads(record['status'])

        try:
            status = await file_store.read_status_file(batch_id, job_id, attempt_id)
            return json.loads(status)
        except FileNotFoundError:
            id = (batch_id, job_id)
            log.exception(f'missing status file for {id}')
            return None

    assert state == 'Running'
    assert record['status'] is None

    ip_address = record['ip_address']
    try:
        resp = await request_retry_transient_errors(
            client_session, 'GET', f'http://{ip_address}:5000/api/v1alpha/batches/{batch_id}/jobs/{job_id}/status'
        )
        return await resp.json()
    except aiohttp.ClientResponseError as e:
        if e.status == 404:
            return None
        raise


@routes.get('/api/v1alpha/batches/{batch_id}/jobs/{job_id}/log')
@rest_billing_project_users_only
async def get_job_log(request, userdata, batch_id):  # pylint: disable=unused-argument
    job_id = int(request.match_info['job_id'])
    job_log = await _get_job_log(request.app, batch_id, job_id)
    return web.json_response(job_log)


async def _query_batches(request, user, q):
    db = request.app['db']

    where_conditions = [
        'EXISTS (SELECT * FROM billing_project_users WHERE billing_project_users.`user` = %s AND billing_project_users.billing_project = batches.billing_project)',
        'NOT deleted',
    ]
    where_args = [user]

    last_batch_id = request.query.get('last_batch_id')
    if last_batch_id is not None:
        last_batch_id = int(last_batch_id)
        where_conditions.append('(batches.id < %s)')
        where_args.append(last_batch_id)

    terms = q.split()
    for t in terms:
        if t[0] == '!':
            negate = True
            t = t[1:]
        else:
            negate = False

        if '=' in t:
            k, v = t.split('=', 1)
            condition = '''
((batches.id) IN
 (SELECT batch_id FROM batch_attributes
  WHERE `key` = %s AND `value` = %s))
'''
            args = [k, v]
        elif t.startswith('has:'):
            k = t[4:]
            condition = '''
((batches.id) IN
 (SELECT batch_id FROM batch_attributes
  WHERE `key` = %s))
'''
            args = [k]
        elif t.startswith('user:'):
            k = t[5:]
            condition = '''
(batches.`user` = %s)
'''
            args = [k]
        elif t.startswith('billing_project:'):
            k = t[16:]
            condition = '''
(batches.`billing_project` = %s)
'''
            args = [k]
        elif t == 'open':
            condition = "(`state` = 'open')"
            args = []
        elif t == 'closed':
            condition = "(`state` != 'open')"
            args = []
        elif t == 'complete':
            condition = "(`state` = 'complete')"
            args = []
        elif t == 'running':
            condition = "(`state` = 'running')"
            args = []
        elif t == 'cancelled':
            condition = '(batches_cancelled.id IS NOT NULL)'
            args = []
        elif t == 'failure':
            condition = '(n_failed > 0)'
            args = []
        elif t == 'success':
            # need complete because there might be no jobs
            condition = "(`state` = 'complete' AND n_succeeded = n_jobs)"
            args = []
        else:
            session = await aiohttp_session.get_session(request)
            set_message(session, f'Invalid search term: {t}.', 'error')
            return ([], None)

        if negate:
            condition = f'(NOT {condition})'

        where_conditions.append(condition)
        where_args.extend(args)

    sql = f'''
SELECT batches.*, batches_cancelled.id IS NOT NULL AS cancelled, SUM(`usage` * rate) AS cost
FROM batches
LEFT JOIN batches_cancelled
  ON batches.id = batches_cancelled.id
LEFT JOIN aggregated_batch_resources
  ON batches.id = aggregated_batch_resources.batch_id
LEFT JOIN resources
  ON aggregated_batch_resources.resource = resources.resource
WHERE {' AND '.join(where_conditions)}
GROUP BY batches.id
ORDER BY batches.id DESC
LIMIT 51;
'''
    sql_args = where_args

    batches = [batch_record_to_dict(batch) async for batch in db.select_and_fetchall(sql, sql_args)]

    if len(batches) == 51:
        batches.pop()
        last_batch_id = batches[-1]['id']
    else:
        last_batch_id = None

    return (batches, last_batch_id)


@routes.get('/api/v1alpha/batches')
@rest_authenticated_users_only
async def get_batches(request, userdata):  # pylint: disable=unused-argument
    user = userdata['username']
    q = request.query.get('q', f'user:{user}')
    batches, last_batch_id = await _query_batches(request, user, q)
    body = {'batches': batches}
    if last_batch_id is not None:
        body['last_batch_id'] = last_batch_id
    return web.json_response(body)


def check_service_account_permissions(user, sa):
    if sa is None:
        return
    if user == 'ci':
        if sa['name'] in ('ci-agent', 'admin') and DEFAULT_NAMESPACE in ('default', sa['namespace']):
            return
    elif user == 'test':
        if sa['namespace'] == DEFAULT_NAMESPACE and sa['name'] == 'test-batch-sa':
            return
    raise web.HTTPBadRequest(reason=f'unauthorized service account {(sa["namespace"], sa["name"])} for user {user}')


@routes.post('/api/v1alpha/batches/{batch_id}/jobs/create')
@rest_authenticated_users_only
async def create_jobs(request: aiohttp.web.Request, userdata):
    app = request.app

    if app['frozen']:
        log.info('ignoring batch create request; batch is frozen')
        raise web.HTTPServiceUnavailable()

    batch_id = int(request.match_info['batch_id'])
    job_specs = await request.json()
    return await _create_jobs(userdata, job_specs, batch_id, app)


async def _create_jobs(userdata: dict, job_specs: dict, batch_id: int, app: aiohttp.web.Application):
    db: Database = app['db']
    file_store: FileStore = app['file_store']
    user = userdata['username']

    # restrict to what's necessary; in particular, drop the session
    # which is sensitive
    userdata = {
        'username': user,
        'hail_credentials_secret_name': userdata['hail_credentials_secret_name'],
        'tokens_secret_name': userdata['tokens_secret_name'],
    }

    async with LoggingTimer(f'batch {batch_id} create jobs') as timer:
        async with timer.step('fetch batch'):
            record = await db.select_and_fetchone(
                '''
SELECT `state`, format_version FROM batches
WHERE user = %s AND id = %s AND NOT deleted;
''',
                (user, batch_id),
            )

        if not record:
            raise web.HTTPNotFound()
        if record['state'] != 'open':
            raise web.HTTPBadRequest(reason=f'batch {batch_id} is not open')
        batch_format_version = BatchFormatVersion(record['format_version'])

        async with timer.step('validate job_specs'):
            try:
                validate_and_clean_jobs(job_specs)
            except ValidationError as e:
                raise web.HTTPBadRequest(reason=e.reason)

        async with timer.step('build db args'):
            spec_writer = SpecWriter(file_store, batch_id)

            jobs_args = []
            job_parents_args = []
            job_attributes_args = []

            inst_coll_resources = collections.defaultdict(
                lambda: {
                    'n_jobs': 0,
                    'n_ready_jobs': 0,
                    'ready_cores_mcpu': 0,
                    'n_ready_cancellable_jobs': 0,
                    'ready_cancellable_cores_mcpu': 0,
                }
            )

            prev_job_idx = None
            start_job_id = None

            for spec in job_specs:
                job_id = spec['job_id']
                parent_ids = spec.pop('parent_ids', [])
                always_run = spec.pop('always_run', False)

                if batch_format_version.has_full_spec_in_gcs():
                    attributes = spec.pop('attributes', None)
                else:
                    attributes = spec.get('attributes')

                id = (batch_id, job_id)

                if start_job_id is None:
                    start_job_id = job_id

                if batch_format_version.has_full_spec_in_gcs() and prev_job_idx:
                    if job_id != prev_job_idx + 1:
                        raise web.HTTPBadRequest(
                            reason=f'noncontiguous job ids found in the spec: {prev_job_idx} -> {job_id}'
                        )
                prev_job_idx = job_id

                resources = spec.get('resources')
                if not resources:
                    resources = {}
                    spec['resources'] = resources

                worker_type = None
                machine_type = resources.get('machine_type')
                preemptible = resources.get('preemptible', BATCH_JOB_DEFAULT_PREEMPTIBLE)

                if machine_type and ('cpu' in resources or 'memory' in resources):
                    raise web.HTTPBadRequest(reason='cannot specify cpu and memory with machine_type')

                if machine_type is None:
                    if 'cpu' not in resources:
                        resources['cpu'] = BATCH_JOB_DEFAULT_CPU
                    resources['req_cpu'] = resources['cpu']
                    del resources['cpu']
                    req_cores_mcpu = parse_cpu_in_mcpu(resources['req_cpu'])

                    if req_cores_mcpu is None or not is_valid_cores_mcpu(req_cores_mcpu):
                        raise web.HTTPBadRequest(
                            reason=f'bad resource request for job {id}: '
                            f'cpu must be a power of two with a min of 0.25; '
                            f'found {resources["req_cpu"]}.'
                        )

                    if 'memory' not in resources:
                        resources['memory'] = BATCH_JOB_DEFAULT_MEMORY
                    resources['req_memory'] = resources['memory']
                    del resources['memory']
                    req_memory = resources['req_memory']
                    if req_memory in memory_to_worker_type:
                        worker_type = memory_to_worker_type[req_memory]
                        req_memory_bytes = cores_mcpu_to_memory_bytes(req_cores_mcpu, worker_type)
                    else:
                        req_memory_bytes = parse_memory_in_bytes(req_memory)
                else:
                    req_cores_mcpu = None
                    req_memory_bytes = None

                if 'storage' not in resources:
                    resources['storage'] = BATCH_JOB_DEFAULT_STORAGE
                resources['req_storage'] = resources['storage']
                del resources['storage']
                req_storage_bytes = parse_storage_in_bytes(resources['req_storage'])

                if req_storage_bytes is None:
                    raise web.HTTPBadRequest(
                        reason=f'bad resource request for job {id}: '
                        f'storage must be convertable to bytes; '
                        f'found {resources["req_storage"]}'
                    )

                inst_coll_configs: InstanceCollectionConfigs = app['inst_coll_configs']

                result, exc = inst_coll_configs.select_inst_coll(
                    machine_type, preemptible, worker_type, req_cores_mcpu, req_memory_bytes, req_storage_bytes
                )

                if exc:
                    raise web.HTTPBadRequest(reason=exc.message)

                if result is None:
                    raise web.HTTPBadRequest(
                        reason=f'resource requests for job {id} are unsatisfiable: '
                        f'cpu={resources.get("req_cpu")}, '
                        f'memory={resources.get("req_memory")}, '
                        f'storage={resources["req_storage"]}, '
                        f'preemptible={preemptible}, '
                        f'machine_type={machine_type}'
                    )

                inst_coll_name, cores_mcpu, memory_bytes, storage_gib = result
                resources['cores_mcpu'] = cores_mcpu
                resources['memory_bytes'] = memory_bytes
                resources['storage_gib'] = storage_gib
                resources['preemptible'] = preemptible

                secrets = spec.get('secrets')
                if not secrets:
                    secrets = []

                if len(secrets) != 0 and user != 'ci':
                    secrets = [(secret["namespace"], secret["name"]) for secret in secrets]
                    raise web.HTTPBadRequest(reason=f'unauthorized secret {secrets} for user {user}')

                for secret in secrets:
                    if user != 'ci':
                        raise web.HTTPBadRequest(reason=f'unauthorized secret {(secret["namespace"], secret["name"])}')

                spec['secrets'] = secrets

                secrets.append(
                    {
                        'namespace': DEFAULT_NAMESPACE,
                        'name': userdata['hail_credentials_secret_name'],
                        'mount_path': '/gsa-key',
                        'mount_in_copy': True,
                    }
                )

                env = spec.get('env')
                if not env:
                    env = []
                    spec['env'] = env
                assert isinstance(spec['env'], list)

                if all(envvar['name'] != 'GOOGLE_APPLICATION_CREDENTIALS' for envvar in spec['env']):
                    spec['env'].append({'name': 'GOOGLE_APPLICATION_CREDENTIALS', 'value': '/gsa-key/key.json'})

                if spec.get('mount_tokens', False):
                    secrets.append(
                        {
                            'namespace': DEFAULT_NAMESPACE,
                            'name': userdata['tokens_secret_name'],
                            'mount_path': '/user-tokens',
                            'mount_in_copy': False,
                        }
                    )
                    secrets.append(
                        {
                            'namespace': DEFAULT_NAMESPACE,
                            'name': 'worker-deploy-config',
                            'mount_path': '/deploy-config',
                            'mount_in_copy': False,
                        }
                    )
                    secrets.append(
                        {
                            'namespace': DEFAULT_NAMESPACE,
                            'name': 'ssl-config-batch-user-code',
                            'mount_path': '/ssl-config',
                            'mount_in_copy': False,
                        }
                    )

                sa = spec.get('service_account')
                check_service_account_permissions(user, sa)

                icr = inst_coll_resources[inst_coll_name]
                icr['n_jobs'] += 1
                if len(parent_ids) == 0:
                    state = 'Ready'
                    icr['n_ready_jobs'] += 1
                    icr['ready_cores_mcpu'] += cores_mcpu
                    if not always_run:
                        icr['n_ready_cancellable_jobs'] += 1
                        icr['ready_cancellable_cores_mcpu'] += cores_mcpu
                else:
                    state = 'Pending'

                network = spec.get('network')
                if user != 'ci' and not (network is None or network == 'public'):
                    raise web.HTTPBadRequest(reason=f'unauthorized network {network}')

                unconfined = spec.get('unconfined')
                if user != 'ci' and unconfined:
                    raise web.HTTPBadRequest(reason=f'unauthorized use of unconfined={unconfined}')

                spec_writer.add(json.dumps(spec))
                db_spec = batch_format_version.db_spec(spec)

                jobs_args.append(
                    (
                        batch_id,
                        job_id,
                        state,
                        json.dumps(db_spec),
                        always_run,
                        cores_mcpu,
                        len(parent_ids),
                        inst_coll_name,
                    )
                )

                for parent_id in parent_ids:
                    job_parents_args.append((batch_id, job_id, parent_id))

                if attributes:
                    for k, v in attributes.items():
                        job_attributes_args.append((batch_id, job_id, k, v))

        rand_token = random.randint(0, app['n_tokens'] - 1)

        async def write_spec_to_gcs():
            if batch_format_version.has_full_spec_in_gcs():
                async with timer.step('write spec to gcs'):
                    await spec_writer.write()

        async def insert_jobs_into_db():
            async with timer.step('insert jobs'):
                @transaction(db)
                async def insert(tx):
                    try:
                        await tx.execute_many(
                            '''
INSERT INTO jobs (batch_id, job_id, state, spec, always_run, cores_mcpu, n_pending_parents, inst_coll)
VALUES (%s, %s, %s, %s, %s, %s, %s, %s);
''',
                            jobs_args,
                        )
                    except pymysql.err.IntegrityError as err:
                        # 1062 ER_DUP_ENTRY https://dev.mysql.com/doc/refman/5.7/en/server-error-reference.html#error_er_dup_entry
                        if err.args[0] == 1062:
                            log.info(f'bunch containing job {(batch_id, jobs_args[0][1])} already inserted ({err})')
                            return
                        raise
                    try:
                        await tx.execute_many(
                            '''
INSERT INTO `job_parents` (batch_id, job_id, parent_id)
VALUES (%s, %s, %s);
''',
                            job_parents_args,
                        )
                    except pymysql.err.IntegrityError as err:
                        # 1062 ER_DUP_ENTRY https://dev.mysql.com/doc/refman/5.7/en/server-error-reference.html#error_er_dup_entry
                        if err.args[0] == 1062:
                            raise web.HTTPBadRequest(text=f'bunch contains job with duplicated parents ({err})')
                        raise
                    await tx.execute_many(
                        '''
INSERT INTO `job_attributes` (batch_id, job_id, `key`, `value`)
VALUES (%s, %s, %s, %s);
''',
                        job_attributes_args,
                    )

                    batches_inst_coll_staging_args = [
                        (batch_id,
                         inst_coll,
                         rand_token,
                         resources['n_jobs'],
                         resources['n_ready_jobs'],
                         resources['ready_cores_mcpu'])
                        for inst_coll, resources in inst_coll_resources.items()]
                    await tx.execute_many(
                        '''
INSERT INTO batches_inst_coll_staging (batch_id, inst_coll, token, n_jobs, n_ready_jobs, ready_cores_mcpu)
VALUES (%s, %s, %s, %s, %s, %s)
ON DUPLICATE KEY UPDATE
  n_jobs = n_jobs + VALUES(n_jobs),
  n_ready_jobs = n_ready_jobs + VALUES(n_ready_jobs),
  ready_cores_mcpu = ready_cores_mcpu + VALUES(ready_cores_mcpu);
''',
                        batches_inst_coll_staging_args)

                    batch_inst_coll_cancellable_resources_args = [
                        (batch_id,
                         inst_coll,
                         rand_token,
                         resources['n_ready_cancellable_jobs'],
                         resources['ready_cancellable_cores_mcpu'])
                        for inst_coll, resources in inst_coll_resources.items()]
                    await tx.execute_many(
                        '''
INSERT INTO batch_inst_coll_cancellable_resources (batch_id, inst_coll, token, n_ready_cancellable_jobs, ready_cancellable_cores_mcpu)
VALUES (%s, %s, %s, %s, %s)
ON DUPLICATE KEY UPDATE
  n_ready_cancellable_jobs = n_ready_cancellable_jobs + VALUES(n_ready_cancellable_jobs),
  ready_cancellable_cores_mcpu = ready_cancellable_cores_mcpu + VALUES(ready_cancellable_cores_mcpu);
''',
                        batch_inst_coll_cancellable_resources_args)

                    if batch_format_version.has_full_spec_in_gcs():
                        await tx.execute_update(
                            '''
INSERT INTO batch_bunches (batch_id, token, start_job_id)
VALUES (%s, %s, %s);
''',
                            (batch_id, spec_writer.token, start_job_id),
                        )

                try:
                    await insert()  # pylint: disable=no-value-for-parameter
                except asyncio.CancelledError:
                    raise
                except aiohttp.web.HTTPException:
                    raise
                except Exception as err:
                    raise ValueError(
                        f'encountered exception while inserting a bunch'
                        f'jobs_args={json.dumps(jobs_args)}'
                        f'job_parents_args={json.dumps(job_parents_args)}'
                    ) from err
            await asyncio.gather(write_spec_to_gcs(), insert_jobs_into_db())

    return web.Response()


@routes.post('/api/v1alpha/batches/create-fast')
@rest_authenticated_users_only
async def create_batch_fast(request, userdata):
    app = request.app
    db: Database = app['db']

    if app['frozen']:
        log.info('ignoring batch create request; batch is frozen')
        raise web.HTTPServiceUnavailable()

    user = userdata['username']
    batch_and_bunch = await request.json()
    batch_spec = batch_and_bunch['batch']
    bunch = batch_and_bunch['bunch']
    batch_id = await _create_batch(batch_spec, userdata, db)
    try:
        await _create_jobs(userdata, bunch, batch_id, app)
    except web.HTTPBadRequest as e:
        if f'batch {batch_id} is not open' == e.reason:
            return web.json_response({'id': batch_id})
        raise
    await _close_batch(app, batch_id, user, db)
    return web.json_response({'id': batch_id})


@routes.post('/api/v1alpha/batches/create')
@rest_authenticated_users_only
async def create_batch(request, userdata):
    app = request.app
    db: Database = app['db']

    if app['frozen']:
        log.info('ignoring batch create jobs request; batch is frozen')
        raise web.HTTPServiceUnavailable()

    batch_spec = await request.json()
    id = await _create_batch(batch_spec, userdata, db)
    return web.json_response({'id': id})


async def _create_batch(batch_spec: dict, userdata: dict, db: Database):
    try:
        validate_batch(batch_spec)
    except ValidationError as e:
        raise web.HTTPBadRequest(reason=e.reason)

    user = userdata['username']

    # restrict to what's necessary; in particular, drop the session
    # which is sensitive
    userdata = {
        'username': user,
        'hail_credentials_secret_name': userdata['hail_credentials_secret_name'],
        'tokens_secret_name': userdata['tokens_secret_name'],
    }

    billing_project = batch_spec['billing_project']
    token = batch_spec['token']

    attributes = batch_spec.get('attributes')

    @transaction(db)
    async def insert(tx):
        bp = await tx.execute_and_fetchone('''
select billing_projects.status, billing_projects.limit
from billing_project_users
inner join billing_projects
  on billing_projects.name = billing_project_users.billing_project
where billing_project = %s and user = %s
lock in share mode''', (billing_project, user))

        if bp is None:
            raise web.HTTPForbidden(reason=f'Unknown Hail Batch billing project {billing_project}.')
        if bp['status'] in {'closed', 'deleted'}:
            raise web.HTTPForbidden(reason=f'Billing project {billing_project} is closed or deleted.')

        cost = await tx.execute_and_fetchone('''
SELECT COALESCE(SUM(`usage` * rate), 0) AS cost
FROM aggregated_billing_project_resources
INNER JOIN resources
  ON resources.resource = aggregated_billing_project_resources.resource
WHERE aggregated_billing_project_resources.billing_project = %s
''', (billing_project,))
        limit = bp['limit']
        cost = cost['cost']
        if limit is not None and cost >= limit:
            raise web.HTTPForbidden(
                reason=f'billing project {billing_project} has exceeded the budget; accrued={cost_str(cost)} limit={cost_str(limit)}'
            )

        maybe_batch = await tx.execute_and_fetchone(
            '''
SELECT * FROM batches
WHERE token = %s AND user = %s FOR UPDATE;
''',
            (token, user),
        )

        if maybe_batch is not None:
            return maybe_batch['id']

        now = time_msecs()
        id = await tx.execute_insertone(
            '''
INSERT INTO batches (userdata, user, billing_project, attributes, callback, n_jobs, time_created, token, state, format_version, cancel_after_n_failures)
VALUES (%s, %s, %s, %s, %s, %s, %s, %s, %s, %s, %s);
''',
            (
                json.dumps(userdata),
                user,
                billing_project,
                json.dumps(attributes),
                batch_spec.get('callback'),
                batch_spec['n_jobs'],
                now,
                token,
                'open',
                BATCH_FORMAT_VERSION,
                batch_spec.get('cancel_after_n_failures'),
            ),
        )

        if attributes:
            await tx.execute_many(
                '''
INSERT INTO `batch_attributes` (batch_id, `key`, `value`)
VALUES (%s, %s, %s)
''',
                [(id, k, v) for k, v in attributes.items()],
            )
        return id

    return await insert()  # pylint: disable=no-value-for-parameter


async def _get_batch(app, batch_id):
    db: Database = app['db']

    record = await db.select_and_fetchone(
        '''
SELECT batches.*, batches_cancelled.id IS NOT NULL AS cancelled, SUM(`usage` * rate) AS cost
FROM batches
LEFT JOIN batches_cancelled
       ON batches.id = batches_cancelled.id
LEFT JOIN aggregated_batch_resources
       ON batches.id = aggregated_batch_resources.batch_id
LEFT JOIN resources
       ON aggregated_batch_resources.resource = resources.resource
WHERE batches.id = %s AND NOT deleted
GROUP BY batches.id, batches_cancelled.id;
''',
        (batch_id),
    )
    if not record:
        raise web.HTTPNotFound()

    return batch_record_to_dict(record)


async def _cancel_batch(app, batch_id):
    await cancel_batch_in_db(app['db'], batch_id)
    app['cancel_batch_state_changed'].set()
    return web.Response()


async def _delete_batch(app, batch_id):
    db: Database = app['db']

    record = await db.select_and_fetchone(
        '''
SELECT `state` FROM batches
WHERE id = %s AND NOT deleted;
''',
        (batch_id,),
    )
    if not record:
        raise web.HTTPNotFound()

    await db.just_execute('CALL cancel_batch(%s);', (batch_id,))
    await db.execute_update('UPDATE batches SET deleted = 1 WHERE id = %s;', (batch_id,))

    if record['state'] == 'running':
        app['delete_batch_state_changed'].set()


@routes.get('/api/v1alpha/batches/{batch_id}')
@rest_billing_project_users_only
async def get_batch(request, userdata, batch_id):  # pylint: disable=unused-argument
    return web.json_response(await _get_batch(request.app, batch_id))


@routes.patch('/api/v1alpha/batches/{batch_id}/cancel')
@rest_billing_project_users_only
async def cancel_batch(request, userdata, batch_id):  # pylint: disable=unused-argument
    await _handle_api_error(_cancel_batch, request.app, batch_id)
    return web.Response()


@routes.patch('/api/v1alpha/batches/{batch_id}/close')
@rest_authenticated_users_only
async def close_batch(request, userdata):
    batch_id = int(request.match_info['batch_id'])
    user = userdata['username']

    app = request.app
    db: Database = app['db']

    if app['frozen']:
        log.info('ignoring batch close request; batch is frozen')
        raise web.HTTPServiceUnavailable()

    record = await db.select_and_fetchone(
        '''
SELECT 1 FROM batches
WHERE user = %s AND id = %s AND NOT deleted;
''',
        (user, batch_id),
    )
    if not record:
        raise web.HTTPNotFound()

    return await _close_batch(app, batch_id, user, db)


async def _close_batch(app: aiohttp.web.Application, batch_id: int, user: str, db: Database):
    client_session: httpx.ClientSession = app['client_session']
    try:
        now = time_msecs()
        await check_call_procedure(db, 'CALL close_batch(%s, %s);', (batch_id, now))
    except CallError as e:
        # 2: wrong number of jobs
        if e.rv['rc'] == 2:
            expected_n_jobs = e.rv['expected_n_jobs']
            actual_n_jobs = e.rv['actual_n_jobs']
            raise web.HTTPBadRequest(reason=f'wrong number of jobs: expected {expected_n_jobs}, actual {actual_n_jobs}')
        raise

    await request_retry_transient_errors(
        client_session,
        'PATCH',
        deploy_config.url('batch-driver', f'/api/v1alpha/batches/{user}/{batch_id}/close'),
        headers=app['batch_headers'],
    )

    return web.Response()


@routes.delete('/api/v1alpha/batches/{batch_id}')
@rest_billing_project_users_only
async def delete_batch(request, userdata, batch_id):  # pylint: disable=unused-argument
    await _delete_batch(request.app, batch_id)
    return web.Response()


@routes.get('/batches/{batch_id}')
@web_billing_project_users_only()
@catch_ui_error_in_dev
async def ui_batch(request, userdata, batch_id):
    app = request.app
    batch = await _get_batch(app, batch_id)

    jobs, last_job_id = await _query_batch_jobs(request, batch_id)
    for j in jobs:
        j['duration'] = humanize_timedelta_msecs(j['duration'])
        j['cost'] = cost_str(j['cost'])
    batch['jobs'] = jobs

    batch['cost'] = cost_str(batch['cost'])

    page_context = {'batch': batch, 'q': request.query.get('q'), 'last_job_id': last_job_id}
    return await render_template('batch', request, userdata, 'batch.html', page_context)


@routes.post('/batches/{batch_id}/cancel')
@check_csrf_token
@web_billing_project_users_only(redirect=False)
@catch_ui_error_in_dev
async def ui_cancel_batch(request, userdata, batch_id):  # pylint: disable=unused-argument
    post = await request.post()
    q = post.get('q')
    params = {}
    if q is not None:
        params['q'] = q
    session = await aiohttp_session.get_session(request)
    errored = await _handle_ui_error(session, _cancel_batch, request.app, batch_id)
    if not errored:
        set_message(session, f'Batch {batch_id} cancelled.', 'info')
    location = request.app.router['batches'].url_for().with_query(params)
    raise web.HTTPFound(location=location)


@routes.post('/batches/{batch_id}/delete')
@check_csrf_token
@web_billing_project_users_only(redirect=False)
@catch_ui_error_in_dev
async def ui_delete_batch(request, userdata, batch_id):  # pylint: disable=unused-argument
    post = await request.post()
    q = post.get('q')
    params = {}
    if q is not None:
        params['q'] = q
    await _delete_batch(request.app, batch_id)
    session = await aiohttp_session.get_session(request)
    set_message(session, f'Batch {batch_id} deleted.', 'info')
    location = request.app.router['batches'].url_for().with_query(params)
    raise web.HTTPFound(location=location)


@routes.get('/batches', name='batches')
@web_authenticated_users_only()
@catch_ui_error_in_dev
async def ui_batches(request, userdata):
    user = userdata['username']
    q = request.query.get('q', f'user:{user}')
    batches, last_batch_id = await _query_batches(request, user, q)
    for batch in batches:
        batch['cost'] = cost_str(batch['cost'])
    page_context = {'batches': batches, 'q': q, 'last_batch_id': last_batch_id}
    return await render_template('batch', request, userdata, 'batches.html', page_context)


async def _get_job(app, batch_id, job_id):
    db: Database = app['db']

    record = await db.select_and_fetchone(
        '''
SELECT jobs.*, user, billing_project, ip_address, format_version, SUM(`usage` * rate) AS cost
FROM jobs
INNER JOIN batches
  ON jobs.batch_id = batches.id
LEFT JOIN attempts
  ON jobs.batch_id = attempts.batch_id AND jobs.job_id = attempts.job_id AND jobs.attempt_id = attempts.attempt_id
LEFT JOIN instances
  ON attempts.instance_name = instances.name
LEFT JOIN aggregated_job_resources
  ON jobs.batch_id = aggregated_job_resources.batch_id AND
     jobs.job_id = aggregated_job_resources.job_id
LEFT JOIN resources
  ON aggregated_job_resources.resource = resources.resource
WHERE jobs.batch_id = %s AND NOT deleted AND jobs.job_id = %s
GROUP BY jobs.batch_id, jobs.job_id;
''',
        (batch_id, job_id),
    )
    if not record:
        raise web.HTTPNotFound()

    full_status, full_spec, attributes = await asyncio.gather(
        _get_full_job_status(app, record), _get_full_job_spec(app, record), _get_attributes(app, record)
    )

    job = job_record_to_dict(record, attributes.get('name'))
    job['status'] = full_status
    job['spec'] = full_spec
    if attributes:
        job['attributes'] = attributes
    return job


async def _get_attempts(app, batch_id, job_id):
    db: Database = app['db']

    attempts = db.select_and_fetchall(
        '''
SELECT attempts.*
FROM jobs
INNER JOIN batches ON jobs.batch_id = batches.id
LEFT JOIN attempts ON jobs.batch_id = attempts.batch_id and jobs.job_id = attempts.job_id
WHERE jobs.batch_id = %s AND NOT deleted AND jobs.job_id = %s;
''',
        (batch_id, job_id),
    )

    attempts = [attempt async for attempt in attempts]
    if len(attempts) == 0:
        raise web.HTTPNotFound()
    if len(attempts) == 1 and attempts[0]['attempt_id'] is None:
        return None

    attempts.sort(key=lambda x: x['start_time'])

    for attempt in attempts:
        start_time = attempt['start_time']
        if start_time is not None:
            attempt['start_time'] = time_msecs_str(start_time)
        else:
            del attempt['start_time']

        end_time = attempt['end_time']
        if end_time is not None:
            attempt['end_time'] = time_msecs_str(end_time)
        else:
            del attempt['end_time']

        if start_time is not None:
            # elapsed time if attempt is still running
            if end_time is None:
                end_time = time_msecs()
            duration_msecs = max(end_time - start_time, 0)
            attempt['duration'] = humanize_timedelta_msecs(duration_msecs)

    return attempts


@routes.get('/api/v1alpha/batches/{batch_id}/jobs/{job_id}/attempts')
@rest_billing_project_users_only
async def get_attempts(request, userdata, batch_id):  # pylint: disable=unused-argument
    job_id = int(request.match_info['job_id'])
    attempts = await _get_attempts(request.app, batch_id, job_id)
    return web.json_response(attempts)


@routes.get('/api/v1alpha/batches/{batch_id}/jobs/{job_id}')
@rest_billing_project_users_only
async def get_job(request, userdata, batch_id):  # pylint: disable=unused-argument
    job_id = int(request.match_info['job_id'])
    status = await _get_job(request.app, batch_id, job_id)
    return web.json_response(status)


@routes.get('/batches/{batch_id}/jobs/{job_id}')
@web_billing_project_users_only()
@catch_ui_error_in_dev
async def ui_get_job(request, userdata, batch_id):
    app = request.app
    job_id = int(request.match_info['job_id'])

    job, attempts, job_log = await asyncio.gather(
        _get_job(app, batch_id, job_id), _get_attempts(app, batch_id, job_id), _get_job_log(app, batch_id, job_id)
    )

    job['duration'] = humanize_timedelta_msecs(job['duration'])
    job['cost'] = cost_str(job['cost'])

    job_status = job['status']
    container_status_spec = dictfix.NoneOr(
        {
            'name': str,
            'timing': {
                'pulling': dictfix.NoneOr({'duration': dictfix.NoneOr(Number)}),
                'running': dictfix.NoneOr({'duration': dictfix.NoneOr(Number)}),
            },
            'short_error': dictfix.NoneOr(str),
            'error': dictfix.NoneOr(str),
            'container_status': {'out_of_memory': dictfix.NoneOr(bool)},
            'state': str,
        }
    )
    job_status_spec = {
        'container_statuses': {
            'input': container_status_spec,
            'main': container_status_spec,
            'output': container_status_spec,
        }
    }
    job_status = dictfix.dictfix(job_status, job_status_spec)
    container_statuses = job_status['container_statuses']
    step_statuses = [container_statuses['input'], container_statuses['main'], container_statuses['output']]
    step_errors = {step: status['error'] for step, status in container_statuses.items() if status is not None}

    for status in step_statuses:
        # backwards compatibility
        if status and status['short_error'] is None and status['container_status']['out_of_memory']:
            status['short_error'] = 'out of memory'

    job_specification = job['spec']
    if job_specification:
        if 'process' in job_specification:
            process_specification = job_specification['process']
            process_type = process_specification['type']
            assert process_specification['type'] in {'docker', 'jvm'}
            job_specification['image'] = process_specification['image'] if process_type == 'docker' else '[jvm]'
            job_specification['command'] = process_specification['command']
        job_specification = dictfix.dictfix(
            job_specification, dictfix.NoneOr({'image': str, 'command': list, 'resources': dict(), 'env': list})
        )

    resources = job_specification['resources']
    if 'memory_bytes' in resources:
        resources['actual_memory'] = humanize.naturalsize(resources['memory_bytes'], binary=True)
        del resources['memory_bytes']
    if 'storage_gib' in resources:
        resources['actual_storage'] = humanize.naturalsize(resources['storage_gib'] * 1024 ** 3, binary=True)
        del resources['storage_gib']
    if 'cores_mcpu' in resources:
        resources['actual_cpu'] = resources['cores_mcpu'] / 1000
        del resources['cores_mcpu']

    data = []
    for step in ['input', 'main', 'output']:
        if container_statuses[step]:
            for timing_name, timing_data in container_statuses[step]['timing'].items():
                if timing_data is not None:
                    plot_dict = {
                        'Title': f'{(batch_id, job_id)}',
                        'Step': step,
                        'Task': timing_name,
                    }

                    if timing_data.get('start_time') is not None:
                        plot_dict['Start'] = datetime.datetime.fromtimestamp(timing_data['start_time'] / 1000)

                        finish_time = timing_data.get('finish_time')
                        if finish_time is None:
                            finish_time = time_msecs()
                        plot_dict['Finish'] = datetime.datetime.fromtimestamp(finish_time / 1000)

                    data.append(plot_dict)

    if data:
        df = pd.DataFrame(data)

        fig = px.timeline(
            df,
            x_start='Start',
            x_end='Finish',
            y='Step',
            color='Task',
            hover_data=['Step'],
            color_discrete_sequence=px.colors.sequential.dense,
            category_orders={
                'Step': ['input', 'main', 'output'],
                'Task': ['pulling', 'setting up overlay', 'setting up network', 'running', 'uploading_log'],
            },
        )

        plot_json = json.dumps(fig, cls=plotly.utils.PlotlyJSONEncoder)
    else:
        plot_json = None

    page_context = {
        'batch_id': batch_id,
        'job_id': job_id,
        'job': job,
        'job_log': job_log,
        'attempts': attempts,
        'step_statuses': step_statuses,
        'job_specification': job_specification,
        'job_status_str': json.dumps(job, indent=2),
        'step_errors': step_errors,
        'error': job_status.get('error'),
        'plot_json': plot_json,
    }

    return await render_template('batch', request, userdata, 'job.html', page_context)


@routes.get('/billing_limits')
@web_authenticated_users_only()
@catch_ui_error_in_dev
async def ui_get_billing_limits(request, userdata):
    app = request.app
    db: Database = app['db']

    if not userdata['is_developer']:
        user = userdata['username']
    else:
        user = None

    billing_projects = await query_billing_projects(db, user=user)

    page_context = {'billing_projects': billing_projects, 'is_developer': userdata['is_developer']}
    return await render_template('batch', request, userdata, 'billing_limits.html', page_context)


def _parse_billing_limit(limit: Optional[Union[str, float, int]]) -> Optional[float]:
    assert isinstance(limit, (str, float, int)) or limit is None, (limit, type(limit))

    if limit == 'None' or limit is None:
        return None
    try:
        parsed_limit = float(limit)
        assert parsed_limit >= 0
        return parsed_limit
    except (AssertionError, ValueError) as e:
        raise InvalidBillingLimitError(limit) from e


async def _edit_billing_limit(db, billing_project, limit):
    limit = _parse_billing_limit(limit)

    @transaction(db)
    async def insert(tx):
        row = await tx.execute_and_fetchone(
            '''
SELECT billing_projects.name as billing_project,
    billing_projects.`status` as `status`
FROM billing_projects
WHERE billing_projects.name = %s AND billing_projects.`status` != 'deleted'
FOR UPDATE;
        ''',
            (billing_project,),
        )
        if row is None:
            raise NonExistentBillingProjectError(billing_project)

        if row['status'] == 'closed':
            raise ClosedBillingProjectError(billing_project)

        await tx.execute_update(
            '''
UPDATE billing_projects SET `limit` = %s WHERE name = %s;
''',
            (limit, billing_project),
        )

    await insert()  # pylint: disable=no-value-for-parameter


@routes.post('/api/v1alpha/billing_limits/{billing_project}/edit')
@rest_authenticated_developers_or_auth_only
async def post_edit_billing_limits(request, userdata):  # pylint: disable=unused-argument
    db: Database = request.app['db']
    billing_project = request.match_info['billing_project']
    data = await request.json()
    limit = data['limit']
    await _handle_api_error(_edit_billing_limit, db, billing_project, limit)
    return web.json_response({'billing_project': billing_project, 'limit': limit})


@routes.post('/billing_limits/{billing_project}/edit')
@check_csrf_token
@web_authenticated_developers_only(redirect=False)
@catch_ui_error_in_dev
async def post_edit_billing_limits_ui(request, userdata):  # pylint: disable=unused-argument
    db: Database = request.app['db']
    billing_project = request.match_info['billing_project']
    post = await request.post()
    limit = post['limit']
    session = await aiohttp_session.get_session(request)
    errored = await _handle_ui_error(session, _edit_billing_limit, db, billing_project, limit)
    if not errored:
        set_message(session, f'Modified limit {limit} for billing project {billing_project}.', 'info')
    return web.HTTPFound(deploy_config.external_url('batch', '/billing_limits'))


async def _query_billing(request, user=None):
    db: Database = request.app['db']

    date_format = '%m/%d/%Y'

    default_start = datetime.datetime.now().replace(day=1)
    default_start = datetime.datetime.strftime(default_start, date_format)

    default_end = None

    async def parse_error(msg):
        session = await aiohttp_session.get_session(request)
        set_message(session, msg, 'error')
        return ([], default_start, default_end)

    start_query = request.query.get('start', default_start)
    try:
        start = datetime.datetime.strptime(start_query, date_format)
        start = start.timestamp() * 1000
    except ValueError:
        return await parse_error(f"Invalid value for start '{start_query}'; must be in the format of MM/DD/YYYY.")

    end_query = request.query.get('end', default_end)
    try:
        if end_query is not None and end_query != '':
            end = datetime.datetime.strptime(end_query, date_format)
            end = (end + datetime.timedelta(days=1)).timestamp() * 1000
        else:
            end = None
    except ValueError:
        return await parse_error(f"Invalid value for end '{end_query}'; must be in the format of MM/DD/YYYY.")

    if end is not None and start > end:
        return await parse_error('Invalid search; start must be earlier than end.')

    where_conditions = ["billing_projects.`status` != 'deleted'"]
    where_args = []

    if end is not None:
        where_conditions.append("`time_completed` IS NOT NULL")
        where_conditions.append("`time_completed` >= %s")
        where_args.append(start)
        where_conditions.append("`time_completed` <= %s")
        where_args.append(end)
    else:
        where_conditions.append(
            "((`time_completed` IS NOT NULL AND `time_completed` >= %s) OR "
            "(`time_closed` IS NOT NULL AND `time_completed` IS NULL))"
        )
        where_args.append(start)

    if user is not None:
        where_conditions.append("`user` = %s")
        where_args.append(user)

    sql = f'''
SELECT
  billing_project,
  `user`,
  CAST(SUM(IF(format_version < 3, batches.msec_mcpu, 0)) AS SIGNED) as msec_mcpu,
  SUM(IF(format_version >= 3, `usage` * rate, NULL)) as cost
FROM batches
LEFT JOIN aggregated_batch_resources
  ON aggregated_batch_resources.batch_id = batches.id
LEFT JOIN resources
  ON resources.resource = aggregated_batch_resources.resource
LEFT JOIN billing_projects
  ON billing_projects.name = batches.billing_project
WHERE {' AND '.join(where_conditions)}
GROUP BY billing_project, `user`;
'''

    sql_args = where_args

    def billing_record_to_dict(record):
        cost_msec_mcpu = cost_from_msec_mcpu(record['msec_mcpu'])
        cost_resources = record['cost']
        record['cost'] = coalesce(cost_msec_mcpu, 0) + coalesce(cost_resources, 0)
        del record['msec_mcpu']
        return record

    billing = [billing_record_to_dict(record) async for record in db.select_and_fetchall(sql, sql_args)]

    return (billing, start_query, end_query)


@routes.get('/billing')
@web_authenticated_users_only()
@catch_ui_error_in_dev
async def ui_get_billing(request, userdata):
    is_developer = userdata['is_developer'] == 1
    user = userdata['username'] if not is_developer else None
    billing, start, end = await _query_billing(request, user=user)

    billing_by_user = {}
    billing_by_project = {}
    for record in billing:
        billing_project = record['billing_project']
        user = record['user']
        cost = record['cost']
        billing_by_user[user] = billing_by_user.get(user, 0) + cost
        billing_by_project[billing_project] = billing_by_project.get(billing_project, 0) + cost

    billing_by_project = [
        {'billing_project': billing_project, 'cost': cost_str(cost)}
        for billing_project, cost in billing_by_project.items()
    ]
    billing_by_project.sort(key=lambda record: record['billing_project'])

    billing_by_user = [{'user': user, 'cost': cost_str(cost)} for user, cost in billing_by_user.items()]
    billing_by_user.sort(key=lambda record: record['user'])

    billing_by_project_user = [
        {'billing_project': record['billing_project'], 'user': record['user'], 'cost': cost_str(record['cost'])}
        for record in billing
    ]
    billing_by_project_user.sort(key=lambda record: (record['billing_project'], record['user']))

    page_context = {
        'billing_by_project': billing_by_project,
        'billing_by_user': billing_by_user,
        'billing_by_project_user': billing_by_project_user,
        'start': start,
        'end': end,
        'is_developer': is_developer,
        'user': userdata['username'],
    }
    return await render_template('batch', request, userdata, 'billing.html', page_context)


@routes.get('/billing_projects')
@web_authenticated_developers_only()
@catch_ui_error_in_dev
async def ui_get_billing_projects(request, userdata):
    db: Database = request.app['db']
    billing_projects = await query_billing_projects(db)
    page_context = {
        'billing_projects': [{**p, 'size': len(p['users'])} for p in billing_projects if p['status'] == 'open'],
        'closed_projects': [p for p in billing_projects if p['status'] == 'closed'],
    }
    return await render_template('batch', request, userdata, 'billing_projects.html', page_context)


@routes.get('/api/v1alpha/billing_projects')
@rest_authenticated_users_only
async def get_billing_projects(request, userdata):
    db: Database = request.app['db']

    if not userdata['is_developer'] and userdata['username'] != 'auth':
        user = userdata['username']
    else:
        user = None

    billing_projects = await query_billing_projects(db, user=user)

    return web.json_response(data=billing_projects)


@routes.get('/api/v1alpha/billing_projects/{billing_project}')
@rest_authenticated_users_only
async def get_billing_project(request, userdata):
    db: Database = request.app['db']
    billing_project = request.match_info['billing_project']

    if not userdata['is_developer'] and userdata['username'] != 'auth':
        user = userdata['username']
    else:
        user = None

    billing_projects = await query_billing_projects(db, user=user, billing_project=billing_project)

    if not billing_projects:
        raise web.HTTPForbidden(reason=f'Unknown Hail Batch billing project {billing_project}.')

    assert len(billing_projects) == 1
    return web.json_response(data=billing_projects[0])


async def _remove_user_from_billing_project(db, billing_project, user):
    @transaction(db)
    async def delete(tx):
        row = await tx.execute_and_fetchone(
            '''
SELECT billing_projects.name as billing_project,
billing_projects.`status` as `status`,
user FROM billing_projects
LEFT JOIN (SELECT * FROM billing_project_users
    WHERE billing_project = %s AND user = %s FOR UPDATE) AS t
  ON billing_projects.name = t.billing_project
WHERE billing_projects.name = %s;
''',
            (billing_project, user, billing_project),
        )
        if not row:
            raise NonExistentBillingProjectError(billing_project)
        assert row['billing_project'] == billing_project

        if row['status'] in {'closed', 'deleted'}:
            raise BatchUserError(
                f'Billing project {billing_project} has been closed or deleted and cannot be modified.', 'error'
            )

        if row['user'] is None:
            raise BatchOperationAlreadyCompletedError(
                f'User {user} is not in billing project {billing_project}.', 'info'
            )

        await tx.just_execute(
            '''
DELETE FROM billing_project_users
WHERE billing_project = %s AND user = %s;
''',
            (billing_project, user),
        )

    await delete()  # pylint: disable=no-value-for-parameter


@routes.post('/billing_projects/{billing_project}/users/{user}/remove')
@check_csrf_token
@web_authenticated_developers_only(redirect=False)
@catch_ui_error_in_dev
async def post_billing_projects_remove_user(request, userdata):  # pylint: disable=unused-argument
    db: Database = request.app['db']
    billing_project = request.match_info['billing_project']
    user = request.match_info['user']

    session = await aiohttp_session.get_session(request)
    errored = await _handle_ui_error(session, _remove_user_from_billing_project, db, billing_project, user)
    if not errored:
        set_message(session, f'Removed user {user} from billing project {billing_project}.', 'info')
    return web.HTTPFound(deploy_config.external_url('batch', '/billing_projects'))


@routes.post('/api/v1alpha/billing_projects/{billing_project}/users/{user}/remove')
@rest_authenticated_developers_or_auth_only
async def api_get_billing_projects_remove_user(request, userdata):  # pylint: disable=unused-argument
    db: Database = request.app['db']
    billing_project = request.match_info['billing_project']
    user = request.match_info['user']
    await _handle_api_error(_remove_user_from_billing_project, db, billing_project, user)
    return web.json_response({'billing_project': billing_project, 'user': user})


async def _add_user_to_billing_project(db, billing_project, user):
    @transaction(db)
    async def insert(tx):
        row = await tx.execute_and_fetchone(
            '''
SELECT billing_projects.name as billing_project,
    billing_projects.`status` as `status`,
    user
FROM billing_projects
LEFT JOIN (SELECT * FROM billing_project_users
WHERE billing_project = %s AND user = %s FOR UPDATE) AS t
ON billing_projects.name = t.billing_project
WHERE billing_projects.name = %s AND billing_projects.`status` != 'deleted' LOCK IN SHARE MODE;
        ''',
            (billing_project, user, billing_project),
        )
        if row is None:
            raise NonExistentBillingProjectError(billing_project)

        if row['status'] == 'closed':
            raise ClosedBillingProjectError(billing_project)

        if row['user'] is not None:
            raise BatchOperationAlreadyCompletedError(
                f'User {user} is already member of billing project {billing_project}.', 'info'
            )
        await tx.execute_insertone(
            '''
INSERT INTO billing_project_users(billing_project, user)
VALUES (%s, %s);
        ''',
            (billing_project, user),
        )

    await insert()  # pylint: disable=no-value-for-parameter


@routes.post('/billing_projects/{billing_project}/users/add')
@check_csrf_token
@web_authenticated_developers_only(redirect=False)
@catch_ui_error_in_dev
async def post_billing_projects_add_user(request, userdata):  # pylint: disable=unused-argument
    db: Database = request.app['db']
    post = await request.post()
    user = post['user']
    billing_project = request.match_info['billing_project']

    session = await aiohttp_session.get_session(request)

    errored = await _handle_ui_error(session, _add_user_to_billing_project, db, billing_project, user)
    if not errored:
        set_message(session, f'Added user {user} to billing project {billing_project}.', 'info')
    return web.HTTPFound(deploy_config.external_url('batch', '/billing_projects'))


@routes.post('/api/v1alpha/billing_projects/{billing_project}/users/{user}/add')
@rest_authenticated_developers_or_auth_only
async def api_billing_projects_add_user(request, userdata):  # pylint: disable=unused-argument
    db: Database = request.app['db']
    user = request.match_info['user']
    billing_project = request.match_info['billing_project']

    await _handle_api_error(_add_user_to_billing_project, db, billing_project, user)
    return web.json_response({'billing_project': billing_project, 'user': user})


async def _create_billing_project(db, billing_project):
    @transaction(db)
    async def insert(tx):
        row = await tx.execute_and_fetchone(
            '''
SELECT `status` FROM billing_projects
WHERE name = %s
FOR UPDATE;
''',
            (billing_project),
        )
        if row is not None:
            raise BatchOperationAlreadyCompletedError(f'Billing project {billing_project} already exists.', 'info')

        await tx.execute_insertone(
            '''
INSERT INTO billing_projects(name)
VALUES (%s);
''',
            (billing_project,),
        )

    await insert()  # pylint: disable=no-value-for-parameter


@routes.post('/billing_projects/create')
@check_csrf_token
@web_authenticated_developers_only(redirect=False)
@catch_ui_error_in_dev
async def post_create_billing_projects(request, userdata):  # pylint: disable=unused-argument
    db: Database = request.app['db']
    post = await request.post()
    billing_project = post['billing_project']

    session = await aiohttp_session.get_session(request)
    errored = await _handle_ui_error(session, _create_billing_project, db, billing_project)
    if not errored:
        set_message(session, f'Added billing project {billing_project}.', 'info')

    return web.HTTPFound(deploy_config.external_url('batch', '/billing_projects'))


@routes.post('/api/v1alpha/billing_projects/{billing_project}/create')
@rest_authenticated_developers_or_auth_only
async def api_get_create_billing_projects(request, userdata):  # pylint: disable=unused-argument
    db: Database = request.app['db']
    billing_project = request.match_info['billing_project']
    await _handle_api_error(_create_billing_project, db, billing_project)
    return web.json_response(billing_project)


async def _close_billing_project(db, billing_project):
    @transaction(db)
    async def close_project(tx):
        row = await tx.execute_and_fetchone(
            '''
SELECT name, `status`, batches.id as batch_id
FROM billing_projects
LEFT JOIN batches
ON billing_projects.name = batches.billing_project
AND billing_projects.`status` != 'deleted'
AND batches.time_completed IS NULL
AND NOT batches.deleted
WHERE name = %s
LIMIT 1
FOR UPDATE;
    ''',
            (billing_project,),
        )
        if not row:
            raise NonExistentBillingProjectError(billing_project)
        assert row['name'] == billing_project
        if row['status'] == 'closed':
            raise BatchOperationAlreadyCompletedError(
                f'Billing project {billing_project} is already closed or deleted.', 'info'
            )
        if row['batch_id'] is not None:
            raise BatchUserError(f'Billing project {billing_project} has open or running batches.', 'error')

        await tx.execute_update("UPDATE billing_projects SET `status` = 'closed' WHERE name = %s;", (billing_project,))

    await close_project()  # pylint: disable=no-value-for-parameter


@routes.post('/billing_projects/{billing_project}/close')
@check_csrf_token
@web_authenticated_developers_only(redirect=False)
@catch_ui_error_in_dev
async def post_close_billing_projects(request, userdata):  # pylint: disable=unused-argument
    db: Database = request.app['db']
    billing_project = request.match_info['billing_project']

    session = await aiohttp_session.get_session(request)
    errored = await _handle_ui_error(session, _close_billing_project, db, billing_project)
    if not errored:
        set_message(session, f'Closed billing project {billing_project}.', 'info')
    return web.HTTPFound(deploy_config.external_url('batch', '/billing_projects'))


@routes.post('/api/v1alpha/billing_projects/{billing_project}/close')
@rest_authenticated_developers_or_auth_only
async def api_close_billing_projects(request, userdata):  # pylint: disable=unused-argument
    db: Database = request.app['db']
    billing_project = request.match_info['billing_project']

    await _handle_api_error(_close_billing_project, db, billing_project)
    return web.json_response(billing_project)


async def _reopen_billing_project(db, billing_project):
    @transaction(db)
    async def open_project(tx):
        row = await tx.execute_and_fetchone(
            "SELECT name, `status` FROM billing_projects WHERE name = %s FOR UPDATE;", (billing_project,)
        )
        if not row:
            raise NonExistentBillingProjectError(billing_project)
        assert row['name'] == billing_project
        if row['status'] == 'deleted':
            raise BatchUserError(f'Billing project {billing_project} has been deleted and cannot be reopened.', 'error')
        if row['status'] == 'open':
            raise BatchOperationAlreadyCompletedError(f'Billing project {billing_project} is already open.', 'info')

        await tx.execute_update("UPDATE billing_projects SET `status` = 'open' WHERE name = %s;", (billing_project,))

    await open_project()  # pylint: disable=no-value-for-parameter


@routes.post('/billing_projects/{billing_project}/reopen')
@check_csrf_token
@web_authenticated_developers_only(redirect=False)
@catch_ui_error_in_dev
async def post_reopen_billing_projects(request, userdata):  # pylint: disable=unused-argument
    db: Database = request.app['db']
    billing_project = request.match_info['billing_project']

    session = await aiohttp_session.get_session(request)
    errored = await _handle_ui_error(session, _reopen_billing_project, db, billing_project)
    if not errored:
        set_message(session, f'Re-opened billing project {billing_project}.', 'info')
    return web.HTTPFound(deploy_config.external_url('batch', '/billing_projects'))


@routes.post('/api/v1alpha/billing_projects/{billing_project}/reopen')
@rest_authenticated_developers_or_auth_only
async def api_reopen_billing_projects(request, userdata):  # pylint: disable=unused-argument
    db: Database = request.app['db']
    billing_project = request.match_info['billing_project']
    await _handle_api_error(_reopen_billing_project, db, billing_project)
    return web.json_response(billing_project)


async def _delete_billing_project(db, billing_project):
    @transaction(db)
    async def delete_project(tx):
        row = await tx.execute_and_fetchone(
            'SELECT name, `status` FROM billing_projects WHERE name = %s FOR UPDATE;', (billing_project,)
        )
        if not row:
            raise NonExistentBillingProjectError(billing_project)
        assert row['name'] == billing_project
        if row['status'] == 'deleted':
            raise BatchOperationAlreadyCompletedError(f'Billing project {billing_project} is already deleted.', 'info')
        if row['status'] == 'open':
            raise BatchUserError(f'Billing project {billing_project} is open and cannot be deleted.', 'error')

        await tx.execute_update("UPDATE billing_projects SET `status` = 'deleted' WHERE name = %s;", (billing_project,))

    await delete_project()  # pylint: disable=no-value-for-parameter


@routes.post('/api/v1alpha/billing_projects/{billing_project}/delete')
@rest_authenticated_developers_or_auth_only
async def api_delete_billing_projects(request, userdata):  # pylint: disable=unused-argument
    db: Database = request.app['db']
    billing_project = request.match_info['billing_project']

    await _handle_api_error(_delete_billing_project, db, billing_project)
    return web.json_response(billing_project)


async def _refresh(app):
    db: Database = app['db']
    inst_coll_configs: InstanceCollectionConfigs = app['inst_coll_configs']
    await inst_coll_configs.refresh(db)
    row = await db.select_and_fetchone(
        '''
SELECT frozen FROM globals;
'''
    )
    app['frozen'] = row['frozen']


@routes.get('')
@routes.get('/')
@web_authenticated_users_only()
@catch_ui_error_in_dev
async def index(request, userdata):  # pylint: disable=unused-argument
    location = request.app.router['batches'].url_for()
    raise web.HTTPFound(location=location)


async def cancel_batch_loop_body(app):
    client_session: httpx.ClientSession = app['client_session']
    await request_retry_transient_errors(
        client_session,
        'POST',
        deploy_config.url('batch-driver', '/api/v1alpha/batches/cancel'),
        headers=app['batch_headers'],
    )

    should_wait = True
    return should_wait


async def delete_batch_loop_body(app):
    client_session: httpx.ClientSession = app['client_session']
    await request_retry_transient_errors(
        client_session,
        'POST',
        deploy_config.url('batch-driver', '/api/v1alpha/batches/delete'),
        headers=app['batch_headers'],
    )

    should_wait = True
    return should_wait


async def on_startup(app):
    app['task_manager'] = aiotools.BackgroundTaskManager()

    db = Database()
    await db.async_init()
    app['db'] = db

    row = await db.select_and_fetchone(
        '''
SELECT instance_id, internal_token, n_tokens, frozen FROM globals;
'''
    )

    app['n_tokens'] = row['n_tokens']

    instance_id = row['instance_id']
    log.info(f'instance_id {instance_id}')
    app['instance_id'] = instance_id

    app['internal_token'] = row['internal_token']

    app['batch_headers'] = {'Authorization': f'Bearer {row["internal_token"]}'}

    app['frozen'] = row['frozen']

    credentials = aiogoogle.GoogleCredentials.from_file('/gsa-key/key.json')
    fs = aiogoogle.GoogleStorageAsyncFS(credentials=credentials)
    app['file_store'] = FileStore(fs, BATCH_STORAGE_URI, instance_id)

    app['inst_coll_configs'] = await InstanceCollectionConfigs.create(db)

    cancel_batch_state_changed = asyncio.Event()
    app['cancel_batch_state_changed'] = cancel_batch_state_changed

    app['task_manager'].ensure_future(
        retry_long_running('cancel_batch_loop', run_if_changed, cancel_batch_state_changed, cancel_batch_loop_body, app)
    )

    delete_batch_state_changed = asyncio.Event()
    app['delete_batch_state_changed'] = delete_batch_state_changed

    app['task_manager'].ensure_future(
        retry_long_running('delete_batch_loop', run_if_changed, delete_batch_state_changed, delete_batch_loop_body, app)
    )

    app['task_manager'].ensure_future(periodically_call(5, _refresh, app))

    app['client_session'] = httpx.client_session()


async def on_cleanup(app):
    try:
        app['blocking_pool'].shutdown()
    finally:
        try:
            app['task_manager'].shutdown()
        finally:
            try:
<<<<<<< HEAD
                await app['client_session'].close()
            finally:
                await app['file_store'].close()
=======
                await app['file_store'].close()
            finally:
                await app['db'].async_close()
>>>>>>> e566cb9e


def run():
    app = web.Application(client_max_size=HTTP_CLIENT_MAX_SIZE, middlewares=[monitor_endpoints_middleware])
    setup_aiohttp_session(app)

    setup_aiohttp_jinja2(app, 'batch.front_end')
    setup_common_static_routes(routes)
    app.add_routes(routes)
    app.router.add_get("/metrics", server_stats)

    app.on_startup.append(on_startup)
    app.on_cleanup.append(on_cleanup)

    asyncio.get_event_loop().add_signal_handler(signal.SIGUSR1, dump_all_stacktraces)

    web.run_app(
        deploy_config.prefix_application(app, 'batch', client_max_size=HTTP_CLIENT_MAX_SIZE),
        host='0.0.0.0',
        port=5000,
        access_log_class=AccessLogger,
        ssl_context=internal_server_ssl_context(),
    )<|MERGE_RESOLUTION|>--- conflicted
+++ resolved
@@ -2231,15 +2231,12 @@
             app['task_manager'].shutdown()
         finally:
             try:
-<<<<<<< HEAD
                 await app['client_session'].close()
             finally:
-                await app['file_store'].close()
-=======
-                await app['file_store'].close()
-            finally:
-                await app['db'].async_close()
->>>>>>> e566cb9e
+                try:
+                    await app['file_store'].close()
+                finally:
+                    await app['db'].async_close()
 
 
 def run():
