--- conflicted
+++ resolved
@@ -757,14 +757,6 @@
 async def _get_job_resource_usage(app, batch_id: int, job_id: int) -> Optional[Dict[str, Optional[pd.DataFrame]]]:
     record = await _get_job_record(app, batch_id, job_id)
     return await _get_job_resource_usage_from_record(app, record, batch_id=batch_id, job_id=job_id)
-<<<<<<< HEAD
-
-
-async def _get_job_resource_usage_from_record(
-    app, record, batch_id: int, job_id: int
-) -> Optional[Dict[str, Optional[pd.DataFrame]]]:
-=======
->>>>>>> 678e1f52
 
 
 async def _get_job_resource_usage_from_record(
