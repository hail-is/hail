--- conflicted
+++ resolved
@@ -25,23 +25,6 @@
 import pymysql
 import uvloop
 from aiohttp import web
-from hailtop import aiotools, dictfix, httpx, version
-from hailtop.batch_client.parse import parse_cpu_in_mcpu, parse_memory_in_bytes, parse_storage_in_bytes
-from hailtop.batch_client.types import GetJobResponseV1Alpha, GetJobsResponseV1Alpha, JobListEntryV1Alpha
-from hailtop.config import get_deploy_config
-from hailtop.hail_logging import AccessLogger
-from hailtop.tls import internal_server_ssl_context
-from hailtop.utils import (
-    cost_str,
-    dump_all_stacktraces,
-    humanize_timedelta_msecs,
-    periodically_call,
-    retry_long_running,
-    retry_transient_errors,
-    run_if_changed,
-    time_msecs,
-    time_msecs_str,
-)
 from plotly.subplots import make_subplots
 from prometheus_async.aio.web import server_stats  # type: ignore
 from typing_extensions import ParamSpec
@@ -61,8 +44,6 @@
 from gear.clients import get_cloud_async_fs
 from gear.database import CallError
 from gear.profiling import install_profiler_if_requested
-<<<<<<< HEAD
-=======
 from hailtop import aiotools, dictfix, httpx, version
 from hailtop.auth import hail_credentials
 from hailtop.batch_client.parse import parse_cpu_in_mcpu, parse_memory_in_bytes, parse_storage_in_bytes
@@ -81,7 +62,6 @@
     time_msecs,
     time_msecs_str,
 )
->>>>>>> 13536b53
 from web_common import render_template, set_message, setup_aiohttp_jinja2, setup_common_static_routes
 
 from ..batch import batch_record_to_dict, cancel_batch_in_db, job_record_to_dict
