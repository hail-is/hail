--- conflicted
+++ resolved
@@ -981,6 +981,8 @@
 
                 try:
                     await insert()  # pylint: disable=no-value-for-parameter
+                except asyncio.CancelledError:
+                    raise
                 except aiohttp.web.HTTPException:
                     raise
                 except Exception as err:
@@ -989,23 +991,8 @@
                         f'jobs_args={json.dumps(jobs_args)}'
                         f'job_parents_args={json.dumps(job_parents_args)}'
                     ) from err
-        await asyncio.gather(write_spec_to_gcs(), insert_jobs_into_db())
-
-<<<<<<< HEAD
-=======
-            try:
-                await insert()  # pylint: disable=no-value-for-parameter
-            except asyncio.CancelledError:
-                raise
-            except aiohttp.web.HTTPException:
-                raise
-            except Exception as err:
-                raise ValueError(
-                    f'encountered exception while inserting a bunch'
-                    f'jobs_args={json.dumps(jobs_args)}'
-                    f'job_parents_args={json.dumps(job_parents_args)}'
-                ) from err
->>>>>>> 792cb5e7
+            await asyncio.gather(write_spec_to_gcs(), insert_jobs_into_db())
+
     return web.Response()
 
 
@@ -1247,11 +1234,7 @@
         raise
 
     await request_retry_transient_errors(
-<<<<<<< HEAD
-        app['client_session'],
-=======
         client_session,
->>>>>>> 792cb5e7
         'PATCH',
         deploy_config.url('batch-driver', f'/api/v1alpha/batches/{user}/{batch_id}/close'),
         headers=app['batch_headers'],
@@ -2162,14 +2145,9 @@
 
 
 async def cancel_batch_loop_body(app):
-<<<<<<< HEAD
-    await request_retry_transient_errors(
-        app['client_session'],
-=======
     client_session: httpx.ClientSession = app['client_session']
     await request_retry_transient_errors(
         client_session,
->>>>>>> 792cb5e7
         'POST',
         deploy_config.url('batch-driver', '/api/v1alpha/batches/cancel'),
         headers=app['batch_headers'],
@@ -2180,14 +2158,9 @@
 
 
 async def delete_batch_loop_body(app):
-<<<<<<< HEAD
-    await request_retry_transient_errors(
-        app['client_session'],
-=======
     client_session: httpx.ClientSession = app['client_session']
     await request_retry_transient_errors(
         client_session,
->>>>>>> 792cb5e7
         'POST',
         deploy_config.url('batch-driver', '/api/v1alpha/batches/delete'),
         headers=app['batch_headers'],
@@ -2255,18 +2228,12 @@
         app['blocking_pool'].shutdown()
     finally:
         try:
-<<<<<<< HEAD
             app['task_manager'].shutdown()
         finally:
             try:
                 await app['client_session'].close()
             finally:
                 await app['file_store'].close()
-=======
-            await app['client_session'].close()
-        finally:
-            await app['file_store'].close()
->>>>>>> 792cb5e7
 
 
 def run():
