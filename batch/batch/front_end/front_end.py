from typing import Optional, Union
from numbers import Number
import os
import logging
import json
import random
import datetime
import collections
from functools import wraps
import asyncio
import aiohttp
import signal
from aiohttp import web
import aiohttp_session
import pandas as pd
import pymysql
import plotly.express as px
import plotly
import humanize
import traceback
from prometheus_async.aio.web import server_stats  # type: ignore

from hailtop.utils import (
    time_msecs,
    time_msecs_str,
    humanize_timedelta_msecs,
    request_retry_transient_errors,
    run_if_changed,
    retry_long_running,
    LoggingTimer,
    cost_str,
    dump_all_stacktraces,
    periodically_call,
)
from hailtop.batch_client.parse import parse_cpu_in_mcpu, parse_memory_in_bytes, parse_storage_in_bytes
from hailtop.config import get_deploy_config
from hailtop.tls import internal_server_ssl_context
from hailtop import httpx
from hailtop.hail_logging import AccessLogger
from hailtop import aiotools, dictfix
from gear import (
    Database,
    setup_aiohttp_session,
    rest_authenticated_users_only,
    web_authenticated_users_only,
    web_authenticated_developers_only,
    check_csrf_token,
    transaction,
    monitor_endpoints_middleware,
)
from gear.clients import get_cloud_async_fs
from web_common import setup_aiohttp_jinja2, setup_common_static_routes, render_template, set_message

# import uvloop

from ..utils import coalesce, query_billing_projects
from ..cloud.resource_utils import (
    is_valid_cores_mcpu,
    cost_from_msec_mcpu,
    cores_mcpu_to_memory_bytes,
    memory_to_worker_type,
    valid_machine_types,
)
from ..batch import batch_record_to_dict, job_record_to_dict, cancel_batch_in_db
from ..exceptions import (
    BatchUserError,
    NonExistentBillingProjectError,
    ClosedBillingProjectError,
    InvalidBillingLimitError,
    BatchOperationAlreadyCompletedError,
)
from ..inst_coll_config import InstanceCollectionConfigs
from ..file_store import FileStore
from ..database import CallError, check_call_procedure
<<<<<<< HEAD
from ..batch_configuration import BATCH_BUCKET_NAME, DEFAULT_NAMESPACE, SCOPE, CLOUD
from ..globals import HTTP_CLIENT_MAX_SIZE, BATCH_FORMAT_VERSION
=======
from ..batch_configuration import BATCH_STORAGE_URI, DEFAULT_NAMESPACE, SCOPE
from ..globals import HTTP_CLIENT_MAX_SIZE, BATCH_FORMAT_VERSION, memory_to_worker_type
>>>>>>> 344982bd
from ..spec_writer import SpecWriter
from ..batch_format_version import BatchFormatVersion

from .validate import ValidationError, validate_batch, validate_and_clean_jobs

# uvloop.install()

log = logging.getLogger('batch.front_end')

routes = web.RouteTableDef()

deploy_config = get_deploy_config()

BATCH_JOB_DEFAULT_CPU = os.environ.get('HAIL_BATCH_JOB_DEFAULT_CPU', '1')
BATCH_JOB_DEFAULT_MEMORY = os.environ.get('HAIL_BATCH_JOB_DEFAULT_MEMORY', 'standard')
BATCH_JOB_DEFAULT_STORAGE = os.environ.get('HAIL_BATCH_JOB_DEFAULT_STORAGE', '0Gi')
BATCH_JOB_DEFAULT_PREEMPTIBLE = True


def rest_authenticated_developers_or_auth_only(fun):
    @rest_authenticated_users_only
    @wraps(fun)
    async def wrapped(request, userdata, *args, **kwargs):
        if userdata['is_developer'] == 1 or userdata['username'] == 'auth':
            return await fun(request, userdata, *args, **kwargs)
        raise web.HTTPUnauthorized()

    return wrapped


def catch_ui_error_in_dev(fun):
    @wraps(fun)
    async def wrapped(request, userdata, *args, **kwargs):
        try:
            return await fun(request, userdata, *args, **kwargs)
        except asyncio.CancelledError:
            raise
        except aiohttp.web_exceptions.HTTPFound as e:
            raise e
        except Exception as e:
            if SCOPE == 'dev':
                log.exception('error while populating ui page')
                raise web.HTTPInternalServerError(text=traceback.format_exc()) from e
            raise

    return wrapped


async def _user_can_access(db: Database, batch_id: int, user: str):
    record = await db.select_and_fetchone(
        '''
SELECT id
FROM batches
LEFT JOIN billing_project_users ON batches.billing_project = billing_project_users.billing_project
WHERE id = %s AND billing_project_users.`user` = %s;
''',
        (batch_id, user),
    )

    return record is not None


def rest_billing_project_users_only(fun):
    @rest_authenticated_users_only
    @wraps(fun)
    async def wrapped(request, userdata, *args, **kwargs):
        db = request.app['db']
        batch_id = int(request.match_info['batch_id'])
        user = userdata['username']
        permitted_user = await _user_can_access(db, batch_id, user)
        if not permitted_user:
            raise web.HTTPNotFound()
        return await fun(request, userdata, batch_id, *args, **kwargs)

    return wrapped


def web_billing_project_users_only(redirect=True):
    def wrap(fun):
        @web_authenticated_users_only(redirect)
        @wraps(fun)
        async def wrapped(request, userdata, *args, **kwargs):
            db = request.app['db']
            batch_id = int(request.match_info['batch_id'])
            user = userdata['username']
            permitted_user = await _user_can_access(db, batch_id, user)
            if not permitted_user:
                raise web.HTTPNotFound()
            return await fun(request, userdata, batch_id, *args, **kwargs)

        return wrapped

    return wrap


@routes.get('/healthcheck')
async def get_healthcheck(request):  # pylint: disable=W0613
    return web.Response()


async def _handle_ui_error(session, f, *args, **kwargs):
    try:
        await f(*args, **kwargs)
    except KeyError as e:
        set_message(session, str(e), 'error')
        log.info(f'ui error: KeyError {e}')
        return True
    except BatchOperationAlreadyCompletedError as e:
        set_message(session, e.message, e.ui_error_type)
        log.info(f'ui error: BatchOperationAlreadyCompletedError {e.message}')
        return True
    except BatchUserError as e:
        set_message(session, e.message, e.ui_error_type)
        log.info(f'ui error: BatchUserError {e.message}')
        return True
    else:
        return False


async def _handle_api_error(f, *args, **kwargs):
    try:
        await f(*args, **kwargs)
    except BatchOperationAlreadyCompletedError as e:
        log.info(e.message)
        return
    except BatchUserError as e:
        raise e.http_response()


async def _query_batch_jobs(request, batch_id):
    state_query_values = {
        'pending': ['Pending'],
        'ready': ['Ready'],
        'creating': ['Creating'],
        'running': ['Running'],
        'live': ['Ready', 'Creating', 'Running'],
        'cancelled': ['Cancelled'],
        'error': ['Error'],
        'failed': ['Failed'],
        'bad': ['Error', 'Failed'],
        'success': ['Success'],
        'done': ['Cancelled', 'Error', 'Failed', 'Success'],
    }

    db = request.app['db']

    # batch has already been validated
    where_conditions = ['(jobs.batch_id = %s)']
    where_args = [batch_id]

    last_job_id = request.query.get('last_job_id')
    if last_job_id is not None:
        last_job_id = int(last_job_id)
        where_conditions.append('(jobs.job_id > %s)')
        where_args.append(last_job_id)

    q = request.query.get('q', '')
    terms = q.split()
    for t in terms:
        if t[0] == '!':
            negate = True
            t = t[1:]
        else:
            negate = False

        if '=' in t:
            k, v = t.split('=', 1)
            condition = '''
((jobs.batch_id, jobs.job_id) IN
 (SELECT batch_id, job_id FROM job_attributes
  WHERE `key` = %s AND `value` = %s))
'''
            args = [k, v]
        elif t.startswith('has:'):
            k = t[4:]
            condition = '''
((jobs.batch_id, jobs.job_id) IN
 (SELECT batch_id, job_id FROM job_attributes
  WHERE `key` = %s))
'''
            args = [k]
        elif t in state_query_values:
            values = state_query_values[t]
            condition = ' OR '.join(['(jobs.state = %s)' for v in values])
            condition = f'({condition})'
            args = values
        else:
            session = await aiohttp_session.get_session(request)
            set_message(session, f'Invalid search term: {t}.', 'error')
            return ([], None)

        if negate:
            condition = f'(NOT {condition})'

        where_conditions.append(condition)
        where_args.extend(args)

    sql = f'''
SELECT jobs.*, batches.user, batches.billing_project,  batches.format_version,
  job_attributes.value AS name, SUM(`usage` * rate) AS cost
FROM jobs
INNER JOIN batches ON jobs.batch_id = batches.id
LEFT JOIN job_attributes
  ON jobs.batch_id = job_attributes.batch_id AND
     jobs.job_id = job_attributes.job_id AND
     job_attributes.`key` = 'name'
LEFT JOIN aggregated_job_resources
  ON jobs.batch_id = aggregated_job_resources.batch_id AND
     jobs.job_id = aggregated_job_resources.job_id
LEFT JOIN resources
  ON aggregated_job_resources.resource = resources.resource
WHERE {' AND '.join(where_conditions)}
GROUP BY jobs.batch_id, jobs.job_id
ORDER BY jobs.batch_id, jobs.job_id ASC
LIMIT 50;
'''
    sql_args = where_args

    jobs = [job_record_to_dict(record, record['name']) async for record in db.select_and_fetchall(sql, sql_args)]

    if len(jobs) == 50:
        last_job_id = jobs[-1]['job_id']
    else:
        last_job_id = None

    return (jobs, last_job_id)


@routes.get('/api/v1alpha/batches/{batch_id}/jobs')
@rest_billing_project_users_only
async def get_jobs(request, userdata, batch_id):  # pylint: disable=unused-argument
    db = request.app['db']
    record = await db.select_and_fetchone(
        '''
SELECT * FROM batches
WHERE id = %s AND NOT deleted;
''',
        (batch_id,),
    )
    if not record:
        raise web.HTTPNotFound()

    jobs, last_job_id = await _query_batch_jobs(request, batch_id)
    resp = {'jobs': jobs}
    if last_job_id is not None:
        resp['last_job_id'] = last_job_id
    return web.json_response(resp)


async def _get_job_log_from_record(app, batch_id, job_id, record):
    client_session: httpx.ClientSession = app['client_session']
    state = record['state']
    ip_address = record['ip_address']
    if state == 'Running':
        try:
            resp = await request_retry_transient_errors(
                client_session, 'GET', f'http://{ip_address}:5000/api/v1alpha/batches/{batch_id}/jobs/{job_id}/log'
            )
            return await resp.json()
        except aiohttp.ClientResponseError as e:
            if e.status == 404:
                return None
            raise

    if state in ('Error', 'Failed', 'Success'):
        file_store: FileStore = app['file_store']
        batch_format_version = BatchFormatVersion(record['format_version'])

        async def _read_log_from_gcs(task):
            try:
                data = await file_store.read_log_file(
                    batch_format_version, batch_id, job_id, record['attempt_id'], task
                )
            except FileNotFoundError:
                id = (batch_id, job_id)
                log.exception(f'missing log file for {id} and task {task}')
                data = 'ERROR: could not find log file'
            return task, data

        spec = json.loads(record['spec'])
        tasks = []

        has_input_files = batch_format_version.get_spec_has_input_files(spec)
        if has_input_files:
            tasks.append('input')

        tasks.append('main')

        has_output_files = batch_format_version.get_spec_has_output_files(spec)
        if has_output_files:
            tasks.append('output')

        return dict(await asyncio.gather(*[_read_log_from_gcs(task) for task in tasks]))

    return None


async def _get_job_log(app, batch_id, job_id):
    db: Database = app['db']

    record = await db.select_and_fetchone(
        '''
SELECT jobs.state, jobs.spec, ip_address, format_version, jobs.attempt_id
FROM jobs
INNER JOIN batches
  ON jobs.batch_id = batches.id
LEFT JOIN attempts
  ON jobs.batch_id = attempts.batch_id AND jobs.job_id = attempts.job_id AND jobs.attempt_id = attempts.attempt_id
LEFT JOIN instances
  ON attempts.instance_name = instances.name
WHERE jobs.batch_id = %s AND NOT deleted AND jobs.job_id = %s;
''',
        (batch_id, job_id),
    )
    if not record:
        raise web.HTTPNotFound()
    return await _get_job_log_from_record(app, batch_id, job_id, record)


async def _get_attributes(app, record):
    db: Database = app['db']

    batch_id = record['batch_id']
    job_id = record['job_id']
    format_version = BatchFormatVersion(record['format_version'])

    if not format_version.has_full_spec_in_gcs():
        spec = json.loads(record['spec'])
        return spec.get('attributes')

    records = db.select_and_fetchall(
        '''
SELECT `key`, `value`
FROM job_attributes
WHERE batch_id = %s AND job_id = %s;
''',
        (batch_id, job_id),
    )
    return {record['key']: record['value'] async for record in records}


async def _get_full_job_spec(app, record):
    db: Database = app['db']
    file_store: FileStore = app['file_store']

    batch_id = record['batch_id']
    job_id = record['job_id']
    format_version = BatchFormatVersion(record['format_version'])

    if not format_version.has_full_spec_in_gcs():
        return json.loads(record['spec'])

    token, start_job_id = await SpecWriter.get_token_start_id(db, batch_id, job_id)

    try:
        spec = await file_store.read_spec_file(batch_id, token, start_job_id, job_id)
        return json.loads(spec)
    except FileNotFoundError:
        id = (batch_id, job_id)
        log.exception(f'missing spec file for {id}')
        return None


async def _get_full_job_status(app, record):
    client_session: httpx.ClientSession = app['client_session']
    file_store: FileStore = app['file_store']

    batch_id = record['batch_id']
    job_id = record['job_id']
    attempt_id = record['attempt_id']
    state = record['state']
    format_version = BatchFormatVersion(record['format_version'])

    if state in ('Pending', 'Creating', 'Ready', 'Cancelled'):
        return None

    if state in ('Error', 'Failed', 'Success'):
        if not format_version.has_full_status_in_gcs():
            return json.loads(record['status'])

        try:
            status = await file_store.read_status_file(batch_id, job_id, attempt_id)
            return json.loads(status)
        except FileNotFoundError:
            id = (batch_id, job_id)
            log.exception(f'missing status file for {id}')
            return None

    assert state == 'Running'
    assert record['status'] is None

    ip_address = record['ip_address']
    try:
        resp = await request_retry_transient_errors(
            client_session, 'GET', f'http://{ip_address}:5000/api/v1alpha/batches/{batch_id}/jobs/{job_id}/status'
        )
        return await resp.json()
    except aiohttp.ClientResponseError as e:
        if e.status == 404:
            return None
        raise


@routes.get('/api/v1alpha/batches/{batch_id}/jobs/{job_id}/log')
@rest_billing_project_users_only
async def get_job_log(request, userdata, batch_id):  # pylint: disable=unused-argument
    job_id = int(request.match_info['job_id'])
    job_log = await _get_job_log(request.app, batch_id, job_id)
    return web.json_response(job_log)


async def _query_batches(request, user, q):
    db = request.app['db']

    where_conditions = [
        'EXISTS (SELECT * FROM billing_project_users WHERE billing_project_users.`user` = %s AND billing_project_users.billing_project = batches.billing_project)',
        'NOT deleted',
    ]
    where_args = [user]

    last_batch_id = request.query.get('last_batch_id')
    if last_batch_id is not None:
        last_batch_id = int(last_batch_id)
        where_conditions.append('(id < %s)')
        where_args.append(last_batch_id)

    terms = q.split()
    for t in terms:
        if t[0] == '!':
            negate = True
            t = t[1:]
        else:
            negate = False

        if '=' in t:
            k, v = t.split('=', 1)
            condition = '''
((batches.id) IN
 (SELECT batch_id FROM batch_attributes
  WHERE `key` = %s AND `value` = %s))
'''
            args = [k, v]
        elif t.startswith('has:'):
            k = t[4:]
            condition = '''
((batches.id) IN
 (SELECT batch_id FROM batch_attributes
  WHERE `key` = %s))
'''
            args = [k]
        elif t.startswith('user:'):
            k = t[5:]
            condition = '''
(batches.`user` = %s)
'''
            args = [k]
        elif t.startswith('billing_project:'):
            k = t[16:]
            condition = '''
(batches.`billing_project` = %s)
'''
            args = [k]
        elif t == 'open':
            condition = "(`state` = 'open')"
            args = []
        elif t == 'closed':
            condition = "(`state` != 'open')"
            args = []
        elif t == 'complete':
            condition = "(`state` = 'complete')"
            args = []
        elif t == 'running':
            condition = "(`state` = 'running')"
            args = []
        elif t == 'cancelled':
            condition = '(cancelled)'
            args = []
        elif t == 'failure':
            condition = '(n_failed > 0)'
            args = []
        elif t == 'success':
            # need complete because there might be no jobs
            condition = "(`state` = 'complete' AND n_succeeded = n_jobs)"
            args = []
        else:
            session = await aiohttp_session.get_session(request)
            set_message(session, f'Invalid search term: {t}.', 'error')
            return ([], None)

        if negate:
            condition = f'(NOT {condition})'

        where_conditions.append(condition)
        where_args.extend(args)

    sql = f'''
SELECT batches.*, SUM(`usage` * rate) AS cost
FROM batches
LEFT JOIN aggregated_batch_resources
  ON batches.id = aggregated_batch_resources.batch_id
LEFT JOIN resources
  ON aggregated_batch_resources.resource = resources.resource
WHERE {' AND '.join(where_conditions)}
GROUP BY batches.id
ORDER BY batches.id DESC
LIMIT 51;
'''
    sql_args = where_args

    batches = [batch_record_to_dict(batch) async for batch in db.select_and_fetchall(sql, sql_args)]

    if len(batches) == 51:
        batches.pop()
        last_batch_id = batches[-1]['id']
    else:
        last_batch_id = None

    return (batches, last_batch_id)


@routes.get('/api/v1alpha/batches')
@rest_authenticated_users_only
async def get_batches(request, userdata):  # pylint: disable=unused-argument
    user = userdata['username']
    q = request.query.get('q', f'user:{user}')
    batches, last_batch_id = await _query_batches(request, user, q)
    body = {'batches': batches}
    if last_batch_id is not None:
        body['last_batch_id'] = last_batch_id
    return web.json_response(body)


def check_service_account_permissions(user, sa):
    if sa is None:
        return
    if user == 'ci':
        if sa['name'] in ('ci-agent', 'admin') and DEFAULT_NAMESPACE in ('default', sa['namespace']):
            return
    elif user == 'test':
        if sa['namespace'] == DEFAULT_NAMESPACE and sa['name'] == 'test-batch-sa':
            return
    raise web.HTTPBadRequest(reason=f'unauthorized service account {(sa["namespace"], sa["name"])} for user {user}')


@routes.post('/api/v1alpha/batches/{batch_id}/jobs/create')
@rest_authenticated_users_only
async def create_jobs(request, userdata):
    app = request.app
    db: Database = app['db']
    file_store: FileStore = app['file_store']

    if app['frozen']:
        log.info('ignoring batch create request; batch is frozen')
        raise web.HTTPServiceUnavailable()

    batch_id = int(request.match_info['batch_id'])

    user = userdata['username']

    # restrict to what's necessary; in particular, drop the session
    # which is sensitive
    userdata = {
        'username': user,
        'hail_credentials_secret_name': userdata['hail_credentials_secret_name'],
        'tokens_secret_name': userdata['tokens_secret_name'],
    }

    async with LoggingTimer(f'batch {batch_id} create jobs') as timer:
        async with timer.step('fetch batch'):
            record = await db.select_and_fetchone(
                '''
SELECT `state`, format_version FROM batches
WHERE user = %s AND id = %s AND NOT deleted;
''',
                (user, batch_id),
            )

        if not record:
            raise web.HTTPNotFound()
        if record['state'] != 'open':
            raise web.HTTPBadRequest(reason=f'batch {batch_id} is not open')
        batch_format_version = BatchFormatVersion(record['format_version'])

        async with timer.step('get request json'):
            job_specs = await request.json()

        async with timer.step('validate job_specs'):
            try:
                validate_and_clean_jobs(job_specs)
            except ValidationError as e:
                raise web.HTTPBadRequest(reason=e.reason)

        async with timer.step('build db args'):
            spec_writer = SpecWriter(file_store, batch_id)

            jobs_args = []
            job_parents_args = []
            job_attributes_args = []

            inst_coll_resources = collections.defaultdict(
                lambda: {
                    'n_jobs': 0,
                    'n_ready_jobs': 0,
                    'ready_cores_mcpu': 0,
                    'n_ready_cancellable_jobs': 0,
                    'ready_cancellable_cores_mcpu': 0,
                }
            )

            prev_job_idx = None
            start_job_id = None

            for spec in job_specs:
                job_id = spec['job_id']
                parent_ids = spec.pop('parent_ids', [])
                always_run = spec.pop('always_run', False)

                cloud = spec.get('cloud', CLOUD)

                if batch_format_version.has_full_spec_in_gcs():
                    attributes = spec.pop('attributes', None)
                else:
                    attributes = spec.get('attributes')

                id = (batch_id, job_id)

                if start_job_id is None:
                    start_job_id = job_id

                if batch_format_version.has_full_spec_in_gcs() and prev_job_idx:
                    if job_id != prev_job_idx + 1:
                        raise web.HTTPBadRequest(
                            reason=f'noncontiguous job ids found in the spec: {prev_job_idx} -> {job_id}'
                        )
                prev_job_idx = job_id

                resources = spec.get('resources')
                if not resources:
                    resources = {}
                    spec['resources'] = resources

                worker_type = None
                machine_type = resources.get('machine_type')
                preemptible = resources.get('preemptible', BATCH_JOB_DEFAULT_PREEMPTIBLE)

                if machine_type and machine_type not in valid_machine_types(cloud):
                    raise web.HTTPBadRequest(reason=f'unknown machine type {machine_type} for cloud {cloud}')

                if machine_type and ('cpu' in resources or 'memory' in resources):
                    raise web.HTTPBadRequest(reason='cannot specify cpu and memory with machine_type')

                if machine_type is None:
                    if 'cpu' not in resources:
                        resources['cpu'] = BATCH_JOB_DEFAULT_CPU
                    resources['req_cpu'] = resources['cpu']
                    del resources['cpu']
                    req_cores_mcpu = parse_cpu_in_mcpu(resources['req_cpu'])

                    if not is_valid_cores_mcpu(req_cores_mcpu):
                        raise web.HTTPBadRequest(
                            reason=f'bad resource request for job {id}: '
                            f'cpu must be a power of two with a min of 0.25; '
                            f'found {resources["req_cpu"]}.'
                        )

                    if 'memory' not in resources:
                        resources['memory'] = BATCH_JOB_DEFAULT_MEMORY
                    resources['req_memory'] = resources['memory']
                    del resources['memory']
                    req_memory = resources['req_memory']
                    memory_to_worker_types = memory_to_worker_type(cloud)
                    if req_memory in memory_to_worker_types:
                        worker_type = memory_to_worker_types[req_memory]
                        req_memory_bytes = cores_mcpu_to_memory_bytes(cloud, req_cores_mcpu, worker_type)
                    else:
                        req_memory_bytes = parse_memory_in_bytes(req_memory)
                else:
                    req_cores_mcpu = None
                    req_memory_bytes = None

                if 'storage' not in resources:
                    resources['storage'] = BATCH_JOB_DEFAULT_STORAGE
                resources['req_storage'] = resources['storage']
                del resources['storage']
                req_storage_bytes = parse_storage_in_bytes(resources['req_storage'])

                if req_storage_bytes is None:
                    raise web.HTTPBadRequest(
                        reason=f'bad resource request for job {id}: '
                        f'storage must be convertable to bytes; '
                        f'found {resources["req_storage"]}'
                    )

                inst_coll_configs: InstanceCollectionConfigs = app['inst_coll_configs']

                result, exc = inst_coll_configs.select_inst_coll(
                    cloud, machine_type, preemptible, worker_type, req_cores_mcpu, req_memory_bytes, req_storage_bytes
                )

                if exc:
                    raise web.HTTPBadRequest(reason=exc.message)

                if result is None:
                    raise web.HTTPBadRequest(
                        reason=f'resource requests for job {id} are unsatisfiable: '
                               f'cloud={cloud}, '
                               f'cpu={resources.get("req_cpu")}, '
                               f'memory={resources.get("req_memory")}, '
                               f'storage={resources["req_storage"]}, '
                               f'preemptible={preemptible}, '
                               f'machine_type={machine_type}'
                    )

                inst_coll_name, cores_mcpu, memory_bytes, storage_gib = result
                resources['cores_mcpu'] = cores_mcpu
                resources['memory_bytes'] = memory_bytes
                resources['storage_gib'] = storage_gib
                resources['preemptible'] = preemptible

                secrets = spec.get('secrets')
                if not secrets:
                    secrets = []

                if len(secrets) != 0 and user != 'ci':
                    secrets = [(secret["namespace"], secret["name"]) for secret in secrets]
                    raise web.HTTPBadRequest(reason=f'unauthorized secret {secrets} for user {user}')

                for secret in secrets:
                    if user != 'ci':
                        raise web.HTTPBadRequest(reason=f'unauthorized secret {(secret["namespace"], secret["name"])}')

                spec['secrets'] = secrets

                secrets.append(
                    {
                        'namespace': DEFAULT_NAMESPACE,
                        'name': userdata['hail_credentials_secret_name'],
                        'mount_path': '/gsa-key',
                        'mount_in_copy': True,
                    }
                )

                env = spec.get('env')
                if not env:
                    env = []
                    spec['env'] = env
                assert isinstance(spec['env'], list)

                if spec.get('gcsfuse') and cloud != 'gcp':
                    raise web.HTTPBadRequest(reason=f'gcsfuse is not supported in {cloud}')

                if cloud == 'gcp' and all(envvar['name'] != 'GOOGLE_APPLICATION_CREDENTIALS' for envvar in spec['env']):
                    spec['env'].append({'name': 'GOOGLE_APPLICATION_CREDENTIALS', 'value': '/gsa-key/key.json'})

                if spec.get('mount_tokens', False):
                    secrets.append(
                        {
                            'namespace': DEFAULT_NAMESPACE,
                            'name': userdata['tokens_secret_name'],
                            'mount_path': '/user-tokens',
                            'mount_in_copy': False,
                        }
                    )
                    secrets.append(
                        {
                            'namespace': DEFAULT_NAMESPACE,
                            'name': 'worker-deploy-config',
                            'mount_path': '/deploy-config',
                            'mount_in_copy': False,
                        }
                    )
                    secrets.append(
                        {
                            'namespace': DEFAULT_NAMESPACE,
                            'name': 'ssl-config-batch-user-code',
                            'mount_path': '/ssl-config',
                            'mount_in_copy': False,
                        }
                    )

                sa = spec.get('service_account')
                check_service_account_permissions(user, sa)

                icr = inst_coll_resources[inst_coll_name]
                icr['n_jobs'] += 1
                if len(parent_ids) == 0:
                    state = 'Ready'
                    icr['n_ready_jobs'] += 1
                    icr['ready_cores_mcpu'] += cores_mcpu
                    if not always_run:
                        icr['n_ready_cancellable_jobs'] += 1
                        icr['ready_cancellable_cores_mcpu'] += cores_mcpu
                else:
                    state = 'Pending'

                network = spec.get('network')
                if user != 'ci' and not (network is None or network == 'public'):
                    raise web.HTTPBadRequest(reason=f'unauthorized network {network}')

                unconfined = spec.get('unconfined')
                if user != 'ci' and unconfined:
                    raise web.HTTPBadRequest(reason=f'unauthorized use of unconfined={unconfined}')

                spec_writer.add(json.dumps(spec))
                db_spec = batch_format_version.db_spec(spec)

                jobs_args.append(
                    (
                        batch_id,
                        job_id,
                        state,
                        json.dumps(db_spec),
                        always_run,
                        cores_mcpu,
                        len(parent_ids),
                        inst_coll_name,
                    )
                )

                for parent_id in parent_ids:
                    job_parents_args.append((batch_id, job_id, parent_id))

                if attributes:
                    for k, v in attributes.items():
                        job_attributes_args.append((batch_id, job_id, k, v))

        if batch_format_version.has_full_spec_in_gcs():
            async with timer.step('write spec to gcs'):
                await spec_writer.write()

        rand_token = random.randint(0, app['n_tokens'] - 1)

        async with timer.step('insert jobs'):

            @transaction(db)
            async def insert(tx):
                try:
                    await tx.execute_many(
                        '''
INSERT INTO jobs (batch_id, job_id, state, spec, always_run, cores_mcpu, n_pending_parents, inst_coll)
VALUES (%s, %s, %s, %s, %s, %s, %s, %s);
''',
                        jobs_args,
                    )
                except pymysql.err.IntegrityError as err:
                    # 1062 ER_DUP_ENTRY https://dev.mysql.com/doc/refman/5.7/en/server-error-reference.html#error_er_dup_entry
                    if err.args[0] == 1062:
                        log.info(f'bunch containing job {(batch_id, jobs_args[0][1])} already inserted ({err})')
                        return
                    raise
                try:
                    await tx.execute_many(
                        '''
INSERT INTO `job_parents` (batch_id, job_id, parent_id)
VALUES (%s, %s, %s);
''',
                        job_parents_args,
                    )
                except pymysql.err.IntegrityError as err:
                    # 1062 ER_DUP_ENTRY https://dev.mysql.com/doc/refman/5.7/en/server-error-reference.html#error_er_dup_entry
                    if err.args[0] == 1062:
                        raise web.HTTPBadRequest(text=f'bunch contains job with duplicated parents ({err})')
                    raise
                await tx.execute_many(
                    '''
INSERT INTO `job_attributes` (batch_id, job_id, `key`, `value`)
VALUES (%s, %s, %s, %s);
''',
                    job_attributes_args,
                )

                for inst_coll, resources in inst_coll_resources.items():
                    n_jobs = resources['n_jobs']
                    n_ready_jobs = resources['n_ready_jobs']
                    ready_cores_mcpu = resources['ready_cores_mcpu']
                    n_ready_cancellable_jobs = resources['n_ready_cancellable_jobs']
                    ready_cancellable_cores_mcpu = resources['ready_cancellable_cores_mcpu']

                    await tx.execute_update(
                        '''
INSERT INTO batches_inst_coll_staging (batch_id, inst_coll, token, n_jobs, n_ready_jobs, ready_cores_mcpu)
VALUES (%s, %s, %s, %s, %s, %s)
ON DUPLICATE KEY UPDATE
  n_jobs = n_jobs + %s,
  n_ready_jobs = n_ready_jobs + %s,
  ready_cores_mcpu = ready_cores_mcpu + %s;
''',
                        (
                            batch_id,
                            inst_coll,
                            rand_token,
                            n_jobs,
                            n_ready_jobs,
                            ready_cores_mcpu,
                            n_jobs,
                            n_ready_jobs,
                            ready_cores_mcpu,
                        ),
                    )
                    await tx.execute_update(
                        '''
INSERT INTO batch_inst_coll_cancellable_resources (batch_id, inst_coll, token, n_ready_cancellable_jobs, ready_cancellable_cores_mcpu)
VALUES (%s, %s, %s, %s, %s)
ON DUPLICATE KEY UPDATE
  n_ready_cancellable_jobs = n_ready_cancellable_jobs + %s,
  ready_cancellable_cores_mcpu = ready_cancellable_cores_mcpu + %s;
''',
                        (
                            batch_id,
                            inst_coll,
                            rand_token,
                            n_ready_cancellable_jobs,
                            ready_cancellable_cores_mcpu,
                            n_ready_cancellable_jobs,
                            ready_cancellable_cores_mcpu,
                        ),
                    )

                if batch_format_version.has_full_spec_in_gcs():
                    await tx.execute_update(
                        '''
INSERT INTO batch_bunches (batch_id, token, start_job_id)
VALUES (%s, %s, %s);
''',
                        (batch_id, spec_writer.token, start_job_id),
                    )

            try:
                await insert()  # pylint: disable=no-value-for-parameter
            except asyncio.CancelledError:
                raise
            except aiohttp.web.HTTPException:
                raise
            except Exception as err:
                raise ValueError(
                    f'encountered exception while inserting a bunch'
                    f'jobs_args={json.dumps(jobs_args)}'
                    f'job_parents_args={json.dumps(job_parents_args)}'
                ) from err
    return web.Response()


@routes.post('/api/v1alpha/batches/create')
@rest_authenticated_users_only
async def create_batch(request, userdata):
    app = request.app
    db: Database = app['db']

    if app['frozen']:
        log.info('ignoring batch create jobs request; batch is frozen')
        raise web.HTTPServiceUnavailable()

    batch_spec = await request.json()

    try:
        validate_batch(batch_spec)
    except ValidationError as e:
        raise web.HTTPBadRequest(reason=e.reason)

    user = userdata['username']

    # restrict to what's necessary; in particular, drop the session
    # which is sensitive
    userdata = {
        'username': user,
        'hail_credentials_secret_name': userdata['hail_credentials_secret_name'],
        'tokens_secret_name': userdata['tokens_secret_name'],
    }

    billing_project = batch_spec['billing_project']
    token = batch_spec['token']

    attributes = batch_spec.get('attributes')

    @transaction(db)
    async def insert(tx):
        billing_projects = await query_billing_projects(tx, user=user, billing_project=billing_project)

        if len(billing_projects) != 1:
            assert len(billing_projects) == 0
            raise web.HTTPForbidden(reason=f'Unknown Hail Batch billing project {billing_project}.')
        assert billing_projects[0]['status'] is not None
        if billing_projects[0]['status'] in {'closed', 'deleted'}:
            raise web.HTTPForbidden(reason=f'Billing project {billing_project} is closed or deleted.')

        bp = billing_projects[0]
        limit = bp['limit']
        accrued_cost = bp['accrued_cost']
        if limit is not None and accrued_cost >= limit:
            raise web.HTTPForbidden(
                reason=f'billing project {billing_project} has exceeded the budget; accrued={cost_str(accrued_cost)} limit={cost_str(limit)}'
            )

        maybe_batch = await tx.execute_and_fetchone(
            '''
SELECT * FROM batches
WHERE token = %s AND user = %s FOR UPDATE;
''',
            (token, user),
        )

        if maybe_batch is not None:
            return maybe_batch['id']

        now = time_msecs()
        id = await tx.execute_insertone(
            '''
INSERT INTO batches (userdata, user, billing_project, attributes, callback, n_jobs, time_created, token, state, format_version, cancel_after_n_failures)
VALUES (%s, %s, %s, %s, %s, %s, %s, %s, %s, %s, %s);
''',
            (
                json.dumps(userdata),
                user,
                billing_project,
                json.dumps(attributes),
                batch_spec.get('callback'),
                batch_spec['n_jobs'],
                now,
                token,
                'open',
                BATCH_FORMAT_VERSION,
                batch_spec.get('cancel_after_n_failures'),
            ),
        )

        if attributes:
            await tx.execute_many(
                '''
INSERT INTO `batch_attributes` (batch_id, `key`, `value`)
VALUES (%s, %s, %s)
''',
                [(id, k, v) for k, v in attributes.items()],
            )
        return id

    id = await insert()  # pylint: disable=no-value-for-parameter
    return web.json_response({'id': id})


async def _get_batch(app, batch_id):
    db: Database = app['db']

    record = await db.select_and_fetchone(
        '''
SELECT batches.*, SUM(`usage` * rate) AS cost FROM batches
LEFT JOIN aggregated_batch_resources
       ON batches.id = aggregated_batch_resources.batch_id
LEFT JOIN resources
       ON aggregated_batch_resources.resource = resources.resource
WHERE id = %s AND NOT deleted
GROUP BY batches.id;
''',
        (batch_id),
    )
    if not record:
        raise web.HTTPNotFound()

    return batch_record_to_dict(record)


async def _cancel_batch(app, batch_id):
    await cancel_batch_in_db(app['db'], batch_id)
    app['cancel_batch_state_changed'].set()
    return web.Response()


async def _delete_batch(app, batch_id):
    db: Database = app['db']

    record = await db.select_and_fetchone(
        '''
SELECT `state` FROM batches
WHERE id = %s AND NOT deleted;
''',
        (batch_id,),
    )
    if not record:
        raise web.HTTPNotFound()

    await db.just_execute('CALL cancel_batch(%s);', (batch_id,))
    await db.execute_update('UPDATE batches SET deleted = 1 WHERE id = %s;', (batch_id,))

    if record['state'] == 'running':
        app['delete_batch_state_changed'].set()


@routes.get('/api/v1alpha/batches/{batch_id}')
@rest_billing_project_users_only
async def get_batch(request, userdata, batch_id):  # pylint: disable=unused-argument
    return web.json_response(await _get_batch(request.app, batch_id))


@routes.patch('/api/v1alpha/batches/{batch_id}/cancel')
@rest_billing_project_users_only
async def cancel_batch(request, userdata, batch_id):  # pylint: disable=unused-argument
    await _handle_api_error(_cancel_batch, request.app, batch_id)
    return web.Response()


@routes.patch('/api/v1alpha/batches/{batch_id}/close')
@rest_authenticated_users_only
async def close_batch(request, userdata):
    client_session: httpx.ClientSession = request.app['client_session']
    batch_id = int(request.match_info['batch_id'])
    user = userdata['username']

    app = request.app
    db: Database = app['db']

    if app['frozen']:
        log.info('ignoring batch close request; batch is frozen')
        raise web.HTTPServiceUnavailable()

    record = await db.select_and_fetchone(
        '''
SELECT 1 FROM batches
WHERE user = %s AND id = %s AND NOT deleted;
''',
        (user, batch_id),
    )
    if not record:
        raise web.HTTPNotFound()

    try:
        now = time_msecs()
        await check_call_procedure(db, 'CALL close_batch(%s, %s);', (batch_id, now))
    except CallError as e:
        # 2: wrong number of jobs
        if e.rv['rc'] == 2:
            expected_n_jobs = e.rv['expected_n_jobs']
            actual_n_jobs = e.rv['actual_n_jobs']
            raise web.HTTPBadRequest(reason=f'wrong number of jobs: expected {expected_n_jobs}, actual {actual_n_jobs}')
        raise

    await request_retry_transient_errors(
        client_session,
        'PATCH',
        deploy_config.url('batch-driver', f'/api/v1alpha/batches/{user}/{batch_id}/close'),
        headers=app['batch_headers'],
    )

    return web.Response()


@routes.delete('/api/v1alpha/batches/{batch_id}')
@rest_billing_project_users_only
async def delete_batch(request, userdata, batch_id):  # pylint: disable=unused-argument
    await _delete_batch(request.app, batch_id)
    return web.Response()


@routes.get('/batches/{batch_id}')
@web_billing_project_users_only()
@catch_ui_error_in_dev
async def ui_batch(request, userdata, batch_id):
    app = request.app
    batch = await _get_batch(app, batch_id)

    jobs, last_job_id = await _query_batch_jobs(request, batch_id)
    for j in jobs:
        j['duration'] = humanize_timedelta_msecs(j['duration'])
        j['cost'] = cost_str(j['cost'])
    batch['jobs'] = jobs

    batch['cost'] = cost_str(batch['cost'])

    page_context = {'batch': batch, 'q': request.query.get('q'), 'last_job_id': last_job_id}
    return await render_template('batch', request, userdata, 'batch.html', page_context)


@routes.post('/batches/{batch_id}/cancel')
@check_csrf_token
@web_billing_project_users_only(redirect=False)
@catch_ui_error_in_dev
async def ui_cancel_batch(request, userdata, batch_id):  # pylint: disable=unused-argument
    post = await request.post()
    q = post.get('q')
    params = {}
    if q is not None:
        params['q'] = q
    session = await aiohttp_session.get_session(request)
    errored = await _handle_ui_error(session, _cancel_batch, request.app, batch_id)
    if not errored:
        set_message(session, f'Batch {batch_id} cancelled.', 'info')
    location = request.app.router['batches'].url_for().with_query(params)
    raise web.HTTPFound(location=location)


@routes.post('/batches/{batch_id}/delete')
@check_csrf_token
@web_billing_project_users_only(redirect=False)
@catch_ui_error_in_dev
async def ui_delete_batch(request, userdata, batch_id):  # pylint: disable=unused-argument
    post = await request.post()
    q = post.get('q')
    params = {}
    if q is not None:
        params['q'] = q
    await _delete_batch(request.app, batch_id)
    session = await aiohttp_session.get_session(request)
    set_message(session, f'Batch {batch_id} deleted.', 'info')
    location = request.app.router['batches'].url_for().with_query(params)
    raise web.HTTPFound(location=location)


@routes.get('/batches', name='batches')
@web_authenticated_users_only()
@catch_ui_error_in_dev
async def ui_batches(request, userdata):
    user = userdata['username']
    q = request.query.get('q', f'user:{user}')
    batches, last_batch_id = await _query_batches(request, user, q)
    for batch in batches:
        batch['cost'] = cost_str(batch['cost'])
    page_context = {'batches': batches, 'q': q, 'last_batch_id': last_batch_id}
    return await render_template('batch', request, userdata, 'batches.html', page_context)


async def _get_job(app, batch_id, job_id):
    db: Database = app['db']

    record = await db.select_and_fetchone(
        '''
SELECT jobs.*, user, billing_project, ip_address, format_version, SUM(`usage` * rate) AS cost
FROM jobs
INNER JOIN batches
  ON jobs.batch_id = batches.id
LEFT JOIN attempts
  ON jobs.batch_id = attempts.batch_id AND jobs.job_id = attempts.job_id AND jobs.attempt_id = attempts.attempt_id
LEFT JOIN instances
  ON attempts.instance_name = instances.name
LEFT JOIN aggregated_job_resources
  ON jobs.batch_id = aggregated_job_resources.batch_id AND
     jobs.job_id = aggregated_job_resources.job_id
LEFT JOIN resources
  ON aggregated_job_resources.resource = resources.resource
WHERE jobs.batch_id = %s AND NOT deleted AND jobs.job_id = %s
GROUP BY jobs.batch_id, jobs.job_id;
''',
        (batch_id, job_id),
    )
    if not record:
        raise web.HTTPNotFound()

    full_status, full_spec, attributes = await asyncio.gather(
        _get_full_job_status(app, record), _get_full_job_spec(app, record), _get_attributes(app, record)
    )

    job = job_record_to_dict(record, attributes.get('name'))
    job['status'] = full_status
    job['spec'] = full_spec
    if attributes:
        job['attributes'] = attributes
    return job


async def _get_attempts(app, batch_id, job_id):
    db: Database = app['db']

    attempts = db.select_and_fetchall(
        '''
SELECT attempts.*
FROM jobs
INNER JOIN batches ON jobs.batch_id = batches.id
LEFT JOIN attempts ON jobs.batch_id = attempts.batch_id and jobs.job_id = attempts.job_id
WHERE jobs.batch_id = %s AND NOT deleted AND jobs.job_id = %s;
''',
        (batch_id, job_id),
    )

    attempts = [attempt async for attempt in attempts]
    if len(attempts) == 0:
        raise web.HTTPNotFound()
    if len(attempts) == 1 and attempts[0]['attempt_id'] is None:
        return None

    attempts.sort(key=lambda x: x['start_time'])

    for attempt in attempts:
        start_time = attempt['start_time']
        if start_time is not None:
            attempt['start_time'] = time_msecs_str(start_time)
        else:
            del attempt['start_time']

        end_time = attempt['end_time']
        if end_time is not None:
            attempt['end_time'] = time_msecs_str(end_time)
        else:
            del attempt['end_time']

        if start_time is not None:
            # elapsed time if attempt is still running
            if end_time is None:
                end_time = time_msecs()
            duration_msecs = max(end_time - start_time, 0)
            attempt['duration'] = humanize_timedelta_msecs(duration_msecs)

    return attempts


@routes.get('/api/v1alpha/batches/{batch_id}/jobs/{job_id}/attempts')
@rest_billing_project_users_only
async def get_attempts(request, userdata, batch_id):  # pylint: disable=unused-argument
    job_id = int(request.match_info['job_id'])
    attempts = await _get_attempts(request.app, batch_id, job_id)
    return web.json_response(attempts)


@routes.get('/api/v1alpha/batches/{batch_id}/jobs/{job_id}')
@rest_billing_project_users_only
async def get_job(request, userdata, batch_id):  # pylint: disable=unused-argument
    job_id = int(request.match_info['job_id'])
    status = await _get_job(request.app, batch_id, job_id)
    return web.json_response(status)


@routes.get('/batches/{batch_id}/jobs/{job_id}')
@web_billing_project_users_only()
@catch_ui_error_in_dev
async def ui_get_job(request, userdata, batch_id):
    app = request.app
    job_id = int(request.match_info['job_id'])

    job, attempts, job_log = await asyncio.gather(
        _get_job(app, batch_id, job_id), _get_attempts(app, batch_id, job_id), _get_job_log(app, batch_id, job_id)
    )

    job['duration'] = humanize_timedelta_msecs(job['duration'])
    job['cost'] = cost_str(job['cost'])

    job_status = job['status']
    container_status_spec = dictfix.NoneOr(
        {
            'name': str,
            'timing': {
                'pulling': dictfix.NoneOr({'duration': dictfix.NoneOr(Number)}),
                'running': dictfix.NoneOr({'duration': dictfix.NoneOr(Number)}),
            },
            'short_error': dictfix.NoneOr(str),
            'error': dictfix.NoneOr(str),
            'container_status': {'out_of_memory': dictfix.NoneOr(bool)},
            'state': str,
        }
    )
    job_status_spec = {
        'container_statuses': {
            'input': container_status_spec,
            'main': container_status_spec,
            'output': container_status_spec,
        }
    }
    job_status = dictfix.dictfix(job_status, job_status_spec)
    container_statuses = job_status['container_statuses']
    step_statuses = [container_statuses['input'], container_statuses['main'], container_statuses['output']]
    step_errors = {step: status['error'] for step, status in container_statuses.items() if status is not None}

    for status in step_statuses:
        # backwards compatibility
        if status and status['short_error'] is None and status['container_status']['out_of_memory']:
            status['short_error'] = 'out of memory'

    job_specification = job['spec']
    if job_specification:
        if 'process' in job_specification:
            process_specification = job_specification['process']
            process_type = process_specification['type']
            assert process_specification['type'] in {'docker', 'jvm'}
            job_specification['image'] = process_specification['image'] if process_type == 'docker' else '[jvm]'
            job_specification['command'] = process_specification['command']
        job_specification = dictfix.dictfix(
            job_specification, dictfix.NoneOr({'image': str, 'command': list, 'resources': dict(), 'env': list})
        )

    resources = job_specification['resources']
    if 'memory_bytes' in resources:
        resources['actual_memory'] = humanize.naturalsize(resources['memory_bytes'], binary=True)
        del resources['memory_bytes']
    if 'storage_gib' in resources:
        resources['actual_storage'] = humanize.naturalsize(resources['storage_gib'] * 1024 ** 3, binary=True)
        del resources['storage_gib']
    if 'cores_mcpu' in resources:
        resources['actual_cpu'] = resources['cores_mcpu'] / 1000
        del resources['cores_mcpu']

    data = []
    for step in ['input', 'main', 'output']:
        if container_statuses[step]:
            for timing_name, timing_data in container_statuses[step]['timing'].items():
                if timing_data is not None:
                    plot_dict = {
                        'Title': f'{(batch_id, job_id)}',
                        'Step': step,
                        'Task': timing_name,
                    }

                    if timing_data.get('start_time') is not None:
                        plot_dict['Start'] = datetime.datetime.fromtimestamp(timing_data['start_time'] / 1000)

                        finish_time = timing_data.get('finish_time')
                        if finish_time is None:
                            finish_time = time_msecs()
                        plot_dict['Finish'] = datetime.datetime.fromtimestamp(finish_time / 1000)

                    data.append(plot_dict)

    if data:
        df = pd.DataFrame(data)

        fig = px.timeline(
            df,
            x_start='Start',
            x_end='Finish',
            y='Step',
            color='Task',
            hover_data=['Step'],
            color_discrete_sequence=px.colors.sequential.dense,
            category_orders={
                'Step': ['input', 'main', 'output'],
                'Task': ['pulling', 'setting up overlay', 'setting up network', 'running', 'uploading_log'],
            },
        )

        plot_json = json.dumps(fig, cls=plotly.utils.PlotlyJSONEncoder)
    else:
        plot_json = None

    page_context = {
        'batch_id': batch_id,
        'job_id': job_id,
        'job': job,
        'job_log': job_log,
        'attempts': attempts,
        'step_statuses': step_statuses,
        'job_specification': job_specification,
        'job_status_str': json.dumps(job, indent=2),
        'step_errors': step_errors,
        'error': job_status.get('error'),
        'plot_json': plot_json,
    }

    return await render_template('batch', request, userdata, 'job.html', page_context)


@routes.get('/billing_limits')
@web_authenticated_users_only()
@catch_ui_error_in_dev
async def ui_get_billing_limits(request, userdata):
    app = request.app
    db: Database = app['db']

    if not userdata['is_developer']:
        user = userdata['username']
    else:
        user = None

    billing_projects = await query_billing_projects(db, user=user)

    page_context = {'billing_projects': billing_projects, 'is_developer': userdata['is_developer']}
    return await render_template('batch', request, userdata, 'billing_limits.html', page_context)


def _parse_billing_limit(limit: Optional[Union[str, float, int]]) -> Optional[float]:
    assert isinstance(limit, (str, float, int)) or limit is None, (limit, type(limit))

    if limit == 'None' or limit is None:
        return None
    try:
        parsed_limit = float(limit)
        assert parsed_limit >= 0
        return parsed_limit
    except (AssertionError, ValueError) as e:
        raise InvalidBillingLimitError(limit) from e


async def _edit_billing_limit(db, billing_project, limit):
    limit = _parse_billing_limit(limit)

    @transaction(db)
    async def insert(tx):
        row = await tx.execute_and_fetchone(
            '''
SELECT billing_projects.name as billing_project,
    billing_projects.`status` as `status`
FROM billing_projects
WHERE billing_projects.name = %s AND billing_projects.`status` != 'deleted'
FOR UPDATE;
        ''',
            (billing_project,),
        )
        if row is None:
            raise NonExistentBillingProjectError(billing_project)

        if row['status'] == 'closed':
            raise ClosedBillingProjectError(billing_project)

        await tx.execute_update(
            '''
UPDATE billing_projects SET `limit` = %s WHERE name = %s;
''',
            (limit, billing_project),
        )

    await insert()  # pylint: disable=no-value-for-parameter


@routes.post('/api/v1alpha/billing_limits/{billing_project}/edit')
@rest_authenticated_developers_or_auth_only
async def post_edit_billing_limits(request, userdata):  # pylint: disable=unused-argument
    db: Database = request.app['db']
    billing_project = request.match_info['billing_project']
    data = await request.json()
    limit = data['limit']
    await _handle_api_error(_edit_billing_limit, db, billing_project, limit)
    return web.json_response({'billing_project': billing_project, 'limit': limit})


@routes.post('/billing_limits/{billing_project}/edit')
@check_csrf_token
@web_authenticated_developers_only(redirect=False)
@catch_ui_error_in_dev
async def post_edit_billing_limits_ui(request, userdata):  # pylint: disable=unused-argument
    db: Database = request.app['db']
    billing_project = request.match_info['billing_project']
    post = await request.post()
    limit = post['limit']
    session = await aiohttp_session.get_session(request)
    errored = await _handle_ui_error(session, _edit_billing_limit, db, billing_project, limit)
    if not errored:
        set_message(session, f'Modified limit {limit} for billing project {billing_project}.', 'info')
    return web.HTTPFound(deploy_config.external_url('batch', '/billing_limits'))


async def _query_billing(request, user=None):
    db: Database = request.app['db']

    date_format = '%m/%d/%Y'

    default_start = datetime.datetime.now().replace(day=1)
    default_start = datetime.datetime.strftime(default_start, date_format)

    default_end = None

    async def parse_error(msg):
        session = await aiohttp_session.get_session(request)
        set_message(session, msg, 'error')
        return ([], default_start, default_end)

    start_query = request.query.get('start', default_start)
    try:
        start = datetime.datetime.strptime(start_query, date_format)
        start = start.timestamp() * 1000
    except ValueError:
        return await parse_error(f"Invalid value for start '{start_query}'; must be in the format of MM/DD/YYYY.")

    end_query = request.query.get('end', default_end)
    try:
        if end_query is not None and end_query != '':
            end = datetime.datetime.strptime(end_query, date_format)
            end = (end + datetime.timedelta(days=1)).timestamp() * 1000
        else:
            end = None
    except ValueError:
        return await parse_error(f"Invalid value for end '{end_query}'; must be in the format of MM/DD/YYYY.")

    if end is not None and start > end:
        return await parse_error('Invalid search; start must be earlier than end.')

    where_conditions = ["billing_projects.`status` != 'deleted'"]
    where_args = []

    if end is not None:
        where_conditions.append("`time_completed` IS NOT NULL")
        where_conditions.append("`time_completed` >= %s")
        where_args.append(start)
        where_conditions.append("`time_completed` <= %s")
        where_args.append(end)
    else:
        where_conditions.append(
            "((`time_completed` IS NOT NULL AND `time_completed` >= %s) OR "
            "(`time_closed` IS NOT NULL AND `time_completed` IS NULL))"
        )
        where_args.append(start)

    if user is not None:
        where_conditions.append("`user` = %s")
        where_args.append(user)

    sql = f'''
SELECT
  billing_project,
  `user`,
  CAST(SUM(IF(format_version < 3, batches.msec_mcpu, 0)) AS SIGNED) as msec_mcpu,
  SUM(IF(format_version >= 3, `usage` * rate, NULL)) as cost
FROM batches
LEFT JOIN aggregated_batch_resources
  ON aggregated_batch_resources.batch_id = batches.id
LEFT JOIN resources
  ON resources.resource = aggregated_batch_resources.resource
LEFT JOIN billing_projects
  ON billing_projects.name = batches.billing_project
WHERE {' AND '.join(where_conditions)}
GROUP BY billing_project, `user`;
'''

    sql_args = where_args

    def billing_record_to_dict(record):
        cost_msec_mcpu = cost_from_msec_mcpu(record['msec_mcpu'])
        cost_resources = record['cost']
        record['cost'] = coalesce(cost_msec_mcpu, 0) + coalesce(cost_resources, 0)
        del record['msec_mcpu']
        return record

    billing = [billing_record_to_dict(record) async for record in db.select_and_fetchall(sql, sql_args)]

    return (billing, start_query, end_query)


@routes.get('/billing')
@web_authenticated_users_only()
@catch_ui_error_in_dev
async def ui_get_billing(request, userdata):
    is_developer = userdata['is_developer'] == 1
    user = userdata['username'] if not is_developer else None
    billing, start, end = await _query_billing(request, user=user)

    billing_by_user = {}
    billing_by_project = {}
    for record in billing:
        billing_project = record['billing_project']
        user = record['user']
        cost = record['cost']
        billing_by_user[user] = billing_by_user.get(user, 0) + cost
        billing_by_project[billing_project] = billing_by_project.get(billing_project, 0) + cost

    billing_by_project = [
        {'billing_project': billing_project, 'cost': cost_str(cost)}
        for billing_project, cost in billing_by_project.items()
    ]
    billing_by_project.sort(key=lambda record: record['billing_project'])

    billing_by_user = [{'user': user, 'cost': cost_str(cost)} for user, cost in billing_by_user.items()]
    billing_by_user.sort(key=lambda record: record['user'])

    billing_by_project_user = [
        {'billing_project': record['billing_project'], 'user': record['user'], 'cost': cost_str(record['cost'])}
        for record in billing
    ]
    billing_by_project_user.sort(key=lambda record: (record['billing_project'], record['user']))

    page_context = {
        'billing_by_project': billing_by_project,
        'billing_by_user': billing_by_user,
        'billing_by_project_user': billing_by_project_user,
        'start': start,
        'end': end,
        'is_developer': is_developer,
        'user': userdata['username'],
    }
    return await render_template('batch', request, userdata, 'billing.html', page_context)


@routes.get('/billing_projects')
@web_authenticated_developers_only()
@catch_ui_error_in_dev
async def ui_get_billing_projects(request, userdata):
    db: Database = request.app['db']
    billing_projects = await query_billing_projects(db)
    page_context = {
        'billing_projects': [{**p, 'size': len(p['users'])} for p in billing_projects if p['status'] == 'open'],
        'closed_projects': [p for p in billing_projects if p['status'] == 'closed'],
    }
    return await render_template('batch', request, userdata, 'billing_projects.html', page_context)


@routes.get('/api/v1alpha/billing_projects')
@rest_authenticated_users_only
async def get_billing_projects(request, userdata):
    db: Database = request.app['db']

    if not userdata['is_developer'] and userdata['username'] != 'auth':
        user = userdata['username']
    else:
        user = None

    billing_projects = await query_billing_projects(db, user=user)

    return web.json_response(data=billing_projects)


@routes.get('/api/v1alpha/billing_projects/{billing_project}')
@rest_authenticated_users_only
async def get_billing_project(request, userdata):
    db: Database = request.app['db']
    billing_project = request.match_info['billing_project']

    if not userdata['is_developer'] and userdata['username'] != 'auth':
        user = userdata['username']
    else:
        user = None

    billing_projects = await query_billing_projects(db, user=user, billing_project=billing_project)

    if not billing_projects:
        raise web.HTTPForbidden(reason=f'Unknown Hail Batch billing project {billing_project}.')

    assert len(billing_projects) == 1
    return web.json_response(data=billing_projects[0])


async def _remove_user_from_billing_project(db, billing_project, user):
    @transaction(db)
    async def delete(tx):
        row = await tx.execute_and_fetchone(
            '''
SELECT billing_projects.name as billing_project,
billing_projects.`status` as `status`,
user FROM billing_projects
LEFT JOIN (SELECT * FROM billing_project_users
    WHERE billing_project = %s AND user = %s FOR UPDATE) AS t
  ON billing_projects.name = t.billing_project
WHERE billing_projects.name = %s;
''',
            (billing_project, user, billing_project),
        )
        if not row:
            raise NonExistentBillingProjectError(billing_project)
        assert row['billing_project'] == billing_project

        if row['status'] in {'closed', 'deleted'}:
            raise BatchUserError(
                f'Billing project {billing_project} has been closed or deleted and cannot be modified.', 'error'
            )

        if row['user'] is None:
            raise BatchOperationAlreadyCompletedError(
                f'User {user} is not in billing project {billing_project}.', 'info'
            )

        await tx.just_execute(
            '''
DELETE FROM billing_project_users
WHERE billing_project = %s AND user = %s;
''',
            (billing_project, user),
        )

    await delete()  # pylint: disable=no-value-for-parameter


@routes.post('/billing_projects/{billing_project}/users/{user}/remove')
@check_csrf_token
@web_authenticated_developers_only(redirect=False)
@catch_ui_error_in_dev
async def post_billing_projects_remove_user(request, userdata):  # pylint: disable=unused-argument
    db: Database = request.app['db']
    billing_project = request.match_info['billing_project']
    user = request.match_info['user']

    session = await aiohttp_session.get_session(request)
    errored = await _handle_ui_error(session, _remove_user_from_billing_project, db, billing_project, user)
    if not errored:
        set_message(session, f'Removed user {user} from billing project {billing_project}.', 'info')
    return web.HTTPFound(deploy_config.external_url('batch', '/billing_projects'))


@routes.post('/api/v1alpha/billing_projects/{billing_project}/users/{user}/remove')
@rest_authenticated_developers_or_auth_only
async def api_get_billing_projects_remove_user(request, userdata):  # pylint: disable=unused-argument
    db: Database = request.app['db']
    billing_project = request.match_info['billing_project']
    user = request.match_info['user']
    await _handle_api_error(_remove_user_from_billing_project, db, billing_project, user)
    return web.json_response({'billing_project': billing_project, 'user': user})


async def _add_user_to_billing_project(db, billing_project, user):
    @transaction(db)
    async def insert(tx):
        row = await tx.execute_and_fetchone(
            '''
SELECT billing_projects.name as billing_project,
    billing_projects.`status` as `status`,
    user
FROM billing_projects
LEFT JOIN (SELECT * FROM billing_project_users
WHERE billing_project = %s AND user = %s FOR UPDATE) AS t
ON billing_projects.name = t.billing_project
WHERE billing_projects.name = %s AND billing_projects.`status` != 'deleted' LOCK IN SHARE MODE;
        ''',
            (billing_project, user, billing_project),
        )
        if row is None:
            raise NonExistentBillingProjectError(billing_project)

        if row['status'] == 'closed':
            raise ClosedBillingProjectError(billing_project)

        if row['user'] is not None:
            raise BatchOperationAlreadyCompletedError(
                f'User {user} is already member of billing project {billing_project}.', 'info'
            )
        await tx.execute_insertone(
            '''
INSERT INTO billing_project_users(billing_project, user)
VALUES (%s, %s);
        ''',
            (billing_project, user),
        )

    await insert()  # pylint: disable=no-value-for-parameter


@routes.post('/billing_projects/{billing_project}/users/add')
@check_csrf_token
@web_authenticated_developers_only(redirect=False)
@catch_ui_error_in_dev
async def post_billing_projects_add_user(request, userdata):  # pylint: disable=unused-argument
    db: Database = request.app['db']
    post = await request.post()
    user = post['user']
    billing_project = request.match_info['billing_project']

    session = await aiohttp_session.get_session(request)

    errored = await _handle_ui_error(session, _add_user_to_billing_project, db, billing_project, user)
    if not errored:
        set_message(session, f'Added user {user} to billing project {billing_project}.', 'info')
    return web.HTTPFound(deploy_config.external_url('batch', '/billing_projects'))


@routes.post('/api/v1alpha/billing_projects/{billing_project}/users/{user}/add')
@rest_authenticated_developers_or_auth_only
async def api_billing_projects_add_user(request, userdata):  # pylint: disable=unused-argument
    db: Database = request.app['db']
    user = request.match_info['user']
    billing_project = request.match_info['billing_project']

    await _handle_api_error(_add_user_to_billing_project, db, billing_project, user)
    return web.json_response({'billing_project': billing_project, 'user': user})


async def _create_billing_project(db, billing_project):
    @transaction(db)
    async def insert(tx):
        row = await tx.execute_and_fetchone(
            '''
SELECT `status` FROM billing_projects
WHERE name = %s
FOR UPDATE;
''',
            (billing_project),
        )
        if row is not None:
            raise BatchOperationAlreadyCompletedError(f'Billing project {billing_project} already exists.', 'info')

        await tx.execute_insertone(
            '''
INSERT INTO billing_projects(name)
VALUES (%s);
''',
            (billing_project,),
        )

    await insert()  # pylint: disable=no-value-for-parameter


@routes.post('/billing_projects/create')
@check_csrf_token
@web_authenticated_developers_only(redirect=False)
@catch_ui_error_in_dev
async def post_create_billing_projects(request, userdata):  # pylint: disable=unused-argument
    db: Database = request.app['db']
    post = await request.post()
    billing_project = post['billing_project']

    session = await aiohttp_session.get_session(request)
    errored = await _handle_ui_error(session, _create_billing_project, db, billing_project)
    if not errored:
        set_message(session, f'Added billing project {billing_project}.', 'info')

    return web.HTTPFound(deploy_config.external_url('batch', '/billing_projects'))


@routes.post('/api/v1alpha/billing_projects/{billing_project}/create')
@rest_authenticated_developers_or_auth_only
async def api_get_create_billing_projects(request, userdata):  # pylint: disable=unused-argument
    db: Database = request.app['db']
    billing_project = request.match_info['billing_project']
    await _handle_api_error(_create_billing_project, db, billing_project)
    return web.json_response(billing_project)


async def _close_billing_project(db, billing_project):
    @transaction(db)
    async def close_project(tx):
        row = await tx.execute_and_fetchone(
            '''
SELECT name, `status`, batches.id as batch_id
FROM billing_projects
LEFT JOIN batches
ON billing_projects.name = batches.billing_project
AND billing_projects.`status` != 'deleted'
AND batches.time_completed IS NULL
AND NOT batches.deleted
WHERE name = %s
LIMIT 1
FOR UPDATE;
    ''',
            (billing_project,),
        )
        if not row:
            raise NonExistentBillingProjectError(billing_project)
        assert row['name'] == billing_project
        if row['status'] == 'closed':
            raise BatchOperationAlreadyCompletedError(
                f'Billing project {billing_project} is already closed or deleted.', 'info'
            )
        if row['batch_id'] is not None:
            raise BatchUserError(f'Billing project {billing_project} has open or running batches.', 'error')

        await tx.execute_update("UPDATE billing_projects SET `status` = 'closed' WHERE name = %s;", (billing_project,))

    await close_project()  # pylint: disable=no-value-for-parameter


@routes.post('/billing_projects/{billing_project}/close')
@check_csrf_token
@web_authenticated_developers_only(redirect=False)
@catch_ui_error_in_dev
async def post_close_billing_projects(request, userdata):  # pylint: disable=unused-argument
    db: Database = request.app['db']
    billing_project = request.match_info['billing_project']

    session = await aiohttp_session.get_session(request)
    errored = await _handle_ui_error(session, _close_billing_project, db, billing_project)
    if not errored:
        set_message(session, f'Closed billing project {billing_project}.', 'info')
    return web.HTTPFound(deploy_config.external_url('batch', '/billing_projects'))


@routes.post('/api/v1alpha/billing_projects/{billing_project}/close')
@rest_authenticated_developers_or_auth_only
async def api_close_billing_projects(request, userdata):  # pylint: disable=unused-argument
    db: Database = request.app['db']
    billing_project = request.match_info['billing_project']

    await _handle_api_error(_close_billing_project, db, billing_project)
    return web.json_response(billing_project)


async def _reopen_billing_project(db, billing_project):
    @transaction(db)
    async def open_project(tx):
        row = await tx.execute_and_fetchone(
            "SELECT name, `status` FROM billing_projects WHERE name = %s FOR UPDATE;", (billing_project,)
        )
        if not row:
            raise NonExistentBillingProjectError(billing_project)
        assert row['name'] == billing_project
        if row['status'] == 'deleted':
            raise BatchUserError(f'Billing project {billing_project} has been deleted and cannot be reopened.', 'error')
        if row['status'] == 'open':
            raise BatchOperationAlreadyCompletedError(f'Billing project {billing_project} is already open.', 'info')

        await tx.execute_update("UPDATE billing_projects SET `status` = 'open' WHERE name = %s;", (billing_project,))

    await open_project()  # pylint: disable=no-value-for-parameter


@routes.post('/billing_projects/{billing_project}/reopen')
@check_csrf_token
@web_authenticated_developers_only(redirect=False)
@catch_ui_error_in_dev
async def post_reopen_billing_projects(request, userdata):  # pylint: disable=unused-argument
    db: Database = request.app['db']
    billing_project = request.match_info['billing_project']

    session = await aiohttp_session.get_session(request)
    errored = await _handle_ui_error(session, _reopen_billing_project, db, billing_project)
    if not errored:
        set_message(session, f'Re-opened billing project {billing_project}.', 'info')
    return web.HTTPFound(deploy_config.external_url('batch', '/billing_projects'))


@routes.post('/api/v1alpha/billing_projects/{billing_project}/reopen')
@rest_authenticated_developers_or_auth_only
async def api_reopen_billing_projects(request, userdata):  # pylint: disable=unused-argument
    db: Database = request.app['db']
    billing_project = request.match_info['billing_project']
    await _handle_api_error(_reopen_billing_project, db, billing_project)
    return web.json_response(billing_project)


async def _delete_billing_project(db, billing_project):
    @transaction(db)
    async def delete_project(tx):
        row = await tx.execute_and_fetchone(
            'SELECT name, `status` FROM billing_projects WHERE name = %s FOR UPDATE;', (billing_project,)
        )
        if not row:
            raise NonExistentBillingProjectError(billing_project)
        assert row['name'] == billing_project
        if row['status'] == 'deleted':
            raise BatchOperationAlreadyCompletedError(f'Billing project {billing_project} is already deleted.', 'info')
        if row['status'] == 'open':
            raise BatchUserError(f'Billing project {billing_project} is open and cannot be deleted.', 'error')

        await tx.execute_update("UPDATE billing_projects SET `status` = 'deleted' WHERE name = %s;", (billing_project,))

    await delete_project()  # pylint: disable=no-value-for-parameter


@routes.post('/api/v1alpha/billing_projects/{billing_project}/delete')
@rest_authenticated_developers_or_auth_only
async def api_delete_billing_projects(request, userdata):  # pylint: disable=unused-argument
    db: Database = request.app['db']
    billing_project = request.match_info['billing_project']

    await _handle_api_error(_delete_billing_project, db, billing_project)
    return web.json_response(billing_project)


async def _refresh(app):
    db: Database = app['db']
    inst_coll_configs: InstanceCollectionConfigs = app['inst_coll_configs']
    await inst_coll_configs.refresh(db)
    row = await db.select_and_fetchone(
        '''
SELECT frozen FROM globals;
'''
    )
    app['frozen'] = row['frozen']


@routes.get('')
@routes.get('/')
@web_authenticated_users_only()
@catch_ui_error_in_dev
async def index(request, userdata):  # pylint: disable=unused-argument
    location = request.app.router['batches'].url_for()
    raise web.HTTPFound(location=location)


async def cancel_batch_loop_body(app):
    client_session: httpx.ClientSession = app['client_session']
    await request_retry_transient_errors(
        client_session,
        'POST',
        deploy_config.url('batch-driver', '/api/v1alpha/batches/cancel'),
        headers=app['batch_headers'],
    )

    should_wait = True
    return should_wait


async def delete_batch_loop_body(app):
    client_session: httpx.ClientSession = app['client_session']
    await request_retry_transient_errors(
        client_session,
        'POST',
        deploy_config.url('batch-driver', '/api/v1alpha/batches/delete'),
        headers=app['batch_headers'],
    )

    should_wait = True
    return should_wait


async def on_startup(app):
    app['task_manager'] = aiotools.BackgroundTaskManager()
    app['client_session'] = httpx.client_session()

    db = Database()
    await db.async_init()
    app['db'] = db

    row = await db.select_and_fetchone(
        '''
SELECT instance_id, internal_token, n_tokens, frozen FROM globals;
'''
    )

    app['n_tokens'] = row['n_tokens']

    instance_id = row['instance_id']
    log.info(f'instance_id {instance_id}')
    app['instance_id'] = instance_id

    app['internal_token'] = row['internal_token']

    app['batch_headers'] = {'Authorization': f'Bearer {row["internal_token"]}'}

    app['frozen'] = row['frozen']

<<<<<<< HEAD
    fs = get_cloud_async_fs(credentials_file='/gsa-key/key.json')
    app['file_store'] = FileStore(fs, BATCH_BUCKET_NAME, instance_id)
=======
    credentials = aiogoogle.GoogleCredentials.from_file('/gsa-key/key.json')
    fs = aiogoogle.GoogleStorageAsyncFS(credentials=credentials)
    app['file_store'] = FileStore(fs, BATCH_STORAGE_URI, instance_id)
>>>>>>> 344982bd

    app['inst_coll_configs'] = await InstanceCollectionConfigs.create(db)

    cancel_batch_state_changed = asyncio.Event()
    app['cancel_batch_state_changed'] = cancel_batch_state_changed

    app['task_manager'].ensure_future(
        retry_long_running('cancel_batch_loop', run_if_changed, cancel_batch_state_changed, cancel_batch_loop_body, app)
    )

    delete_batch_state_changed = asyncio.Event()
    app['delete_batch_state_changed'] = delete_batch_state_changed

    app['task_manager'].ensure_future(
        retry_long_running('delete_batch_loop', run_if_changed, delete_batch_state_changed, delete_batch_loop_body, app)
    )

    app['task_manager'].ensure_future(periodically_call(5, _refresh, app))


async def on_cleanup(app):
    try:
        app['task_manager'].shutdown()
    finally:
        try:
            await app['client_session'].close()
        finally:
            await app['file_store'].close()


def run():
    app = web.Application(client_max_size=HTTP_CLIENT_MAX_SIZE, middlewares=[monitor_endpoints_middleware])
    setup_aiohttp_session(app)

    setup_aiohttp_jinja2(app, 'batch.front_end')
    setup_common_static_routes(routes)
    app.add_routes(routes)
    app.router.add_get("/metrics", server_stats)

    app.on_startup.append(on_startup)
    app.on_cleanup.append(on_cleanup)

    asyncio.get_event_loop().add_signal_handler(signal.SIGUSR1, dump_all_stacktraces)

    web.run_app(
        deploy_config.prefix_application(app, 'batch', client_max_size=HTTP_CLIENT_MAX_SIZE),
        host='0.0.0.0',
        port=5000,
        access_log_class=AccessLogger,
        ssl_context=internal_server_ssl_context(),
    )<|MERGE_RESOLUTION|>--- conflicted
+++ resolved
@@ -72,13 +72,8 @@
 from ..inst_coll_config import InstanceCollectionConfigs
 from ..file_store import FileStore
 from ..database import CallError, check_call_procedure
-<<<<<<< HEAD
 from ..batch_configuration import BATCH_BUCKET_NAME, DEFAULT_NAMESPACE, SCOPE, CLOUD
-from ..globals import HTTP_CLIENT_MAX_SIZE, BATCH_FORMAT_VERSION
-=======
-from ..batch_configuration import BATCH_STORAGE_URI, DEFAULT_NAMESPACE, SCOPE
 from ..globals import HTTP_CLIENT_MAX_SIZE, BATCH_FORMAT_VERSION, memory_to_worker_type
->>>>>>> 344982bd
 from ..spec_writer import SpecWriter
 from ..batch_format_version import BatchFormatVersion
 
@@ -2176,14 +2171,8 @@
 
     app['frozen'] = row['frozen']
 
-<<<<<<< HEAD
     fs = get_cloud_async_fs(credentials_file='/gsa-key/key.json')
-    app['file_store'] = FileStore(fs, BATCH_BUCKET_NAME, instance_id)
-=======
-    credentials = aiogoogle.GoogleCredentials.from_file('/gsa-key/key.json')
-    fs = aiogoogle.GoogleStorageAsyncFS(credentials=credentials)
     app['file_store'] = FileStore(fs, BATCH_STORAGE_URI, instance_id)
->>>>>>> 344982bd
 
     app['inst_coll_configs'] = await InstanceCollectionConfigs.create(db)
 
