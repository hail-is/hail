from numbers import Number
import os
import concurrent
import logging
import json
import random
import datetime
import collections
from functools import wraps
import asyncio
import aiohttp
import signal
from aiohttp import web
import aiohttp_session
import pymysql
import google.oauth2.service_account
import google.api_core.exceptions
import humanize
import traceback
from prometheus_async.aio.web import server_stats  # type: ignore
from hailtop.utils import (
    time_msecs,
    time_msecs_str,
    humanize_timedelta_msecs,
    request_retry_transient_errors,
    run_if_changed,
    retry_long_running,
    LoggingTimer,
    cost_str,
    dump_all_stacktraces,
    periodically_call,
)
from hailtop.batch_client.parse import parse_cpu_in_mcpu, parse_memory_in_bytes, parse_storage_in_bytes
from hailtop.config import get_deploy_config
from hailtop.tls import internal_server_ssl_context
from hailtop.httpx import client_session
from hailtop.hail_logging import AccessLogger
from hailtop import aiotools, dictfix
from gear import (
    Database,
    setup_aiohttp_session,
    rest_authenticated_users_only,
    web_authenticated_users_only,
    web_authenticated_developers_only,
    check_csrf_token,
    transaction,
    monitor_endpoints_middleware,
)
from web_common import setup_aiohttp_jinja2, setup_common_static_routes, render_template, set_message

# import uvloop

from ..utils import (
    coalesce,
    query_billing_projects,
    is_valid_cores_mcpu,
    cost_from_msec_mcpu,
    cores_mcpu_to_memory_bytes,
)
from ..batch import batch_record_to_dict, job_record_to_dict, cancel_batch_in_db
from ..exceptions import (
    BatchUserError,
    NonExistentBillingProjectError,
    ClosedBillingProjectError,
    InvalidBillingLimitError,
    BatchOperationAlreadyCompletedError,
)
from ..inst_coll_config import InstanceCollectionConfigs
from ..log_store import LogStore
from ..database import CallError, check_call_procedure
from ..batch_configuration import BATCH_BUCKET_NAME, DEFAULT_NAMESPACE, SCOPE
from ..globals import HTTP_CLIENT_MAX_SIZE, BATCH_FORMAT_VERSION, memory_to_worker_type
from ..spec_writer import SpecWriter
from ..batch_format_version import BatchFormatVersion

from .validate import ValidationError, validate_batch, validate_and_clean_jobs

# uvloop.install()

log = logging.getLogger('batch.front_end')

routes = web.RouteTableDef()

deploy_config = get_deploy_config()

BATCH_JOB_DEFAULT_CPU = os.environ.get('HAIL_BATCH_JOB_DEFAULT_CPU', '1')
BATCH_JOB_DEFAULT_MEMORY = os.environ.get('HAIL_BATCH_JOB_DEFAULT_MEMORY', 'standard')
BATCH_JOB_DEFAULT_STORAGE = os.environ.get('HAIL_BATCH_JOB_DEFAULT_STORAGE', '0Gi')
BATCH_JOB_DEFAULT_PREEMPTIBLE = True


def rest_authenticated_developers_or_auth_only(fun):
    @rest_authenticated_users_only
    @wraps(fun)
    async def wrapped(request, userdata, *args, **kwargs):
        if userdata['is_developer'] == 1 or userdata['username'] == 'auth':
            return await fun(request, userdata, *args, **kwargs)
        raise web.HTTPUnauthorized()

    return wrapped


def catch_ui_error_in_dev(fun):
    @wraps(fun)
    async def wrapped(request, userdata, *args, **kwargs):
        try:
            return await fun(request, userdata, *args, **kwargs)
        except aiohttp.web_exceptions.HTTPFound as e:
            raise e
        except Exception as e:
            if SCOPE == 'dev':
                log.exception('error while populating ui page')
                raise web.HTTPInternalServerError(text=traceback.format_exc()) from e
            raise

    return wrapped


async def _user_can_access(db: Database, batch_id: int, user: str):
    record = await db.select_and_fetchone(
        '''
SELECT id
FROM batches
LEFT JOIN billing_project_users ON batches.billing_project = billing_project_users.billing_project
WHERE id = %s AND billing_project_users.`user` = %s;
''',
        (batch_id, user),
    )

    return record is not None


def rest_billing_project_users_only(fun):
    @rest_authenticated_users_only
    @wraps(fun)
    async def wrapped(request, userdata, *args, **kwargs):
        db = request.app['db']
        batch_id = int(request.match_info['batch_id'])
        user = userdata['username']
        permitted_user = await _user_can_access(db, batch_id, user)
        if not permitted_user:
            raise web.HTTPNotFound()
        return await fun(request, userdata, batch_id, *args, **kwargs)

    return wrapped


def web_billing_project_users_only(redirect=True):
    def wrap(fun):
        @web_authenticated_users_only(redirect)
        @wraps(fun)
        async def wrapped(request, userdata, *args, **kwargs):
            db = request.app['db']
            batch_id = int(request.match_info['batch_id'])
            user = userdata['username']
            permitted_user = await _user_can_access(db, batch_id, user)
            if not permitted_user:
                raise web.HTTPNotFound()
            return await fun(request, userdata, batch_id, *args, **kwargs)

        return wrapped

    return wrap


@routes.get('/healthcheck')
async def get_healthcheck(request):  # pylint: disable=W0613
    return web.Response()


async def _handle_ui_error(session, f, *args, **kwargs):
    try:
        await f(*args, **kwargs)
    except KeyError as e:
        set_message(session, str(e), 'error')
        log.info(f'ui error: KeyError {e}')
        return True
    except BatchOperationAlreadyCompletedError as e:
        set_message(session, e.message, e.ui_error_type)
        log.info(f'ui error: BatchOperationAlreadyCompletedError {e.message}')
        return True
    except BatchUserError as e:
        set_message(session, e.message, e.ui_error_type)
        log.info(f'ui error: BatchUserError {e.message}')
        return True
    else:
        return False


async def _handle_api_error(f, *args, **kwargs):
    try:
        await f(*args, **kwargs)
    except BatchOperationAlreadyCompletedError as e:
        log.info(e.message)
        return
    except BatchUserError as e:
        raise e.http_response()


async def _query_batch_jobs(request, batch_id):
    state_query_values = {
        'pending': ['Pending'],
        'ready': ['Ready'],
        'creating': ['Creating'],
        'running': ['Running'],
        'live': ['Ready', 'Creating', 'Running'],
        'cancelled': ['Cancelled'],
        'error': ['Error'],
        'failed': ['Failed'],
        'bad': ['Error', 'Failed'],
        'success': ['Success'],
        'done': ['Cancelled', 'Error', 'Failed', 'Success'],
    }

    db = request.app['db']

    # batch has already been validated
    where_conditions = ['(jobs.batch_id = %s)']
    where_args = [batch_id]

    last_job_id = request.query.get('last_job_id')
    if last_job_id is not None:
        last_job_id = int(last_job_id)
        where_conditions.append('(jobs.job_id > %s)')
        where_args.append(last_job_id)

    q = request.query.get('q', '')
    terms = q.split()
    for t in terms:
        if t[0] == '!':
            negate = True
            t = t[1:]
        else:
            negate = False

        if '=' in t:
            k, v = t.split('=', 1)
            condition = '''
((jobs.batch_id, jobs.job_id) IN
 (SELECT batch_id, job_id FROM job_attributes
  WHERE `key` = %s AND `value` = %s))
'''
            args = [k, v]
        elif t.startswith('has:'):
            k = t[4:]
            condition = '''
((jobs.batch_id, jobs.job_id) IN
 (SELECT batch_id, job_id FROM job_attributes
  WHERE `key` = %s))
'''
            args = [k]
        elif t in state_query_values:
            values = state_query_values[t]
            condition = ' OR '.join(['(jobs.state = %s)' for v in values])
            condition = f'({condition})'
            args = values
        else:
            session = await aiohttp_session.get_session(request)
            set_message(session, f'Invalid search term: {t}.', 'error')
            return ([], None)

        if negate:
            condition = f'(NOT {condition})'

        where_conditions.append(condition)
        where_args.extend(args)

    sql = f'''
SELECT jobs.*, batches.user, batches.billing_project,  batches.format_version,
  job_attributes.value AS name, CAST(COALESCE(SUM(`usage` * rate), 0) AS SIGNED) AS cost
FROM jobs
INNER JOIN batches ON jobs.batch_id = batches.id
LEFT JOIN job_attributes
  ON jobs.batch_id = job_attributes.batch_id AND
     jobs.job_id = job_attributes.job_id AND
     job_attributes.`key` = 'name'
LEFT JOIN aggregated_job_resources
  ON jobs.batch_id = aggregated_job_resources.batch_id AND
     jobs.job_id = aggregated_job_resources.job_id
LEFT JOIN resources
  ON aggregated_job_resources.resource = resources.resource
WHERE {' AND '.join(where_conditions)}
GROUP BY jobs.batch_id, jobs.job_id
ORDER BY jobs.batch_id, jobs.job_id ASC
LIMIT 50;
'''
    sql_args = where_args

    jobs = [job_record_to_dict(record, record['name']) async for record in db.select_and_fetchall(sql, sql_args)]

    if len(jobs) == 50:
        last_job_id = jobs[-1]['job_id']
    else:
        last_job_id = None

    return (jobs, last_job_id)


@routes.get('/api/v1alpha/batches/{batch_id}/jobs')
@rest_billing_project_users_only
async def get_jobs(request, userdata, batch_id):  # pylint: disable=unused-argument
    db = request.app['db']
    record = await db.select_and_fetchone(
        '''
SELECT * FROM batches
WHERE id = %s AND NOT deleted;
''',
        (batch_id,),
    )
    if not record:
        raise web.HTTPNotFound()

    jobs, last_job_id = await _query_batch_jobs(request, batch_id)
    resp = {'jobs': jobs}
    if last_job_id is not None:
        resp['last_job_id'] = last_job_id
    return web.json_response(resp)


async def _get_job_log_from_record(app, batch_id, job_id, record):
    state = record['state']
    ip_address = record['ip_address']
    if state == 'Running':
        async with aiohttp.ClientSession(raise_for_status=True, timeout=aiohttp.ClientTimeout(total=5)) as session:
            try:
                url = f'http://{ip_address}:5000' f'/api/v1alpha/batches/{batch_id}/jobs/{job_id}/log'
                resp = await request_retry_transient_errors(session, 'GET', url)
                return await resp.json()
            except aiohttp.ClientResponseError as e:
                if e.status == 404:
                    return None
                raise

    if state in ('Error', 'Failed', 'Success'):
        log_store: LogStore = app['log_store']
        batch_format_version = BatchFormatVersion(record['format_version'])

        async def _read_log_from_gcs(task):
            try:
                data = await log_store.read_log_file(batch_format_version, batch_id, job_id, record['attempt_id'], task)
            except google.api_core.exceptions.NotFound:
                id = (batch_id, job_id)
                log.exception(f'missing log file for {id} and task {task}')
                data = 'ERROR: could not find log file'
            return task, data

        spec = json.loads(record['spec'])
        tasks = []

        has_input_files = batch_format_version.get_spec_has_input_files(spec)
        if has_input_files:
            tasks.append('input')

        tasks.append('main')

        has_output_files = batch_format_version.get_spec_has_output_files(spec)
        if has_output_files:
            tasks.append('output')

        return dict(await asyncio.gather(*[_read_log_from_gcs(task) for task in tasks]))

    return None


async def _get_job_log(app, batch_id, job_id):
    db: Database = app['db']

    record = await db.select_and_fetchone(
        '''
SELECT jobs.state, jobs.spec, ip_address, format_version, jobs.attempt_id
FROM jobs
INNER JOIN batches
  ON jobs.batch_id = batches.id
LEFT JOIN attempts
  ON jobs.batch_id = attempts.batch_id AND jobs.job_id = attempts.job_id AND jobs.attempt_id = attempts.attempt_id
LEFT JOIN instances
  ON attempts.instance_name = instances.name
WHERE jobs.batch_id = %s AND NOT deleted AND jobs.job_id = %s;
''',
        (batch_id, job_id),
    )
    if not record:
        raise web.HTTPNotFound()
    return await _get_job_log_from_record(app, batch_id, job_id, record)


async def _get_attributes(app, record):
    db: Database = app['db']

    batch_id = record['batch_id']
    job_id = record['job_id']
    format_version = BatchFormatVersion(record['format_version'])

    if not format_version.has_full_spec_in_gcs():
        spec = json.loads(record['spec'])
        return spec.get('attributes')

    records = db.select_and_fetchall(
        '''
SELECT `key`, `value`
FROM job_attributes
WHERE batch_id = %s AND job_id = %s;
''',
        (batch_id, job_id),
    )
    return {record['key']: record['value'] async for record in records}


async def _get_full_job_spec(app, record):
    db: Database = app['db']
    log_store: LogStore = app['log_store']

    batch_id = record['batch_id']
    job_id = record['job_id']
    format_version = BatchFormatVersion(record['format_version'])

    if not format_version.has_full_spec_in_gcs():
        return json.loads(record['spec'])

    token, start_job_id = await SpecWriter.get_token_start_id(db, batch_id, job_id)

    try:
        spec = await log_store.read_spec_file(batch_id, token, start_job_id, job_id)
        return json.loads(spec)
    except google.api_core.exceptions.NotFound:
        id = (batch_id, job_id)
        log.exception(f'missing spec file for {id}')
        return None


async def _get_full_job_status(app, record):
    log_store: LogStore = app['log_store']

    batch_id = record['batch_id']
    job_id = record['job_id']
    attempt_id = record['attempt_id']
    state = record['state']
    format_version = BatchFormatVersion(record['format_version'])

    if state in ('Pending', 'Creating', 'Ready', 'Cancelled'):
        return None

    if state in ('Error', 'Failed', 'Success'):
        if not format_version.has_full_status_in_gcs():
            return json.loads(record['status'])

        try:
            status = await log_store.read_status_file(batch_id, job_id, attempt_id)
            return json.loads(status)
        except google.api_core.exceptions.NotFound:
            id = (batch_id, job_id)
            log.exception(f'missing status file for {id}')
            return None

    assert state == 'Running'
    assert record['status'] is None

    ip_address = record['ip_address']
    async with aiohttp.ClientSession(raise_for_status=True, timeout=aiohttp.ClientTimeout(total=5)) as session:
        try:
            url = f'http://{ip_address}:5000' f'/api/v1alpha/batches/{batch_id}/jobs/{job_id}/status'
            resp = await request_retry_transient_errors(session, 'GET', url)
            return await resp.json()
        except aiohttp.ClientResponseError as e:
            if e.status == 404:
                return None
            raise


@routes.get('/api/v1alpha/batches/{batch_id}/jobs/{job_id}/log')
@rest_billing_project_users_only
async def get_job_log(request, userdata, batch_id):  # pylint: disable=unused-argument
    job_id = int(request.match_info['job_id'])
    job_log = await _get_job_log(request.app, batch_id, job_id)
    return web.json_response(job_log)


async def _query_batches(request, user, q):
    db = request.app['db']

    where_conditions = [
        'EXISTS (SELECT * FROM billing_project_users WHERE billing_project_users.`user` = %s AND billing_project_users.billing_project = batches.billing_project)',
        'NOT deleted',
    ]
    where_args = [user]

    last_batch_id = request.query.get('last_batch_id')
    if last_batch_id is not None:
        last_batch_id = int(last_batch_id)
        where_conditions.append('(batches.id < %s)')
        where_args.append(last_batch_id)

    terms = q.split()
    for t in terms:
        if t[0] == '!':
            negate = True
            t = t[1:]
        else:
            negate = False

        if '=' in t:
            k, v = t.split('=', 1)
            condition = '''
((batches.id) IN
 (SELECT batch_id FROM batch_attributes
  WHERE `key` = %s AND `value` = %s))
'''
            args = [k, v]
        elif t.startswith('has:'):
            k = t[4:]
            condition = '''
((batches.id) IN
 (SELECT batch_id FROM batch_attributes
  WHERE `key` = %s))
'''
            args = [k]
        elif t.startswith('user:'):
            k = t[5:]
            condition = '''
(batches.`user` = %s)
'''
            args = [k]
        elif t.startswith('billing_project:'):
            k = t[16:]
            condition = '''
(batches.`billing_project` = %s)
'''
            args = [k]
        elif t == 'open':
            condition = "(`state` = 'open')"
            args = []
        elif t == 'closed':
            condition = "(`state` != 'open')"
            args = []
        elif t == 'complete':
            condition = "(`state` = 'complete')"
            args = []
        elif t == 'running':
            condition = "(`state` = 'running')"
            args = []
        elif t == 'cancelled':
            condition = '(batches_cancelled.id IS NOT NULL)'
            args = []
        elif t == 'failure':
            condition = '(n_failed > 0)'
            args = []
        elif t == 'success':
            # need complete because there might be no jobs
            condition = "(`state` = 'complete' AND n_succeeded = n_jobs)"
            args = []
        else:
            session = await aiohttp_session.get_session(request)
            set_message(session, f'Invalid search term: {t}.', 'error')
            return ([], None)

        if negate:
            condition = f'(NOT {condition})'

        where_conditions.append(condition)
        where_args.extend(args)

    sql = f'''
SELECT batches.*, CAST(COALESCE(SUM(`usage` * rate), 0) AS SIGNED) AS cost, batches_cancelled.id IS NOT NULL as cancelled
FROM batches
LEFT JOIN aggregated_batch_resources
  ON batches.id = aggregated_batch_resources.batch_id
LEFT JOIN resources
  ON aggregated_batch_resources.resource = resources.resource
LEFT JOIN batches_cancelled
  ON batches.id = batches_cancelled.id
WHERE {' AND '.join(where_conditions)}
GROUP BY batches.id
ORDER BY batches.id DESC
LIMIT 51;
'''
    sql_args = where_args

    batches = [batch_record_to_dict(batch) async for batch in db.select_and_fetchall(sql, sql_args)]

    if len(batches) == 51:
        batches.pop()
        last_batch_id = batches[-1]['id']
    else:
        last_batch_id = None

    return (batches, last_batch_id)


@routes.get('/api/v1alpha/batches')
@rest_authenticated_users_only
async def get_batches(request, userdata):  # pylint: disable=unused-argument
    user = userdata['username']
    q = request.query.get('q', f'user:{user}')
    batches, last_batch_id = await _query_batches(request, user, q)
    body = {'batches': batches}
    if last_batch_id is not None:
        body['last_batch_id'] = last_batch_id
    return web.json_response(body)


def check_service_account_permissions(user, sa):
    if sa is None:
        return
    if user == 'ci':
        if sa['name'] in ('ci-agent', 'admin') and DEFAULT_NAMESPACE in ('default', sa['namespace']):
            return
    elif user == 'test':
        if sa['namespace'] == DEFAULT_NAMESPACE and sa['name'] == 'test-batch-sa':
            return
    raise web.HTTPBadRequest(reason=f'unauthorized service account {(sa["namespace"], sa["name"])} for user {user}')


@routes.post('/api/v1alpha/batches/{batch_id}/jobs/create')
@rest_authenticated_users_only
async def create_jobs(request: aiohttp.web.Request, userdata):
    app = request.app

    if app['frozen']:
        log.info('ignoring batch create request; batch is frozen')
        raise web.HTTPServiceUnavailable()

    batch_id = int(request.match_info['batch_id'])
    job_specs = await request.json()
    return await _create_jobs(userdata, job_specs, batch_id, app)


async def _create_jobs(userdata: dict, job_specs: dict, batch_id: int, app: aiohttp.web.Application):
    db: Database = app['db']
    log_store: LogStore = app['log_store']
    user = userdata['username']

    # restrict to what's necessary; in particular, drop the session
    # which is sensitive
    userdata = {
        'username': user,
        'gsa_key_secret_name': userdata['gsa_key_secret_name'],
        'tokens_secret_name': userdata['tokens_secret_name'],
    }

    async with LoggingTimer(f'batch {batch_id} create jobs') as timer:
        async with timer.step('fetch batch'):
            record = await db.select_and_fetchone(
                '''
SELECT `state`, format_version FROM batches
WHERE user = %s AND id = %s AND NOT deleted;
''',
                (user, batch_id),
            )

        if not record:
            raise web.HTTPNotFound()
        if record['state'] != 'open':
            raise web.HTTPBadRequest(reason=f'batch {batch_id} is not open')
        batch_format_version = BatchFormatVersion(record['format_version'])

        async with timer.step('validate job_specs'):
            try:
                validate_and_clean_jobs(job_specs)
            except ValidationError as e:
                raise web.HTTPBadRequest(reason=e.reason)

        async with timer.step('build db args'):
            spec_writer = SpecWriter(log_store, batch_id)

            jobs_args = []
            job_parents_args = []
            job_attributes_args = []

            inst_coll_resources = collections.defaultdict(
                lambda: {
                    'n_jobs': 0,
                    'n_ready_jobs': 0,
                    'ready_cores_mcpu': 0,
                    'n_ready_cancellable_jobs': 0,
                    'ready_cancellable_cores_mcpu': 0,
                }
            )

            prev_job_idx = None
            start_job_id = None

            for spec in job_specs:
                job_id = spec['job_id']
                parent_ids = spec.pop('parent_ids', [])
                always_run = spec.pop('always_run', False)

                if batch_format_version.has_full_spec_in_gcs():
                    attributes = spec.pop('attributes', None)
                else:
                    attributes = spec.get('attributes')

                id = (batch_id, job_id)

                if start_job_id is None:
                    start_job_id = job_id

                if batch_format_version.has_full_spec_in_gcs() and prev_job_idx:
                    if job_id != prev_job_idx + 1:
                        raise web.HTTPBadRequest(
                            reason=f'noncontiguous job ids found in the spec: {prev_job_idx} -> {job_id}'
                        )
                prev_job_idx = job_id

                resources = spec.get('resources')
                if not resources:
                    resources = {}
                    spec['resources'] = resources

                worker_type = None
                machine_type = resources.get('machine_type')
                preemptible = resources.get('preemptible', BATCH_JOB_DEFAULT_PREEMPTIBLE)

                if machine_type and ('cpu' in resources or 'memory' in resources):
                    raise web.HTTPBadRequest(reason='cannot specify cpu and memory with machine_type')

                if machine_type is None:
                    if 'cpu' not in resources:
                        resources['cpu'] = BATCH_JOB_DEFAULT_CPU
                    resources['req_cpu'] = resources['cpu']
                    del resources['cpu']
                    req_cores_mcpu = parse_cpu_in_mcpu(resources['req_cpu'])

                    if req_cores_mcpu is None or not is_valid_cores_mcpu(req_cores_mcpu):
                        raise web.HTTPBadRequest(
                            reason=f'bad resource request for job {id}: '
                            f'cpu must be a power of two with a min of 0.25; '
                            f'found {resources["req_cpu"]}.'
                        )

                    if 'memory' not in resources:
                        resources['memory'] = BATCH_JOB_DEFAULT_MEMORY
                    resources['req_memory'] = resources['memory']
                    del resources['memory']
                    req_memory = resources['req_memory']
                    if req_memory in memory_to_worker_type:
                        worker_type = memory_to_worker_type[req_memory]
                        req_memory_bytes = cores_mcpu_to_memory_bytes(req_cores_mcpu, worker_type)
                    else:
                        req_memory_bytes = parse_memory_in_bytes(req_memory)
                else:
                    req_cores_mcpu = None
                    req_memory_bytes = None

                if 'storage' not in resources:
                    resources['storage'] = BATCH_JOB_DEFAULT_STORAGE
                resources['req_storage'] = resources['storage']
                del resources['storage']
                req_storage_bytes = parse_storage_in_bytes(resources['req_storage'])

                if req_storage_bytes is None:
                    raise web.HTTPBadRequest(
                        reason=f'bad resource request for job {id}: '
                        f'storage must be convertable to bytes; '
                        f'found {resources["req_storage"]}'
                    )

                inst_coll_configs: InstanceCollectionConfigs = app['inst_coll_configs']

                result, exc = inst_coll_configs.select_inst_coll(
                    machine_type, preemptible, worker_type, req_cores_mcpu, req_memory_bytes, req_storage_bytes
                )

                if exc:
                    raise web.HTTPBadRequest(reason=exc.message)

                if result is None:
                    raise web.HTTPBadRequest(
                        reason=f'resource requests for job {id} are unsatisfiable: '
                        f'cpu={resources["req_cpu"]}, '
                        f'memory={resources["req_memory"]}, '
                        f'storage={resources["req_storage"]}, '
                        f'preemptible={preemptible}, '
                        f'machine_type={machine_type}'
                    )

                inst_coll_name, cores_mcpu, memory_bytes, storage_gib = result
                resources['cores_mcpu'] = cores_mcpu
                resources['memory_bytes'] = memory_bytes
                resources['storage_gib'] = storage_gib
                resources['preemptible'] = preemptible

                secrets = spec.get('secrets')
                if not secrets:
                    secrets = []

                if len(secrets) != 0 and user != 'ci':
                    secrets = [(secret["namespace"], secret["name"]) for secret in secrets]
                    raise web.HTTPBadRequest(reason=f'unauthorized secret {secrets} for user {user}')

                for secret in secrets:
                    if user != 'ci':
                        raise web.HTTPBadRequest(reason=f'unauthorized secret {(secret["namespace"], secret["name"])}')

                spec['secrets'] = secrets
                secrets.append(
                    {
                        'namespace': DEFAULT_NAMESPACE,
                        'name': userdata['gsa_key_secret_name'],
                        'mount_path': '/gsa-key',
                        'mount_in_copy': True,
                    }
                )

                env = spec.get('env')
                if not env:
                    env = []
                    spec['env'] = env
                assert isinstance(spec['env'], list)

                if all(envvar['name'] != 'GOOGLE_APPLICATION_CREDENTIALS' for envvar in spec['env']):
                    spec['env'].append({'name': 'GOOGLE_APPLICATION_CREDENTIALS', 'value': '/gsa-key/key.json'})

                if spec.get('mount_tokens', False):
                    secrets.append(
                        {
                            'namespace': DEFAULT_NAMESPACE,
                            'name': userdata['tokens_secret_name'],
                            'mount_path': '/user-tokens',
                            'mount_in_copy': False,
                        }
                    )
                    secrets.append(
                        {
                            'namespace': DEFAULT_NAMESPACE,
                            'name': 'gce-deploy-config',
                            'mount_path': '/deploy-config',
                            'mount_in_copy': False,
                        }
                    )
                    secrets.append(
                        {
                            'namespace': DEFAULT_NAMESPACE,
                            'name': 'ssl-config-batch-user-code',
                            'mount_path': '/ssl-config',
                            'mount_in_copy': False,
                        }
                    )

                sa = spec.get('service_account')
                check_service_account_permissions(user, sa)

                icr = inst_coll_resources[inst_coll_name]
                icr['n_jobs'] += 1
                if len(parent_ids) == 0:
                    state = 'Ready'
                    icr['n_ready_jobs'] += 1
                    icr['ready_cores_mcpu'] += cores_mcpu
                    if not always_run:
                        icr['n_ready_cancellable_jobs'] += 1
                        icr['ready_cancellable_cores_mcpu'] += cores_mcpu
                else:
                    state = 'Pending'

                network = spec.get('network')
                if user != 'ci' and not (network is None or network == 'public'):
                    raise web.HTTPBadRequest(reason=f'unauthorized network {network}')

                unconfined = spec.get('unconfined')
                if user != 'ci' and unconfined:
                    raise web.HTTPBadRequest(reason=f'unauthorized use of unconfined={unconfined}')

                spec_writer.add(json.dumps(spec))
                db_spec = batch_format_version.db_spec(spec)

                jobs_args.append(
                    (
                        batch_id,
                        job_id,
                        state,
                        json.dumps(db_spec),
                        always_run,
                        cores_mcpu,
                        len(parent_ids),
                        inst_coll_name,
                    )
                )

                for parent_id in parent_ids:
                    job_parents_args.append((batch_id, job_id, parent_id))

                if attributes:
                    for k, v in attributes.items():
                        job_attributes_args.append((batch_id, job_id, k, v))

        rand_token = random.randint(0, app['n_tokens'] - 1)

        async def write_spec_to_gcs():
            if batch_format_version.has_full_spec_in_gcs():
                async with timer.step('write spec to gcs'):
                    await spec_writer.write()

        async def insert_jobs_into_db():
            async with timer.step('insert jobs'):
                @transaction(db)
                async def insert(tx):
                    try:
                        await tx.execute_many(
                            '''
INSERT INTO jobs (batch_id, job_id, state, spec, always_run, cores_mcpu, n_pending_parents, inst_coll)
VALUES (%s, %s, %s, %s, %s, %s, %s, %s);
''',
                            jobs_args,
                        )
                    except pymysql.err.IntegrityError as err:
                        # 1062 ER_DUP_ENTRY https://dev.mysql.com/doc/refman/5.7/en/server-error-reference.html#error_er_dup_entry
                        if err.args[0] == 1062:
                            log.info(f'bunch containing job {(batch_id, jobs_args[0][1])} already inserted ({err})')
                            return
                        raise
                    try:
                        await tx.execute_many(
                            '''
INSERT INTO `job_parents` (batch_id, job_id, parent_id)
VALUES (%s, %s, %s);
''',
                            job_parents_args,
                        )
                    except pymysql.err.IntegrityError as err:
                        # 1062 ER_DUP_ENTRY https://dev.mysql.com/doc/refman/5.7/en/server-error-reference.html#error_er_dup_entry
                        if err.args[0] == 1062:
                            raise web.HTTPBadRequest(text=f'bunch contains job with duplicated parents ({err})')
                        raise
                    await tx.execute_many(
                        '''
INSERT INTO `job_attributes` (batch_id, job_id, `key`, `value`)
VALUES (%s, %s, %s, %s);
''',
                        job_attributes_args,
                    )

                    batches_inst_coll_staging_args = [
                        (batch_id,
                         inst_coll,
                         rand_token,
                         resources['n_jobs'],
                         resources['n_ready_jobs'],
                         resources['ready_cores_mcpu'])
                        for inst_coll, resources in inst_coll_resources.items()]
                    await tx.execute_many(
                        '''
INSERT INTO batches_inst_coll_staging (batch_id, inst_coll, token, n_jobs, n_ready_jobs, ready_cores_mcpu)
VALUES (%s, %s, %s, %s, %s, %s)
ON DUPLICATE KEY UPDATE
  n_jobs = n_jobs + VALUES(n_jobs),
  n_ready_jobs = n_ready_jobs + VALUES(n_ready_jobs),
  ready_cores_mcpu = ready_cores_mcpu + VALUES(ready_cores_mcpu);
''',
                        batches_inst_coll_staging_args)

                    batch_inst_coll_cancellable_resources_args = [
                        (batch_id,
                         inst_coll,
                         rand_token,
                         resources['n_ready_cancellable_jobs'],
                         resources['ready_cancellable_cores_mcpu'])
                        for inst_coll, resources in inst_coll_resources.items()]
                    await tx.execute_many(
                        '''
INSERT INTO batch_inst_coll_cancellable_resources (batch_id, inst_coll, token, n_ready_cancellable_jobs, ready_cancellable_cores_mcpu)
VALUES (%s, %s, %s, %s, %s)
ON DUPLICATE KEY UPDATE
  n_ready_cancellable_jobs = n_ready_cancellable_jobs + VALUES(n_ready_cancellable_jobs),
  ready_cancellable_cores_mcpu = ready_cancellable_cores_mcpu + VALUES(ready_cancellable_cores_mcpu);
''',
                        batch_inst_coll_cancellable_resources_args)

                    if batch_format_version.has_full_spec_in_gcs():
                        await tx.execute_update(
                            '''
INSERT INTO batch_bunches (batch_id, token, start_job_id)
VALUES (%s, %s, %s);
''',
                            (batch_id, spec_writer.token, start_job_id),
                        )

                try:
                    await insert()  # pylint: disable=no-value-for-parameter
                except aiohttp.web.HTTPException:
                    raise
                except Exception as err:
                    raise ValueError(
                        f'encountered exception while inserting a bunch'
                        f'jobs_args={json.dumps(jobs_args)}'
                        f'job_parents_args={json.dumps(job_parents_args)}'
                    ) from err
        await asyncio.gather(write_spec_to_gcs(), insert_jobs_into_db())

    return web.Response()


@routes.post('/api/v1alpha/batches/create-fast')
@rest_authenticated_users_only
async def create_batch_fast(request, userdata):
    app = request.app
    db: Database = app['db']

    if app['frozen']:
        log.info('ignoring batch create request; batch is frozen')
        raise web.HTTPServiceUnavailable()

    user = userdata['username']
    batch_and_bunch = await request.json()
    batch_spec = batch_and_bunch['batch']
    bunch = batch_and_bunch['bunch']
    batch_id = await _create_batch(batch_spec, userdata, db)
    try:
        await _create_jobs(userdata, bunch, batch_id, app)
    except web.HTTPBadRequest as e:
        if f'batch {batch_id} is not open' == e.reason:
            return web.json_response({'id': batch_id})
        raise
    await _close_batch(app, batch_id, user, db)
    return web.json_response({'id': batch_id})


@routes.post('/api/v1alpha/batches/create')
@rest_authenticated_users_only
async def create_batch(request, userdata):
    app = request.app
    db: Database = app['db']

    if app['frozen']:
        log.info('ignoring batch create jobs request; batch is frozen')
        raise web.HTTPServiceUnavailable()

    batch_spec = await request.json()
    id = await _create_batch(batch_spec, userdata, db)
    return web.json_response({'id': id})


async def _create_batch(batch_spec: dict, userdata: dict, db: Database):
    try:
        validate_batch(batch_spec)
    except ValidationError as e:
        raise web.HTTPBadRequest(reason=e.reason)

    user = userdata['username']

    # restrict to what's necessary; in particular, drop the session
    # which is sensitive
    userdata = {
        'username': user,
        'gsa_key_secret_name': userdata['gsa_key_secret_name'],
        'tokens_secret_name': userdata['tokens_secret_name'],
    }

    billing_project = batch_spec['billing_project']
    token = batch_spec['token']

    attributes = batch_spec.get('attributes')

    @transaction(db)
    async def insert(tx):
<<<<<<< HEAD
        bp = await tx.execute_and_fetchone('''
select billing_projects.status, billing_projects.limit
from billing_project_users
inner join billing_projects
where billing_project = %s and user = %s
lock in share mode''', (billing_project, user))

        if bp is None:
            raise web.HTTPForbidden(reason=f'unknown billing project {billing_project}')
        if bp['status'] in {'closed', 'deleted'}:
=======
        billing_projects = await query_billing_projects(tx, user=user, billing_project=billing_project)

        if len(billing_projects) != 1:
            assert len(billing_projects) == 0
            raise web.HTTPForbidden(reason=f'Unknown Hail Batch billing project {billing_project}.')
        assert billing_projects[0]['status'] is not None
        if billing_projects[0]['status'] in {'closed', 'deleted'}:
>>>>>>> 487cfa5c
            raise web.HTTPForbidden(reason=f'Billing project {billing_project} is closed or deleted.')

        cost = await tx.execute_and_fetchone('''
SELECT CAST(COALESCE(SUM(`usage` * rate), 0) AS SIGNED) as cost
FROM aggregated_billing_project_resources
INNER JOIN resources
  ON resources.resource = aggregated_billing_project_resources.resource
WHERE aggregated_billing_project_resources.billing_project = %s
''', (billing_project,))
        limit = bp['limit']
        cost = cost['cost']
        if limit is not None and cost >= limit:
            raise web.HTTPForbidden(
                reason=f'billing project {billing_project} has exceeded the budget; accrued={cost_str(cost)} limit={cost_str(limit)}'
            )

        maybe_batch = await tx.execute_and_fetchone(
            '''
SELECT * FROM batches
WHERE token = %s AND user = %s FOR UPDATE;
''',
            (token, user),
        )

        if maybe_batch is not None:
            return maybe_batch['id']

        now = time_msecs()
        id = await tx.execute_insertone(
            '''
INSERT INTO batches (userdata, user, billing_project, attributes, callback, n_jobs, time_created, token, state, format_version, cancel_after_n_failures)
VALUES (%s, %s, %s, %s, %s, %s, %s, %s, %s, %s, %s);
''',
            (
                json.dumps(userdata),
                user,
                billing_project,
                json.dumps(attributes),
                batch_spec.get('callback'),
                batch_spec['n_jobs'],
                now,
                token,
                'open',
                BATCH_FORMAT_VERSION,
                batch_spec.get('cancel_after_n_failures'),
            ),
        )

        if attributes:
            await tx.execute_many(
                '''
INSERT INTO `batch_attributes` (batch_id, `key`, `value`)
VALUES (%s, %s, %s)
''',
                [(id, k, v) for k, v in attributes.items()],
            )
        return id

    return await insert()  # pylint: disable=no-value-for-parameter


async def _get_batch(app, batch_id):
    db: Database = app['db']

    record = await db.select_and_fetchone(
        '''
SELECT batches.*, CAST(COALESCE(SUM(`usage` * rate), 0) AS SIGNED) AS cost, batches_cancelled.id IS NOT NULL as cancelled
FROM batches
LEFT JOIN aggregated_batch_resources
       ON batches.id = aggregated_batch_resources.batch_id
LEFT JOIN resources
       ON aggregated_batch_resources.resource = resources.resource
LEFT JOIN batches_cancelled
       ON batches.id = batches_cancelled.id
WHERE batches.id = %s AND NOT deleted
GROUP BY batches.id;
''',
        (batch_id),
    )
    if not record:
        raise web.HTTPNotFound()

    return batch_record_to_dict(record)


async def _cancel_batch(app, batch_id):
    await cancel_batch_in_db(app['db'], batch_id)
    app['cancel_batch_state_changed'].set()
    return web.Response()


async def _delete_batch(app, batch_id):
    db: Database = app['db']

    record = await db.select_and_fetchone(
        '''
SELECT `state` FROM batches
WHERE id = %s AND NOT deleted;
''',
        (batch_id,),
    )
    if not record:
        raise web.HTTPNotFound()

    await db.just_execute('CALL cancel_batch(%s);', (batch_id,))
    await db.execute_update('UPDATE batches SET deleted = 1 WHERE id = %s;', (batch_id,))

    if record['state'] == 'running':
        app['delete_batch_state_changed'].set()


@routes.get('/api/v1alpha/batches/{batch_id}')
@rest_billing_project_users_only
async def get_batch(request, userdata, batch_id):  # pylint: disable=unused-argument
    return web.json_response(await _get_batch(request.app, batch_id))


@routes.patch('/api/v1alpha/batches/{batch_id}/cancel')
@rest_billing_project_users_only
async def cancel_batch(request, userdata, batch_id):  # pylint: disable=unused-argument
    await _handle_api_error(_cancel_batch, request.app, batch_id)
    return web.Response()


@routes.patch('/api/v1alpha/batches/{batch_id}/close')
@rest_authenticated_users_only
async def close_batch(request, userdata):
    batch_id = int(request.match_info['batch_id'])
    user = userdata['username']

    app = request.app
    db: Database = app['db']

    if app['frozen']:
        log.info('ignoring batch close request; batch is frozen')
        raise web.HTTPServiceUnavailable()

    record = await db.select_and_fetchone(
        '''
SELECT 1 FROM batches
WHERE user = %s AND id = %s AND NOT deleted;
''',
        (user, batch_id),
    )
    if not record:
        raise web.HTTPNotFound()

    return await _close_batch(app, batch_id, user, db)


async def _close_batch(app: aiohttp.web.Application, batch_id: int, user: str, db: Database):
    try:
        now = time_msecs()
        await check_call_procedure(db, 'CALL close_batch(%s, %s);', (batch_id, now))
    except CallError as e:
        # 2: wrong number of jobs
        if e.rv['rc'] == 2:
            expected_n_jobs = e.rv['expected_n_jobs']
            actual_n_jobs = e.rv['actual_n_jobs']
            raise web.HTTPBadRequest(reason=f'wrong number of jobs: expected {expected_n_jobs}, actual {actual_n_jobs}')
        raise

    await request_retry_transient_errors(
        app['client_session'],
        'PATCH',
        deploy_config.url('batch-driver', f'/api/v1alpha/batches/{user}/{batch_id}/close'),
        headers=app['batch_headers'],
    )

    return web.Response()


@routes.delete('/api/v1alpha/batches/{batch_id}')
@rest_billing_project_users_only
async def delete_batch(request, userdata, batch_id):  # pylint: disable=unused-argument
    await _delete_batch(request.app, batch_id)
    return web.Response()


@routes.get('/batches/{batch_id}')
@web_billing_project_users_only()
@catch_ui_error_in_dev
async def ui_batch(request, userdata, batch_id):
    app = request.app
    batch = await _get_batch(app, batch_id)

    jobs, last_job_id = await _query_batch_jobs(request, batch_id)
    for j in jobs:
        j['duration'] = humanize_timedelta_msecs(j['duration'])
        j['cost'] = cost_str(j['cost'])
    batch['jobs'] = jobs

    batch['cost'] = cost_str(batch['cost'])

    page_context = {'batch': batch, 'q': request.query.get('q'), 'last_job_id': last_job_id}
    return await render_template('batch', request, userdata, 'batch.html', page_context)


@routes.post('/batches/{batch_id}/cancel')
@check_csrf_token
@web_billing_project_users_only(redirect=False)
@catch_ui_error_in_dev
async def ui_cancel_batch(request, userdata, batch_id):  # pylint: disable=unused-argument
    post = await request.post()
    q = post.get('q')
    params = {}
    if q is not None:
        params['q'] = q
    session = await aiohttp_session.get_session(request)
    errored = await _handle_ui_error(session, _cancel_batch, request.app, batch_id)
    if not errored:
        set_message(session, f'Batch {batch_id} cancelled.', 'info')
    location = request.app.router['batches'].url_for().with_query(params)
    raise web.HTTPFound(location=location)


@routes.post('/batches/{batch_id}/delete')
@check_csrf_token
@web_billing_project_users_only(redirect=False)
@catch_ui_error_in_dev
async def ui_delete_batch(request, userdata, batch_id):  # pylint: disable=unused-argument
    post = await request.post()
    q = post.get('q')
    params = {}
    if q is not None:
        params['q'] = q
    await _delete_batch(request.app, batch_id)
    session = await aiohttp_session.get_session(request)
    set_message(session, f'Batch {batch_id} deleted.', 'info')
    location = request.app.router['batches'].url_for().with_query(params)
    raise web.HTTPFound(location=location)


@routes.get('/batches', name='batches')
@web_authenticated_users_only()
@catch_ui_error_in_dev
async def ui_batches(request, userdata):
    user = userdata['username']
    q = request.query.get('q', f'user:{user}')
    batches, last_batch_id = await _query_batches(request, user, q)
    for batch in batches:
        batch['cost'] = cost_str(batch['cost'])
    page_context = {'batches': batches, 'q': q, 'last_batch_id': last_batch_id}
    return await render_template('batch', request, userdata, 'batches.html', page_context)


async def _get_job(app, batch_id, job_id):
    db: Database = app['db']

    record = await db.select_and_fetchone(
        '''
SELECT jobs.*, user, billing_project, ip_address, format_version, CAST(COALESCE(SUM(`usage` * rate), 0) AS SIGNED) AS cost
FROM jobs
INNER JOIN batches
  ON jobs.batch_id = batches.id
LEFT JOIN attempts
  ON jobs.batch_id = attempts.batch_id AND jobs.job_id = attempts.job_id AND jobs.attempt_id = attempts.attempt_id
LEFT JOIN instances
  ON attempts.instance_name = instances.name
LEFT JOIN aggregated_job_resources
  ON jobs.batch_id = aggregated_job_resources.batch_id AND
     jobs.job_id = aggregated_job_resources.job_id
LEFT JOIN resources
  ON aggregated_job_resources.resource = resources.resource
WHERE jobs.batch_id = %s AND NOT deleted AND jobs.job_id = %s
GROUP BY jobs.batch_id, jobs.job_id;
''',
        (batch_id, job_id),
    )
    if not record:
        raise web.HTTPNotFound()

    full_status, full_spec, attributes = await asyncio.gather(
        _get_full_job_status(app, record), _get_full_job_spec(app, record), _get_attributes(app, record)
    )

    job = job_record_to_dict(record, attributes.get('name'))
    job['status'] = full_status
    job['spec'] = full_spec
    if attributes:
        job['attributes'] = attributes
    return job


async def _get_attempts(app, batch_id, job_id):
    db: Database = app['db']

    attempts = db.select_and_fetchall(
        '''
SELECT attempts.*
FROM jobs
INNER JOIN batches ON jobs.batch_id = batches.id
LEFT JOIN attempts ON jobs.batch_id = attempts.batch_id and jobs.job_id = attempts.job_id
WHERE jobs.batch_id = %s AND NOT deleted AND jobs.job_id = %s;
''',
        (batch_id, job_id),
    )

    attempts = [attempt async for attempt in attempts]
    if len(attempts) == 0:
        raise web.HTTPNotFound()
    if len(attempts) == 1 and attempts[0]['attempt_id'] is None:
        return None

    attempts.sort(key=lambda x: x['start_time'])

    for attempt in attempts:
        start_time = attempt['start_time']
        if start_time is not None:
            attempt['start_time'] = time_msecs_str(start_time)
        else:
            del attempt['start_time']

        end_time = attempt['end_time']
        if end_time is not None:
            attempt['end_time'] = time_msecs_str(end_time)
        else:
            del attempt['end_time']

        if start_time is not None:
            # elapsed time if attempt is still running
            if end_time is None:
                end_time = time_msecs()
            duration_msecs = max(end_time - start_time, 0)
            attempt['duration'] = humanize_timedelta_msecs(duration_msecs)

    return attempts


@routes.get('/api/v1alpha/batches/{batch_id}/jobs/{job_id}/attempts')
@rest_billing_project_users_only
async def get_attempts(request, userdata, batch_id):  # pylint: disable=unused-argument
    job_id = int(request.match_info['job_id'])
    attempts = await _get_attempts(request.app, batch_id, job_id)
    return web.json_response(attempts)


@routes.get('/api/v1alpha/batches/{batch_id}/jobs/{job_id}')
@rest_billing_project_users_only
async def get_job(request, userdata, batch_id):  # pylint: disable=unused-argument
    job_id = int(request.match_info['job_id'])
    status = await _get_job(request.app, batch_id, job_id)
    return web.json_response(status)


@routes.get('/batches/{batch_id}/jobs/{job_id}')
@web_billing_project_users_only()
@catch_ui_error_in_dev
async def ui_get_job(request, userdata, batch_id):
    app = request.app
    job_id = int(request.match_info['job_id'])

    job, attempts, job_log = await asyncio.gather(
        _get_job(app, batch_id, job_id), _get_attempts(app, batch_id, job_id), _get_job_log(app, batch_id, job_id)
    )

    job['duration'] = humanize_timedelta_msecs(job['duration'])
    job['cost'] = cost_str(job['cost'])

    job_status = job['status']
    container_status_spec = dictfix.NoneOr(
        {
            'name': str,
            'timing': {
                'pulling': dictfix.NoneOr({'duration': dictfix.NoneOr(Number)}),
                'running': dictfix.NoneOr({'duration': dictfix.NoneOr(Number)}),
            },
            'short_error': dictfix.NoneOr(str),
            'error': dictfix.NoneOr(str),
            'container_status': {'out_of_memory': dictfix.NoneOr(bool)},
            'state': str,
        }
    )
    job_status_spec = {
        'container_statuses': {
            'input': container_status_spec,
            'main': container_status_spec,
            'output': container_status_spec,
        }
    }
    job_status = dictfix.dictfix(job_status, job_status_spec)
    container_statuses = job_status['container_statuses']
    step_statuses = [container_statuses['input'], container_statuses['main'], container_statuses['output']]
    step_errors = {step: status['error'] for step, status in container_statuses.items() if status is not None}

    for status in step_statuses:
        # backwards compatibility
        if status and status['short_error'] is None and status['container_status']['out_of_memory']:
            status['short_error'] = 'out of memory'

    job_specification = job['spec']
    if job_specification:
        if 'process' in job_specification:
            process_specification = job_specification['process']
            process_type = process_specification['type']
            assert process_specification['type'] in {'docker', 'jvm'}
            job_specification['image'] = process_specification['image'] if process_type == 'docker' else '[jvm]'
            job_specification['command'] = process_specification['command']
        job_specification = dictfix.dictfix(
            job_specification, dictfix.NoneOr({'image': str, 'command': list, 'resources': dict(), 'env': list})
        )

    resources = job_specification['resources']
    if 'memory_bytes' in resources:
        resources['actual_memory'] = humanize.naturalsize(resources['memory_bytes'], binary=True)
        del resources['memory_bytes']
    if 'storage_gib' in resources:
        resources['actual_storage'] = humanize.naturalsize(resources['storage_gib'] * 1024 ** 3, binary=True)
        del resources['storage_gib']
    if 'cores_mcpu' in resources:
        resources['actual_cpu'] = resources['cores_mcpu'] / 1000
        del resources['cores_mcpu']

    page_context = {
        'batch_id': batch_id,
        'job_id': job_id,
        'job': job,
        'job_log': job_log,
        'attempts': attempts,
        'step_statuses': step_statuses,
        'job_specification': job_specification,
        'job_status_str': json.dumps(job, indent=2),
        'step_errors': step_errors,
        'error': job_status.get('error'),
    }
    return await render_template('batch', request, userdata, 'job.html', page_context)


@routes.get('/billing_limits')
@web_authenticated_users_only()
@catch_ui_error_in_dev
async def ui_get_billing_limits(request, userdata):
    app = request.app
    db: Database = app['db']

    if not userdata['is_developer']:
        user = userdata['username']
    else:
        user = None

    billing_projects = await query_billing_projects(db, user=user)

    page_context = {'billing_projects': billing_projects, 'is_developer': userdata['is_developer']}
    return await render_template('batch', request, userdata, 'billing_limits.html', page_context)


def _parse_billing_limit(limit):
    if limit == 'None' or limit is None:
        limit = None
    else:
        try:
            limit = float(limit)
            assert limit >= 0
        except Exception as e:
            raise InvalidBillingLimitError(limit) from e
    return limit


async def _edit_billing_limit(db, billing_project, limit):
    limit = _parse_billing_limit(limit)

    @transaction(db)
    async def insert(tx):
        row = await tx.execute_and_fetchone(
            '''
SELECT billing_projects.name as billing_project,
    billing_projects.`status` as `status`
FROM billing_projects
WHERE billing_projects.name = %s AND billing_projects.`status` != 'deleted'
FOR UPDATE;
        ''',
            (billing_project,),
        )
        if row is None:
            raise NonExistentBillingProjectError(billing_project)

        if row['status'] == 'closed':
            raise ClosedBillingProjectError(billing_project)

        await tx.execute_update(
            '''
UPDATE billing_projects SET `limit` = %s WHERE name = %s;
''',
            (limit, billing_project),
        )

    await insert()  # pylint: disable=no-value-for-parameter


@routes.post('/api/v1alpha/billing_limits/{billing_project}/edit')
@rest_authenticated_developers_or_auth_only
async def post_edit_billing_limits(request, userdata):  # pylint: disable=unused-argument
    db: Database = request.app['db']
    billing_project = request.match_info['billing_project']
    data = await request.json()
    limit = data['limit']
    await _handle_api_error(_edit_billing_limit, db, billing_project, limit)
    return web.json_response({'billing_project': billing_project, 'limit': limit})


@routes.post('/billing_limits/{billing_project}/edit')
@check_csrf_token
@web_authenticated_developers_only(redirect=False)
@catch_ui_error_in_dev
async def post_edit_billing_limits_ui(request, userdata):  # pylint: disable=unused-argument
    db: Database = request.app['db']
    billing_project = request.match_info['billing_project']
    post = await request.post()
    limit = post['limit']
    session = await aiohttp_session.get_session(request)
    errored = await _handle_ui_error(session, _edit_billing_limit, db, billing_project, limit)
    if not errored:
        set_message(session, f'Modified limit {limit} for billing project {billing_project}.', 'info')
    return web.HTTPFound(deploy_config.external_url('batch', '/billing_limits'))


async def _query_billing(request, user=None):
    db: Database = request.app['db']

    date_format = '%m/%d/%Y'

    default_start = datetime.datetime.now().replace(day=1)
    default_start = datetime.datetime.strftime(default_start, date_format)

    default_end = None

    async def parse_error(msg):
        session = await aiohttp_session.get_session(request)
        set_message(session, msg, 'error')
        return ([], default_start, default_end)

    start_query = request.query.get('start', default_start)
    try:
        start = datetime.datetime.strptime(start_query, date_format)
        start = start.timestamp() * 1000
    except ValueError:
        return await parse_error(f"Invalid value for start '{start_query}'; must be in the format of MM/DD/YYYY.")

    end_query = request.query.get('end', default_end)
    try:
        if end_query is not None and end_query != '':
            end = datetime.datetime.strptime(end_query, date_format)
            end = (end + datetime.timedelta(days=1)).timestamp() * 1000
        else:
            end = None
    except ValueError:
        return await parse_error(f"Invalid value for end '{end_query}'; must be in the format of MM/DD/YYYY.")

    if end is not None and start > end:
        return await parse_error('Invalid search; start must be earlier than end.')

    where_conditions = ["billing_projects.`status` != 'deleted'"]
    where_args = []

    if end is not None:
        where_conditions.append("`time_completed` IS NOT NULL")
        where_conditions.append("`time_completed` >= %s")
        where_args.append(start)
        where_conditions.append("`time_completed` <= %s")
        where_args.append(end)
    else:
        where_conditions.append("((`time_completed` IS NOT NULL AND `time_completed` >= %s) OR "
                                "(`time_closed` IS NOT NULL AND `time_completed` IS NULL))")
        where_args.append(start)

    if user is not None:
        where_conditions.append("`user` = %s")
        where_args.append(user)

    sql = f'''
SELECT
  billing_project,
  `user`,
  CAST(SUM(IF(format_version < 3, batches.msec_mcpu, 0)) AS SIGNED) as msec_mcpu,
  CAST(COALESCE(SUM(IF(format_version >= 3, `usage` * rate, NULL)), 0) AS SIGNED) as cost
FROM batches
LEFT JOIN aggregated_batch_resources
  ON aggregated_batch_resources.batch_id = batches.id
LEFT JOIN resources
  ON resources.resource = aggregated_batch_resources.resource
LEFT JOIN billing_projects
  ON billing_projects.name = batches.billing_project
WHERE {' AND '.join(where_conditions)}
GROUP BY billing_project, `user`;
'''

    sql_args = where_args

    def billing_record_to_dict(record):
        cost_msec_mcpu = cost_from_msec_mcpu(record['msec_mcpu'])
        cost_resources = record['cost']
        record['cost'] = coalesce(cost_msec_mcpu, 0) + coalesce(cost_resources, 0)
        del record['msec_mcpu']
        return record

    billing = [billing_record_to_dict(record) async for record in db.select_and_fetchall(sql, sql_args)]

    return (billing, start_query, end_query)


@routes.get('/billing')
@web_authenticated_users_only()
@catch_ui_error_in_dev
async def ui_get_billing(request, userdata):
    is_developer = userdata['is_developer'] == 1
    user = userdata['username'] if not is_developer else None
    billing, start, end = await _query_billing(request, user=user)

    billing_by_user = {}
    billing_by_project = {}
    for record in billing:
        billing_project = record['billing_project']
        user = record['user']
        cost = record['cost']
        billing_by_user[user] = billing_by_user.get(user, 0) + cost
        billing_by_project[billing_project] = billing_by_project.get(billing_project, 0) + cost

    billing_by_project = [
        {'billing_project': billing_project, 'cost': cost_str(cost)}
        for billing_project, cost in billing_by_project.items()
    ]
    billing_by_project.sort(key=lambda record: record['billing_project'])

    billing_by_user = [{'user': user, 'cost': cost_str(cost)} for user, cost in billing_by_user.items()]
    billing_by_user.sort(key=lambda record: record['user'])

    billing_by_project_user = [
        {'billing_project': record['billing_project'], 'user': record['user'], 'cost': cost_str(record['cost'])}
        for record in billing
    ]
    billing_by_project_user.sort(key=lambda record: (record['billing_project'], record['user']))

    page_context = {
        'billing_by_project': billing_by_project,
        'billing_by_user': billing_by_user,
        'billing_by_project_user': billing_by_project_user,
        'start': start,
        'end': end,
        'is_developer': is_developer,
        'user': userdata['username'],
    }
    return await render_template('batch', request, userdata, 'billing.html', page_context)


@routes.get('/billing_projects')
@web_authenticated_developers_only()
@catch_ui_error_in_dev
async def ui_get_billing_projects(request, userdata):
    db: Database = request.app['db']
    billing_projects = await query_billing_projects(db)
    page_context = {
        'billing_projects': [{**p, 'size': len(p['users'])} for p in billing_projects if p['status'] == 'open'],
        'closed_projects': [p for p in billing_projects if p['status'] == 'closed'],
    }
    return await render_template('batch', request, userdata, 'billing_projects.html', page_context)


@routes.get('/api/v1alpha/billing_projects')
@rest_authenticated_users_only
async def get_billing_projects(request, userdata):
    db: Database = request.app['db']

    if not userdata['is_developer'] and userdata['username'] != 'auth':
        user = userdata['username']
    else:
        user = None

    billing_projects = await query_billing_projects(db, user=user)

    return web.json_response(data=billing_projects)


@routes.get('/api/v1alpha/billing_projects/{billing_project}')
@rest_authenticated_users_only
async def get_billing_project(request, userdata):
    db: Database = request.app['db']
    billing_project = request.match_info['billing_project']

    if not userdata['is_developer'] and userdata['username'] != 'auth':
        user = userdata['username']
    else:
        user = None

    billing_projects = await query_billing_projects(db, user=user, billing_project=billing_project)

    if not billing_projects:
        raise web.HTTPForbidden(reason=f'Unknown Hail Batch billing project {billing_project}.')

    assert len(billing_projects) == 1
    return web.json_response(data=billing_projects[0])


async def _remove_user_from_billing_project(db, billing_project, user):
    @transaction(db)
    async def delete(tx):
        row = await tx.execute_and_fetchone(
            '''
SELECT billing_projects.name as billing_project,
billing_projects.`status` as `status`,
user FROM billing_projects
LEFT JOIN (SELECT * FROM billing_project_users
    WHERE billing_project = %s AND user = %s FOR UPDATE) AS t
  ON billing_projects.name = t.billing_project
WHERE billing_projects.name = %s;
''',
            (billing_project, user, billing_project),
        )
        if not row:
            raise NonExistentBillingProjectError(billing_project)
        assert row['billing_project'] == billing_project

        if row['status'] in {'closed', 'deleted'}:
            raise BatchUserError(
                f'Billing project {billing_project} has been closed or deleted and cannot be modified.', 'error'
            )

        if row['user'] is None:
            raise BatchOperationAlreadyCompletedError(
                f'User {user} is not in billing project {billing_project}.', 'info'
            )

        await tx.just_execute(
            '''
DELETE FROM billing_project_users
WHERE billing_project = %s AND user = %s;
''',
            (billing_project, user),
        )

    await delete()  # pylint: disable=no-value-for-parameter


@routes.post('/billing_projects/{billing_project}/users/{user}/remove')
@check_csrf_token
@web_authenticated_developers_only(redirect=False)
@catch_ui_error_in_dev
async def post_billing_projects_remove_user(request, userdata):  # pylint: disable=unused-argument
    db: Database = request.app['db']
    billing_project = request.match_info['billing_project']
    user = request.match_info['user']

    session = await aiohttp_session.get_session(request)
    errored = await _handle_ui_error(session, _remove_user_from_billing_project, db, billing_project, user)
    if not errored:
        set_message(session, f'Removed user {user} from billing project {billing_project}.', 'info')
    return web.HTTPFound(deploy_config.external_url('batch', '/billing_projects'))


@routes.post('/api/v1alpha/billing_projects/{billing_project}/users/{user}/remove')
@rest_authenticated_developers_or_auth_only
async def api_get_billing_projects_remove_user(request, userdata):  # pylint: disable=unused-argument
    db: Database = request.app['db']
    billing_project = request.match_info['billing_project']
    user = request.match_info['user']
    await _handle_api_error(_remove_user_from_billing_project, db, billing_project, user)
    return web.json_response({'billing_project': billing_project, 'user': user})


async def _add_user_to_billing_project(db, billing_project, user):
    @transaction(db)
    async def insert(tx):
        row = await tx.execute_and_fetchone(
            '''
SELECT billing_projects.name as billing_project,
    billing_projects.`status` as `status`,
    user
FROM billing_projects
LEFT JOIN (SELECT * FROM billing_project_users
WHERE billing_project = %s AND user = %s FOR UPDATE) AS t
ON billing_projects.name = t.billing_project
WHERE billing_projects.name = %s AND billing_projects.`status` != 'deleted' LOCK IN SHARE MODE;
        ''',
            (billing_project, user, billing_project),
        )
        if row is None:
            raise NonExistentBillingProjectError(billing_project)

        if row['status'] == 'closed':
            raise ClosedBillingProjectError(billing_project)

        if row['user'] is not None:
            raise BatchOperationAlreadyCompletedError(
                f'User {user} is already member of billing project {billing_project}.', 'info'
            )
        await tx.execute_insertone(
            '''
INSERT INTO billing_project_users(billing_project, user)
VALUES (%s, %s);
        ''',
            (billing_project, user),
        )

    await insert()  # pylint: disable=no-value-for-parameter


@routes.post('/billing_projects/{billing_project}/users/add')
@check_csrf_token
@web_authenticated_developers_only(redirect=False)
@catch_ui_error_in_dev
async def post_billing_projects_add_user(request, userdata):  # pylint: disable=unused-argument
    db: Database = request.app['db']
    post = await request.post()
    user = post['user']
    billing_project = request.match_info['billing_project']

    session = await aiohttp_session.get_session(request)

    errored = await _handle_ui_error(session, _add_user_to_billing_project, db, billing_project, user)
    if not errored:
        set_message(session, f'Added user {user} to billing project {billing_project}.', 'info')
    return web.HTTPFound(deploy_config.external_url('batch', '/billing_projects'))


@routes.post('/api/v1alpha/billing_projects/{billing_project}/users/{user}/add')
@rest_authenticated_developers_or_auth_only
async def api_billing_projects_add_user(request, userdata):  # pylint: disable=unused-argument
    db: Database = request.app['db']
    user = request.match_info['user']
    billing_project = request.match_info['billing_project']

    await _handle_api_error(_add_user_to_billing_project, db, billing_project, user)
    return web.json_response({'billing_project': billing_project, 'user': user})


async def _create_billing_project(db, billing_project):
    @transaction(db)
    async def insert(tx):
        row = await tx.execute_and_fetchone(
            '''
SELECT `status` FROM billing_projects
WHERE name = %s
FOR UPDATE;
''',
            (billing_project),
        )
        if row is not None:
            raise BatchOperationAlreadyCompletedError(f'Billing project {billing_project} already exists.', 'info')

        await tx.execute_insertone(
            '''
INSERT INTO billing_projects(name)
VALUES (%s);
''',
            (billing_project,),
        )

    await insert()  # pylint: disable=no-value-for-parameter


@routes.post('/billing_projects/create')
@check_csrf_token
@web_authenticated_developers_only(redirect=False)
@catch_ui_error_in_dev
async def post_create_billing_projects(request, userdata):  # pylint: disable=unused-argument
    db: Database = request.app['db']
    post = await request.post()
    billing_project = post['billing_project']

    session = await aiohttp_session.get_session(request)
    errored = await _handle_ui_error(session, _create_billing_project, db, billing_project)
    if not errored:
        set_message(session, f'Added billing project {billing_project}.', 'info')

    return web.HTTPFound(deploy_config.external_url('batch', '/billing_projects'))


@routes.post('/api/v1alpha/billing_projects/{billing_project}/create')
@rest_authenticated_developers_or_auth_only
async def api_get_create_billing_projects(request, userdata):  # pylint: disable=unused-argument
    db: Database = request.app['db']
    billing_project = request.match_info['billing_project']
    await _handle_api_error(_create_billing_project, db, billing_project)
    return web.json_response(billing_project)


async def _close_billing_project(db, billing_project):
    @transaction(db)
    async def close_project(tx):
        row = await tx.execute_and_fetchone(
            '''
SELECT name, `status`, batches.id as batch_id
FROM billing_projects
LEFT JOIN batches
ON billing_projects.name = batches.billing_project
AND billing_projects.`status` != 'deleted'
AND batches.time_completed IS NULL
AND NOT batches.deleted
WHERE name = %s
LIMIT 1
FOR UPDATE;
    ''',
            (billing_project,),
        )
        if not row:
            raise NonExistentBillingProjectError(billing_project)
        assert row['name'] == billing_project
        if row['status'] == 'closed':
            raise BatchOperationAlreadyCompletedError(
                f'Billing project {billing_project} is already closed or deleted.', 'info'
            )
        if row['batch_id'] is not None:
            raise BatchUserError(f'Billing project {billing_project} has open or running batches.', 'error')

        await tx.execute_update("UPDATE billing_projects SET `status` = 'closed' WHERE name = %s;", (billing_project,))

    await close_project()  # pylint: disable=no-value-for-parameter


@routes.post('/billing_projects/{billing_project}/close')
@check_csrf_token
@web_authenticated_developers_only(redirect=False)
@catch_ui_error_in_dev
async def post_close_billing_projects(request, userdata):  # pylint: disable=unused-argument
    db: Database = request.app['db']
    billing_project = request.match_info['billing_project']

    session = await aiohttp_session.get_session(request)
    errored = await _handle_ui_error(session, _close_billing_project, db, billing_project)
    if not errored:
        set_message(session, f'Closed billing project {billing_project}.', 'info')
    return web.HTTPFound(deploy_config.external_url('batch', '/billing_projects'))


@routes.post('/api/v1alpha/billing_projects/{billing_project}/close')
@rest_authenticated_developers_or_auth_only
async def api_close_billing_projects(request, userdata):  # pylint: disable=unused-argument
    db: Database = request.app['db']
    billing_project = request.match_info['billing_project']

    await _handle_api_error(_close_billing_project, db, billing_project)
    return web.json_response(billing_project)


async def _reopen_billing_project(db, billing_project):
    @transaction(db)
    async def open_project(tx):
        row = await tx.execute_and_fetchone(
            "SELECT name, `status` FROM billing_projects WHERE name = %s FOR UPDATE;", (billing_project,)
        )
        if not row:
            raise NonExistentBillingProjectError(billing_project)
        assert row['name'] == billing_project
        if row['status'] == 'deleted':
            raise BatchUserError(f'Billing project {billing_project} has been deleted and cannot be reopened.', 'error')
        if row['status'] == 'open':
            raise BatchOperationAlreadyCompletedError(f'Billing project {billing_project} is already open.', 'info')

        await tx.execute_update("UPDATE billing_projects SET `status` = 'open' WHERE name = %s;", (billing_project,))

    await open_project()  # pylint: disable=no-value-for-parameter


@routes.post('/billing_projects/{billing_project}/reopen')
@check_csrf_token
@web_authenticated_developers_only(redirect=False)
@catch_ui_error_in_dev
async def post_reopen_billing_projects(request, userdata):  # pylint: disable=unused-argument
    db: Database = request.app['db']
    billing_project = request.match_info['billing_project']

    session = await aiohttp_session.get_session(request)
    errored = await _handle_ui_error(session, _reopen_billing_project, db, billing_project)
    if not errored:
        set_message(session, f'Re-opened billing project {billing_project}.', 'info')
    return web.HTTPFound(deploy_config.external_url('batch', '/billing_projects'))


@routes.post('/api/v1alpha/billing_projects/{billing_project}/reopen')
@rest_authenticated_developers_or_auth_only
async def api_reopen_billing_projects(request, userdata):  # pylint: disable=unused-argument
    db: Database = request.app['db']
    billing_project = request.match_info['billing_project']
    await _handle_api_error(_reopen_billing_project, db, billing_project)
    return web.json_response(billing_project)


async def _delete_billing_project(db, billing_project):
    @transaction(db)
    async def delete_project(tx):
        row = await tx.execute_and_fetchone(
            'SELECT name, `status` FROM billing_projects WHERE name = %s FOR UPDATE;', (billing_project,)
        )
        if not row:
            raise NonExistentBillingProjectError(billing_project)
        assert row['name'] == billing_project
        if row['status'] == 'deleted':
            raise BatchOperationAlreadyCompletedError(f'Billing project {billing_project} is already deleted.', 'info')
        if row['status'] == 'open':
            raise BatchUserError(f'Billing project {billing_project} is open and cannot be deleted.', 'error')

        await tx.execute_update("UPDATE billing_projects SET `status` = 'deleted' WHERE name = %s;", (billing_project,))

    await delete_project()  # pylint: disable=no-value-for-parameter


@routes.post('/api/v1alpha/billing_projects/{billing_project}/delete')
@rest_authenticated_developers_or_auth_only
async def api_delete_billing_projects(request, userdata):  # pylint: disable=unused-argument
    db: Database = request.app['db']
    billing_project = request.match_info['billing_project']

    await _handle_api_error(_delete_billing_project, db, billing_project)
    return web.json_response(billing_project)


async def _refresh(app):
    db: Database = app['db']
    inst_coll_configs: InstanceCollectionConfigs = app['inst_coll_configs']
    await inst_coll_configs.refresh()
    row = await db.select_and_fetchone(
        '''
SELECT frozen FROM globals;
'''
    )
    app['frozen'] = row['frozen']


@routes.get('')
@routes.get('/')
@web_authenticated_users_only()
@catch_ui_error_in_dev
async def index(request, userdata):  # pylint: disable=unused-argument
    location = request.app.router['batches'].url_for()
    raise web.HTTPFound(location=location)


async def cancel_batch_loop_body(app):
    await request_retry_transient_errors(
        app['client_session'],
        'POST',
        deploy_config.url('batch-driver', '/api/v1alpha/batches/cancel'),
        headers=app['batch_headers'],
    )

    should_wait = True
    return should_wait


async def delete_batch_loop_body(app):
    await request_retry_transient_errors(
        app['client_session'],
        'POST',
        deploy_config.url('batch-driver', '/api/v1alpha/batches/delete'),
        headers=app['batch_headers'],
    )

    should_wait = True
    return should_wait


async def on_startup(app):
    app['task_manager'] = aiotools.BackgroundTaskManager()
    pool = concurrent.futures.ThreadPoolExecutor()
    app['blocking_pool'] = pool

    db = Database()
    await db.async_init()
    app['db'] = db

    row = await db.select_and_fetchone(
        '''
SELECT instance_id, internal_token, n_tokens, frozen FROM globals;
'''
    )

    app['n_tokens'] = row['n_tokens']

    instance_id = row['instance_id']
    log.info(f'instance_id {instance_id}')
    app['instance_id'] = instance_id

    app['internal_token'] = row['internal_token']

    app['batch_headers'] = {'Authorization': f'Bearer {row["internal_token"]}'}

    app['frozen'] = row['frozen']

    credentials = google.oauth2.service_account.Credentials.from_service_account_file('/gsa-key/key.json')
    app['log_store'] = LogStore(BATCH_BUCKET_NAME, instance_id, pool, credentials=credentials)

    inst_coll_configs = InstanceCollectionConfigs(app)
    app['inst_coll_configs'] = inst_coll_configs
    await inst_coll_configs.async_init()

    cancel_batch_state_changed = asyncio.Event()
    app['cancel_batch_state_changed'] = cancel_batch_state_changed

    app['task_manager'].ensure_future(
        retry_long_running('cancel_batch_loop', run_if_changed, cancel_batch_state_changed, cancel_batch_loop_body, app)
    )

    delete_batch_state_changed = asyncio.Event()
    app['delete_batch_state_changed'] = delete_batch_state_changed

    app['task_manager'].ensure_future(
        retry_long_running('delete_batch_loop', run_if_changed, delete_batch_state_changed, delete_batch_loop_body, app)
    )

    app['task_manager'].ensure_future(
        periodically_call(5, _refresh, app)
    )

    app['client_session'] = client_session()


async def on_cleanup(app):
    try:
        app['blocking_pool'].shutdown()
    finally:
        try:
            app['task_manager'].shutdown()
        finally:
            app['client_session'].close()


def run():
    app = web.Application(client_max_size=HTTP_CLIENT_MAX_SIZE, middlewares=[monitor_endpoints_middleware])
    setup_aiohttp_session(app)

    setup_aiohttp_jinja2(app, 'batch.front_end')
    setup_common_static_routes(routes)
    app.add_routes(routes)
    app.router.add_get("/metrics", server_stats)

    app.on_startup.append(on_startup)
    app.on_cleanup.append(on_cleanup)

    asyncio.get_event_loop().add_signal_handler(signal.SIGUSR1, dump_all_stacktraces)

    web.run_app(
        deploy_config.prefix_application(app, 'batch', client_max_size=HTTP_CLIENT_MAX_SIZE),
        host='0.0.0.0',
        port=5000,
        access_log_class=AccessLogger,
        ssl_context=internal_server_ssl_context(),
    )<|MERGE_RESOLUTION|>--- conflicted
+++ resolved
@@ -1051,7 +1051,6 @@
 
     @transaction(db)
     async def insert(tx):
-<<<<<<< HEAD
         bp = await tx.execute_and_fetchone('''
 select billing_projects.status, billing_projects.limit
 from billing_project_users
@@ -1060,17 +1059,8 @@
 lock in share mode''', (billing_project, user))
 
         if bp is None:
-            raise web.HTTPForbidden(reason=f'unknown billing project {billing_project}')
+            raise web.HTTPForbidden(reason=f'Unknown Hail Batch billing project {billing_project}.')
         if bp['status'] in {'closed', 'deleted'}:
-=======
-        billing_projects = await query_billing_projects(tx, user=user, billing_project=billing_project)
-
-        if len(billing_projects) != 1:
-            assert len(billing_projects) == 0
-            raise web.HTTPForbidden(reason=f'Unknown Hail Batch billing project {billing_project}.')
-        assert billing_projects[0]['status'] is not None
-        if billing_projects[0]['status'] in {'closed', 'deleted'}:
->>>>>>> 487cfa5c
             raise web.HTTPForbidden(reason=f'Billing project {billing_project} is closed or deleted.')
 
         cost = await tx.execute_and_fetchone('''
