--- conflicted
+++ resolved
@@ -226,7 +226,6 @@
         raise e.http_response()
 
 
-<<<<<<< HEAD
 async def _query_batch_jobs_for_billing(request, batch_id):
     db = request.app['db']
 
@@ -316,111 +315,9 @@
     return jobs, last_job_id
 
 
-async def _query_batch_jobs(request, batch_id):
-    state_query_values = {
-        'pending': ['Pending'],
-        'ready': ['Ready'],
-        'creating': ['Creating'],
-        'running': ['Running'],
-        'live': ['Ready', 'Creating', 'Running'],
-        'cancelled': ['Cancelled'],
-        'error': ['Error'],
-        'failed': ['Failed'],
-        'bad': ['Error', 'Failed'],
-        'success': ['Success'],
-        'done': ['Cancelled', 'Error', 'Failed', 'Success'],
-    }
-
-    db = request.app['db']
-
-    # batch has already been validated
-    where_conditions = ['(jobs.batch_id = %s AND batch_updates.committed)']
-    where_args = [batch_id]
-
-    last_job_id = request.query.get('last_job_id')
-    if last_job_id is not None:
-        last_job_id = int(last_job_id)
-        where_conditions.append('(jobs.job_id > %s)')
-        where_args.append(last_job_id)
-
-    q = request.query.get('q', '')
-    terms = q.split()
-    for _t in terms:
-        if _t[0] == '!':
-            negate = True
-            t = _t[1:]
-        else:
-            negate = False
-            t = _t
-
-        if '=' in t:
-            k, v = t.split('=', 1)
-            if k == 'job_id':
-                condition = '(jobs.job_id = %s)'
-                args = [v]
-            else:
-                condition = '''
-((jobs.batch_id, jobs.job_id) IN
- (SELECT batch_id, job_id FROM job_attributes
-  WHERE `key` = %s AND `value` = %s))
-'''
-                args = [k, v]
-        elif t.startswith('has:'):
-            k = t[4:]
-            condition = '''
-((jobs.batch_id, jobs.job_id) IN
- (SELECT batch_id, job_id FROM job_attributes
-  WHERE `key` = %s))
-'''
-            args = [k]
-        elif t in state_query_values:
-            values = state_query_values[t]
-            condition = ' OR '.join(['(jobs.state = %s)' for v in values])
-            condition = f'({condition})'
-            args = values
-        else:
-            session = await aiohttp_session.get_session(request)
-            set_message(session, f'Invalid search term: {t}.', 'error')
-            return ([], None)
-
-        if negate:
-            condition = f'(NOT {condition})'
-
-        where_conditions.append(condition)
-        where_args.extend(args)
-
-    sql = f'''
-WITH base_t AS
-(
-  SELECT jobs.*, batches.user, batches.billing_project, batches.format_version,
-    job_attributes.value AS name
-  FROM jobs
-  INNER JOIN batches ON jobs.batch_id = batches.id
-  INNER JOIN batch_updates ON jobs.batch_id = batch_updates.batch_id AND jobs.update_id = batch_updates.update_id
-  LEFT JOIN job_attributes
-  ON jobs.batch_id = job_attributes.batch_id AND
-    jobs.job_id = job_attributes.job_id AND
-    job_attributes.`key` = 'name'
-  WHERE {' AND '.join(where_conditions)}
-  LIMIT 50
-)
-SELECT base_t.*, COALESCE(SUM(`usage` * rate), 0) AS cost
-FROM base_t
-LEFT JOIN (
-  SELECT aggregated_job_resources_v2.batch_id, aggregated_job_resources_v2.job_id, resource_id, CAST(COALESCE(SUM(`usage`), 0) AS SIGNED) AS `usage`
-  FROM base_t
-  LEFT JOIN aggregated_job_resources_v2 ON base_t.batch_id = aggregated_job_resources_v2.batch_id AND base_t.job_id = aggregated_job_resources_v2.job_id
-  GROUP BY aggregated_job_resources_v2.batch_id, aggregated_job_resources_v2.job_id, aggregated_job_resources_v2.resource_id
-) AS usage_t ON base_t.batch_id = usage_t.batch_id AND base_t.job_id = usage_t.job_id
-LEFT JOIN resources ON usage_t.resource_id = resources.resource_id
-GROUP BY base_t.batch_id, base_t.job_id;
-'''
-    sql_args = where_args
-=======
 async def _query_batch_jobs(request, batch_id: int, version: int, q: str, last_job_id: Optional[int]):
     db: Database = request.app['db']
     sql, sql_args = build_batch_jobs_query(batch_id, version, q, last_job_id)
->>>>>>> c9db0020
 
     jobs = [job_record_to_dict(record, record['name']) async for record in db.select_and_fetchall(sql, sql_args)]
 
@@ -431,8 +328,6 @@
 
     return (jobs, last_job_id)
 
-
-<<<<<<< HEAD
 @routes.get('/api/v1alpha/batches/completed')
 @auth.rest_authenticated_users_only
 async def get_completed_batches_ordered_by_completed_time(request, userdata):
@@ -491,13 +386,7 @@
         body['last_completed_timestamp'] = last_completed_timestamp
     return web.json_response(body)
 
-
-@routes.get('/api/v1alpha/batches/{batch_id}/jobs')
-@rest_billing_project_users_only
-async def get_jobs(request, userdata, batch_id):  # pylint: disable=unused-argument
-=======
 async def _get_jobs(request, batch_id: int, version: int, q: str, last_job_id: Optional[int]):
->>>>>>> c9db0020
     db = request.app['db']
 
     record = await db.select_and_fetchone(
