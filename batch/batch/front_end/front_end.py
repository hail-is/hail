--- conflicted
+++ resolved
@@ -12,11 +12,7 @@
 import traceback
 from functools import wraps
 from numbers import Number
-<<<<<<< HEAD
-from typing import Awaitable, Callable, Dict, List, Optional, Tuple, TypeVar, Union
-=======
 from typing import Any, Awaitable, Callable, Dict, List, Optional, Tuple, TypeVar, Union
->>>>>>> 5771a50c
 
 import aiohttp
 import aiohttp.web_exceptions
