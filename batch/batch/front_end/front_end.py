--- conflicted
+++ resolved
@@ -2172,12 +2172,7 @@
     fs = get_cloud_async_fs(credentials_file='/gsa-key/key.json')
     app['file_store'] = FileStore(fs, BATCH_BUCKET_NAME, instance_id)
 
-<<<<<<< HEAD
-    inst_coll_configs = await InstanceCollectionConfigs.create(app)
-    app['inst_coll_configs'] = inst_coll_configs
-=======
     app['inst_coll_configs'] = await InstanceCollectionConfigs.create(db)
->>>>>>> 0d33f03a
 
     cancel_batch_state_changed = asyncio.Event()
     app['cancel_batch_state_changed'] = cancel_batch_state_changed
