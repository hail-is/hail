import asyncio
import base64
import collections
import datetime
import json
import logging
import os
import random
import re
import signal
import traceback
from functools import wraps
from numbers import Number
from typing import Dict, Optional, Tuple, Union

import aiohttp
import aiohttp_session
import humanize
import pandas as pd
import plotly
import plotly.express as px
import plotly.graph_objects as go
import pymysql
import uvloop
from aiohttp import web
from plotly.subplots import make_subplots
from prometheus_async.aio.web import server_stats  # type: ignore

from gear import (
    AuthClient,
    Database,
    Transaction,
    check_csrf_token,
    monitor_endpoints_middleware,
    setup_aiohttp_session,
    transaction,
)
from gear.clients import get_cloud_async_fs
from gear.database import CallError
from hailtop import aiotools, dictfix, httpx, version
from hailtop.batch_client.parse import parse_cpu_in_mcpu, parse_memory_in_bytes, parse_storage_in_bytes
from hailtop.config import get_deploy_config
from hailtop.hail_logging import AccessLogger
from hailtop.tls import internal_server_ssl_context
from hailtop.utils import (
    cost_str,
    dump_all_stacktraces,
    humanize_timedelta_msecs,
    periodically_call,
    request_retry_transient_errors,
    retry_long_running,
    run_if_changed,
    time_msecs,
    time_msecs_str,
)
from web_common import render_template, set_message, setup_aiohttp_jinja2, setup_common_static_routes

from ..batch import batch_record_to_dict, cancel_batch_in_db, job_record_to_dict
from ..batch_configuration import BATCH_STORAGE_URI, CLOUD, DEFAULT_NAMESPACE, SCOPE
from ..batch_format_version import BatchFormatVersion
from ..cloud.resource_utils import (
    cores_mcpu_to_memory_bytes,
    is_valid_cores_mcpu,
    memory_to_worker_type,
    valid_machine_types,
)
from ..cloud.utils import ACCEPTABLE_QUERY_JAR_URL_PREFIX
from ..exceptions import (
    BatchOperationAlreadyCompletedError,
    BatchUserError,
    ClosedBillingProjectError,
    InvalidBillingLimitError,
    NonExistentBillingProjectError,
)
from ..file_store import FileStore
from ..globals import BATCH_FORMAT_VERSION, HTTP_CLIENT_MAX_SIZE, complete_states
from ..inst_coll_config import InstanceCollectionConfigs
from ..resource_usage import ResourceUsageMonitor
from ..spec_writer import SpecWriter
from ..utils import query_billing_projects, regions_to_bits_rep, unavailable_if_frozen
from .validate import ValidationError, validate_and_clean_jobs, validate_batch, validate_batch_update

uvloop.install()

log = logging.getLogger('batch.front_end')

routes = web.RouteTableDef()

deploy_config = get_deploy_config()

auth = AuthClient()

BATCH_JOB_DEFAULT_CPU = os.environ.get('HAIL_BATCH_JOB_DEFAULT_CPU', '1')
BATCH_JOB_DEFAULT_MEMORY = os.environ.get('HAIL_BATCH_JOB_DEFAULT_MEMORY', 'standard')
BATCH_JOB_DEFAULT_STORAGE = os.environ.get('HAIL_BATCH_JOB_DEFAULT_STORAGE', '0Gi')
BATCH_JOB_DEFAULT_PREEMPTIBLE = True


def rest_authenticated_developers_or_auth_only(fun):
    @auth.rest_authenticated_users_only
    @wraps(fun)
    async def wrapped(request, userdata, *args, **kwargs):
        if userdata['is_developer'] == 1 or userdata['username'] == 'auth':
            return await fun(request, userdata, *args, **kwargs)
        raise web.HTTPUnauthorized()

    return wrapped


def catch_ui_error_in_dev(fun):
    @wraps(fun)
    async def wrapped(request, userdata, *args, **kwargs):
        try:
            return await fun(request, userdata, *args, **kwargs)
        except asyncio.CancelledError:
            raise
        except aiohttp.web_exceptions.HTTPFound as e:
            raise e
        except Exception as e:
            if SCOPE == 'dev':
                log.exception('error while populating ui page')
                raise web.HTTPInternalServerError(text=traceback.format_exc()) from e
            raise

    return wrapped


async def _user_can_access(db: Database, batch_id: int, user: str):
    record = await db.select_and_fetchone(
        '''
SELECT id
FROM batches
LEFT JOIN billing_project_users ON batches.billing_project = billing_project_users.billing_project
WHERE id = %s AND billing_project_users.`user` = %s;
''',
        (batch_id, user),
    )

    return record is not None


def rest_billing_project_users_only(fun):
    @auth.rest_authenticated_users_only
    @wraps(fun)
    async def wrapped(request, userdata, *args, **kwargs):
        db = request.app['db']
        batch_id = int(request.match_info['batch_id'])
        user = userdata['username']
        permitted_user = await _user_can_access(db, batch_id, user)
        if not permitted_user:
            raise web.HTTPNotFound()
        return await fun(request, userdata, batch_id, *args, **kwargs)

    return wrapped


def web_billing_project_users_only(redirect=True):
    def wrap(fun):
        @auth.web_authenticated_users_only(redirect)
        @wraps(fun)
        async def wrapped(request, userdata, *args, **kwargs):
            db = request.app['db']
            batch_id = int(request.match_info['batch_id'])
            user = userdata['username']
            permitted_user = await _user_can_access(db, batch_id, user)
            if not permitted_user:
                raise web.HTTPNotFound()
            return await fun(request, userdata, batch_id, *args, **kwargs)

        return wrapped

    return wrap


@routes.get('/healthcheck')
async def get_healthcheck(request):  # pylint: disable=W0613
    return web.Response()


@routes.get('/api/v1alpha/version')
async def rest_get_version(request):  # pylint: disable=W0613
    return web.Response(text=version())


@routes.get('/api/v1alpha/supported_regions')
@auth.rest_authenticated_users_only
async def rest_get_supported_regions(request, userdata):  # pylint: disable=unused-argument
    return web.json_response(list(request.app['regions'].keys()))


async def _handle_ui_error(session, f, *args, **kwargs):
    try:
        await f(*args, **kwargs)
    except KeyError as e:
        set_message(session, str(e), 'error')
        log.info(f'ui error: KeyError {e}')
        return True
    except BatchOperationAlreadyCompletedError as e:
        set_message(session, e.message, e.ui_error_type)
        log.info(f'ui error: BatchOperationAlreadyCompletedError {e.message}')
        return True
    except BatchUserError as e:
        set_message(session, e.message, e.ui_error_type)
        log.info(f'ui error: BatchUserError {e.message}')
        return True
    else:
        return False


async def _handle_api_error(f, *args, **kwargs):
    try:
        await f(*args, **kwargs)
    except BatchOperationAlreadyCompletedError as e:
        log.info(e.message)
        return
    except BatchUserError as e:
        raise e.http_response()


async def _query_batch_jobs_for_billing(request, batch_id):
    db = request.app['db']

    # batch has already been validated
    where_conditions = ['(jobs.batch_id = %s)']
    where_args = [batch_id]

    last_job_id = request.query.get('last_job_id')
    query_limit: str = request.query.get('limit')
    limit = 300
    if query_limit:
        try:
            limit = int(query_limit)
        except ValueError as e:
            raise web.HTTPBadRequest(reason=f'Bad value for "limit": {e}')
    if not (0 < limit < 1e4):
        raise web.HTTPBadRequest(reason=f'Limit must be between 1 and 10,000 (limit={limit})')

    if last_job_id is not None:
        last_job_id = int(last_job_id)
        where_conditions.append('(jobs.job_id > %s)')
        where_args.append(last_job_id)

    sql = f'''
    SELECT
        jobs.batch_id as batch_id,
        jobs.job_id as job_id,
        jobs.state as state,
        batches.user AS user
    FROM jobs
    INNER JOIN batches ON jobs.batch_id = batches.id
    WHERE {' AND '.join(where_conditions)}
    GROUP BY jobs.batch_id, jobs.job_id
    ORDER BY jobs.batch_id, jobs.job_id ASC
    LIMIT %s;
    '''

    jobs = [dict(record) async for record in db.select_and_fetchall(sql, (*where_args, limit))]
    n_job_ids = len(jobs)
    job_ids = [job['job_id'] for job in jobs]

    if n_job_ids == 0:
        return [], None
    if n_job_ids == 1:
        job_condition = 'job_id = %s'
    else:
        placeholders = ', '.join(['%s'] * n_job_ids)
        job_condition = f'job_id IN ({placeholders})'

    job_attributes_sql = f'''
    SELECT job_id, `key`, `value`
    FROM job_attributes
    WHERE batch_id = %s AND {job_condition};
    '''

    job_resources_sql = f'''
    SELECT job_id, resource, `usage`
    FROM aggregated_job_resources
    WHERE batch_id = %s AND {job_condition}
    '''

    attributes_by_job = collections.defaultdict(dict)
    async for record in db.select_and_fetchall(job_attributes_sql, (batch_id, *job_ids)):
        attributes_by_job[record['job_id']][record['key']] = record['value']

    resources_by_job = collections.defaultdict(dict)
    async for record in db.select_and_fetchall(job_resources_sql, (batch_id, *job_ids)):
        resources_by_job[record['job_id']][record['resource']] = record['usage']

    for j in jobs:
        job_id = j['job_id']
        j['resources'] = resources_by_job.get(job_id, [])
        j['attributes'] = attributes_by_job.get(job_id, {})

        if j.get('cost'):
            del j['cost']

    last_job_id = None
    if len(jobs) == limit:
        last_job_id = jobs[-1]['job_id']

    return jobs, last_job_id


async def _query_batch_jobs(request, batch_id):
    state_query_values = {
        'pending': ['Pending'],
        'ready': ['Ready'],
        'creating': ['Creating'],
        'running': ['Running'],
        'live': ['Ready', 'Creating', 'Running'],
        'cancelled': ['Cancelled'],
        'error': ['Error'],
        'failed': ['Failed'],
        'bad': ['Error', 'Failed'],
        'success': ['Success'],
        'done': ['Cancelled', 'Error', 'Failed', 'Success'],
    }

    db = request.app['db']

    # batch has already been validated
    where_conditions = ['(jobs.batch_id = %s AND batch_updates.committed)']
    where_args = [batch_id]

    last_job_id = request.query.get('last_job_id')
    if last_job_id is not None:
        last_job_id = int(last_job_id)
        where_conditions.append('(jobs.job_id > %s)')
        where_args.append(last_job_id)

    q = request.query.get('q', '')
    terms = q.split()
    for t in terms:
        if t[0] == '!':
            negate = True
            t = t[1:]
        else:
            negate = False

        if '=' in t:
            k, v = t.split('=', 1)
            condition = '''
((jobs.batch_id, jobs.job_id) IN
 (SELECT batch_id, job_id FROM job_attributes
  WHERE `key` = %s AND `value` = %s))
'''
            args = [k, v]
        elif t.startswith('has:'):
            k = t[4:]
            condition = '''
((jobs.batch_id, jobs.job_id) IN
 (SELECT batch_id, job_id FROM job_attributes
  WHERE `key` = %s))
'''
            args = [k]
        elif t in state_query_values:
            values = state_query_values[t]
            condition = ' OR '.join(['(jobs.state = %s)' for v in values])
            condition = f'({condition})'
            args = values
        else:
            session = await aiohttp_session.get_session(request)
            set_message(session, f'Invalid search term: {t}.', 'error')
            return ([], None)

        if negate:
            condition = f'(NOT {condition})'

        where_conditions.append(condition)
        where_args.extend(args)

    sql = f'''
WITH base_t AS
(
  SELECT jobs.*, batches.user, batches.billing_project, batches.format_version,
    job_attributes.value AS name
  FROM jobs
  INNER JOIN batches ON jobs.batch_id = batches.id
  INNER JOIN batch_updates ON jobs.batch_id = batch_updates.batch_id AND jobs.update_id = batch_updates.update_id
  LEFT JOIN job_attributes
  ON jobs.batch_id = job_attributes.batch_id AND
    jobs.job_id = job_attributes.job_id AND
    job_attributes.`key` = 'name'
  WHERE {' AND '.join(where_conditions)}
  LIMIT 50
)
SELECT base_t.*, COALESCE(SUM(`usage` * rate), 0) AS cost
FROM base_t
LEFT JOIN (
  SELECT aggregated_job_resources_v2.batch_id, aggregated_job_resources_v2.job_id, resource_id, CAST(COALESCE(SUM(`usage`), 0) AS SIGNED) AS `usage`
  FROM base_t
  LEFT JOIN aggregated_job_resources_v2 ON base_t.batch_id = aggregated_job_resources_v2.batch_id AND base_t.job_id = aggregated_job_resources_v2.job_id
  GROUP BY aggregated_job_resources_v2.batch_id, aggregated_job_resources_v2.job_id, aggregated_job_resources_v2.resource_id
) AS usage_t ON base_t.batch_id = usage_t.batch_id AND base_t.job_id = usage_t.job_id
LEFT JOIN resources ON usage_t.resource_id = resources.resource_id
GROUP BY base_t.batch_id, base_t.job_id;
'''
    sql_args = where_args

    jobs = [job_record_to_dict(record, record['name']) async for record in db.select_and_fetchall(sql, sql_args)]

    if len(jobs) == 50:
        last_job_id = jobs[-1]['job_id']
    else:
        last_job_id = None

    return (jobs, last_job_id)


@routes.get('/api/v1alpha/batches/{batch_id}/jobs')
@rest_billing_project_users_only
async def get_jobs(request, userdata, batch_id):  # pylint: disable=unused-argument
    db = request.app['db']
    record = await db.select_and_fetchone(
        '''
SELECT * FROM batches
WHERE id = %s AND NOT deleted;
''',
        (batch_id,),
    )
    if not record:
        raise web.HTTPNotFound()

    jobs, last_job_id = await _query_batch_jobs(request, batch_id)
    resp = {'jobs': jobs}
    if last_job_id is not None:
        resp['last_job_id'] = last_job_id
    return web.json_response(resp)


<<<<<<< HEAD
@routes.get('/api/v1alpha/batches/{batch_id}/jobs/resources')
@rest_billing_project_users_only
async def get_jobs_for_billing(request, userdata, batch_id):
    """
    Get jobs for batch to check the amount of resources used.
    Takes a "last_job_id" and "limit" parameter that can be used to implement paging.

    Returns
    -------
    Example response:
    {
        "jobs": [{
            "batch_id": 1,
            "job_id": 1,
            "state": "Error",
            "user": "<user>",
            "resources": {
                "compute/n1-preemptible/1": 0,
                "disk/local-ssd/1": 0,
                "disk/pd-ssd/1": 0,
                "ip-fee/1024/1": 0,
                "memory/n1-preemptible/1": 0,
                "service-fee/1": 0
            },
            "attributes": {
                "name": "<name of job>"
            }
        }]
    }
    """

    # just noting the @rest_billing_project_users_only decorator
    #   does the permission checks for us
    jobs, last_job_id = await _query_batch_jobs_for_billing(request, batch_id)
    resp = {'jobs': jobs}
    if last_job_id:
        resp['last_job_id'] = last_job_id

    return web.json_response(resp)


async def _get_job_log_from_record(app, batch_id, job_id, record):
    client_session: httpx.ClientSession = app['client_session']
    batch_format_version = BatchFormatVersion(record['format_version'])
=======
async def _get_job_record(app, batch_id, job_id):
    db: Database = app['db']

    record = await db.select_and_fetchone(
        '''
SELECT jobs.state, jobs.spec, ip_address, format_version, jobs.attempt_id, t.attempt_id AS last_cancelled_attempt_id
FROM jobs
INNER JOIN batches
  ON jobs.batch_id = batches.id
LEFT JOIN attempts
  ON jobs.batch_id = attempts.batch_id AND jobs.job_id = attempts.job_id AND jobs.attempt_id = attempts.attempt_id
LEFT JOIN instances
  ON attempts.instance_name = instances.name
LEFT JOIN (
  SELECT batch_id, job_id, attempt_id
  FROM attempts
  WHERE reason = "cancelled" AND batch_id = %s AND job_id = %s
  ORDER BY end_time DESC
  LIMIT 1
) AS t
  ON jobs.batch_id = t.batch_id AND jobs.job_id = t.job_id
WHERE jobs.batch_id = %s AND NOT deleted AND jobs.job_id = %s;
''',
        (batch_id, job_id, batch_id, job_id),
    )
    if not record:
        raise web.HTTPNotFound()
    return record
>>>>>>> 5d7b80c1


def job_tasks_from_spec(record):
    batch_format_version = BatchFormatVersion(record['format_version'])
    spec = json.loads(record['spec'])
    tasks = []

    has_input_files = batch_format_version.get_spec_has_input_files(spec)
    if has_input_files:
        tasks.append('input')

    tasks.append('main')

    has_output_files = batch_format_version.get_spec_has_output_files(spec)
    if has_output_files:
        tasks.append('output')

    return tasks


def has_resource_available(record):
    state = record['state']
    if state in ('Pending', 'Ready', 'Creating'):
        return False
    if state == 'Cancelled' and record['last_cancelled_attempt_id'] is None:
        return False
    if state == 'Running':
        return True
    assert state in complete_states, state
    return True


def attempt_id_from_spec(record):
    return record['attempt_id'] or record['last_cancelled_attempt_id']


async def _get_job_log(app, batch_id, job_id):
    record = await _get_job_record(app, batch_id, job_id)

    client_session: httpx.ClientSession = app['client_session']
    file_store: FileStore = app['file_store']
    batch_format_version = BatchFormatVersion(record['format_version'])

    state = record['state']
    ip_address = record['ip_address']
    tasks = job_tasks_from_spec(record)
    attempt_id = attempt_id_from_spec(record)

    if not has_resource_available(record):
        return None

    if state == 'Running':
        try:
            async with await request_retry_transient_errors(
                client_session, 'GET', f'http://{ip_address}:5000/api/v1alpha/batches/{batch_id}/jobs/{job_id}/log'
            ) as resp:
                return await resp.json()
        except aiohttp.ClientResponseError:
            log.exception(f'while getting log for {(batch_id, job_id)}')
            return {task: 'ERROR: encountered a problem while fetching the log' for task in tasks}

    assert attempt_id is not None and state in complete_states

    async def _read_log_from_cloud_storage(task):
        try:
            data = await file_store.read_log_file(batch_format_version, batch_id, job_id, attempt_id, task)
        except FileNotFoundError:
            id = (batch_id, job_id)
            log.exception(f'missing log file for {id} and task {task}')
            data = 'ERROR: could not find log file'
        return task, data

    return dict(await asyncio.gather(*[_read_log_from_cloud_storage(task) for task in tasks]))


async def _get_job_resource_usage(app, batch_id, job_id):
    record = await _get_job_record(app, batch_id, job_id)

    client_session: httpx.ClientSession = app['client_session']
    file_store: FileStore = app['file_store']
    batch_format_version = BatchFormatVersion(record['format_version'])

    state = record['state']
    ip_address = record['ip_address']
    tasks = job_tasks_from_spec(record)
    attempt_id = attempt_id_from_spec(record)

    if not has_resource_available(record):
        return None

    if state == 'Running':
        try:
            resp = await request_retry_transient_errors(
                client_session,
                'GET',
                f'http://{ip_address}:5000/api/v1alpha/batches/{batch_id}/jobs/{job_id}/resource_usage',
            )
            data = await resp.json()
            return {
                task: ResourceUsageMonitor.decode_to_df(base64.b64decode(encoded_df))
                for task, encoded_df in data.items()
            }
        except aiohttp.ClientResponseError:
            log.exception(f'while getting resource usage for {(batch_id, job_id)}')
            return {task: None for task in tasks}

    assert attempt_id is not None and state in complete_states

    async def _read_resource_usage_from_cloud_storage(task):
        try:
            df = await file_store.read_resource_usage_file(batch_format_version, batch_id, job_id, attempt_id, task)
        except FileNotFoundError:
            id = (batch_id, job_id)
            log.exception(f'missing resource usage file for {id} and task {task}')
            df = None
        return task, df

    return dict(await asyncio.gather(*[_read_resource_usage_from_cloud_storage(task) for task in tasks]))


async def _get_attributes(app, record):
    db: Database = app['db']

    batch_id = record['batch_id']
    job_id = record['job_id']
    format_version = BatchFormatVersion(record['format_version'])

    if not format_version.has_full_spec_in_cloud():
        spec = json.loads(record['spec'])
        return spec.get('attributes')

    records = db.select_and_fetchall(
        '''
SELECT `key`, `value`
FROM job_attributes
WHERE batch_id = %s AND job_id = %s;
''',
        (batch_id, job_id),
        query_name='get_attributes',
    )
    return {record['key']: record['value'] async for record in records}


async def _get_full_job_spec(app, record):
    db: Database = app['db']
    file_store: FileStore = app['file_store']

    batch_id = record['batch_id']
    job_id = record['job_id']
    format_version = BatchFormatVersion(record['format_version'])

    if not format_version.has_full_spec_in_cloud():
        return json.loads(record['spec'])

    token, start_job_id = await SpecWriter.get_token_start_id(db, batch_id, job_id)

    try:
        spec = await file_store.read_spec_file(batch_id, token, start_job_id, job_id)
        return json.loads(spec)
    except FileNotFoundError:
        id = (batch_id, job_id)
        log.exception(f'missing spec file for {id}')
        return None


async def _get_full_job_status(app, record):
    client_session: httpx.ClientSession = app['client_session']
    file_store: FileStore = app['file_store']

    batch_id = record['batch_id']
    job_id = record['job_id']
    state = record['state']
    format_version = BatchFormatVersion(record['format_version'])

    if state in ('Pending', 'Creating', 'Ready'):
        return None

    if state == 'Cancelled' and record['last_cancelled_attempt_id'] is None:
        return None

    attempt_id = record['attempt_id'] or record['last_cancelled_attempt_id']
    assert attempt_id is not None

    if state in ('Error', 'Failed', 'Success', 'Cancelled'):
        if not format_version.has_full_status_in_gcs():
            return json.loads(record['status'])

        try:
            status = await file_store.read_status_file(batch_id, job_id, attempt_id)
            return json.loads(status)
        except FileNotFoundError:
            id = (batch_id, job_id)
            log.exception(f'missing status file for {id}')
            return None

    assert state == 'Running'
    assert record['status'] is None

    ip_address = record['ip_address']
    try:
        resp = await request_retry_transient_errors(
            client_session, 'GET', f'http://{ip_address}:5000/api/v1alpha/batches/{batch_id}/jobs/{job_id}/status'
        )
        return await resp.json()
    except aiohttp.ClientResponseError as e:
        if e.status == 404:
            return None
        raise


@routes.get('/api/v1alpha/batches/{batch_id}/jobs/{job_id}/log')
@rest_billing_project_users_only
async def get_job_log(request, userdata, batch_id):  # pylint: disable=unused-argument
    job_id = int(request.match_info['job_id'])
    job_log = await _get_job_log(request.app, batch_id, job_id)
    return web.json_response(job_log)


async def _query_batches(request, user, q):
    db = request.app['db']

    where_conditions = [
        '(billing_project_users.`user` = %s AND billing_project_users.billing_project = batches.billing_project)',
        'NOT deleted',
    ]
    where_args = [user]

    last_batch_id = request.query.get('last_batch_id')
    if last_batch_id is not None:
        last_batch_id = int(last_batch_id)
        where_conditions.append('(batches.id < %s)')
        where_args.append(last_batch_id)

    terms = q.split()
    for t in terms:
        if t[0] == '!':
            negate = True
            t = t[1:]
        else:
            negate = False

        if '=' in t:
            k, v = t.split('=', 1)
            condition = '''
((batches.id) IN
 (SELECT batch_id FROM batch_attributes
  WHERE `key` = %s AND `value` = %s))
'''
            args = [k, v]
        elif t.startswith('has:'):
            k = t[4:]
            condition = '''
((batches.id) IN
 (SELECT batch_id FROM batch_attributes
  WHERE `key` = %s))
'''
            args = [k]
        elif t.startswith('user:'):
            k = t[5:]
            condition = '''
(batches.`user` = %s)
'''
            args = [k]
        elif t.startswith('billing_project:'):
            k = t[16:]
            condition = '''
(batches.`billing_project` = %s)
'''
            args = [k]
        elif t == 'open':
            condition = "(`state` = 'open')"
            args = []
        elif t == 'closed':
            condition = "(`state` != 'open')"
            args = []
        elif t == 'complete':
            condition = "(`state` = 'complete')"
            args = []
        elif t == 'running':
            condition = "(`state` = 'running')"
            args = []
        elif t == 'cancelled':
            condition = '(batches_cancelled.id IS NOT NULL)'
            args = []
        elif t == 'failure':
            condition = '(n_failed > 0)'
            args = []
        elif t == 'success':
            # need complete because there might be no jobs
            condition = "(`state` = 'complete' AND n_succeeded = n_jobs)"
            args = []
        else:
            session = await aiohttp_session.get_session(request)
            set_message(session, f'Invalid search term: {t}.', 'error')
            return ([], None)

        if negate:
            condition = f'(NOT {condition})'

        where_conditions.append(condition)
        where_args.extend(args)

    sql = f'''
WITH base_t AS (
  SELECT batches.*,
    batches_cancelled.id IS NOT NULL AS cancelled,
    batches_n_jobs_in_complete_states.n_completed,
    batches_n_jobs_in_complete_states.n_succeeded,
    batches_n_jobs_in_complete_states.n_failed,
    batches_n_jobs_in_complete_states.n_cancelled
  FROM batches
  LEFT JOIN batches_n_jobs_in_complete_states
    ON batches.id = batches_n_jobs_in_complete_states.id
  LEFT JOIN batches_cancelled
    ON batches.id = batches_cancelled.id
  STRAIGHT_JOIN billing_project_users ON batches.billing_project = billing_project_users.billing_project
  WHERE {' AND '.join(where_conditions)}
  ORDER BY id DESC
  LIMIT 51
)
SELECT base_t.*, COALESCE(SUM(`usage` * rate), 0) AS cost
FROM base_t
LEFT JOIN (
  SELECT batch_id, resource_id, CAST(COALESCE(SUM(`usage`), 0) AS SIGNED) AS `usage`
  FROM base_t
  LEFT JOIN aggregated_batch_resources_v2 ON base_t.id = aggregated_batch_resources_v2.batch_id
  GROUP BY batch_id, resource_id
) AS usage_t ON base_t.id = usage_t.batch_id
LEFT JOIN resources ON usage_t.resource_id = resources.resource_id
GROUP BY id
ORDER BY id DESC;
'''
    sql_args = where_args

    batches = [
        batch_record_to_dict(batch) async for batch in db.select_and_fetchall(sql, sql_args, query_name='get_batches')
    ]

    if len(batches) == 51:
        batches.pop()
        last_batch_id = batches[-1]['id']
    else:
        last_batch_id = None

    return (batches, last_batch_id)


@routes.get('/api/v1alpha/batches')
@auth.rest_authenticated_users_only
async def get_batches(request, userdata):  # pylint: disable=unused-argument
    user = userdata['username']
    q = request.query.get('q', f'user:{user}')
    batches, last_batch_id = await _query_batches(request, user, q)
    body = {'batches': batches}
    if last_batch_id is not None:
        body['last_batch_id'] = last_batch_id
    return web.json_response(body)


def check_service_account_permissions(user, sa):
    if sa is None:
        return
    if user == 'ci':
        if sa['name'] in ('ci-agent', 'admin') and DEFAULT_NAMESPACE in ('default', sa['namespace']):
            return
    elif user == 'test':
        if sa['namespace'] == DEFAULT_NAMESPACE and sa['name'] == 'test-batch-sa':
            return
    raise web.HTTPBadRequest(reason=f'unauthorized service account {(sa["namespace"], sa["name"])} for user {user}')


# Deprecated. Use create_jobs_for_update instead
@routes.post('/api/v1alpha/batches/{batch_id}/jobs/create')
@auth.rest_authenticated_users_only
async def create_jobs(request: aiohttp.web.Request, userdata: dict):
    app = request.app

    batch_id = int(request.match_info['batch_id'])
    job_specs = await request.json()
    return await _create_jobs(userdata, job_specs, batch_id, 1, app)


@routes.post('/api/v1alpha/batches/{batch_id}/updates/{update_id}/jobs/create')
@auth.rest_authenticated_users_only
async def create_jobs_for_update(request: aiohttp.web.Request, userdata: dict):
    app = request.app

    if app['frozen']:
        log.info('ignoring batch create request; batch is frozen')
        raise web.HTTPServiceUnavailable()

    batch_id = int(request.match_info['batch_id'])
    update_id = int(request.match_info['update_id'])
    job_specs = await request.json()
    return await _create_jobs(userdata, job_specs, batch_id, update_id, app)


NON_HEX_DIGIT = re.compile('[^A-Fa-f0-9]')


def assert_is_sha_1_hex_string(revision: str):
    if len(revision) != 40 or NON_HEX_DIGIT.search(revision):
        raise web.HTTPBadRequest(reason=f'revision must be 40 character hexadecimal encoded SHA-1, got: {revision}')


async def _create_jobs(userdata: dict, job_specs: dict, batch_id: int, update_id: int, app: aiohttp.web.Application):
    db: Database = app['db']
    file_store: FileStore = app['file_store']
    user = userdata['username']

    # restrict to what's necessary; in particular, drop the session
    # which is sensitive
    userdata = {
        'username': user,
        'hail_credentials_secret_name': userdata['hail_credentials_secret_name'],
        'tokens_secret_name': userdata['tokens_secret_name'],
    }

    record = await db.select_and_fetchone(
        '''
SELECT `state`, format_version, `committed`, start_job_id
FROM batch_updates
INNER JOIN batches ON batch_updates.batch_id = batches.id
WHERE batch_updates.batch_id = %s AND batch_updates.update_id = %s AND user = %s AND NOT deleted;
''',
        (batch_id, update_id, user),
    )

    if not record:
        raise web.HTTPNotFound()
    if record['committed']:
        raise web.HTTPBadRequest(reason=f'update {update_id} is already committed')
    batch_format_version = BatchFormatVersion(record['format_version'])
    update_start_job_id = int(record['start_job_id'])

    try:
        validate_and_clean_jobs(job_specs)
    except ValidationError as e:
        raise web.HTTPBadRequest(reason=e.reason)

    spec_writer = SpecWriter(file_store, batch_id)

    jobs_args = []
    job_parents_args = []
    job_attributes_args = []

    inst_coll_resources: Dict[str, Dict[str, int]] = collections.defaultdict(
        lambda: {
            'n_jobs': 0,
            'n_ready_jobs': 0,
            'ready_cores_mcpu': 0,
            'n_ready_cancellable_jobs': 0,
            'ready_cancellable_cores_mcpu': 0,
        }
    )

    prev_job_idx = None
    bunch_start_job_id = None

    for spec in job_specs:
        job_id = spec['job_id'] + update_start_job_id - 1
        spec['job_id'] = job_id

        absolute_parent_ids = spec.pop('absolute_parent_ids', [])
        in_update_parent_ids = spec.pop('in_update_parent_ids', [])
        parent_ids = absolute_parent_ids + [update_start_job_id + parent_id - 1 for parent_id in in_update_parent_ids]

        always_run = spec.pop('always_run', False)

        cloud = spec.get('cloud', CLOUD)

        if batch_format_version.has_full_spec_in_cloud():
            attributes = spec.pop('attributes', None)
        else:
            attributes = spec.get('attributes')

        id = (batch_id, job_id)

        if bunch_start_job_id is None:
            bunch_start_job_id = job_id

        if batch_format_version.has_full_spec_in_cloud() and prev_job_idx:
            if job_id != prev_job_idx + 1:
                raise web.HTTPBadRequest(reason=f'noncontiguous job ids found in the spec: {prev_job_idx} -> {job_id}')
        prev_job_idx = job_id

        resources = spec.get('resources')
        if not resources:
            resources = {}
            spec['resources'] = resources

        worker_type = None
        machine_type = resources.get('machine_type')
        pool_label = resources.get('pool_label') or ''
        preemptible = resources.get('preemptible', BATCH_JOB_DEFAULT_PREEMPTIBLE)

        if machine_type and machine_type not in valid_machine_types(cloud):
            raise web.HTTPBadRequest(reason=f'unknown machine type {machine_type} for cloud {cloud}')

        if machine_type and ('cpu' in resources or 'memory' in resources):
            raise web.HTTPBadRequest(reason='cannot specify cpu and memory with machine_type')

        if machine_type and pool_label:
            raise web.HTTPBadRequest(reason='cannot specify pool label with machine_type')

        if spec['process']['type'] == 'jvm':
            jvm_requested_cpu = parse_cpu_in_mcpu(resources.get('cpu', BATCH_JOB_DEFAULT_CPU))
            if 'cpu' in resources and jvm_requested_cpu not in (1000, 2000, 4000, 8000):
                raise web.HTTPBadRequest(reason='invalid cpu for jvm jobs. must be 1, 2, 4, or 8')
            if 'memory' in resources and resources['memory'] == 'lowmem':
                raise web.HTTPBadRequest(reason='jvm jobs cannot be on lowmem machines')
            if 'storage' in resources:
                raise web.HTTPBadRequest(reason='jvm jobs may not specify storage')
            if machine_type is not None:
                raise web.HTTPBadRequest(reason='jvm jobs may not specify machine_type')
            if spec['process']['jar_spec']['type'] == 'git_revision':
                revision = spec['process']['jar_spec']['value']
                assert_is_sha_1_hex_string(revision)
                spec['process']['jar_spec']['type'] = 'jar_url'
                spec['process']['jar_spec']['value'] = ACCEPTABLE_QUERY_JAR_URL_PREFIX + '/' + revision + '.jar'
            else:
                assert spec['process']['jar_spec']['type'] == 'jar_url'
                jar_url = spec['process']['jar_spec']['value']
                if not jar_url.startswith(ACCEPTABLE_QUERY_JAR_URL_PREFIX):
                    raise web.HTTPBadRequest(reason=f'unacceptable JAR url: {jar_url}')

        req_memory_bytes: Optional[int]
        if machine_type is None:
            if 'cpu' not in resources:
                resources['cpu'] = BATCH_JOB_DEFAULT_CPU
            resources['req_cpu'] = resources['cpu']
            del resources['cpu']
            req_cores_mcpu = parse_cpu_in_mcpu(resources['req_cpu'])

            if req_cores_mcpu is None or not is_valid_cores_mcpu(req_cores_mcpu):
                raise web.HTTPBadRequest(
                    reason=f'bad resource request for job {id}: '
                    f'cpu must be a power of two with a min of 0.25; '
                    f'found {resources["req_cpu"]}.'
                )

            if 'memory' not in resources:
                resources['memory'] = BATCH_JOB_DEFAULT_MEMORY
            resources['req_memory'] = resources['memory']
            del resources['memory']
            req_memory = resources['req_memory']
            memory_to_worker_types = memory_to_worker_type(cloud)
            if req_memory in memory_to_worker_types:
                worker_type = memory_to_worker_types[req_memory]
                req_memory_bytes = cores_mcpu_to_memory_bytes(cloud, req_cores_mcpu, worker_type)
            else:
                req_memory_bytes = parse_memory_in_bytes(req_memory)
        else:
            req_cores_mcpu = None
            req_memory_bytes = None

        if 'storage' not in resources:
            resources['storage'] = BATCH_JOB_DEFAULT_STORAGE
        resources['req_storage'] = resources['storage']
        del resources['storage']
        req_storage_bytes = parse_storage_in_bytes(resources['req_storage'])

        if req_storage_bytes is None:
            raise web.HTTPBadRequest(
                reason=f'bad resource request for job {id}: '
                f'storage must be convertable to bytes; '
                f'found {resources["req_storage"]}'
            )

        inst_coll_configs: InstanceCollectionConfigs = app['inst_coll_configs']

        result, exc = inst_coll_configs.select_inst_coll(
            cloud,
            machine_type,
            pool_label,
            preemptible,
            worker_type,
            req_cores_mcpu,
            req_memory_bytes,
            req_storage_bytes,
        )

        if exc:
            raise web.HTTPBadRequest(reason=exc.message)

        if result is None:
            raise web.HTTPBadRequest(
                reason=f'resource requests for job {id} are unsatisfiable: '
                f'cloud={cloud}, '
                f'cpu={resources.get("req_cpu")}, '
                f'memory={resources.get("req_memory")}, '
                f'storage={resources["req_storage"]}, '
                f'preemptible={preemptible}, '
                f'machine_type={machine_type}'
            )

        inst_coll_name, cores_mcpu, memory_bytes, storage_gib = result
        resources['cores_mcpu'] = cores_mcpu
        resources['memory_bytes'] = memory_bytes
        resources['storage_gib'] = storage_gib
        resources['preemptible'] = preemptible

        regions = spec.get('regions')
        if regions is not None:
            valid_regions = set(app['regions'].keys())
            invalid_user_regions = set(regions).difference(valid_regions)
            if invalid_user_regions:
                raise web.HTTPBadRequest(
                    reason=f'invalid regions specified: {invalid_user_regions}. Choose from {valid_regions}'
                )
            if len(regions) == 0:
                raise web.HTTPBadRequest(reason='regions must not be an empty array')
            n_regions = len(regions)
            regions_bits_rep = regions_to_bits_rep(regions, app['regions'])
        else:
            n_regions = None
            regions_bits_rep = None

        secrets = spec.get('secrets')
        if not secrets:
            secrets = []

        if len(secrets) != 0 and user != 'ci':
            secrets = [(secret["namespace"], secret["name"]) for secret in secrets]
            raise web.HTTPBadRequest(reason=f'unauthorized secret {secrets} for user {user}')

        for secret in secrets:
            if user != 'ci':
                raise web.HTTPBadRequest(reason=f'unauthorized secret {(secret["namespace"], secret["name"])}')

        spec['secrets'] = secrets

        secrets.append(
            {
                'namespace': DEFAULT_NAMESPACE,
                'name': userdata['hail_credentials_secret_name'],
                'mount_path': '/gsa-key',
                'mount_in_copy': True,
            }
        )

        env = spec.get('env')
        if not env:
            env = []
            spec['env'] = env
        assert isinstance(spec['env'], list)

        if cloud == 'gcp' and all(envvar['name'] != 'GOOGLE_APPLICATION_CREDENTIALS' for envvar in spec['env']):
            spec['env'].append({'name': 'GOOGLE_APPLICATION_CREDENTIALS', 'value': '/gsa-key/key.json'})

        if cloud == 'azure' and all(envvar['name'] != 'AZURE_APPLICATION_CREDENTIALS' for envvar in spec['env']):
            spec['env'].append({'name': 'AZURE_APPLICATION_CREDENTIALS', 'value': '/gsa-key/key.json'})

        if spec.get('mount_tokens', False):
            secrets.append(
                {
                    'namespace': DEFAULT_NAMESPACE,
                    'name': userdata['tokens_secret_name'],
                    'mount_path': '/user-tokens',
                    'mount_in_copy': False,
                }
            )
            secrets.append(
                {
                    'namespace': DEFAULT_NAMESPACE,
                    'name': 'worker-deploy-config',
                    'mount_path': '/deploy-config',
                    'mount_in_copy': False,
                }
            )
            secrets.append(
                {
                    'namespace': DEFAULT_NAMESPACE,
                    'name': 'ssl-config-batch-user-code',
                    'mount_path': '/ssl-config',
                    'mount_in_copy': False,
                }
            )

        sa = spec.get('service_account')
        check_service_account_permissions(user, sa)

        icr = inst_coll_resources[inst_coll_name]
        icr['n_jobs'] += 1

        # jobs in non-initial updates of a batch always start out as pending
        # because they may have currently running parents in previous updates
        # and we dont take those into account here when calculating the number
        # of pending parents
        if update_id == 1 and len(parent_ids) == 0:
            state = 'Ready'
            icr['n_ready_jobs'] += 1
            icr['ready_cores_mcpu'] += cores_mcpu
            if not always_run:
                icr['n_ready_cancellable_jobs'] += 1
                icr['ready_cancellable_cores_mcpu'] += cores_mcpu
        else:
            state = 'Pending'

        network = spec.get('network')
        if user != 'ci' and not (network is None or network == 'public'):
            raise web.HTTPBadRequest(reason=f'unauthorized network {network}')

        unconfined = spec.get('unconfined')
        if user != 'ci' and unconfined:
            raise web.HTTPBadRequest(reason=f'unauthorized use of unconfined={unconfined}')

        spec_writer.add(json.dumps(spec))
        db_spec = batch_format_version.db_spec(spec)

        jobs_args.append(
            (
                batch_id,
                job_id,
                update_id,
                state,
                json.dumps(db_spec),
                always_run,
                cores_mcpu,
                len(parent_ids),
                inst_coll_name,
                n_regions,
                regions_bits_rep,
            )
        )

        for parent_id in parent_ids:
            job_parents_args.append((batch_id, job_id, parent_id))

        if attributes:
            for k, v in attributes.items():
                job_attributes_args.append((batch_id, job_id, k, v))

    rand_token = random.randint(0, app['n_tokens'] - 1)

    async def write_spec_to_cloud():
        if batch_format_version.has_full_spec_in_cloud():
            await spec_writer.write()

    async def insert_jobs_into_db(tx):
        try:
            try:
                await tx.execute_many(
                    '''
INSERT INTO jobs (batch_id, job_id, update_id, state, spec, always_run, cores_mcpu, n_pending_parents, inst_coll, n_regions, regions_bits_rep)
VALUES (%s, %s, %s, %s, %s, %s, %s, %s, %s, %s, %s);
''',
                    jobs_args,
                    query_name='insert_jobs',
                )
            except pymysql.err.IntegrityError as err:
                # 1062 ER_DUP_ENTRY https://dev.mysql.com/doc/refman/5.7/en/server-error-reference.html#error_er_dup_entry
                if err.args[0] == 1062:
                    log.info(f'bunch containing job {(batch_id, jobs_args[0][1])} already inserted')
                    return
                raise
            try:
                await tx.execute_many(
                    '''
INSERT INTO `job_parents` (batch_id, job_id, parent_id)
VALUES (%s, %s, %s);
''',
                    job_parents_args,
                    query_name='insert_job_parents',
                )
            except pymysql.err.IntegrityError as err:
                # 1062 ER_DUP_ENTRY https://dev.mysql.com/doc/refman/5.7/en/server-error-reference.html#error_er_dup_entry
                if err.args[0] == 1062:
                    raise web.HTTPBadRequest(text=f'bunch contains job with duplicated parents ({job_parents_args})')
                raise
            await tx.execute_many(
                '''
INSERT INTO `job_attributes` (batch_id, job_id, `key`, `value`)
VALUES (%s, %s, %s, %s);
''',
                job_attributes_args,
                query_name='insert_job_attributes',
            )

            batches_inst_coll_staging_args = [
                (
                    batch_id,
                    update_id,
                    inst_coll,
                    rand_token,
                    resources['n_jobs'],
                    resources['n_ready_jobs'],
                    resources['ready_cores_mcpu'],
                )
                for inst_coll, resources in inst_coll_resources.items()
            ]
            await tx.execute_many(
                '''
INSERT INTO batches_inst_coll_staging (batch_id, update_id, inst_coll, token, n_jobs, n_ready_jobs, ready_cores_mcpu)
VALUES (%s, %s, %s, %s, %s, %s, %s)
ON DUPLICATE KEY UPDATE
  n_jobs = n_jobs + VALUES(n_jobs),
  n_ready_jobs = n_ready_jobs + VALUES(n_ready_jobs),
  ready_cores_mcpu = ready_cores_mcpu + VALUES(ready_cores_mcpu);
''',
                batches_inst_coll_staging_args,
                query_name='insert_batches_inst_coll_staging',
            )

            batch_inst_coll_cancellable_resources_args = [
                (
                    batch_id,
                    update_id,
                    inst_coll,
                    rand_token,
                    resources['n_ready_cancellable_jobs'],
                    resources['ready_cancellable_cores_mcpu'],
                )
                for inst_coll, resources in inst_coll_resources.items()
            ]
            await tx.execute_many(
                '''
INSERT INTO batch_inst_coll_cancellable_resources (batch_id, update_id, inst_coll, token, n_ready_cancellable_jobs, ready_cancellable_cores_mcpu)
VALUES (%s, %s, %s, %s, %s, %s)
ON DUPLICATE KEY UPDATE
  n_ready_cancellable_jobs = n_ready_cancellable_jobs + VALUES(n_ready_cancellable_jobs),
  ready_cancellable_cores_mcpu = ready_cancellable_cores_mcpu + VALUES(ready_cancellable_cores_mcpu);
''',
                batch_inst_coll_cancellable_resources_args,
                query_name='insert_inst_coll_cancellable_resources',
            )

            if batch_format_version.has_full_spec_in_cloud():
                await tx.execute_update(
                    '''
INSERT INTO batch_bunches (batch_id, token, start_job_id)
VALUES (%s, %s, %s);
''',
                    (batch_id, spec_writer.token, bunch_start_job_id),
                    query_name='insert_batch_bunches',
                )
        except asyncio.CancelledError:
            raise
        except aiohttp.web.HTTPException:
            raise
        except Exception as err:
            raise ValueError(
                f'encountered exception while inserting a bunch'
                f'jobs_args={json.dumps(jobs_args)}'
                f'job_parents_args={json.dumps(job_parents_args)}'
            ) from err

    @transaction(db)
    async def write_and_insert(tx):
        # IMPORTANT: If cancellation or an error prevents writing the spec to the cloud, then we
        # must rollback. See https://github.com/hail-is/hail-production-issues/issues/9
        await asyncio.gather(write_spec_to_cloud(), insert_jobs_into_db(tx))

    await write_and_insert()  # pylint: disable=no-value-for-parameter

    return web.Response()


@routes.post('/api/v1alpha/batches/create-fast')
@auth.rest_authenticated_users_only
async def create_batch_fast(request, userdata):
    app = request.app
    db: Database = app['db']

    user = userdata['username']
    batch_and_bunch = await request.json()
    batch_spec = batch_and_bunch['batch']
    bunch = batch_and_bunch['bunch']
    batch_id = await _create_batch(batch_spec, userdata, db)
    update_id, _ = await _create_batch_update(batch_id, batch_spec['token'], batch_spec['n_jobs'], user, db)
    try:
        await _create_jobs(userdata, bunch, batch_id, update_id, app)
    except web.HTTPBadRequest as e:
        if f'update {update_id} is already committed' == e.reason:
            return web.json_response({'id': batch_id})
        raise
    await _commit_update(app, batch_id, update_id, user, db)
    return web.json_response({'id': batch_id})


@routes.post('/api/v1alpha/batches/create')
@auth.rest_authenticated_users_only
async def create_batch(request, userdata):
    app = request.app
    db: Database = app['db']

    batch_spec = await request.json()
    id = await _create_batch(batch_spec, userdata, db)
    n_jobs = batch_spec['n_jobs']
    if n_jobs > 0:
        update_id, _ = await _create_batch_update(
            id, batch_spec['token'], batch_spec['n_jobs'], userdata['username'], db
        )
    else:
        update_id = None
    return web.json_response({'id': id, 'update_id': update_id})


async def _create_batch(batch_spec: dict, userdata: dict, db: Database):
    try:
        validate_batch(batch_spec)
    except ValidationError as e:
        raise web.HTTPBadRequest(reason=e.reason)

    user = userdata['username']

    # restrict to what's necessary; in particular, drop the session
    # which is sensitive
    userdata = {
        'username': user,
        'hail_credentials_secret_name': userdata['hail_credentials_secret_name'],
        'tokens_secret_name': userdata['tokens_secret_name'],
    }

    billing_project = batch_spec['billing_project']
    token = batch_spec['token']

    attributes = batch_spec.get('attributes')

    @transaction(db)
    async def insert(tx):
        bp = await tx.execute_and_fetchone(
            '''
SELECT billing_projects.status, billing_projects.limit
FROM billing_project_users
INNER JOIN billing_projects
  ON billing_projects.name = billing_project_users.billing_project
WHERE billing_project = %s AND user = %s
LOCK IN SHARE MODE''',
            (billing_project, user),
        )

        if bp is None:
            raise web.HTTPForbidden(reason=f'Unknown Hail Batch billing project {billing_project}.')
        if bp['status'] in {'closed', 'deleted'}:
            raise web.HTTPForbidden(reason=f'Billing project {billing_project} is closed or deleted.')

        bp_cost_record = await tx.execute_and_fetchone(
            '''
SELECT COALESCE(SUM(t.`usage` * rate), 0) AS cost
FROM (
  SELECT resource_id, CAST(COALESCE(SUM(`usage`), 0) AS SIGNED) AS `usage`
  FROM aggregated_billing_project_user_resources_v2
  WHERE billing_project = %s
  GROUP BY resource_id
) AS t
LEFT JOIN resources on resources.resource_id = t.resource_id;
''',
            (billing_project,),
        )
        limit = bp['limit']
        accrued_cost = bp_cost_record['cost']
        if limit is not None and accrued_cost >= limit:
            raise web.HTTPForbidden(
                reason=f'billing project {billing_project} has exceeded the budget; accrued={cost_str(accrued_cost)} limit={cost_str(limit)}'
            )

        maybe_batch = await tx.execute_and_fetchone(
            '''
SELECT * FROM batches
WHERE token = %s AND user = %s FOR UPDATE;
''',
            (token, user),
        )

        if maybe_batch is not None:
            return maybe_batch['id']

        now = time_msecs()
        id = await tx.execute_insertone(
            '''
INSERT INTO batches (userdata, user, billing_project, attributes, callback, n_jobs, time_created, time_completed, token, state, format_version, cancel_after_n_failures)
VALUES (%s, %s, %s, %s, %s, %s, %s, %s, %s, %s, %s, %s);
''',
            (
                json.dumps(userdata),
                user,
                billing_project,
                json.dumps(attributes),
                batch_spec.get('callback'),
                0,
                now,
                now,
                token,
                'complete',
                BATCH_FORMAT_VERSION,
                batch_spec.get('cancel_after_n_failures'),
            ),
            query_name='insert_batches',
        )
        await tx.execute_insertone(
            '''
INSERT INTO batches_n_jobs_in_complete_states (id) VALUES (%s);
''',
            (id,),
            query_name='insert_batches_n_jobs_in_complete_states',
        )

        if attributes:
            await tx.execute_many(
                '''
INSERT INTO `batch_attributes` (batch_id, `key`, `value`)
VALUES (%s, %s, %s)
''',
                [(id, k, v) for k, v in attributes.items()],
                query_name='insert_batch_attributes',
            )
        return id

    return await insert()  # pylint: disable=no-value-for-parameter


@routes.post('/api/v1alpha/batches/{batch_id}/update-fast')
@auth.rest_authenticated_users_only
async def update_batch_fast(request, userdata):
    app = request.app
    db: Database = app['db']

    batch_id = int(request.match_info['batch_id'])
    user = userdata['username']
    update_and_bunch = await request.json()
    update_spec = update_and_bunch['update']
    bunch = update_and_bunch['bunch']

    try:
        validate_batch_update(update_spec)
    except ValidationError as e:
        raise web.HTTPBadRequest(reason=e.reason)

    update_id, start_job_id = await _create_batch_update(
        batch_id, update_spec['token'], update_spec['n_jobs'], user, db
    )

    try:
        await _create_jobs(userdata, bunch, batch_id, update_id, app)
    except web.HTTPBadRequest as e:
        if f'update {update_id} is already committed' == e.reason:
            return web.json_response({'update_id': update_id, 'start_job_id': start_job_id})
        raise
    await _commit_update(app, batch_id, update_id, user, db)
    return web.json_response({'update_id': update_id, 'start_job_id': start_job_id})


@routes.post('/api/v1alpha/batches/{batch_id}/updates/create')
@auth.rest_authenticated_users_only
async def create_update(request, userdata):
    app = request.app
    db: Database = app['db']

    if app['frozen']:
        log.info('ignoring batch create request; batch is frozen')
        raise web.HTTPServiceUnavailable()

    batch_id = int(request.match_info['batch_id'])
    user = userdata['username']
    update_spec = await request.json()

    try:
        validate_batch_update(update_spec)
    except ValidationError as e:
        raise web.HTTPBadRequest(reason=e.reason)

    update_id, _ = await _create_batch_update(batch_id, update_spec['token'], update_spec['n_jobs'], user, db)
    return web.json_response({'update_id': update_id})


async def _create_batch_update(
    batch_id: int, update_token: str, n_jobs: int, user: str, db: Database
) -> Tuple[int, int]:
    @transaction(db)
    async def update(tx: Transaction):
        assert n_jobs > 0
        record = await tx.execute_and_fetchone(
            '''
SELECT update_id, start_job_id FROM batch_updates
WHERE batch_id = %s AND token = %s;
''',
            (batch_id, update_token),
        )

        if record:
            return record['update_id'], record['start_job_id']

        # We use FOR UPDATE so that we serialize batch update insertions
        # This is necessary to reserve job id ranges.
        # We don't allow updates to batches that have been cancelled
        # but do allow updates to batches with jobs that have been cancelled.
        record = await tx.execute_and_fetchone(
            '''
SELECT batches_cancelled.id IS NOT NULL AS cancelled
FROM batches
LEFT JOIN batches_cancelled ON batches.id = batches_cancelled.id
WHERE batches.id = %s AND user = %s AND NOT deleted
FOR UPDATE;
''',
            (batch_id, user),
        )
        if not record:
            raise web.HTTPNotFound()
        if record['cancelled']:
            raise web.HTTPBadRequest(reason='Cannot submit new jobs to a cancelled batch')

        now = time_msecs()

        record = await tx.execute_and_fetchone(
            '''
SELECT update_id, start_job_id, n_jobs FROM batch_updates
WHERE batch_id = %s
ORDER BY update_id DESC
LIMIT 1;
''',
            (batch_id,),
        )
        if record:
            update_id = int(record['update_id']) + 1
            update_start_job_id = int(record['start_job_id']) + int(record['n_jobs'])
        else:
            update_id = 1
            update_start_job_id = 1

        await tx.execute_insertone(
            '''
INSERT INTO batch_updates
(batch_id, update_id, token, start_job_id, n_jobs, committed, time_created)
VALUES (%s, %s, %s, %s, %s, %s, %s);
''',
            (batch_id, update_id, update_token, update_start_job_id, n_jobs, False, now),
            query_name='insert_batch_update',
        )

        return (update_id, update_start_job_id)

    return await update()  # pylint: disable=no-value-for-parameter


async def _get_batch(app, batch_id):
    db: Database = app['db']

    record = await db.select_and_fetchone(
        '''
WITH base_t AS (
SELECT batches.*,
  batches_cancelled.id IS NOT NULL AS cancelled,
  batches_n_jobs_in_complete_states.n_completed,
  batches_n_jobs_in_complete_states.n_succeeded,
  batches_n_jobs_in_complete_states.n_failed,
  batches_n_jobs_in_complete_states.n_cancelled
FROM batches
LEFT JOIN batches_n_jobs_in_complete_states
       ON batches.id = batches_n_jobs_in_complete_states.id
LEFT JOIN batches_cancelled
       ON batches.id = batches_cancelled.id
WHERE batches.id = %s AND NOT deleted
)
SELECT base_t.*, COALESCE(SUM(`usage` * rate), 0) AS cost
FROM base_t
LEFT JOIN (
  SELECT aggregated_batch_resources_v2.batch_id, resource_id, CAST(COALESCE(SUM(`usage`), 0) AS SIGNED) AS `usage`
  FROM base_t
  LEFT JOIN aggregated_batch_resources_v2 ON base_t.id = aggregated_batch_resources_v2.batch_id
  GROUP BY aggregated_batch_resources_v2.batch_id, aggregated_batch_resources_v2.resource_id
) AS usage_t ON base_t.id = usage_t.batch_id
LEFT JOIN resources ON usage_t.resource_id = resources.resource_id
GROUP BY base_t.id;
''',
        (batch_id,),
    )
    if not record:
        raise web.HTTPNotFound()

    return batch_record_to_dict(record)


async def _cancel_batch(app, batch_id):
    await cancel_batch_in_db(app['db'], batch_id)
    app['cancel_batch_state_changed'].set()
    return web.Response()


async def _delete_batch(app, batch_id):
    db: Database = app['db']

    record = await db.select_and_fetchone(
        '''
SELECT `state` FROM batches
WHERE id = %s AND NOT deleted;
''',
        (batch_id,),
    )
    if not record:
        raise web.HTTPNotFound()

    await db.just_execute('CALL cancel_batch(%s);', (batch_id,))
    await db.execute_update('UPDATE batches SET deleted = 1 WHERE id = %s;', (batch_id,))

    if record['state'] == 'running':
        app['delete_batch_state_changed'].set()


@routes.get('/api/v1alpha/batches/{batch_id}')
@rest_billing_project_users_only
async def get_batch(request, userdata, batch_id):  # pylint: disable=unused-argument
    return web.json_response(await _get_batch(request.app, batch_id))


@routes.patch('/api/v1alpha/batches/{batch_id}/cancel')
@rest_billing_project_users_only
async def cancel_batch(request, userdata, batch_id):  # pylint: disable=unused-argument
    await _handle_api_error(_cancel_batch, request.app, batch_id)
    return web.Response()


# deprecated
@routes.patch('/api/v1alpha/batches/{batch_id}/close')
@auth.rest_authenticated_users_only
async def close_batch(request, userdata):
    batch_id = int(request.match_info['batch_id'])
    user = userdata['username']

    app = request.app
    db: Database = app['db']

    record = await db.select_and_fetchone(
        '''
SELECT batches_cancelled.id IS NOT NULL AS cancelled
FROM batches
LEFT JOIN batches_cancelled ON batches.id = batches_cancelled.id
WHERE user = %s AND batches.id = %s AND NOT deleted;
''',
        (user, batch_id),
    )
    if not record:
        raise web.HTTPNotFound()
    if record['cancelled']:
        raise web.HTTPBadRequest(reason='Cannot close a previously cancelled batch.')

    record = await db.select_and_fetchone(
        '''
SELECT 1 FROM batch_updates
WHERE batch_id = %s AND update_id = 1;
''',
        (batch_id,),
    )
    if record:
        await _commit_update(app, batch_id, 1, user, db)
    return web.Response()


@routes.patch('/api/v1alpha/batches/{batch_id}/updates/{update_id}/commit')
@auth.rest_authenticated_users_only
async def commit_update(request: web.Request, userdata):
    app = request.app
    db: Database = app['db']
    user = userdata['username']

    batch_id = int(request.match_info['batch_id'])
    update_id = int(request.match_info['update_id'])

    record = await db.select_and_fetchone(
        '''
SELECT start_job_id, batches_cancelled.id IS NOT NULL AS cancelled
FROM batches
LEFT JOIN batch_updates ON batches.id = batch_updates.batch_id
LEFT JOIN batches_cancelled ON batches.id = batches_cancelled.id
WHERE user = %s AND batches.id = %s AND batch_updates.update_id = %s AND NOT deleted;
''',
        (user, batch_id, update_id),
    )
    if not record:
        raise web.HTTPNotFound()
    if record['cancelled']:
        raise web.HTTPBadRequest(reason='Cannot commit an update to a cancelled batch')

    await _commit_update(app, batch_id, update_id, user, db)
    return web.json_response({'start_job_id': record['start_job_id']})


async def _commit_update(app: web.Application, batch_id: int, update_id: int, user: str, db: Database):
    client_session: httpx.ClientSession = app['client_session']

    try:
        now = time_msecs()
        await db.check_call_procedure(
            'CALL commit_batch_update(%s, %s, %s);', (batch_id, update_id, now), 'commit_batch_update'
        )
    except CallError as e:
        # 2: wrong number of jobs
        if e.rv['rc'] == 2:
            expected_n_jobs = e.rv['expected_n_jobs']
            actual_n_jobs = e.rv['actual_n_jobs']
            raise web.HTTPBadRequest(reason=f'wrong number of jobs: expected {expected_n_jobs}, actual {actual_n_jobs}')
        raise

    app['task_manager'].ensure_future(
        request_retry_transient_errors(
            client_session,
            'PATCH',
            deploy_config.url('batch-driver', f'/api/v1alpha/batches/{user}/{batch_id}/update'),
            headers=app['batch_headers'],
        )
    )


@routes.delete('/api/v1alpha/batches/{batch_id}')
@rest_billing_project_users_only
async def delete_batch(request, userdata, batch_id):  # pylint: disable=unused-argument
    await _delete_batch(request.app, batch_id)
    return web.Response()


@routes.get('/batches/{batch_id}')
@web_billing_project_users_only()
@catch_ui_error_in_dev
async def ui_batch(request, userdata, batch_id):
    app = request.app
    batch = await _get_batch(app, batch_id)

    jobs, last_job_id = await _query_batch_jobs(request, batch_id)
    for j in jobs:
        j['duration'] = humanize_timedelta_msecs(j['duration'])
        j['cost'] = cost_str(j['cost'])
    batch['jobs'] = jobs

    batch['cost'] = cost_str(batch['cost'])

    page_context = {'batch': batch, 'q': request.query.get('q'), 'last_job_id': last_job_id}
    return await render_template('batch', request, userdata, 'batch.html', page_context)


@routes.post('/batches/{batch_id}/cancel')
@check_csrf_token
@web_billing_project_users_only(redirect=False)
@catch_ui_error_in_dev
async def ui_cancel_batch(request, userdata, batch_id):  # pylint: disable=unused-argument
    post = await request.post()
    q = post.get('q')
    params = {}
    if q is not None:
        params['q'] = q
    session = await aiohttp_session.get_session(request)
    errored = await _handle_ui_error(session, _cancel_batch, request.app, batch_id)
    if not errored:
        set_message(session, f'Batch {batch_id} cancelled.', 'info')
    location = request.app.router['batches'].url_for().with_query(params)
    return web.HTTPFound(location=location)


@routes.post('/batches/{batch_id}/delete')
@check_csrf_token
@web_billing_project_users_only(redirect=False)
@catch_ui_error_in_dev
async def ui_delete_batch(request, userdata, batch_id):  # pylint: disable=unused-argument
    post = await request.post()
    q = post.get('q')
    params = {}
    if q is not None:
        params['q'] = q
    await _delete_batch(request.app, batch_id)
    session = await aiohttp_session.get_session(request)
    set_message(session, f'Batch {batch_id} deleted.', 'info')
    location = request.app.router['batches'].url_for().with_query(params)
    return web.HTTPFound(location=location)


@routes.get('/batches', name='batches')
@auth.web_authenticated_users_only()
@catch_ui_error_in_dev
async def ui_batches(request, userdata):
    user = userdata['username']
    q = request.query.get('q', '')
    batches, last_batch_id = await _query_batches(request, user, q)
    for batch in batches:
        batch['cost'] = cost_str(batch['cost'])
    page_context = {'batches': batches, 'q': q, 'last_batch_id': last_batch_id}
    return await render_template('batch', request, userdata, 'batches.html', page_context)


async def _get_job(app, batch_id, job_id):
    db: Database = app['db']

    record = await db.select_and_fetchone(
        '''
WITH base_t AS (
SELECT jobs.*, user, billing_project, ip_address, format_version, t.attempt_id AS last_cancelled_attempt_id
FROM jobs
INNER JOIN batches
  ON jobs.batch_id = batches.id
LEFT JOIN attempts
  ON jobs.batch_id = attempts.batch_id AND jobs.job_id = attempts.job_id AND jobs.attempt_id = attempts.attempt_id
LEFT JOIN instances
  ON attempts.instance_name = instances.name
LEFT JOIN (
  SELECT batch_id, job_id, attempt_id
  FROM attempts
  WHERE reason = "cancelled" AND batch_id = %s AND job_id = %s
  ORDER BY end_time DESC
  LIMIT 1
) AS t ON jobs.batch_id = t.batch_id AND jobs.job_id = t.job_id
LEFT JOIN batch_updates
  ON jobs.batch_id = batch_updates.batch_id AND jobs.update_id = batch_updates.update_id
WHERE jobs.batch_id = %s AND NOT deleted AND jobs.job_id = %s AND batch_updates.committed
)
SELECT base_t.*, COALESCE(SUM(`usage` * rate), 0) AS cost
FROM base_t
LEFT JOIN (
  SELECT aggregated_job_resources_v2.batch_id,
    aggregated_job_resources_v2.job_id,
    aggregated_job_resources_v2.resource_id,
    CAST(COALESCE(SUM(`usage`), 0) AS SIGNED) AS `usage`
  FROM base_t
  LEFT JOIN aggregated_job_resources_v2
    ON aggregated_job_resources_v2.batch_id = base_t.batch_id AND
       aggregated_job_resources_v2.job_id = base_t.job_id
  GROUP BY aggregated_job_resources_v2.batch_id, aggregated_job_resources_v2.job_id, aggregated_job_resources_v2.resource_id
) AS usage_t ON usage_t.batch_id = base_t.batch_id AND usage_t.job_id = base_t.job_id
LEFT JOIN resources ON usage_t.resource_id = resources.resource_id
GROUP BY base_t.batch_id, base_t.job_id, base_t.last_cancelled_attempt_id;
''',
        (batch_id, job_id, batch_id, job_id),
    )
    if not record:
        raise web.HTTPNotFound()

    full_status, full_spec, attributes = await asyncio.gather(
        _get_full_job_status(app, record), _get_full_job_spec(app, record), _get_attributes(app, record)
    )

    job = job_record_to_dict(record, attributes.get('name'))
    job['status'] = full_status
    job['spec'] = full_spec
    if attributes:
        job['attributes'] = attributes
    return job


async def _get_attempts(app, batch_id, job_id):
    db: Database = app['db']

    attempts = db.select_and_fetchall(
        '''
SELECT attempts.*
FROM jobs
INNER JOIN batches ON jobs.batch_id = batches.id
LEFT JOIN attempts ON jobs.batch_id = attempts.batch_id and jobs.job_id = attempts.job_id
WHERE jobs.batch_id = %s AND NOT deleted AND jobs.job_id = %s;
''',
        (batch_id, job_id),
        query_name='get_attempts',
    )

    attempts = [attempt async for attempt in attempts]
    if len(attempts) == 0:
        raise web.HTTPNotFound()
    if len(attempts) == 1 and attempts[0]['attempt_id'] is None:
        return None

    attempts.sort(key=lambda x: x['start_time'] or x['end_time'])

    for attempt in attempts:
        start_time = attempt['start_time']
        if start_time is not None:
            attempt['start_time'] = time_msecs_str(start_time)
        else:
            del attempt['start_time']

        end_time = attempt['end_time']
        if end_time is not None:
            attempt['end_time'] = time_msecs_str(end_time)
        else:
            del attempt['end_time']

        if start_time is not None:
            # elapsed time if attempt is still running
            if end_time is None:
                end_time = time_msecs()
            duration_msecs = max(end_time - start_time, 0)
            attempt['duration'] = humanize_timedelta_msecs(duration_msecs)

    return attempts


@routes.get('/api/v1alpha/batches/{batch_id}/jobs/{job_id}/attempts')
@rest_billing_project_users_only
async def get_attempts(request, userdata, batch_id):  # pylint: disable=unused-argument
    job_id = int(request.match_info['job_id'])
    attempts = await _get_attempts(request.app, batch_id, job_id)
    return web.json_response(attempts)


@routes.get('/api/v1alpha/batches/{batch_id}/jobs/{job_id}')
@rest_billing_project_users_only
async def get_job(request, userdata, batch_id):  # pylint: disable=unused-argument
    job_id = int(request.match_info['job_id'])
    status = await _get_job(request.app, batch_id, job_id)
    return web.json_response(status)


def plot_job_durations(container_statuses: dict, batch_id: int, job_id: int):
    data = []
    for step in ['input', 'main', 'output']:
        if container_statuses[step]:
            for timing_name, timing_data in container_statuses[step]['timing'].items():
                if timing_data is not None:
                    plot_dict = {
                        'Title': f'{(batch_id, job_id)}',
                        'Step': step,
                        'Task': timing_name,
                    }

                    if timing_data.get('start_time') is not None:
                        plot_dict['Start'] = datetime.datetime.fromtimestamp(timing_data['start_time'] / 1000)

                        finish_time = timing_data.get('finish_time')
                        if finish_time is None:
                            finish_time = time_msecs()
                        plot_dict['Finish'] = datetime.datetime.fromtimestamp(finish_time / 1000)

                    data.append(plot_dict)

    if not data:
        return None

    df = pd.DataFrame(data)

    fig = px.timeline(
        df,
        x_start='Start',
        x_end='Finish',
        y='Step',
        color='Task',
        hover_data=['Step'],
        color_discrete_sequence=px.colors.qualitative.Prism,
        category_orders={
            'Step': ['input', 'main', 'output'],
            'Task': [
                'pulling',
                'setting up overlay',
                'setting up network',
                'running',
                'uploading_log',
                'uploading_resource_usage',
            ],
        },
    )

    return json.dumps(fig, cls=plotly.utils.PlotlyJSONEncoder)


def plot_resource_usage(resource_usage: Optional[Dict[str, Optional[pd.DataFrame]]]) -> Optional[str]:
    if resource_usage is None:
        return None

    fig = make_subplots(rows=2, cols=1, subplot_titles=('CPU Usage', 'Memory'))

    colors = {'input': 'red', 'main': 'green', 'output': 'blue'}

    max_cpu_value = 1
    max_memory_value = 1024 * 1024
    n_total_rows = 0

    for container_name, df in resource_usage.items():
        if df is None:
            continue

        n_rows = df.shape[0]
        n_total_rows += n_rows

        time_df = pd.to_datetime(df['time_msecs'], unit='ms')
        mem_df = df['memory_in_bytes']
        cpu_df = df['cpu_usage']

        if n_rows != 0:
            max_cpu_value = max(max_cpu_value, cpu_df.max())
            max_memory_value = max(max_memory_value, mem_df.max())

        fig.add_trace(
            go.Scatter(
                x=time_df,
                y=cpu_df,
                legendgroup=container_name,
                name=container_name,
                mode='markers+lines',
                line=dict(color=colors[container_name]),
            ),
            row=1,
            col=1,
        )

        fig.add_trace(
            go.Scatter(
                x=time_df,
                y=mem_df,
                showlegend=False,
                legendgroup=container_name,
                name=container_name,
                mode='markers+lines',
                line=dict(color=colors[container_name]),
            ),
            row=2,
            col=1,
        )

    fig.update_layout(
        showlegend=True,
        yaxis1_tickformat='%',
        yaxis2_tickformat='s',
        yaxis1_range=[0, 1.25 * max_cpu_value],
        yaxis2_range=[0, 1.25 * max_memory_value],
    )

    if n_total_rows == 0:
        return None

    return json.dumps(fig, cls=plotly.utils.PlotlyJSONEncoder)


@routes.get('/batches/{batch_id}/jobs/{job_id}')
@web_billing_project_users_only()
@catch_ui_error_in_dev
async def ui_get_job(request, userdata, batch_id):
    app = request.app
    job_id = int(request.match_info['job_id'])

    job, attempts, job_log, resource_usage = await asyncio.gather(
        _get_job(app, batch_id, job_id),
        _get_attempts(app, batch_id, job_id),
        _get_job_log(app, batch_id, job_id),
        _get_job_resource_usage(app, batch_id, job_id),
    )

    job['duration'] = humanize_timedelta_msecs(job['duration'])
    job['cost'] = cost_str(job['cost'])

    job_status = job['status']
    container_status_spec = dictfix.NoneOr(
        {
            'name': str,
            'timing': {
                'pulling': dictfix.NoneOr({'duration': dictfix.NoneOr(Number)}),
                'running': dictfix.NoneOr({'duration': dictfix.NoneOr(Number)}),
                'uploading_resource_usage': dictfix.NoneOr({'duration': dictfix.NoneOr(Number)}),
            },
            'short_error': dictfix.NoneOr(str),
            'error': dictfix.NoneOr(str),
            'container_status': {'out_of_memory': dictfix.NoneOr(bool)},
            'state': str,
        }
    )
    job_status_spec = {
        'container_statuses': {
            'input': container_status_spec,
            'main': container_status_spec,
            'output': container_status_spec,
        }
    }
    job_status = dictfix.dictfix(job_status, job_status_spec)
    container_statuses = job_status['container_statuses']
    step_errors = {step: status['error'] for step, status in container_statuses.items() if status is not None}

    for status in container_statuses.values():
        # backwards compatibility
        if status and status['short_error'] is None and status['container_status']['out_of_memory']:
            status['short_error'] = 'out of memory'

    job_specification = job['spec']
    if job_specification:
        if 'process' in job_specification:
            process_specification = job_specification['process']
            process_type = process_specification['type']
            assert process_specification['type'] in {'docker', 'jvm'}
            job_specification['image'] = process_specification['image'] if process_type == 'docker' else '[jvm]'
            job_specification['command'] = process_specification['command']
        job_specification = dictfix.dictfix(
            job_specification, dictfix.NoneOr({'image': str, 'command': list, 'resources': {}, 'env': list})
        )

    resources = job_specification['resources']
    if 'memory_bytes' in resources:
        resources['actual_memory'] = humanize.naturalsize(resources['memory_bytes'], binary=True)
        del resources['memory_bytes']
    if 'storage_gib' in resources:
        resources['actual_storage'] = humanize.naturalsize(resources['storage_gib'] * 1024**3, binary=True)
        del resources['storage_gib']
    if 'cores_mcpu' in resources:
        resources['actual_cpu'] = resources['cores_mcpu'] / 1000
        del resources['cores_mcpu']

    page_context = {
        'batch_id': batch_id,
        'job_id': job_id,
        'job': job,
        'job_log': job_log,
        'attempts': attempts,
        'container_statuses': container_statuses,
        'job_specification': job_specification,
        'job_status_str': json.dumps(job, indent=2),
        'step_errors': step_errors,
        'error': job_status.get('error'),
        'plot_job_durations': plot_job_durations(container_statuses, batch_id, job_id),
        'plot_resource_usage': plot_resource_usage(resource_usage),
    }

    return await render_template('batch', request, userdata, 'job.html', page_context)


@routes.get('/batches/{batch_id}/jobs/{job_id}/log/{container}')
@web_billing_project_users_only()
@catch_ui_error_in_dev
async def ui_get_job_log(request, userdata, batch_id):  # pylint: disable=unused-argument
    app = request.app
    job_id = int(request.match_info['job_id'])
    container = request.match_info['container']
    job_log = await _get_job_log(app, batch_id, job_id)
    if container not in job_log:
        raise web.HTTPBadRequest(reason=f'unknown container {container}')
    return web.Response(text=job_log[container])


@routes.get('/billing_limits')
@auth.web_authenticated_users_only()
@catch_ui_error_in_dev
async def ui_get_billing_limits(request, userdata):
    app = request.app
    db: Database = app['db']

    if not userdata['is_developer']:
        user = userdata['username']
    else:
        user = None

    billing_projects = await query_billing_projects(db, user=user)

    page_context = {'billing_projects': billing_projects, 'is_developer': userdata['is_developer']}
    return await render_template('batch', request, userdata, 'billing_limits.html', page_context)


def _parse_billing_limit(limit: Optional[Union[str, float, int]]) -> Optional[float]:
    assert isinstance(limit, (str, float, int)) or limit is None, (limit, type(limit))

    if limit == 'None' or limit is None:
        return None
    try:
        parsed_limit = float(limit)
        assert parsed_limit >= 0
        return parsed_limit
    except (AssertionError, ValueError) as e:
        raise InvalidBillingLimitError(limit) from e


async def _edit_billing_limit(db, billing_project, limit):
    limit = _parse_billing_limit(limit)

    @transaction(db)
    async def insert(tx):
        row = await tx.execute_and_fetchone(
            '''
SELECT billing_projects.name as billing_project,
    billing_projects.`status` as `status`
FROM billing_projects
WHERE billing_projects.name = %s AND billing_projects.`status` != 'deleted'
FOR UPDATE;
        ''',
            (billing_project,),
        )
        if row is None:
            raise NonExistentBillingProjectError(billing_project)

        if row['status'] == 'closed':
            raise ClosedBillingProjectError(billing_project)

        await tx.execute_update(
            '''
UPDATE billing_projects SET `limit` = %s WHERE name = %s;
''',
            (limit, billing_project),
        )

    await insert()  # pylint: disable=no-value-for-parameter


@routes.post('/api/v1alpha/billing_limits/{billing_project}/edit')
@rest_authenticated_developers_or_auth_only
async def post_edit_billing_limits(request, userdata):  # pylint: disable=unused-argument
    db: Database = request.app['db']
    billing_project = request.match_info['billing_project']
    data = await request.json()
    limit = data['limit']
    await _handle_api_error(_edit_billing_limit, db, billing_project, limit)
    return web.json_response({'billing_project': billing_project, 'limit': limit})


@routes.post('/billing_limits/{billing_project}/edit')
@check_csrf_token
@auth.web_authenticated_developers_only(redirect=False)
@catch_ui_error_in_dev
async def post_edit_billing_limits_ui(request, userdata):  # pylint: disable=unused-argument
    db: Database = request.app['db']
    billing_project = request.match_info['billing_project']
    post = await request.post()
    limit = post['limit']
    session = await aiohttp_session.get_session(request)
    errored = await _handle_ui_error(session, _edit_billing_limit, db, billing_project, limit)
    if not errored:
        set_message(session, f'Modified limit {limit} for billing project {billing_project}.', 'info')
    return web.HTTPFound(deploy_config.external_url('batch', '/billing_limits'))


async def _query_billing(request, user=None):
    db: Database = request.app['db']

    date_format = '%m/%d/%Y'

    default_start = datetime.datetime.now().replace(day=1)
    default_start_str = datetime.datetime.strftime(default_start, date_format)

    default_end = None

    async def parse_error(msg):
        session = await aiohttp_session.get_session(request)
        set_message(session, msg, 'error')
        return ([], default_start_str, default_end)

    start_query = request.query.get('start', default_start_str)
    try:
        start = datetime.datetime.strptime(start_query, date_format)
    except ValueError:
        return await parse_error(f"Invalid value for start '{start_query}'; must be in the format of MM/DD/YYYY.")

    end_query = request.query.get('end', default_end)
    try:
        if end_query is not None and end_query != '':
            end = datetime.datetime.strptime(end_query, date_format)
        else:
            end = None
    except ValueError:
        return await parse_error(f"Invalid value for end '{end_query}'; must be in the format of MM/DD/YYYY.")

    if end is not None and start > end:
        return await parse_error('Invalid search; start must be earlier than end.')

    where_conditions = [
        "billing_projects.`status` != 'deleted'",
        "billing_date >= %s",
    ]
    where_args = [start]

    if end is not None:
        where_conditions.append("billing_date <= %s")
        where_args.append(end)

    if user is not None:
        where_conditions.append("`user` = %s")
        where_args.append(user)

    sql = f'''
SELECT
  billing_project,
  `user`,
  COALESCE(SUM(`usage` * rate), 0) AS cost
FROM (
  SELECT billing_project, `user`, resource_id, CAST(COALESCE(SUM(`usage`), 0) AS SIGNED) AS `usage`
  FROM aggregated_billing_project_user_resources_by_date_v2
  LEFT JOIN billing_projects ON billing_projects.name = aggregated_billing_project_user_resources_by_date_v2.billing_project
  WHERE {' AND '.join(where_conditions)}
  GROUP BY billing_project, `user`, resource_id
) AS t
LEFT JOIN resources ON resources.resource_id = t.resource_id
GROUP BY billing_project, `user`;
'''

    sql_args = where_args

    billing = [record async for record in db.select_and_fetchall(sql, sql_args)]

    return (billing, start_query, end_query)


@routes.get('/billing')
@auth.web_authenticated_users_only()
@catch_ui_error_in_dev
async def ui_get_billing(request, userdata):
    is_developer = userdata['is_developer'] == 1
    user = userdata['username'] if not is_developer else None
    billing, start, end = await _query_billing(request, user=user)

    billing_by_user: Dict[str, int] = {}
    billing_by_project: Dict[str, int] = {}
    for record in billing:
        billing_project = record['billing_project']
        user = record['user']
        cost = record['cost']
        billing_by_user[user] = billing_by_user.get(user, 0) + cost
        billing_by_project[billing_project] = billing_by_project.get(billing_project, 0) + cost

    billing_by_project_list = [
        {'billing_project': billing_project, 'cost': cost_str(cost) or '$0'}
        for billing_project, cost in billing_by_project.items()
    ]
    billing_by_project_list.sort(key=lambda record: record['billing_project'])

    billing_by_user_list = [{'user': user, 'cost': cost_str(cost) or '$0'} for user, cost in billing_by_user.items()]
    billing_by_user_list.sort(key=lambda record: record['user'])

    billing_by_project_user = [
        {'billing_project': record['billing_project'], 'user': record['user'], 'cost': cost_str(record['cost']) or '$0'}
        for record in billing
    ]
    billing_by_project_user.sort(key=lambda record: (record['billing_project'], record['user']))

    total_cost = cost_str(sum(record['cost'] for record in billing))

    page_context = {
        'billing_by_project': billing_by_project_list,
        'billing_by_user': billing_by_user_list,
        'billing_by_project_user': billing_by_project_user,
        'start': start,
        'end': end,
        'is_developer': is_developer,
        'user': userdata['username'],
        'total_cost': total_cost,
    }
    return await render_template('batch', request, userdata, 'billing.html', page_context)


@routes.get('/billing_projects')
@auth.web_authenticated_developers_only()
@catch_ui_error_in_dev
async def ui_get_billing_projects(request, userdata):
    db: Database = request.app['db']
    billing_projects = await query_billing_projects(db)
    page_context = {
        'billing_projects': [{**p, 'size': len(p['users'])} for p in billing_projects if p['status'] == 'open'],
        'closed_projects': [p for p in billing_projects if p['status'] == 'closed'],
    }
    return await render_template('batch', request, userdata, 'billing_projects.html', page_context)


@routes.get('/api/v1alpha/billing_projects')
@auth.rest_authenticated_users_only
async def get_billing_projects(request, userdata):
    db: Database = request.app['db']

    if not userdata['is_developer'] and userdata['username'] != 'auth':
        user = userdata['username']
    else:
        user = None

    billing_projects = await query_billing_projects(db, user=user)

    return web.json_response(data=billing_projects)


@routes.get('/api/v1alpha/billing_projects/{billing_project}')
@auth.rest_authenticated_users_only
async def get_billing_project(request, userdata):
    db: Database = request.app['db']
    billing_project = request.match_info['billing_project']

    if not userdata['is_developer'] and userdata['username'] != 'auth':
        user = userdata['username']
    else:
        user = None

    billing_projects = await query_billing_projects(db, user=user, billing_project=billing_project)

    if not billing_projects:
        raise web.HTTPForbidden(reason=f'Unknown Hail Batch billing project {billing_project}.')

    assert len(billing_projects) == 1
    return web.json_response(data=billing_projects[0])


async def _remove_user_from_billing_project(db, billing_project, user):
    @transaction(db)
    async def delete(tx):
        row = await tx.execute_and_fetchone(
            '''
SELECT billing_projects.name as billing_project,
billing_projects.`status` as `status`,
user FROM billing_projects
LEFT JOIN (SELECT * FROM billing_project_users
    WHERE billing_project = %s AND user = %s FOR UPDATE) AS t
  ON billing_projects.name = t.billing_project
WHERE billing_projects.name = %s;
''',
            (billing_project, user, billing_project),
        )
        if not row:
            raise NonExistentBillingProjectError(billing_project)
        assert row['billing_project'] == billing_project

        if row['status'] in {'closed', 'deleted'}:
            raise BatchUserError(
                f'Billing project {billing_project} has been closed or deleted and cannot be modified.', 'error'
            )

        if row['user'] is None:
            raise BatchOperationAlreadyCompletedError(
                f'User {user} is not in billing project {billing_project}.', 'info'
            )

        await tx.just_execute(
            '''
DELETE FROM billing_project_users
WHERE billing_project = %s AND user = %s;
''',
            (billing_project, user),
        )

    await delete()  # pylint: disable=no-value-for-parameter


@routes.post('/billing_projects/{billing_project}/users/{user}/remove')
@check_csrf_token
@auth.web_authenticated_developers_only(redirect=False)
@catch_ui_error_in_dev
async def post_billing_projects_remove_user(request, userdata):  # pylint: disable=unused-argument
    db: Database = request.app['db']
    billing_project = request.match_info['billing_project']
    user = request.match_info['user']

    session = await aiohttp_session.get_session(request)
    errored = await _handle_ui_error(session, _remove_user_from_billing_project, db, billing_project, user)
    if not errored:
        set_message(session, f'Removed user {user} from billing project {billing_project}.', 'info')
    return web.HTTPFound(deploy_config.external_url('batch', '/billing_projects'))


@routes.post('/api/v1alpha/billing_projects/{billing_project}/users/{user}/remove')
@rest_authenticated_developers_or_auth_only
async def api_get_billing_projects_remove_user(request, userdata):  # pylint: disable=unused-argument
    db: Database = request.app['db']
    billing_project = request.match_info['billing_project']
    user = request.match_info['user']
    await _handle_api_error(_remove_user_from_billing_project, db, billing_project, user)
    return web.json_response({'billing_project': billing_project, 'user': user})


async def _add_user_to_billing_project(db, billing_project, user):
    @transaction(db)
    async def insert(tx):
        row = await tx.execute_and_fetchone(
            '''
SELECT billing_projects.name as billing_project,
    billing_projects.`status` as `status`,
    user
FROM billing_projects
LEFT JOIN (SELECT * FROM billing_project_users
WHERE billing_project = %s AND user = %s FOR UPDATE) AS t
ON billing_projects.name = t.billing_project
WHERE billing_projects.name = %s AND billing_projects.`status` != 'deleted' LOCK IN SHARE MODE;
        ''',
            (billing_project, user, billing_project),
        )
        if row is None:
            raise NonExistentBillingProjectError(billing_project)

        if row['status'] == 'closed':
            raise ClosedBillingProjectError(billing_project)

        if row['user'] is not None:
            raise BatchOperationAlreadyCompletedError(
                f'User {user} is already member of billing project {billing_project}.', 'info'
            )
        await tx.execute_insertone(
            '''
INSERT INTO billing_project_users(billing_project, user)
VALUES (%s, %s);
        ''',
            (billing_project, user),
        )

    await insert()  # pylint: disable=no-value-for-parameter


@routes.post('/billing_projects/{billing_project}/users/add')
@check_csrf_token
@auth.web_authenticated_developers_only(redirect=False)
@catch_ui_error_in_dev
async def post_billing_projects_add_user(request, userdata):  # pylint: disable=unused-argument
    db: Database = request.app['db']
    post = await request.post()
    user = post['user']
    billing_project = request.match_info['billing_project']

    session = await aiohttp_session.get_session(request)

    errored = await _handle_ui_error(session, _add_user_to_billing_project, db, billing_project, user)
    if not errored:
        set_message(session, f'Added user {user} to billing project {billing_project}.', 'info')
    return web.HTTPFound(deploy_config.external_url('batch', '/billing_projects'))


@routes.post('/api/v1alpha/billing_projects/{billing_project}/users/{user}/add')
@rest_authenticated_developers_or_auth_only
async def api_billing_projects_add_user(request, userdata):  # pylint: disable=unused-argument
    db: Database = request.app['db']
    user = request.match_info['user']
    billing_project = request.match_info['billing_project']

    await _handle_api_error(_add_user_to_billing_project, db, billing_project, user)
    return web.json_response({'billing_project': billing_project, 'user': user})


async def _create_billing_project(db, billing_project):
    @transaction(db)
    async def insert(tx):
        row = await tx.execute_and_fetchone(
            '''
SELECT `status` FROM billing_projects
WHERE name = %s
FOR UPDATE;
''',
            (billing_project),
        )
        if row is not None:
            raise BatchOperationAlreadyCompletedError(f'Billing project {billing_project} already exists.', 'info')

        await tx.execute_insertone(
            '''
INSERT INTO billing_projects(name)
VALUES (%s);
''',
            (billing_project,),
        )

    await insert()  # pylint: disable=no-value-for-parameter


@routes.post('/billing_projects/create')
@check_csrf_token
@auth.web_authenticated_developers_only(redirect=False)
@catch_ui_error_in_dev
async def post_create_billing_projects(request, userdata):  # pylint: disable=unused-argument
    db: Database = request.app['db']
    post = await request.post()
    billing_project = post['billing_project']

    session = await aiohttp_session.get_session(request)
    errored = await _handle_ui_error(session, _create_billing_project, db, billing_project)
    if not errored:
        set_message(session, f'Added billing project {billing_project}.', 'info')

    return web.HTTPFound(deploy_config.external_url('batch', '/billing_projects'))


@routes.post('/api/v1alpha/billing_projects/{billing_project}/create')
@rest_authenticated_developers_or_auth_only
async def api_get_create_billing_projects(request, userdata):  # pylint: disable=unused-argument
    db: Database = request.app['db']
    billing_project = request.match_info['billing_project']
    await _handle_api_error(_create_billing_project, db, billing_project)
    return web.json_response(billing_project)


async def _close_billing_project(db, billing_project):
    @transaction(db)
    async def close_project(tx):
        row = await tx.execute_and_fetchone(
            '''
SELECT name, `status`, batches.id as batch_id
FROM billing_projects
LEFT JOIN batches
ON billing_projects.name = batches.billing_project
AND billing_projects.`status` != 'deleted'
AND batches.time_completed IS NULL
AND NOT batches.deleted
WHERE name = %s
LIMIT 1
FOR UPDATE;
    ''',
            (billing_project,),
        )
        if not row:
            raise NonExistentBillingProjectError(billing_project)
        assert row['name'] == billing_project
        if row['status'] == 'closed':
            raise BatchOperationAlreadyCompletedError(
                f'Billing project {billing_project} is already closed or deleted.', 'info'
            )
        if row['batch_id'] is not None:
            raise BatchUserError(f'Billing project {billing_project} has running batches.', 'error')

        await tx.execute_update("UPDATE billing_projects SET `status` = 'closed' WHERE name = %s;", (billing_project,))

    await close_project()  # pylint: disable=no-value-for-parameter


@routes.post('/billing_projects/{billing_project}/close')
@check_csrf_token
@auth.web_authenticated_developers_only(redirect=False)
@catch_ui_error_in_dev
async def post_close_billing_projects(request, userdata):  # pylint: disable=unused-argument
    db: Database = request.app['db']
    billing_project = request.match_info['billing_project']

    session = await aiohttp_session.get_session(request)
    errored = await _handle_ui_error(session, _close_billing_project, db, billing_project)
    if not errored:
        set_message(session, f'Closed billing project {billing_project}.', 'info')
    return web.HTTPFound(deploy_config.external_url('batch', '/billing_projects'))


@routes.post('/api/v1alpha/billing_projects/{billing_project}/close')
@rest_authenticated_developers_or_auth_only
async def api_close_billing_projects(request, userdata):  # pylint: disable=unused-argument
    db: Database = request.app['db']
    billing_project = request.match_info['billing_project']

    await _handle_api_error(_close_billing_project, db, billing_project)
    return web.json_response(billing_project)


async def _reopen_billing_project(db, billing_project):
    @transaction(db)
    async def open_project(tx):
        row = await tx.execute_and_fetchone(
            "SELECT name, `status` FROM billing_projects WHERE name = %s FOR UPDATE;", (billing_project,)
        )
        if not row:
            raise NonExistentBillingProjectError(billing_project)
        assert row['name'] == billing_project
        if row['status'] == 'deleted':
            raise BatchUserError(f'Billing project {billing_project} has been deleted and cannot be reopened.', 'error')
        if row['status'] == 'open':
            raise BatchOperationAlreadyCompletedError(f'Billing project {billing_project} is already open.', 'info')

        await tx.execute_update("UPDATE billing_projects SET `status` = 'open' WHERE name = %s;", (billing_project,))

    await open_project()  # pylint: disable=no-value-for-parameter


@routes.post('/billing_projects/{billing_project}/reopen')
@check_csrf_token
@auth.web_authenticated_developers_only(redirect=False)
@catch_ui_error_in_dev
async def post_reopen_billing_projects(request, userdata):  # pylint: disable=unused-argument
    db: Database = request.app['db']
    billing_project = request.match_info['billing_project']

    session = await aiohttp_session.get_session(request)
    errored = await _handle_ui_error(session, _reopen_billing_project, db, billing_project)
    if not errored:
        set_message(session, f'Re-opened billing project {billing_project}.', 'info')
    return web.HTTPFound(deploy_config.external_url('batch', '/billing_projects'))


@routes.post('/api/v1alpha/billing_projects/{billing_project}/reopen')
@rest_authenticated_developers_or_auth_only
async def api_reopen_billing_projects(request, userdata):  # pylint: disable=unused-argument
    db: Database = request.app['db']
    billing_project = request.match_info['billing_project']
    await _handle_api_error(_reopen_billing_project, db, billing_project)
    return web.json_response(billing_project)


async def _delete_billing_project(db, billing_project):
    @transaction(db)
    async def delete_project(tx):
        row = await tx.execute_and_fetchone(
            'SELECT name, `status` FROM billing_projects WHERE name = %s FOR UPDATE;', (billing_project,)
        )
        if not row:
            raise NonExistentBillingProjectError(billing_project)
        assert row['name'] == billing_project, row
        if row['status'] == 'deleted':
            raise BatchOperationAlreadyCompletedError(f'Billing project {billing_project} is already deleted.', 'info')
        if row['status'] == 'open':
            raise BatchUserError(f'Billing project {billing_project} is open and cannot be deleted.', 'error')

        await tx.execute_update("UPDATE billing_projects SET `status` = 'deleted' WHERE name = %s;", (billing_project,))

    await delete_project()  # pylint: disable=no-value-for-parameter


@routes.post('/api/v1alpha/billing_projects/{billing_project}/delete')
@rest_authenticated_developers_or_auth_only
async def api_delete_billing_projects(request, userdata):  # pylint: disable=unused-argument
    db: Database = request.app['db']
    billing_project = request.match_info['billing_project']

    await _handle_api_error(_delete_billing_project, db, billing_project)
    return web.json_response(billing_project)


async def _refresh(app):
    db: Database = app['db']
    inst_coll_configs: InstanceCollectionConfigs = app['inst_coll_configs']
    await inst_coll_configs.refresh(db)
    row = await db.select_and_fetchone(
        '''
SELECT frozen FROM globals;
'''
    )
    app['frozen'] = row['frozen']

    regions = {
        record['region']: record['region_id']
        async for record in db.select_and_fetchall('SELECT region_id, region from regions')
    }
    app['regions'] = regions


@routes.get('')
@routes.get('/')
@auth.web_authenticated_users_only()
@catch_ui_error_in_dev
async def index(request, userdata):  # pylint: disable=unused-argument
    location = request.app.router['batches'].url_for()
    raise web.HTTPFound(location=location)


async def cancel_batch_loop_body(app):
    client_session: httpx.ClientSession = app['client_session']
    await request_retry_transient_errors(
        client_session,
        'POST',
        deploy_config.url('batch-driver', '/api/v1alpha/batches/cancel'),
        headers=app['batch_headers'],
    )

    should_wait = True
    return should_wait


async def delete_batch_loop_body(app):
    client_session: httpx.ClientSession = app['client_session']
    await request_retry_transient_errors(
        client_session,
        'POST',
        deploy_config.url('batch-driver', '/api/v1alpha/batches/delete'),
        headers=app['batch_headers'],
    )

    should_wait = True
    return should_wait


class BatchFrontEndAccessLogger(AccessLogger):
    def __init__(self, logger: logging.Logger, log_format: str):
        super().__init__(logger, log_format)
        self.exclude = [
            (endpoint[0], re.compile(deploy_config.base_path('batch') + endpoint[1]))
            for endpoint in [
                ('POST', '/api/v1alpha/batches/\\d*/jobs/create'),
                ('GET', '/api/v1alpha/batches/\\d*'),
                ('GET', '/metrics'),
            ]
        ]

    def log(self, request, response, time):
        for method, path_expr in self.exclude:
            if path_expr.fullmatch(request.path) and method == request.method:
                return

        super().log(request, response, time)


async def on_startup(app):
    app['task_manager'] = aiotools.BackgroundTaskManager()
    app['client_session'] = httpx.client_session()

    db = Database()
    await db.async_init()
    app['db'] = db

    row = await db.select_and_fetchone(
        '''
SELECT instance_id, internal_token, n_tokens, frozen FROM globals;
'''
    )

    app['n_tokens'] = row['n_tokens']

    instance_id = row['instance_id']
    log.info(f'instance_id {instance_id}')
    app['instance_id'] = instance_id

    app['internal_token'] = row['internal_token']

    app['batch_headers'] = {'Authorization': f'Bearer {row["internal_token"]}'}

    app['frozen'] = row['frozen']

    regions = {
        record['region']: record['region_id']
        async for record in db.select_and_fetchall('SELECT region_id, region from regions')
    }
    if len(regions) != 0:
        assert max(regions.values()) < 64, str(regions)
    app['regions'] = regions

    fs = get_cloud_async_fs(credentials_file='/gsa-key/key.json')
    app['file_store'] = FileStore(fs, BATCH_STORAGE_URI, instance_id)

    app['inst_coll_configs'] = await InstanceCollectionConfigs.create(db)

    cancel_batch_state_changed = asyncio.Event()
    app['cancel_batch_state_changed'] = cancel_batch_state_changed

    app['task_manager'].ensure_future(
        retry_long_running('cancel_batch_loop', run_if_changed, cancel_batch_state_changed, cancel_batch_loop_body, app)
    )

    delete_batch_state_changed = asyncio.Event()
    app['delete_batch_state_changed'] = delete_batch_state_changed

    app['task_manager'].ensure_future(
        retry_long_running('delete_batch_loop', run_if_changed, delete_batch_state_changed, delete_batch_loop_body, app)
    )

    app['task_manager'].ensure_future(periodically_call(5, _refresh, app))


async def on_cleanup(app):
    try:
        app['task_manager'].shutdown()
    finally:
        try:
            await app['client_session'].close()
        finally:
            try:
                await app['file_store'].close()
            finally:
                await app['db'].async_close()


def run():
    app = web.Application(
        client_max_size=HTTP_CLIENT_MAX_SIZE, middlewares=[unavailable_if_frozen, monitor_endpoints_middleware]
    )
    setup_aiohttp_session(app)

    setup_aiohttp_jinja2(app, 'batch.front_end')
    setup_common_static_routes(routes)
    app.add_routes(routes)
    app.router.add_get("/metrics", server_stats)

    app.on_startup.append(on_startup)
    app.on_cleanup.append(on_cleanup)

    asyncio.get_event_loop().add_signal_handler(signal.SIGUSR1, dump_all_stacktraces)

    web.run_app(
        deploy_config.prefix_application(app, 'batch', client_max_size=HTTP_CLIENT_MAX_SIZE),
        host='0.0.0.0',
        port=443,
        access_log_class=BatchFrontEndAccessLogger,
        ssl_context=internal_server_ssl_context(),
    )<|MERGE_RESOLUTION|>--- conflicted
+++ resolved
@@ -428,7 +428,6 @@
     return web.json_response(resp)
 
 
-<<<<<<< HEAD
 @routes.get('/api/v1alpha/batches/{batch_id}/jobs/resources')
 @rest_billing_project_users_only
 async def get_jobs_for_billing(request, userdata, batch_id):
@@ -470,10 +469,6 @@
     return web.json_response(resp)
 
 
-async def _get_job_log_from_record(app, batch_id, job_id, record):
-    client_session: httpx.ClientSession = app['client_session']
-    batch_format_version = BatchFormatVersion(record['format_version'])
-=======
 async def _get_job_record(app, batch_id, job_id):
     db: Database = app['db']
 
@@ -502,7 +497,6 @@
     if not record:
         raise web.HTTPNotFound()
     return record
->>>>>>> 5d7b80c1
 
 
 def job_tasks_from_spec(record):
