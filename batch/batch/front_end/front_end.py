import asyncio
import base64
import collections
import datetime
import json
import logging
import os
import random
import re
import signal
import traceback
from functools import wraps
from numbers import Number
from typing import Any, Awaitable, Callable, Dict, List, NoReturn, Optional, Tuple, TypeVar, Union

import aiohttp
import aiohttp.web_exceptions
import aiohttp_session
import humanize
import pandas as pd
import plotly
import plotly.express as px
import plotly.graph_objects as go
import pymysql
import uvloop
from aiohttp import web
from plotly.subplots import make_subplots
from prometheus_async.aio.web import server_stats  # type: ignore
from typing_extensions import ParamSpec

from gear import (
    AuthClient,
    Database,
    Transaction,
    UserData,
    check_csrf_token,
    json_request,
    json_response,
    monitor_endpoints_middleware,
    setup_aiohttp_session,
    transaction,
)
from gear.clients import get_cloud_async_fs
from gear.database import CallError
from gear.profiling import install_profiler_if_requested
from hailtop import aiotools, dictfix, httpx, version
from hailtop.batch_client.parse import parse_cpu_in_mcpu, parse_memory_in_bytes, parse_storage_in_bytes
from hailtop.config import get_deploy_config
from hailtop.hail_logging import AccessLogger
from hailtop.tls import internal_server_ssl_context
from hailtop.utils import (
    cost_str,
    dump_all_stacktraces,
    humanize_timedelta_msecs,
    periodically_call,
    retry_long_running,
    retry_transient_errors,
    run_if_changed,
    time_msecs,
    time_msecs_str,
)
from web_common import render_template, set_message, setup_aiohttp_jinja2, setup_common_static_routes

from ..batch import batch_record_to_dict, cancel_batch_in_db, job_record_to_dict
from ..batch_configuration import BATCH_STORAGE_URI, CLOUD, DEFAULT_NAMESPACE, SCOPE
from ..batch_format_version import BatchFormatVersion
from ..cloud.resource_utils import (
    cores_mcpu_to_memory_bytes,
    is_valid_cores_mcpu,
    memory_to_worker_type,
    valid_machine_types,
)
from ..cloud.utils import ACCEPTABLE_QUERY_JAR_URL_PREFIX
from ..exceptions import (
    BatchOperationAlreadyCompletedError,
    BatchUserError,
    ClosedBillingProjectError,
    InvalidBillingLimitError,
    NonExistentBillingProjectError,
    QueryError,
)
from ..file_store import FileStore
from ..globals import BATCH_FORMAT_VERSION, HTTP_CLIENT_MAX_SIZE, RESERVED_STORAGE_GB_PER_CORE, complete_states
from ..inst_coll_config import InstanceCollectionConfigs
from ..resource_usage import ResourceUsageMonitor
from ..spec_writer import SpecWriter
from ..utils import (
    add_metadata_to_request,
    query_billing_projects_with_cost,
    query_billing_projects_without_cost,
    regions_to_bits_rep,
    unavailable_if_frozen,
)
from .query import (
    CURRENT_QUERY_VERSION,
    parse_batch_jobs_query_v1,
    parse_batch_jobs_query_v2,
    parse_list_batches_query_v1,
    parse_list_batches_query_v2,
)
from .validate import ValidationError, validate_and_clean_jobs, validate_batch, validate_batch_update

uvloop.install()

log = logging.getLogger('batch.front_end')

routes = web.RouteTableDef()

deploy_config = get_deploy_config()

auth = AuthClient()

BATCH_JOB_DEFAULT_CPU = os.environ.get('HAIL_BATCH_JOB_DEFAULT_CPU', '1')
BATCH_JOB_DEFAULT_MEMORY = os.environ.get('HAIL_BATCH_JOB_DEFAULT_MEMORY', 'standard')
BATCH_JOB_DEFAULT_STORAGE = os.environ.get('HAIL_BATCH_JOB_DEFAULT_STORAGE', '0Gi')
BATCH_JOB_DEFAULT_PREEMPTIBLE = True


T = TypeVar('T')
P = ParamSpec('P')


def rest_authenticated_developers_or_auth_only(fun: Callable[[web.Request], Awaitable[web.StreamResponse]]):
    @auth.rest_authenticated_users_only
    @wraps(fun)
    async def wrapped(request: web.Request, userdata: UserData) -> web.StreamResponse:
        if userdata['is_developer'] == 1 or userdata['username'] == 'auth':
            return await fun(request)
        raise web.HTTPUnauthorized()

    return wrapped


def catch_ui_error_in_dev(fun):
    @wraps(fun)
    async def wrapped(request, userdata, *args, **kwargs):
        try:
            return await fun(request, userdata, *args, **kwargs)
        except asyncio.CancelledError:
            raise
        except web.HTTPFound as e:
            raise e
        except Exception as e:
            if SCOPE == 'dev':
                log.exception('error while populating ui page')
                raise web.HTTPInternalServerError(text=traceback.format_exc()) from e
            raise

    return wrapped


async def _user_can_access(db: Database, batch_id: int, user: str):
    record = await db.select_and_fetchone(
        '''
SELECT id
FROM batches
LEFT JOIN billing_project_users ON batches.billing_project = billing_project_users.billing_project
WHERE id = %s AND billing_project_users.`user_cs` = %s;
''',
        (batch_id, user),
    )

    return record is not None


def rest_billing_project_users_only(fun: Callable[[web.Request, UserData, int], Awaitable[web.StreamResponse]]):
    @auth.rest_authenticated_users_only
    @wraps(fun)
    async def wrapped(request: web.Request, userdata: UserData) -> web.StreamResponse:
        db = request.app['db']
        batch_id = int(request.match_info['batch_id'])
        user = userdata['username']
        permitted_user = await _user_can_access(db, batch_id, user)
        if not permitted_user:
            raise web.HTTPNotFound()
        return await fun(request, userdata, batch_id)

    return wrapped


def web_billing_project_users_only(redirect=True):
    def wrap(fun: Callable[[web.Request, UserData, int], Awaitable[web.StreamResponse]]):
        @auth.web_authenticated_users_only(redirect)
        @wraps(fun)
        async def wrapped(request: web.Request, userdata: UserData) -> web.StreamResponse:
            db = request.app['db']
            batch_id = int(request.match_info['batch_id'])
            user = userdata['username']
            permitted_user = await _user_can_access(db, batch_id, user)
            if not permitted_user:
                raise web.HTTPNotFound()
            return await fun(request, userdata, batch_id)

        return wrapped

    return wrap


def cast_query_param_to_int(param: Optional[str]) -> Optional[int]:
    if param is not None:
        return int(param)
    return None


@routes.get('/healthcheck')
async def get_healthcheck(_) -> web.Response:
    return web.Response()


@routes.get('/api/v1alpha/version')
async def rest_get_version(_) -> web.Response:
    return web.Response(text=version())


@routes.get('/api/v1alpha/cloud')
async def rest_cloud(_) -> web.Response:
    return web.Response(text=CLOUD)


@routes.get('/api/v1alpha/supported_regions')
@auth.rest_authenticated_users_only
async def rest_get_supported_regions(request: web.Request, _) -> web.Response:
    return json_response(list(request.app['regions'].keys()))


async def _handle_ui_error(
    session: aiohttp_session.Session, f: Callable[P, Awaitable[T]], *args: P.args, **kwargs: P.kwargs
) -> T:
    try:
        return await f(*args, **kwargs)
    except KeyError as e:
        set_message(session, str(e), 'error')
        log.info(f'ui error: KeyError {e}')
        raise
    except BatchOperationAlreadyCompletedError as e:
        set_message(session, e.message, e.ui_error_type)
        log.info(f'ui error: BatchOperationAlreadyCompletedError {e.message}')
        raise
    except BatchUserError as e:
        set_message(session, e.message, e.ui_error_type)
        log.info(f'ui error: BatchUserError {e.message}')
        raise


async def _handle_api_error(f: Callable[P, Awaitable[T]], *args: P.args, **kwargs: P.kwargs) -> Optional[T]:
    try:
        return await f(*args, **kwargs)
    except BatchOperationAlreadyCompletedError as e:
        log.info(e.message)
        return None
    except BatchUserError as e:
        raise e.http_response()


<<<<<<< HEAD
async def _query_batch_jobs_for_billing(request, batch_id):
    db = request.app['db']

    # batch has already been validated
    where_conditions = ['(jobs.batch_id = %s)']
    where_args = [batch_id]

    last_job_id = request.query.get('last_job_id')
    query_limit: str = request.query.get('limit')
    limit = 300
    if query_limit:
        try:
            limit = int(query_limit)
        except ValueError as e:
            raise web.HTTPBadRequest(reason=f'Bad value for "limit": {e}')
    if not (0 < limit < 1e4):
        raise web.HTTPBadRequest(reason=f'Limit must be between 1 and 10,000 (limit={limit})')

    if last_job_id is not None:
        last_job_id = int(last_job_id)
        where_conditions.append('(jobs.job_id > %s)')
        where_args.append(last_job_id)

    sql = f'''
    SELECT
        jobs.batch_id as batch_id,
        jobs.job_id as job_id,
        jobs.state as state,
        batches.user AS user
    FROM jobs
    INNER JOIN batches ON jobs.batch_id = batches.id
    WHERE {' AND '.join(where_conditions)}
    GROUP BY jobs.batch_id, jobs.job_id
    ORDER BY jobs.batch_id, jobs.job_id ASC
    LIMIT %s;
    '''

    jobs = [dict(record) async for record in db.select_and_fetchall(sql, (*where_args, limit))]
    n_job_ids = len(jobs)
    job_ids = [job['job_id'] for job in jobs]

    if n_job_ids == 0:
        return [], None
    if n_job_ids == 1:
        job_condition = 'job_id = %s'
    else:
        placeholders = ', '.join(['%s'] * n_job_ids)
        job_condition = f'job_id IN ({placeholders})'

    job_attributes_sql = f'''
    SELECT job_id, `key`, `value`
    FROM job_attributes
    WHERE batch_id = %s AND {job_condition};
    '''

    job_resources_cost_sql = f'''
    SELECT agg.job_id, r.resource, agg.`usage`, r.rate * agg.`usage` as total
    FROM aggregated_job_resources_v2 agg
    INNER JOIN resources r ON r.resource_id = agg.resource_id
    WHERE agg.batch_id = %s AND agg.{job_condition}
    '''

    attributes_by_job = collections.defaultdict(dict)
    async for record in db.select_and_fetchall(job_attributes_sql, (batch_id, *job_ids)):
        attributes_by_job[record['job_id']][record['key']] = record['value']

    resources_by_job = collections.defaultdict(lambda: collections.defaultdict(float))
    totals_by_job = collections.defaultdict(lambda: collections.defaultdict(float))
    async for record in db.select_and_fetchall(job_resources_cost_sql, (batch_id, *job_ids)):
        resource = record['resource']
        job_id = record['job_id']
        # Add, in case there are multiple instances of resources with the same name
        resources_by_job[job_id][resource] += record['usage']
        totals_by_job[job_id][resource] += record['total']

    for j in jobs:
        job_id = j['job_id']
        j['resources'] = resources_by_job.get(job_id, {})
        # override cost if it already exists
        j['cost'] = totals_by_job.get(job_id, {})
        j['attributes'] = attributes_by_job.get(job_id, {})

    last_job_id = None
    if len(jobs) == limit:
        last_job_id = jobs[-1]['job_id']

    return jobs, last_job_id


async def _query_batch_jobs(request, batch_id: int, version: int, q: str, last_job_id: Optional[int]):
=======
async def _query_batch_jobs(request: web.Request, batch_id: int, version: int, q: str, last_job_id: Optional[int]):
>>>>>>> dc1f0862
    db: Database = request.app['db']
    if version == 1:
        sql, sql_args = parse_batch_jobs_query_v1(batch_id, q, last_job_id)
    else:
        assert version == 2, version
        sql, sql_args = parse_batch_jobs_query_v2(batch_id, q, last_job_id)

    jobs = [job_record_to_dict(record, record['name']) async for record in db.select_and_fetchall(sql, sql_args)]

    if len(jobs) == 50:
        last_job_id = jobs[-1]['job_id']
    else:
        last_job_id = None

    return (jobs, last_job_id)

@routes.get('/api/v1alpha/batches/completed')
@auth.rest_authenticated_users_only
async def get_completed_batches_ordered_by_completed_time(request, userdata):
    db = request.app['db']
    where_args = [userdata['username']]
    wheres = [
        'billing_project_users.`user` = %s',
        'billing_project_users.billing_project = batches.billing_project',
        'time_completed IS NOT NULL',
        'NOT deleted',
    ]

    limit = 100
    query_limit: str = request.query.get('limit')
    if query_limit:
        try:
            limit = int(query_limit)
        except ValueError as e:
            raise web.HTTPBadRequest(reason=f'Bad value for "limit": {e}')

    last_completed_timestamp = request.query.get('last_completed_timestamp')
    if last_completed_timestamp:
        where_args.append(int(last_completed_timestamp))
        wheres.append('time_completed < %s')

    sql = f"""
SELECT batches.*,
    batches_cancelled.id IS NOT NULL AS cancelled,
    batches_n_jobs_in_complete_states.n_completed,
    batches_n_jobs_in_complete_states.n_succeeded,
    batches_n_jobs_in_complete_states.n_failed,
    batches_n_jobs_in_complete_states.n_cancelled
FROM batches
LEFT JOIN billing_projects
    ON batches.billing_project = billing_projects.name
LEFT JOIN batches_n_jobs_in_complete_states
    ON batches.id = batches_n_jobs_in_complete_states.id
LEFT JOIN batches_cancelled
    ON batches.id = batches_cancelled.id
STRAIGHT_JOIN billing_project_users
    ON batches.billing_project = billing_project_users.billing_project
WHERE
    {' AND '.join(wheres)}
ORDER BY time_completed DESC
LIMIT %s;
    """

    records = [
        batch async for batch in db.select_and_fetchall(sql, (*where_args, limit), query_name='get_completed_batches')
    ]
    # this comes out as a timestamp (rather than a formed date)
    last_completed_timestamp = records[-1]['time_completed']
    batches = [batch_record_to_dict(batch) for batch in records]
    body = {'batches': batches}
    if len(batches) == limit:
        body['last_completed_timestamp'] = last_completed_timestamp
    return web.json_response(body)

async def _get_jobs(request, batch_id: int, version: int, q: str, last_job_id: Optional[int]):
    db = request.app['db']

    record = await db.select_and_fetchone(
        '''
SELECT * FROM batches
WHERE id = %s AND NOT deleted;
''',
        (batch_id,),
    )
    if not record:
        raise web.HTTPNotFound()

    jobs, last_job_id = await _query_batch_jobs(request, batch_id, version, q, last_job_id)

    if last_job_id is not None:
        return {'jobs': jobs, 'last_job_id': last_job_id}
    return {'jobs': jobs}


@routes.get('/api/v1alpha/batches/{batch_id}/jobs')
@rest_billing_project_users_only
@add_metadata_to_request
async def get_jobs_v1(request: web.Request, _, batch_id: int) -> web.Response:
    q = request.query.get('q', '')
    last_job_id = cast_query_param_to_int(request.query.get('last_job_id'))
    resp = await _handle_api_error(_get_jobs, request, batch_id, 1, q, last_job_id)
    assert resp is not None
    return json_response(resp)


@routes.get('/api/v2alpha/batches/{batch_id}/jobs')
@rest_billing_project_users_only
@add_metadata_to_request
async def get_jobs_v2(request: web.Request, _, batch_id: int) -> web.Response:
    q = request.query.get('q', '')
    last_job_id = cast_query_param_to_int(request.query.get('last_job_id'))
    resp = await _handle_api_error(_get_jobs, request, batch_id, 2, q, last_job_id)
    assert resp is not None
    return json_response(resp)


@routes.get('/api/v1alpha/batches/{batch_id}/jobs/resources')
@rest_billing_project_users_only
async def get_jobs_for_billing(request, userdata, batch_id):
    """
    Get jobs for batch to check the amount of resources used.
    Takes a "last_job_id" and "limit" parameter that can be used to implement paging.

    Returns
    -------
    Example response:
    {
        "jobs": [{
            "batch_id": 1,
            "job_id": 1,
            "state": "Error",
            "user": "<user>",
            "resources": {
                "compute/n1-preemptible/1": 0,
                "disk/local-ssd/1": 0,
                "disk/pd-ssd/1": 0,
                "ip-fee/1024/1": 0,
                "memory/n1-preemptible/1": 0,
                "service-fee/1": 0
            },
            "cost": {
                "compute/n1-preemptible": 0.0,
                "disk/local-ssd/1": 0.0,
                "disk/pd-ssd/1": 0.0,
                "ip-fee/1024/1": 0.0,
                "memory/n1-preemptible/1": 0.0,
                "service-fee/1": 0.0
            },
            "attributes": {
                "name": "<name of job>"
            }
        }]
    }
    """

    # just noting the @rest_billing_project_users_only decorator
    #   does the permission checks for us
    jobs, last_job_id = await _query_batch_jobs_for_billing(request, batch_id)
    resp = {'jobs': jobs}
    if last_job_id:
        resp['last_job_id'] = last_job_id

    return web.json_response(resp)


async def _get_job_record(app, batch_id, job_id):
    db: Database = app['db']

    record = await db.select_and_fetchone(
        '''
SELECT jobs.state, jobs.spec, ip_address, format_version, jobs.attempt_id, t.attempt_id AS last_cancelled_attempt_id
FROM jobs
INNER JOIN batches
  ON jobs.batch_id = batches.id
LEFT JOIN attempts
  ON jobs.batch_id = attempts.batch_id AND jobs.job_id = attempts.job_id AND jobs.attempt_id = attempts.attempt_id
LEFT JOIN instances
  ON attempts.instance_name = instances.name
LEFT JOIN (
  SELECT batch_id, job_id, attempt_id
  FROM attempts
  WHERE reason = "cancelled" AND batch_id = %s AND job_id = %s
  ORDER BY end_time DESC
  LIMIT 1
) AS t
  ON jobs.batch_id = t.batch_id AND jobs.job_id = t.job_id
WHERE jobs.batch_id = %s AND NOT deleted AND jobs.job_id = %s;
''',
        (batch_id, job_id, batch_id, job_id),
    )
    if not record:
        raise web.HTTPNotFound()
    return record


def job_tasks_from_spec(record):
    batch_format_version = BatchFormatVersion(record['format_version'])
    spec = json.loads(record['spec'])
    tasks = []

    has_input_files = batch_format_version.get_spec_has_input_files(spec)
    if has_input_files:
        tasks.append('input')

    tasks.append('main')

    has_output_files = batch_format_version.get_spec_has_output_files(spec)
    if has_output_files:
        tasks.append('output')

    return tasks


def has_resource_available(record):
    state = record['state']
    if state in ('Pending', 'Ready', 'Creating'):
        return False
    if state == 'Cancelled' and record['last_cancelled_attempt_id'] is None:
        return False
    if state == 'Running':
        return True
    assert state in complete_states, state
    return True


def attempt_id_from_spec(record) -> Optional[str]:
    return record['attempt_id'] or record['last_cancelled_attempt_id']


async def _get_job_container_log_from_worker(client_session, batch_id, job_id, container, ip_address) -> bytes:
    try:
        return await retry_transient_errors(
            client_session.get_read,
            f'http://{ip_address}:5000/api/v1alpha/batches/{batch_id}/jobs/{job_id}/log/{container}',
        )
    except aiohttp.ClientResponseError:
        log.exception(f'while getting log for {(batch_id, job_id)}')
        return b'ERROR: encountered a problem while fetching the log'


async def _read_job_container_log_from_cloud_storage(
    file_store: FileStore, batch_format_version: BatchFormatVersion, batch_id, job_id, container, attempt_id
) -> bytes:
    try:
        return await file_store.read_log_file(batch_format_version, batch_id, job_id, attempt_id, container)
    except FileNotFoundError:
        id = (batch_id, job_id)
        log.exception(f'missing log file for {id} and container {container}')
        return b'ERROR: could not find log file'


async def _get_job_container_log(app, batch_id, job_id, container, job_record) -> Optional[bytes]:
    if not has_resource_available(job_record):
        return None

    state = job_record['state']
    if state == 'Running':
        return await _get_job_container_log_from_worker(
            app['client_session'], batch_id, job_id, container, job_record['ip_address']
        )

    attempt_id = attempt_id_from_spec(job_record)
    assert attempt_id is not None and state in complete_states
    return await _read_job_container_log_from_cloud_storage(
        app['file_store'],
        BatchFormatVersion(job_record['format_version']),
        batch_id,
        job_id,
        container,
        attempt_id,
    )


async def _get_job_log(app, batch_id, job_id) -> Dict[str, Optional[bytes]]:
    record = await _get_job_record(app, batch_id, job_id)
    containers = job_tasks_from_spec(record)
    logs = await asyncio.gather(*[_get_job_container_log(app, batch_id, job_id, c, record) for c in containers])
    return dict(zip(containers, logs))


async def _get_job_resource_usage(app, batch_id, job_id) -> Optional[Dict[str, Optional[pd.DataFrame]]]:
    record = await _get_job_record(app, batch_id, job_id)

    client_session: httpx.ClientSession = app['client_session']
    file_store: FileStore = app['file_store']
    batch_format_version = BatchFormatVersion(record['format_version'])

    state = record['state']
    ip_address = record['ip_address']
    tasks = job_tasks_from_spec(record)
    attempt_id = attempt_id_from_spec(record)

    if not has_resource_available(record):
        return None

    if state == 'Running':
        try:
            data = await retry_transient_errors(
                client_session.get_read_json,
                f'http://{ip_address}:5000/api/v1alpha/batches/{batch_id}/jobs/{job_id}/resource_usage',
            )
            return {
                task: ResourceUsageMonitor.decode_to_df(base64.b64decode(encoded_df))
                for task, encoded_df in data.items()
            }
        except aiohttp.ClientResponseError:
            log.exception(f'while getting resource usage for {(batch_id, job_id)}')
            return {task: None for task in tasks}

    assert attempt_id is not None and state in complete_states

    async def _read_resource_usage_from_cloud_storage(task):
        try:
            df = await file_store.read_resource_usage_file(batch_format_version, batch_id, job_id, attempt_id, task)
        except FileNotFoundError:
            id = (batch_id, job_id)
            log.exception(f'missing resource usage file for {id} and task {task}')
            df = None
        return task, df

    return dict(await asyncio.gather(*[_read_resource_usage_from_cloud_storage(task) for task in tasks]))


async def _get_jvm_profile(app: web.Application, batch_id: int, job_id: int) -> Optional[str]:
    record = await _get_job_record(app, batch_id, job_id)

    file_store: FileStore = app['file_store']
    batch_format_version = BatchFormatVersion(record['format_version'])

    state = record['state']
    attempt_id = attempt_id_from_spec(record)

    if not has_resource_available(record):
        return None

    if state == 'Running':
        return None

    assert attempt_id is not None and state in complete_states

    try:
        data = await file_store.read_jvm_profile(batch_format_version, batch_id, job_id, attempt_id, 'main')
        return data.decode('utf-8')
    except FileNotFoundError:
        return None


async def _get_attributes(app, record):
    db: Database = app['db']

    batch_id = record['batch_id']
    job_id = record['job_id']
    format_version = BatchFormatVersion(record['format_version'])

    if not format_version.has_full_spec_in_cloud():
        spec = json.loads(record['spec'])
        return spec.get('attributes')

    records = db.select_and_fetchall(
        '''
SELECT `key`, `value`
FROM job_attributes
WHERE batch_id = %s AND job_id = %s;
''',
        (batch_id, job_id),
        query_name='get_attributes',
    )
    return {record['key']: record['value'] async for record in records}


async def _get_full_job_spec(app, record):
    db: Database = app['db']
    file_store: FileStore = app['file_store']

    batch_id = record['batch_id']
    job_id = record['job_id']
    format_version = BatchFormatVersion(record['format_version'])

    if not format_version.has_full_spec_in_cloud():
        return json.loads(record['spec'])

    token, start_job_id = await SpecWriter.get_token_start_id(db, batch_id, job_id)

    try:
        spec = await file_store.read_spec_file(batch_id, token, start_job_id, job_id)
        return json.loads(spec)
    except FileNotFoundError:
        id = (batch_id, job_id)
        log.exception(f'missing spec file for {id}')
        return None


async def _get_full_job_status(app, record):
    client_session: httpx.ClientSession = app['client_session']
    file_store: FileStore = app['file_store']

    batch_id = record['batch_id']
    job_id = record['job_id']
    state = record['state']
    format_version = BatchFormatVersion(record['format_version'])

    if state in ('Pending', 'Creating', 'Ready'):
        return None

    if state == 'Cancelled' and record['last_cancelled_attempt_id'] is None:
        return None

    attempt_id = record['attempt_id'] or record['last_cancelled_attempt_id']
    assert attempt_id is not None

    if state in ('Error', 'Failed', 'Success', 'Cancelled'):
        if not format_version.has_full_status_in_gcs():
            return json.loads(record['status'])

        try:
            status = await file_store.read_status_file(batch_id, job_id, attempt_id)
            return json.loads(status)
        except FileNotFoundError:
            id = (batch_id, job_id)
            log.exception(f'missing status file for {id}')
            return None

    assert state == 'Running'
    assert record['status'] is None

    ip_address = record['ip_address']
    try:
        return await retry_transient_errors(
            client_session.get_read_json,
            f'http://{ip_address}:5000/api/v1alpha/batches/{batch_id}/jobs/{job_id}/status',
        )
    except aiohttp.ClientResponseError as e:
        if e.status == 404:
            return None
        raise


# deprecated
@routes.get('/api/v1alpha/batches/{batch_id}/jobs/{job_id}/log')
@rest_billing_project_users_only
@add_metadata_to_request
async def get_job_log(request: web.Request, _, batch_id: int) -> web.Response:
    job_id = int(request.match_info['job_id'])
    job_log_bytes = await _get_job_log(request.app, batch_id, job_id)
    job_log_strings: Dict[str, Optional[str]] = {}
    for container, log in job_log_bytes.items():
        try:
            job_log_strings[container] = log.decode('utf-8') if log is not None else None
        except UnicodeDecodeError as e:
            raise web.HTTPBadRequest(
                reason=f'log for container {container} is not valid UTF-8, upgrade your hail version to download the log'
            ) from e
    return json_response(job_log_strings)


async def get_job_container_log(request, batch_id):
    app = request.app
    job_id = int(request.match_info['job_id'])
    container = request.match_info['container']
    record = await _get_job_record(app, batch_id, job_id)
    containers = job_tasks_from_spec(record)
    if container not in containers:
        raise web.HTTPBadRequest(reason=f'unknown container {container}')
    job_log = await _get_job_container_log(app, batch_id, job_id, container, record)
    return web.Response(body=job_log)


@routes.get('/api/v1alpha/batches/{batch_id}/jobs/{job_id}/log/{container}')
@rest_billing_project_users_only
@add_metadata_to_request
async def rest_get_job_container_log(request, _, batch_id) -> web.Response:
    return await get_job_container_log(request, batch_id)


async def _query_batches(request, user: str, q: str, version: int, last_batch_id: Optional[int]):
    db: Database = request.app['db']
    if version == 1:
        sql, sql_args = parse_list_batches_query_v1(user, q, last_batch_id)
    else:
        assert version == 2, version
        sql, sql_args = parse_list_batches_query_v2(user, q, last_batch_id)

    batches = [batch_record_to_dict(record) async for record in db.select_and_fetchall(sql, sql_args)]

    if len(batches) == 51:
        batches.pop()
        last_batch_id = batches[-1]['id']
    else:
        last_batch_id = None

    return (batches, last_batch_id)


@routes.get('/api/v1alpha/batches')
@auth.rest_authenticated_users_only
@add_metadata_to_request
async def get_batches_v1(request, userdata):  # pylint: disable=unused-argument
    user = userdata['username']
    q = request.query.get('q', f'user:{user}')
    last_batch_id = cast_query_param_to_int(request.query.get('last_batch_id'))
    result = await _handle_api_error(_query_batches, request, user, q, 1, last_batch_id)
    assert result is not None
    batches, last_batch_id = result

    if last_batch_id is not None:
        return json_response({'batches': batches, 'last_batch_id': last_batch_id})
    return json_response({'batches': batches})


@routes.get('/api/v2alpha/batches')
@auth.rest_authenticated_users_only
@add_metadata_to_request
async def get_batches_v2(request, userdata):  # pylint: disable=unused-argument
    user = userdata['username']
    q = request.query.get('q', f'user = {user}')
    last_batch_id = cast_query_param_to_int(request.query.get('last_batch_id'))
    result = await _handle_api_error(_query_batches, request, user, q, 2, last_batch_id)
    assert result is not None
    batches, last_batch_id = result

    if last_batch_id is not None:
        return json_response({'batches': batches, 'last_batch_id': last_batch_id})
    return json_response({'batches': batches})


def check_service_account_permissions(user, sa):
    if sa is None:
        return
    if user == 'ci':
        if sa['name'] in ('ci-agent', 'admin') and DEFAULT_NAMESPACE in ('default', sa['namespace']):
            return
    elif user == 'test':
        if sa['namespace'] == DEFAULT_NAMESPACE and sa['name'] == 'test-batch-sa':
            return
    raise web.HTTPBadRequest(reason=f'unauthorized service account {(sa["namespace"], sa["name"])} for user {user}')


# Deprecated. Use create_jobs_for_update instead
@routes.post('/api/v1alpha/batches/{batch_id}/jobs/create')
@auth.rest_authenticated_users_only
@add_metadata_to_request
async def create_jobs(request: web.Request, userdata: UserData) -> web.Response:
    app = request.app
    batch_id = int(request.match_info['batch_id'])
    job_specs = await json_request(request)
    return await _create_jobs(userdata, job_specs, batch_id, 1, app)


@routes.post('/api/v1alpha/batches/{batch_id}/updates/{update_id}/jobs/create')
@auth.rest_authenticated_users_only
@add_metadata_to_request
async def create_jobs_for_update(request: web.Request, userdata: UserData) -> web.Response:
    app = request.app

    if app['frozen']:
        log.info('ignoring batch create request; batch is frozen')
        raise web.HTTPServiceUnavailable()

    batch_id = int(request.match_info['batch_id'])
    update_id = int(request.match_info['update_id'])
    job_specs = await json_request(request)
    return await _create_jobs(userdata, job_specs, batch_id, update_id, app)


NON_HEX_DIGIT = re.compile('[^A-Fa-f0-9]')


def assert_is_sha_1_hex_string(revision: str):
    if len(revision) != 40 or NON_HEX_DIGIT.search(revision):
        raise web.HTTPBadRequest(reason=f'revision must be 40 character hexadecimal encoded SHA-1, got: {revision}')


async def _create_jobs(
    userdata, job_specs: List[Dict[str, Any]], batch_id: int, update_id: int, app: web.Application
) -> web.Response:
    db: Database = app['db']
    file_store: FileStore = app['file_store']
    user = userdata['username']

    # restrict to what's necessary; in particular, drop the session
    # which is sensitive
    userdata = {
        'username': user,
        'hail_credentials_secret_name': userdata['hail_credentials_secret_name'],
        'tokens_secret_name': userdata['tokens_secret_name'],
    }

    record = await db.select_and_fetchone(
        '''
SELECT `state`, format_version, `committed`, start_job_id
FROM batch_updates
INNER JOIN batches ON batch_updates.batch_id = batches.id
WHERE batch_updates.batch_id = %s AND batch_updates.update_id = %s AND user = %s AND NOT deleted;
''',
        (batch_id, update_id, user),
    )

    if not record:
        raise web.HTTPNotFound()
    if record['committed']:
        raise web.HTTPBadRequest(reason=f'update {update_id} is already committed')
    batch_format_version = BatchFormatVersion(record['format_version'])
    update_start_job_id = int(record['start_job_id'])

    try:
        validate_and_clean_jobs(job_specs)
    except ValidationError as e:
        raise web.HTTPBadRequest(reason=e.reason)

    spec_writer = SpecWriter(file_store, batch_id)

    jobs_args = []
    job_parents_args = []
    job_attributes_args = []
    jobs_telemetry_args = []

    inst_coll_resources: Dict[str, Dict[str, int]] = collections.defaultdict(
        lambda: {
            'n_jobs': 0,
            'n_ready_jobs': 0,
            'ready_cores_mcpu': 0,
            'n_ready_cancellable_jobs': 0,
            'ready_cancellable_cores_mcpu': 0,
        }
    )

    prev_job_idx = None
    bunch_start_job_id = None

    for spec in job_specs:
        job_id = spec['job_id'] + update_start_job_id - 1
        spec['job_id'] = job_id

        absolute_parent_ids = spec.pop('absolute_parent_ids', [])
        in_update_parent_ids = spec.pop('in_update_parent_ids', [])
        parent_ids = absolute_parent_ids + [update_start_job_id + parent_id - 1 for parent_id in in_update_parent_ids]

        always_run = spec.pop('always_run', False)

        cloud = spec.get('cloud', CLOUD)

        if batch_format_version.has_full_spec_in_cloud():
            attributes = spec.pop('attributes', None)
        else:
            attributes = spec.get('attributes')

        id = (batch_id, job_id)

        if bunch_start_job_id is None:
            bunch_start_job_id = job_id

        if batch_format_version.has_full_spec_in_cloud() and prev_job_idx:
            if job_id != prev_job_idx + 1:
                raise web.HTTPBadRequest(reason=f'noncontiguous job ids found in the spec: {prev_job_idx} -> {job_id}')
        prev_job_idx = job_id

        resources = spec.get('resources')
        if not resources:
            resources = {}
            spec['resources'] = resources

        worker_type = None
        machine_type = resources.get('machine_type')
        pool_label = resources.get('pool_label') or ''
        preemptible = resources.get('preemptible', BATCH_JOB_DEFAULT_PREEMPTIBLE)

        if machine_type and machine_type not in valid_machine_types(cloud):
            raise web.HTTPBadRequest(reason=f'unknown machine type {machine_type} for cloud {cloud}')

        if machine_type and ('cpu' in resources or 'memory' in resources):
            raise web.HTTPBadRequest(reason='cannot specify cpu and memory with machine_type')

        if machine_type and pool_label:
            raise web.HTTPBadRequest(reason='cannot specify pool label with machine_type')

        if spec['process']['type'] == 'jvm':
            jvm_requested_cpu = parse_cpu_in_mcpu(resources.get('cpu', BATCH_JOB_DEFAULT_CPU))
            if 'cpu' in resources and jvm_requested_cpu not in (1000, 2000, 4000, 8000):
                raise web.HTTPBadRequest(reason='invalid cpu for jvm jobs. must be 1, 2, 4, or 8')
            if 'memory' in resources and resources['memory'] == 'lowmem':
                raise web.HTTPBadRequest(reason='jvm jobs cannot be on lowmem machines')
            if machine_type is not None:
                raise web.HTTPBadRequest(reason='jvm jobs may not specify machine_type')
            if spec['process']['jar_spec']['type'] == 'git_revision':
                revision = spec['process']['jar_spec']['value']
                assert_is_sha_1_hex_string(revision)
                spec['process']['jar_spec']['type'] = 'jar_url'
                spec['process']['jar_spec']['value'] = ACCEPTABLE_QUERY_JAR_URL_PREFIX + '/' + revision + '.jar'
            else:
                assert spec['process']['jar_spec']['type'] == 'jar_url'
                jar_url = spec['process']['jar_spec']['value']
                if not jar_url.startswith(ACCEPTABLE_QUERY_JAR_URL_PREFIX):
                    raise web.HTTPBadRequest(reason=f'unacceptable JAR url: {jar_url}')

        req_memory_bytes: Optional[int]
        if machine_type is None:
            if 'cpu' not in resources:
                resources['cpu'] = BATCH_JOB_DEFAULT_CPU
            resources['req_cpu'] = resources['cpu']
            del resources['cpu']
            req_cores_mcpu = parse_cpu_in_mcpu(resources['req_cpu'])

            if req_cores_mcpu is None or not is_valid_cores_mcpu(req_cores_mcpu):
                raise web.HTTPBadRequest(
                    reason=f'bad resource request for job {id}: '
                    f'cpu must be a power of two with a min of 0.25; '
                    f'found {resources["req_cpu"]}.'
                )

            if 'memory' not in resources:
                resources['memory'] = BATCH_JOB_DEFAULT_MEMORY
            resources['req_memory'] = resources['memory']
            del resources['memory']
            req_memory = resources['req_memory']
            memory_to_worker_types = memory_to_worker_type(cloud)
            if req_memory in memory_to_worker_types:
                worker_type = memory_to_worker_types[req_memory]
                req_memory_bytes = cores_mcpu_to_memory_bytes(cloud, req_cores_mcpu, worker_type)
            else:
                req_memory_bytes = parse_memory_in_bytes(req_memory)
        else:
            req_cores_mcpu = None
            req_memory_bytes = None

        if 'storage' not in resources:
            resources['storage'] = BATCH_JOB_DEFAULT_STORAGE
        resources['req_storage'] = resources['storage']
        del resources['storage']
        req_storage_bytes = parse_storage_in_bytes(resources['req_storage'])

        if req_storage_bytes is None:
            raise web.HTTPBadRequest(
                reason=f'bad resource request for job {id}: '
                f'storage must be convertable to bytes; '
                f'found {resources["req_storage"]}'
            )

        inst_coll_configs: InstanceCollectionConfigs = app['inst_coll_configs']

        result, exc = inst_coll_configs.select_inst_coll(
            cloud,
            machine_type,
            pool_label,
            preemptible,
            worker_type,
            req_cores_mcpu,
            req_memory_bytes,
            req_storage_bytes,
        )

        if exc:
            raise web.HTTPBadRequest(reason=exc.message)

        if result is None:
            raise web.HTTPBadRequest(
                reason=f'resource requests for job {id} are unsatisfiable: '
                f'cloud={cloud}, '
                f'cpu={resources.get("req_cpu")}, '
                f'memory={resources.get("req_memory")}, '
                f'storage={resources["req_storage"]}, '
                f'preemptible={preemptible}, '
                f'machine_type={machine_type}'
            )

        inst_coll_name, cores_mcpu, memory_bytes, storage_gib = result
        resources['cores_mcpu'] = cores_mcpu
        resources['memory_bytes'] = memory_bytes
        resources['storage_gib'] = storage_gib
        resources['preemptible'] = preemptible

        regions = spec.get('regions')
        if regions is not None:
            valid_regions = set(app['regions'].keys())
            invalid_user_regions = set(regions).difference(valid_regions)
            if invalid_user_regions:
                raise web.HTTPBadRequest(
                    reason=f'invalid regions specified: {invalid_user_regions}. Choose from {valid_regions}'
                )
            if len(regions) == 0:
                raise web.HTTPBadRequest(reason='regions must not be an empty array')
            n_regions = len(regions)
            regions_bits_rep = regions_to_bits_rep(regions, app['regions'])
        else:
            n_regions = None
            regions_bits_rep = None

        secrets = spec.get('secrets')
        if not secrets:
            secrets = []

        if len(secrets) != 0 and user != 'ci':
            secrets = [(secret["namespace"], secret["name"]) for secret in secrets]
            raise web.HTTPBadRequest(reason=f'unauthorized secret {secrets} for user {user}')

        for secret in secrets:
            if user != 'ci':
                raise web.HTTPBadRequest(reason=f'unauthorized secret {(secret["namespace"], secret["name"])}')

        spec['secrets'] = secrets

        secrets.append(
            {
                'namespace': DEFAULT_NAMESPACE,
                'name': userdata['hail_credentials_secret_name'],
                'mount_path': '/gsa-key',
                'mount_in_copy': True,
            }
        )

        env = spec.get('env')
        if not env:
            env = []
            spec['env'] = env
        assert isinstance(spec['env'], list)

        if cloud == 'gcp' and all(envvar['name'] != 'GOOGLE_APPLICATION_CREDENTIALS' for envvar in spec['env']):
            spec['env'].append({'name': 'GOOGLE_APPLICATION_CREDENTIALS', 'value': '/gsa-key/key.json'})

        if cloud == 'azure' and all(envvar['name'] != 'AZURE_APPLICATION_CREDENTIALS' for envvar in spec['env']):
            spec['env'].append({'name': 'AZURE_APPLICATION_CREDENTIALS', 'value': '/gsa-key/key.json'})

        cloudfuse = spec.get('gcsfuse') or spec.get('cloudfuse')
        if cloudfuse:
            for config in cloudfuse:
                if not config['read_only']:
                    raise web.HTTPBadRequest(reason=f'Only read-only cloudfuse requests are supported. Found {config}')
                if config['mount_path'] == '/io':
                    raise web.HTTPBadRequest(
                        reason=f'Cloudfuse requests with mount_path=/io are not supported. Found {config}'
                    )

        if spec.get('mount_tokens', False):
            secrets.append(
                {
                    'namespace': DEFAULT_NAMESPACE,
                    'name': userdata['tokens_secret_name'],
                    'mount_path': '/user-tokens',
                    'mount_in_copy': False,
                }
            )
            secrets.append(
                {
                    'namespace': DEFAULT_NAMESPACE,
                    'name': 'ssl-config-batch-user-code',
                    'mount_path': '/ssl-config',
                    'mount_in_copy': False,
                }
            )

        sa = spec.get('service_account')
        check_service_account_permissions(user, sa)

        icr = inst_coll_resources[inst_coll_name]
        icr['n_jobs'] += 1

        # jobs in non-initial updates of a batch always start out as pending
        # because they may have currently running parents in previous updates
        # and we dont take those into account here when calculating the number
        # of pending parents
        if update_id == 1 and len(parent_ids) == 0:
            state = 'Ready'
            time_ready = time_msecs()
            icr['n_ready_jobs'] += 1
            icr['ready_cores_mcpu'] += cores_mcpu
            if not always_run:
                icr['n_ready_cancellable_jobs'] += 1
                icr['ready_cancellable_cores_mcpu'] += cores_mcpu
        else:
            state = 'Pending'
            time_ready = None

        network = spec.get('network')
        if user != 'ci' and not (network is None or network == 'public'):
            raise web.HTTPBadRequest(reason=f'unauthorized network {network}')

        unconfined = spec.get('unconfined')
        if user != 'ci' and unconfined:
            raise web.HTTPBadRequest(reason=f'unauthorized use of unconfined={unconfined}')

        spec_writer.add(json.dumps(spec))
        db_spec = batch_format_version.db_spec(spec)

        jobs_args.append(
            (
                batch_id,
                job_id,
                update_id,
                state,
                json.dumps(db_spec),
                always_run,
                cores_mcpu,
                len(parent_ids),
                inst_coll_name,
                n_regions,
                regions_bits_rep,
            )
        )

        jobs_telemetry_args.append((batch_id, job_id, time_ready))

        for parent_id in parent_ids:
            job_parents_args.append((batch_id, job_id, parent_id))

        if attributes:
            for k, v in attributes.items():
                job_attributes_args.append((batch_id, job_id, k, v))

    rand_token = random.randint(0, app['n_tokens'] - 1)

    async def write_spec_to_cloud():
        if batch_format_version.has_full_spec_in_cloud():
            await spec_writer.write()

    async def insert_jobs_into_db(tx):
        try:
            try:
                await tx.execute_many(
                    '''
INSERT INTO jobs (batch_id, job_id, update_id, state, spec, always_run, cores_mcpu, n_pending_parents, inst_coll, n_regions, regions_bits_rep)
VALUES (%s, %s, %s, %s, %s, %s, %s, %s, %s, %s, %s);
''',
                    jobs_args,
                    query_name='insert_jobs',
                )
            except pymysql.err.IntegrityError as err:
                # 1062 ER_DUP_ENTRY https://dev.mysql.com/doc/refman/5.7/en/server-error-reference.html#error_er_dup_entry
                if err.args[0] == 1062:
                    log.info(f'bunch containing job {(batch_id, jobs_args[0][1])} already inserted')
                    return
                raise
            try:
                await tx.execute_many(
                    '''
INSERT INTO `job_parents` (batch_id, job_id, parent_id)
VALUES (%s, %s, %s);
''',
                    job_parents_args,
                    query_name='insert_job_parents',
                )
            except pymysql.err.IntegrityError as err:
                # 1062 ER_DUP_ENTRY https://dev.mysql.com/doc/refman/5.7/en/server-error-reference.html#error_er_dup_entry
                if err.args[0] == 1062:
                    raise web.HTTPBadRequest(text=f'bunch contains job with duplicated parents ({job_parents_args})')
                raise

            await tx.execute_many(
                '''
INSERT INTO `job_attributes` (batch_id, job_id, `key`, `value`)
VALUES (%s, %s, %s, %s);
''',
                job_attributes_args,
                query_name='insert_job_attributes',
            )

            await tx.execute_many(
                '''
INSERT INTO jobs_telemetry (batch_id, job_id, time_ready)
VALUES (%s, %s, %s);
''',
                jobs_telemetry_args,
                query_name='insert_jobs_telemetry',
            )

            batches_inst_coll_staging_args = [
                (
                    batch_id,
                    update_id,
                    inst_coll,
                    rand_token,
                    resources['n_jobs'],
                    resources['n_ready_jobs'],
                    resources['ready_cores_mcpu'],
                )
                for inst_coll, resources in inst_coll_resources.items()
            ]
            await tx.execute_many(
                '''
INSERT INTO batches_inst_coll_staging (batch_id, update_id, inst_coll, token, n_jobs, n_ready_jobs, ready_cores_mcpu)
VALUES (%s, %s, %s, %s, %s, %s, %s)
ON DUPLICATE KEY UPDATE
  n_jobs = n_jobs + VALUES(n_jobs),
  n_ready_jobs = n_ready_jobs + VALUES(n_ready_jobs),
  ready_cores_mcpu = ready_cores_mcpu + VALUES(ready_cores_mcpu);
''',
                batches_inst_coll_staging_args,
                query_name='insert_batches_inst_coll_staging',
            )

            batch_inst_coll_cancellable_resources_args = [
                (
                    batch_id,
                    update_id,
                    inst_coll,
                    rand_token,
                    resources['n_ready_cancellable_jobs'],
                    resources['ready_cancellable_cores_mcpu'],
                )
                for inst_coll, resources in inst_coll_resources.items()
            ]
            await tx.execute_many(
                '''
INSERT INTO batch_inst_coll_cancellable_resources (batch_id, update_id, inst_coll, token, n_ready_cancellable_jobs, ready_cancellable_cores_mcpu)
VALUES (%s, %s, %s, %s, %s, %s)
ON DUPLICATE KEY UPDATE
  n_ready_cancellable_jobs = n_ready_cancellable_jobs + VALUES(n_ready_cancellable_jobs),
  ready_cancellable_cores_mcpu = ready_cancellable_cores_mcpu + VALUES(ready_cancellable_cores_mcpu);
''',
                batch_inst_coll_cancellable_resources_args,
                query_name='insert_inst_coll_cancellable_resources',
            )

            if batch_format_version.has_full_spec_in_cloud():
                await tx.execute_update(
                    '''
INSERT INTO batch_bunches (batch_id, token, start_job_id)
VALUES (%s, %s, %s);
''',
                    (batch_id, spec_writer.token, bunch_start_job_id),
                    query_name='insert_batch_bunches',
                )
        except asyncio.CancelledError:
            raise
        except web.HTTPException:
            raise
        except Exception as err:
            raise ValueError(
                f'encountered exception while inserting a bunch'
                f'jobs_args={json.dumps(jobs_args)}'
                f'job_parents_args={json.dumps(job_parents_args)}'
            ) from err

    @transaction(db)
    async def write_and_insert(tx):
        # IMPORTANT: If cancellation or an error prevents writing the spec to the cloud, then we
        # must rollback. See https://github.com/hail-is/hail-production-issues/issues/9
        await asyncio.gather(write_spec_to_cloud(), insert_jobs_into_db(tx))

    await write_and_insert()

    return web.Response()


@routes.post('/api/v1alpha/batches/create-fast')
@auth.rest_authenticated_users_only
@add_metadata_to_request
async def create_batch_fast(request, userdata):
    app = request.app
    db: Database = app['db']

    user = userdata['username']
    batch_and_bunch = await json_request(request)
    batch_spec = batch_and_bunch['batch']
    bunch = batch_and_bunch['bunch']
    batch_id = await _create_batch(batch_spec, userdata, db)
    update_id, _ = await _create_batch_update(batch_id, batch_spec['token'], batch_spec['n_jobs'], user, db)
    try:
        await _create_jobs(userdata, bunch, batch_id, update_id, app)
    except web.HTTPBadRequest as e:
        if f'update {update_id} is already committed' == e.reason:
            return json_response({'id': batch_id})
        raise
    await _commit_update(app, batch_id, update_id, user, db)
    request['batch_telemetry']['batch_id'] = str(batch_id)
    return json_response({'id': batch_id})


@routes.post('/api/v1alpha/batches/create')
@auth.rest_authenticated_users_only
@add_metadata_to_request
async def create_batch(request, userdata):
    app = request.app
    db: Database = app['db']

    batch_spec = await json_request(request)
    id = await _create_batch(batch_spec, userdata, db)
    n_jobs = batch_spec['n_jobs']
    if n_jobs > 0:
        update_id, _ = await _create_batch_update(
            id, batch_spec['token'], batch_spec['n_jobs'], userdata['username'], db
        )
    else:
        update_id = None
    request['batch_telemetry']['batch_id'] = str(id)
    return json_response({'id': id, 'update_id': update_id})


async def _create_batch(batch_spec: dict, userdata, db: Database) -> int:
    try:
        validate_batch(batch_spec)
    except ValidationError as e:
        raise web.HTTPBadRequest(reason=e.reason)

    user = userdata['username']

    # restrict to what's necessary; in particular, drop the session
    # which is sensitive
    userdata = {
        'username': user,
        'hail_credentials_secret_name': userdata['hail_credentials_secret_name'],
        'tokens_secret_name': userdata['tokens_secret_name'],
    }

    billing_project = batch_spec['billing_project']
    token = batch_spec['token']

    attributes = batch_spec.get('attributes')

    @transaction(db)
    async def insert(tx):
        bp = await tx.execute_and_fetchone(
            '''
SELECT billing_projects.status, billing_projects.limit
FROM billing_project_users
INNER JOIN billing_projects
  ON billing_projects.name = billing_project_users.billing_project
WHERE billing_projects.name_cs = %s AND user_cs = %s
LOCK IN SHARE MODE''',
            (billing_project, user),
        )

        if bp is None:
            raise web.HTTPForbidden(reason=f'Unknown Hail Batch billing project {billing_project}.')
        if bp['status'] in {'closed', 'deleted'}:
            raise web.HTTPForbidden(reason=f'Billing project {billing_project} is closed or deleted.')

        bp_cost_record = await tx.execute_and_fetchone(
            '''
SELECT COALESCE(SUM(t.`usage` * rate), 0) AS cost
FROM (
  SELECT resource_id, CAST(COALESCE(SUM(`usage`), 0) AS SIGNED) AS `usage`
  FROM aggregated_billing_project_user_resources_v3
  WHERE billing_project = %s
  GROUP BY resource_id
) AS t
LEFT JOIN resources on resources.resource_id = t.resource_id;
''',
            (billing_project,),
        )
        limit = bp['limit']
        accrued_cost = bp_cost_record['cost']
        if limit is not None and accrued_cost >= limit:
            raise web.HTTPForbidden(
                reason=f'billing project {billing_project} has exceeded the budget; accrued={cost_str(accrued_cost)} limit={cost_str(limit)}'
            )

        maybe_batch = await tx.execute_and_fetchone(
            '''
SELECT * FROM batches
WHERE token = %s AND user = %s FOR UPDATE;
''',
            (token, user),
        )

        if maybe_batch is not None:
            return maybe_batch['id']

        now = time_msecs()
        id = await tx.execute_insertone(
            '''
INSERT INTO batches (userdata, user, billing_project, attributes, callback, n_jobs, time_created, time_completed, token, state, format_version, cancel_after_n_failures)
VALUES (%s, %s, %s, %s, %s, %s, %s, %s, %s, %s, %s, %s);
''',
            (
                json.dumps(userdata),
                user,
                billing_project,
                json.dumps(attributes),
                batch_spec.get('callback'),
                0,
                now,
                now,
                token,
                'complete',
                BATCH_FORMAT_VERSION,
                batch_spec.get('cancel_after_n_failures'),
            ),
            query_name='insert_batches',
        )
        await tx.execute_insertone(
            '''
INSERT INTO batches_n_jobs_in_complete_states (id) VALUES (%s);
''',
            (id,),
            query_name='insert_batches_n_jobs_in_complete_states',
        )

        if attributes:
            await tx.execute_many(
                '''
INSERT INTO `batch_attributes` (batch_id, `key`, `value`)
VALUES (%s, %s, %s)
''',
                [(id, k, v) for k, v in attributes.items()],
                query_name='insert_batch_attributes',
            )
        return id

    return await insert()


@routes.post('/api/v1alpha/batches/{batch_id}/update-fast')
@auth.rest_authenticated_users_only
@add_metadata_to_request
async def update_batch_fast(request, userdata):
    app = request.app
    db: Database = app['db']

    batch_id = int(request.match_info['batch_id'])
    user = userdata['username']
    update_and_bunch = await json_request(request)
    update_spec = update_and_bunch['update']
    bunch = update_and_bunch['bunch']

    try:
        validate_batch_update(update_spec)
    except ValidationError as e:
        raise web.HTTPBadRequest(reason=e.reason)

    update_id, start_job_id = await _create_batch_update(
        batch_id, update_spec['token'], update_spec['n_jobs'], user, db
    )

    try:
        await _create_jobs(userdata, bunch, batch_id, update_id, app)
    except web.HTTPBadRequest as e:
        if f'update {update_id} is already committed' == e.reason:
            return json_response({'update_id': update_id, 'start_job_id': start_job_id})
        raise
    await _commit_update(app, batch_id, update_id, user, db)
    request['batch_telemetry']['batch_id'] = str(batch_id)
    return json_response({'update_id': update_id, 'start_job_id': start_job_id})


@routes.post('/api/v1alpha/batches/{batch_id}/updates/create')
@auth.rest_authenticated_users_only
@add_metadata_to_request
async def create_update(request, userdata):
    app = request.app
    db: Database = app['db']

    if app['frozen']:
        log.info('ignoring batch create request; batch is frozen')
        raise web.HTTPServiceUnavailable()

    batch_id = int(request.match_info['batch_id'])
    user = userdata['username']
    update_spec = await json_request(request)

    try:
        validate_batch_update(update_spec)
    except ValidationError as e:
        raise web.HTTPBadRequest(reason=e.reason)

    update_id, _ = await _create_batch_update(batch_id, update_spec['token'], update_spec['n_jobs'], user, db)
    return json_response({'update_id': update_id})


async def _create_batch_update(
    batch_id: int, update_token: str, n_jobs: int, user: str, db: Database
) -> Tuple[int, int]:
    @transaction(db)
    async def update(tx: Transaction):
        assert n_jobs > 0
        record = await tx.execute_and_fetchone(
            '''
SELECT update_id, start_job_id FROM batch_updates
WHERE batch_id = %s AND token = %s;
''',
            (batch_id, update_token),
        )

        if record:
            return record['update_id'], record['start_job_id']

        # We use FOR UPDATE so that we serialize batch update insertions
        # This is necessary to reserve job id ranges.
        # We don't allow updates to batches that have been cancelled
        # but do allow updates to batches with jobs that have been cancelled.
        record = await tx.execute_and_fetchone(
            '''
SELECT batches_cancelled.id IS NOT NULL AS cancelled
FROM batches
LEFT JOIN batches_cancelled ON batches.id = batches_cancelled.id
WHERE batches.id = %s AND user = %s AND NOT deleted
FOR UPDATE;
''',
            (batch_id, user),
        )
        if not record:
            raise web.HTTPNotFound()
        if record['cancelled']:
            raise web.HTTPBadRequest(reason='Cannot submit new jobs to a cancelled batch')

        now = time_msecs()

        record = await tx.execute_and_fetchone(
            '''
SELECT update_id, start_job_id, n_jobs FROM batch_updates
WHERE batch_id = %s
ORDER BY update_id DESC
LIMIT 1;
''',
            (batch_id,),
        )
        if record:
            update_id = int(record['update_id']) + 1
            update_start_job_id = int(record['start_job_id']) + int(record['n_jobs'])
        else:
            update_id = 1
            update_start_job_id = 1

        await tx.execute_insertone(
            '''
INSERT INTO batch_updates
(batch_id, update_id, token, start_job_id, n_jobs, committed, time_created)
VALUES (%s, %s, %s, %s, %s, %s, %s);
''',
            (batch_id, update_id, update_token, update_start_job_id, n_jobs, False, now),
            query_name='insert_batch_update',
        )

        return (update_id, update_start_job_id)

    return await update()


async def _get_batch(app, batch_id):
    db: Database = app['db']

    record = await db.select_and_fetchone(
        '''
SELECT batches.*,
  batches_cancelled.id IS NOT NULL AS cancelled,
  batches_n_jobs_in_complete_states.n_completed,
  batches_n_jobs_in_complete_states.n_succeeded,
  batches_n_jobs_in_complete_states.n_failed,
  batches_n_jobs_in_complete_states.n_cancelled,
  cost_t.*
FROM batches
LEFT JOIN batches_n_jobs_in_complete_states
       ON batches.id = batches_n_jobs_in_complete_states.id
LEFT JOIN batches_cancelled
       ON batches.id = batches_cancelled.id
LEFT JOIN LATERAL (
  SELECT COALESCE(SUM(`usage` * rate), 0) AS cost, JSON_OBJECTAGG(resources.resource, COALESCE(`usage` * rate, 0)) AS cost_breakdown
  FROM (
    SELECT batch_id, resource_id, CAST(COALESCE(SUM(`usage`), 0) AS SIGNED) AS `usage`
    FROM aggregated_batch_resources_v2
    WHERE batches.id = aggregated_batch_resources_v2.batch_id
    GROUP BY batch_id, resource_id
  ) AS usage_t
  LEFT JOIN resources ON usage_t.resource_id = resources.resource_id
  GROUP BY batch_id
) AS cost_t ON TRUE
WHERE batches.id = %s AND NOT deleted;
''',
        (batch_id,),
    )
    if not record:
        raise web.HTTPNotFound()

    return batch_record_to_dict(record)


async def _cancel_batch(app, batch_id):
    await cancel_batch_in_db(app['db'], batch_id)
    app['cancel_batch_state_changed'].set()
    return web.Response()


async def _delete_batch(app, batch_id):
    db: Database = app['db']

    record = await db.select_and_fetchone(
        '''
SELECT `state` FROM batches
WHERE id = %s AND NOT deleted;
''',
        (batch_id,),
    )
    if not record:
        raise web.HTTPNotFound()

    await db.just_execute('CALL cancel_batch(%s);', (batch_id,))
    await db.execute_update('UPDATE batches SET deleted = 1 WHERE id = %s;', (batch_id,))

    if record['state'] == 'running':
        app['delete_batch_state_changed'].set()


@routes.get('/api/v1alpha/batches/{batch_id}')
@rest_billing_project_users_only
@add_metadata_to_request
async def get_batch(request: web.Request, _, batch_id: int) -> web.Response:
    return json_response(await _get_batch(request.app, batch_id))


@routes.patch('/api/v1alpha/batches/{batch_id}/cancel')
@rest_billing_project_users_only
@add_metadata_to_request
async def cancel_batch(request: web.Request, _, batch_id: int) -> web.Response:
    await _handle_api_error(_cancel_batch, request.app, batch_id)
    return web.Response()


# deprecated
@routes.patch('/api/v1alpha/batches/{batch_id}/close')
@auth.rest_authenticated_users_only
@add_metadata_to_request
async def close_batch(request, userdata):
    batch_id = int(request.match_info['batch_id'])
    user = userdata['username']

    app = request.app
    db: Database = app['db']

    record = await db.select_and_fetchone(
        '''
SELECT batches_cancelled.id IS NOT NULL AS cancelled
FROM batches
LEFT JOIN batches_cancelled ON batches.id = batches_cancelled.id
WHERE user = %s AND batches.id = %s AND NOT deleted;
''',
        (user, batch_id),
    )
    if not record:
        raise web.HTTPNotFound()
    if record['cancelled']:
        raise web.HTTPBadRequest(reason='Cannot close a previously cancelled batch.')

    record = await db.select_and_fetchone(
        '''
SELECT 1 FROM batch_updates
WHERE batch_id = %s AND update_id = 1;
''',
        (batch_id,),
    )
    if record:
        await _commit_update(app, batch_id, 1, user, db)
    return web.Response()


@routes.patch('/api/v1alpha/batches/{batch_id}/updates/{update_id}/commit')
@auth.rest_authenticated_users_only
@add_metadata_to_request
async def commit_update(request: web.Request, userdata):
    app = request.app
    db: Database = app['db']
    user = userdata['username']

    batch_id = int(request.match_info['batch_id'])
    update_id = int(request.match_info['update_id'])

    record = await db.select_and_fetchone(
        '''
SELECT start_job_id, batches_cancelled.id IS NOT NULL AS cancelled
FROM batches
LEFT JOIN batch_updates ON batches.id = batch_updates.batch_id
LEFT JOIN batches_cancelled ON batches.id = batches_cancelled.id
WHERE user = %s AND batches.id = %s AND batch_updates.update_id = %s AND NOT deleted;
''',
        (user, batch_id, update_id),
    )
    if not record:
        raise web.HTTPNotFound()
    if record['cancelled']:
        raise web.HTTPBadRequest(reason='Cannot commit an update to a cancelled batch')

    await _commit_update(app, batch_id, update_id, user, db)
    return json_response({'start_job_id': record['start_job_id']})


async def _commit_update(app: web.Application, batch_id: int, update_id: int, user: str, db: Database):
    client_session: httpx.ClientSession = app['client_session']

    try:
        now = time_msecs()
        await db.check_call_procedure(
            'CALL commit_batch_update(%s, %s, %s);', (batch_id, update_id, now), 'commit_batch_update'
        )
    except CallError as e:
        # 2: wrong number of jobs
        if e.rv['rc'] == 2:
            expected_n_jobs = e.rv['expected_n_jobs']
            actual_n_jobs = e.rv['actual_n_jobs']
            raise web.HTTPBadRequest(reason=f'wrong number of jobs: expected {expected_n_jobs}, actual {actual_n_jobs}')
        raise

    app['task_manager'].ensure_future(
        retry_transient_errors(
            client_session.patch,
            deploy_config.url('batch-driver', f'/api/v1alpha/batches/{user}/{batch_id}/update'),
            headers=app['batch_headers'],
        )
    )


@routes.delete('/api/v1alpha/batches/{batch_id}')
@rest_billing_project_users_only
@add_metadata_to_request
async def delete_batch(request: web.Request, _, batch_id: int) -> web.Response:
    await _delete_batch(request.app, batch_id)
    return web.Response()


@routes.get('/batches/{batch_id}')
@web_billing_project_users_only()
@catch_ui_error_in_dev
async def ui_batch(request, userdata, batch_id):
    app = request.app
    batch = await _get_batch(app, batch_id)

    q = request.query.get('q', '')
    last_job_id = cast_query_param_to_int(request.query.get('last_job_id'))

    try:
        jobs, last_job_id = await _query_batch_jobs(request, batch_id, CURRENT_QUERY_VERSION, q, last_job_id)
    except QueryError as e:
        session = await aiohttp_session.get_session(request)
        set_message(session, e.message, 'error')
        jobs = []
        last_job_id = None

    for j in jobs:
        j['duration'] = humanize_timedelta_msecs(j['duration'])
        j['cost'] = cost_str(j['cost'])
    batch['jobs'] = jobs

    batch['cost'] = cost_str(batch['cost'])

    if batch['cost_breakdown'] is not None:
        for record in batch['cost_breakdown']:
            record['cost'] = cost_str(record['cost'])
        batch['cost_breakdown'].sort(key=lambda record: record['resource'])

    page_context = {
        'batch': batch,
        'q': q,
        'last_job_id': last_job_id,
    }
    return await render_template('batch', request, userdata, 'batch.html', page_context)


@routes.post('/batches/{batch_id}/cancel')
@check_csrf_token
@web_billing_project_users_only(redirect=False)
@catch_ui_error_in_dev
async def ui_cancel_batch(request: web.Request, _, batch_id: int) -> NoReturn:
    post = await request.post()
    q = post.get('q')
    params: Dict[str, str] = {}
    if q is not None:
        params['q'] = str(q)
    session = await aiohttp_session.get_session(request)
    try:
        await _handle_ui_error(session, _cancel_batch, request.app, batch_id)
        set_message(session, f'Batch {batch_id} cancelled.', 'info')
    finally:
        location = request.app.router['batches'].url_for().with_query(params)
        raise web.HTTPFound(location=location)  # pylint: disable=lost-exception


@routes.post('/batches/{batch_id}/delete')
@check_csrf_token
@web_billing_project_users_only(redirect=False)
@catch_ui_error_in_dev
async def ui_delete_batch(request: web.Request, _, batch_id: int) -> NoReturn:
    post = await request.post()
    q = post.get('q')
    params: Dict[str, str] = {}
    if q is not None:
        params['q'] = str(q)
    await _delete_batch(request.app, batch_id)
    session = await aiohttp_session.get_session(request)
    set_message(session, f'Batch {batch_id} deleted.', 'info')
    location = request.app.router['batches'].url_for().with_query(params)
    raise web.HTTPFound(location=location)


@routes.get('/batches', name='batches')
@auth.web_authenticated_users_only()
@catch_ui_error_in_dev
async def ui_batches(request: web.Request, userdata: UserData) -> web.Response:
    session = await aiohttp_session.get_session(request)
    user = userdata['username']
<<<<<<< HEAD
    q = request.query.get('q', '')
    batches, last_batch_id = await _query_batches(request, user, q)
=======
    q = request.query.get('q', f'user = {user}' if CURRENT_QUERY_VERSION == 2 else f'user:{user}')
    last_batch_id = cast_query_param_to_int(request.query.get('last_batch_id'))
    try:
        result = await _handle_ui_error(session, _query_batches, request, user, q, CURRENT_QUERY_VERSION, last_batch_id)
        assert result is not None
        batches, last_batch_id = result
    except asyncio.CancelledError:
        raise
    except Exception:
        batches = []

>>>>>>> dc1f0862
    for batch in batches:
        batch['cost'] = cost_str(batch['cost'])

    page_context = {'batches': batches, 'q': q, 'last_batch_id': last_batch_id}
    return await render_template('batch', request, userdata, 'batches.html', page_context)


async def _get_job(app, batch_id, job_id):
    db: Database = app['db']

    record = await db.select_and_fetchone(
        '''
WITH base_t AS (
SELECT jobs.*, user, billing_project, ip_address, format_version, t.attempt_id AS last_cancelled_attempt_id
FROM jobs
INNER JOIN batches
  ON jobs.batch_id = batches.id
LEFT JOIN attempts
  ON jobs.batch_id = attempts.batch_id AND jobs.job_id = attempts.job_id AND jobs.attempt_id = attempts.attempt_id
LEFT JOIN instances
  ON attempts.instance_name = instances.name
LEFT JOIN (
  SELECT batch_id, job_id, attempt_id
  FROM attempts
  WHERE reason = "cancelled" AND batch_id = %s AND job_id = %s
  ORDER BY end_time DESC
  LIMIT 1
) AS t ON jobs.batch_id = t.batch_id AND jobs.job_id = t.job_id
LEFT JOIN batch_updates
  ON jobs.batch_id = batch_updates.batch_id AND jobs.update_id = batch_updates.update_id
WHERE jobs.batch_id = %s AND NOT deleted AND jobs.job_id = %s AND batch_updates.committed
)
SELECT base_t.*, cost_t.cost, cost_t.cost_breakdown
FROM base_t
LEFT JOIN LATERAL (
SELECT COALESCE(SUM(`usage` * rate), 0) AS cost, JSON_OBJECTAGG(resources.resource, COALESCE(`usage` * rate, 0)) AS cost_breakdown
FROM (SELECT aggregated_job_resources_v2.batch_id, aggregated_job_resources_v2.job_id, resource_id, CAST(COALESCE(SUM(`usage`), 0) AS SIGNED) AS `usage`
  FROM aggregated_job_resources_v2
  WHERE aggregated_job_resources_v2.batch_id = base_t.batch_id AND aggregated_job_resources_v2.job_id = base_t.job_id
  GROUP BY aggregated_job_resources_v2.batch_id, aggregated_job_resources_v2.job_id, aggregated_job_resources_v2.resource_id
) AS usage_t
LEFT JOIN resources ON usage_t.resource_id = resources.resource_id
GROUP BY usage_t.batch_id, usage_t.job_id
) AS cost_t ON TRUE;
''',
        (batch_id, job_id, batch_id, job_id),
    )
    if not record:
        raise web.HTTPNotFound()

    full_status, full_spec, attributes = await asyncio.gather(
        _get_full_job_status(app, record), _get_full_job_spec(app, record), _get_attributes(app, record)
    )

    job = job_record_to_dict(record, attributes.get('name'))
    job['status'] = full_status
    job['spec'] = full_spec
    if attributes:
        job['attributes'] = attributes
    return job


async def _get_attempts(app, batch_id, job_id):
    db: Database = app['db']

    attempts = db.select_and_fetchall(
        '''
SELECT attempts.*
FROM jobs
INNER JOIN batches ON jobs.batch_id = batches.id
LEFT JOIN attempts ON jobs.batch_id = attempts.batch_id and jobs.job_id = attempts.job_id
WHERE jobs.batch_id = %s AND NOT deleted AND jobs.job_id = %s;
''',
        (batch_id, job_id),
        query_name='get_attempts',
    )

    attempts = [attempt async for attempt in attempts]
    if len(attempts) == 0:
        raise web.HTTPNotFound()
    if len(attempts) == 1 and attempts[0]['attempt_id'] is None:
        return None

    attempts.sort(key=lambda x: x['start_time'] or x['end_time'])

    for attempt in attempts:
        start_time = attempt['start_time']
        if start_time is not None:
            attempt['start_time'] = time_msecs_str(start_time)
        else:
            del attempt['start_time']

        end_time = attempt['end_time']
        if end_time is not None:
            attempt['end_time'] = time_msecs_str(end_time)
        else:
            del attempt['end_time']

        if start_time is not None:
            # elapsed time if attempt is still running
            if end_time is None:
                end_time = time_msecs()
            duration_msecs = max(end_time - start_time, 0)
            attempt['duration'] = humanize_timedelta_msecs(duration_msecs)

    return attempts


@routes.get('/api/v1alpha/batches/{batch_id}/jobs/{job_id}/attempts')
@rest_billing_project_users_only
async def get_attempts(request: web.Request, _, batch_id: int) -> web.Response:
    job_id = int(request.match_info['job_id'])
    attempts = await _get_attempts(request.app, batch_id, job_id)
    return json_response(attempts)


@routes.get('/api/v1alpha/batches/{batch_id}/jobs/{job_id}')
@rest_billing_project_users_only
@add_metadata_to_request
async def get_job(request: web.Request, _, batch_id: int) -> web.Response:
    job_id = int(request.match_info['job_id'])
    status = await _get_job(request.app, batch_id, job_id)
    return json_response(status)


def plot_job_durations(container_statuses: dict, batch_id: int, job_id: int):
    data = []
    for step in ['input', 'main', 'output']:
        if container_statuses[step]:
            for timing_name, timing_data in container_statuses[step]['timing'].items():
                if timing_data is not None:
                    plot_dict = {
                        'Title': f'{(batch_id, job_id)}',
                        'Step': step,
                        'Task': timing_name,
                    }

                    if timing_data.get('start_time') is not None:
                        plot_dict['Start'] = datetime.datetime.fromtimestamp(timing_data['start_time'] / 1000)

                        finish_time = timing_data.get('finish_time')
                        if finish_time is None:
                            finish_time = time_msecs()
                        plot_dict['Finish'] = datetime.datetime.fromtimestamp(finish_time / 1000)

                    data.append(plot_dict)

    if not data:
        return None

    df = pd.DataFrame(data)

    fig = px.timeline(
        df,
        x_start='Start',
        x_end='Finish',
        y='Step',
        color='Task',
        hover_data=['Step'],
        color_discrete_sequence=px.colors.qualitative.Prism,
        category_orders={
            'Step': ['input', 'main', 'output'],
            'Task': [
                'pulling',
                'setting up overlay',
                'setting up network',
                'running',
                'uploading_log',
                'uploading_resource_usage',
            ],
        },
    )

    return json.dumps(fig, cls=plotly.utils.PlotlyJSONEncoder)


def plot_resource_usage(
    resource_usage: Optional[Dict[str, Optional[pd.DataFrame]]],
    memory_limit_bytes: Optional[int],
    io_storage_limit_bytes: Optional[int],
    non_io_storage_limit_bytes: Optional[int],
) -> Optional[str]:
    if resource_usage is None:
        return None

    if io_storage_limit_bytes is not None:
        if io_storage_limit_bytes == 0:
            io_storage_title = ''
        else:
            io_storage_title = (
                f'Storage (Mounted Drive at /io) - {humanize.naturalsize(io_storage_limit_bytes, binary=False)} max'
            )
    else:
        io_storage_title = 'Storage (Mounted Drive at /io)'

    if non_io_storage_limit_bytes is not None:
        if io_storage_limit_bytes != 0:
            non_io_storage_title = (
                f'Storage (Container Overlay) - {humanize.naturalsize(non_io_storage_limit_bytes, binary=False)} max'
            )
        else:
            non_io_storage_title = f'Storage - {humanize.naturalsize(non_io_storage_limit_bytes, binary=False)} max'
    else:
        non_io_storage_title = 'Storage (Container Overlay)'

    if memory_limit_bytes is not None:
        memory_title = f'Memory - {humanize.naturalsize(memory_limit_bytes, binary=False)} max'
    else:
        memory_title = 'Memory'

    fig = make_subplots(
        rows=3,
        cols=2,
        subplot_titles=(
            'CPU Usage',
            memory_title,
            'Network Download Bandwidth (MB/sec)',
            'Network Upload Bandwidth (MB/sec)',
            non_io_storage_title,
            io_storage_title,
        ),
    )
    fig.update_layout(height=800, width=800)

    colors = {'input': 'red', 'main': 'green', 'output': 'blue'}

    max_cpu_value = 1
    max_memory_value = 1024 * 1024
    max_download_network_bandwidth_value = 500
    max_upload_network_bandwidth_value = 500
    max_io_storage_value = 1024 * 1024 * 1024
    max_non_io_storage_value = 1024 * 1024 * 1024
    n_total_rows = 0

    for container_name, df in resource_usage.items():
        if df is None:
            continue

        n_rows = df.shape[0]
        n_total_rows += n_rows

        time_df = pd.to_datetime(df['time_msecs'], unit='ms')
        mem_df = df['memory_in_bytes']
        cpu_df = df['cpu_usage']

        def get_df(df, colname):
            if colname not in df:
                df[colname] = ResourceUsageMonitor.missing_value
            return df[colname]

        network_download_df = get_df(df, 'network_bandwidth_download_in_bytes_per_second')
        network_upload_df = get_df(df, 'network_bandwidth_upload_in_bytes_per_second')
        non_io_storage_df = get_df(df, 'non_io_storage_in_bytes')
        io_storage_df = get_df(df, 'io_storage_in_bytes')

        if n_rows != 0:
            max_cpu_value = max(max_cpu_value, cpu_df.max())
            max_memory_value = max(max_memory_value, mem_df.max())
            max_download_network_bandwidth_value = max(max_download_network_bandwidth_value, network_download_df.max())
            max_upload_network_bandwidth_value = max(max_upload_network_bandwidth_value, network_upload_df.max())
            max_io_storage_value = max(max_io_storage_value, io_storage_df.max())
            max_non_io_storage_value = max(max_non_io_storage_value, non_io_storage_df.max())

        def add_trace(time, measurement, row, col, container_name, show_legend):
            fig.add_trace(
                go.Scatter(
                    x=time,
                    y=measurement,
                    showlegend=show_legend,
                    legendgroup=container_name,
                    name=container_name,
                    mode='markers+lines',
                    line={'color': colors[container_name]},
                ),
                row=row,
                col=col,
            )

        add_trace(time_df, cpu_df, 1, 1, container_name, True)
        add_trace(time_df, mem_df, 1, 2, container_name, False)
        add_trace(time_df, network_download_df, 2, 1, container_name, False)
        add_trace(time_df, network_upload_df, 2, 2, container_name, False)
        add_trace(time_df, non_io_storage_df, 3, 1, container_name, False)
        if io_storage_limit_bytes != 0:
            add_trace(time_df, io_storage_df, 3, 2, container_name, False)

        limit_props = {'color': 'black', 'width': 2}
        if memory_limit_bytes is not None:
            fig.add_hline(memory_limit_bytes, row=1, col=2, line=limit_props)  # type: ignore
        if non_io_storage_limit_bytes is not None:
            fig.add_hline(non_io_storage_limit_bytes, row=3, col=1, line=limit_props)  # type: ignore
        if io_storage_limit_bytes is not None:
            fig.add_hline(io_storage_limit_bytes, row=3, col=2, line=limit_props)  # type: ignore

    fig.update_layout(
        showlegend=True,
        yaxis1_tickformat='%',
        yaxis2_tickformat='s',
        yaxis5_tickformat='s',
        yaxis6_tickformat='s',
        yaxis1_range=[0, 1.25 * max_cpu_value],
        yaxis2_range=[0, 1.25 * max_memory_value],
        yaxis3_range=[0, 1.25 * max_download_network_bandwidth_value],
        yaxis4_range=[0, 1.25 * max_upload_network_bandwidth_value],
        yaxis5_range=[0, 1.25 * max_non_io_storage_value],
        yaxis6_range=[0, 1.25 * max_io_storage_value],
    )

    if n_total_rows == 0:
        return None

    return json.dumps(fig, cls=plotly.utils.PlotlyJSONEncoder)


@routes.get('/batches/{batch_id}/jobs/{job_id}/jvm_profile')
@web_billing_project_users_only()
@catch_ui_error_in_dev
async def ui_get_jvm_profile(request: web.Request, _, batch_id: int) -> web.Response:
    app = request.app
    job_id = int(request.match_info['job_id'])
    profile = await _get_jvm_profile(app, batch_id, job_id)
    if profile is None:
        raise web.HTTPNotFound()
    return web.Response(text=profile, content_type='text/html')


@routes.get('/batches/{batch_id}/jobs/{job_id}')
@web_billing_project_users_only()
@catch_ui_error_in_dev
async def ui_get_job(request, userdata, batch_id):
    app = request.app
    job_id = int(request.match_info['job_id'])

    job, attempts, job_log_bytes, resource_usage = await asyncio.gather(
        _get_job(app, batch_id, job_id),
        _get_attempts(app, batch_id, job_id),
        _get_job_log(app, batch_id, job_id),
        _get_job_resource_usage(app, batch_id, job_id),
    )

    job['duration'] = humanize_timedelta_msecs(job['duration'])
    job['cost'] = cost_str(job['cost'])

    if job['cost_breakdown'] is not None:
        for record in job['cost_breakdown']:
            record['cost'] = cost_str(record['cost'])
        job['cost_breakdown'].sort(key=lambda record: record['resource'])

    job_status = job['status']
    container_status_spec = dictfix.NoneOr(
        {
            'name': str,
            'timing': {
                'pulling': dictfix.NoneOr({'duration': dictfix.NoneOr(Number)}),
                'running': dictfix.NoneOr({'duration': dictfix.NoneOr(Number)}),
                'uploading_resource_usage': dictfix.NoneOr({'duration': dictfix.NoneOr(Number)}),
            },
            'short_error': dictfix.NoneOr(str),
            'error': dictfix.NoneOr(str),
            'container_status': {'out_of_memory': dictfix.NoneOr(bool)},
            'state': str,
        }
    )
    job_status_spec = {
        'container_statuses': {
            'input': container_status_spec,
            'main': container_status_spec,
            'output': container_status_spec,
        }
    }
    job_status = dictfix.dictfix(job_status, job_status_spec)
    container_statuses = job_status['container_statuses']
    step_errors = {step: status['error'] for step, status in container_statuses.items() if status is not None}

    for status in container_statuses.values():
        # backwards compatibility
        if status and status['short_error'] is None and status['container_status']['out_of_memory']:
            status['short_error'] = 'out of memory'

    has_jvm_profile = False

    job_specification = job['spec']
    if job_specification:
        if 'process' in job_specification:
            process_specification = job_specification['process']
            process_type = process_specification['type']
            assert process_specification['type'] in {'docker', 'jvm'}
            job_specification['image'] = process_specification['image'] if process_type == 'docker' else '[jvm]'
            job_specification['command'] = process_specification['command']
            has_jvm_profile = job['state'] in complete_states and process_specification.get('profile', False)

        job_specification = dictfix.dictfix(
            job_specification, dictfix.NoneOr({'image': str, 'command': list, 'resources': {}, 'env': list})
        )

    io_storage_limit_bytes = None
    non_io_storage_limit_bytes = None
    memory_limit_bytes = None

    resources = job_specification['resources']
    if 'memory_bytes' in resources:
        memory_limit_bytes = resources['memory_bytes']
        resources['actual_memory'] = humanize.naturalsize(memory_limit_bytes, binary=True)
        del resources['memory_bytes']
    if 'storage_gib' in resources:
        io_storage_limit_bytes = resources['storage_gib'] * 1024**3
        resources['actual_storage'] = humanize.naturalsize(io_storage_limit_bytes, binary=True)
        del resources['storage_gib']
    if 'cores_mcpu' in resources:
        cores = resources['cores_mcpu'] / 1000
        non_io_storage_limit_gb = min(cores * RESERVED_STORAGE_GB_PER_CORE, RESERVED_STORAGE_GB_PER_CORE)
        non_io_storage_limit_bytes = int(non_io_storage_limit_gb * 1024**3 + 1)
        resources['actual_cpu'] = cores
        del resources['cores_mcpu']

    # Not all logs will be proper utf-8 but we attempt to show them as
    # str or else Jinja will present them surrounded by b''
    job_log_strings_or_bytes = {}
    for container, log in job_log_bytes.items():
        try:
            job_log_strings_or_bytes[container] = log.decode('utf-8') if log is not None else None
        except UnicodeDecodeError:
            job_log_strings_or_bytes[container] = log

    page_context = {
        'batch_id': batch_id,
        'job_id': job_id,
        'job': job,
        'job_log': job_log_strings_or_bytes,
        'attempts': attempts,
        'container_statuses': container_statuses,
        'job_specification': job_specification,
        'job_status_str': json.dumps(job, indent=2),
        'step_errors': step_errors,
        'error': job_status.get('error'),
        'plot_job_durations': plot_job_durations(container_statuses, batch_id, job_id),
        'plot_resource_usage': plot_resource_usage(
            resource_usage, memory_limit_bytes, io_storage_limit_bytes, non_io_storage_limit_bytes
        ),
        'has_jvm_profile': has_jvm_profile,
    }

    return await render_template('batch', request, userdata, 'job.html', page_context)


# This should really be the exact same thing as the REST endpoint
@routes.get('/batches/{batch_id}/jobs/{job_id}/log/{container}')
@web_billing_project_users_only()
@catch_ui_error_in_dev
async def ui_get_job_log(request: web.Request, _, batch_id: int) -> web.StreamResponse:
    return await get_job_container_log(request, batch_id)


@routes.get('/billing_limits')
@auth.web_authenticated_users_only()
@catch_ui_error_in_dev
async def ui_get_billing_limits(request, userdata):
    app = request.app
    db: Database = app['db']

    if not userdata['is_developer']:
        user = userdata['username']
    else:
        user = None

    billing_projects = await query_billing_projects_with_cost(db, user=user)

    open_billing_projects = [bp for bp in billing_projects if bp['status'] == 'open']
    closed_billing_projects = [bp for bp in billing_projects if bp['status'] == 'closed']

    page_context = {
        'open_billing_projects': open_billing_projects,
        'closed_billing_projects': closed_billing_projects,
        'is_developer': userdata['is_developer'],
    }
    return await render_template('batch', request, userdata, 'billing_limits.html', page_context)


def _parse_billing_limit(limit: Optional[Union[str, float, int]]) -> Optional[float]:
    assert isinstance(limit, (str, float, int)) or limit is None, (limit, type(limit))

    if limit == 'None' or limit is None:
        return None
    try:
        parsed_limit = float(limit)
        assert parsed_limit >= 0
        return parsed_limit
    except (AssertionError, ValueError) as e:
        raise InvalidBillingLimitError(limit) from e


async def _edit_billing_limit(db, billing_project, limit):
    limit = _parse_billing_limit(limit)

    @transaction(db)
    async def insert(tx):
        row = await tx.execute_and_fetchone(
            '''
SELECT billing_projects.name as billing_project,
    billing_projects.`status` as `status`
FROM billing_projects
WHERE billing_projects.name_cs = %s AND billing_projects.`status` != 'deleted'
FOR UPDATE;
        ''',
            (billing_project,),
        )
        if row is None:
            raise NonExistentBillingProjectError(billing_project)

        if row['status'] == 'closed':
            raise ClosedBillingProjectError(billing_project)

        await tx.execute_update(
            '''
UPDATE billing_projects SET `limit` = %s WHERE name_cs = %s;
''',
            (limit, billing_project),
        )

    await insert()


@routes.post('/api/v1alpha/billing_limits/{billing_project}/edit')
@rest_authenticated_developers_or_auth_only
async def post_edit_billing_limits(request: web.Request) -> web.Response:
    db: Database = request.app['db']
    billing_project = request.match_info['billing_project']
    data = await json_request(request)
    limit = data['limit']
    await _handle_api_error(_edit_billing_limit, db, billing_project, limit)
    return json_response({'billing_project': billing_project, 'limit': limit})


@routes.post('/billing_limits/{billing_project}/edit')
@check_csrf_token
@auth.web_authenticated_developers_only(redirect=False)
@catch_ui_error_in_dev
async def post_edit_billing_limits_ui(request: web.Request, _) -> NoReturn:
    db: Database = request.app['db']
    billing_project = request.match_info['billing_project']
    post = await request.post()
    limit = post['limit']
    session = await aiohttp_session.get_session(request)
    try:
        await _handle_ui_error(session, _edit_billing_limit, db, billing_project, limit)
        set_message(session, f'Modified limit {limit} for billing project {billing_project}.', 'info')  # type: ignore
    finally:
        raise web.HTTPFound(deploy_config.external_url('batch', '/billing_limits'))  # pylint: disable=lost-exception


async def _query_billing(request: web.Request, user: Optional[str] = None) -> Tuple[list, str, Optional[str]]:
    db: Database = request.app['db']

    date_format = '%m/%d/%Y'

    default_start = datetime.datetime.now().replace(day=1)
    default_start_str = datetime.datetime.strftime(default_start, date_format)

    default_end = None

    async def parse_error(msg: str) -> Tuple[list, str, None]:
        session = await aiohttp_session.get_session(request)
        set_message(session, msg, 'error')
        return ([], default_start_str, default_end)

    start_query = request.query.get('start', default_start_str)
    try:
        start = datetime.datetime.strptime(start_query, date_format)
    except ValueError:
        return await parse_error(f"Invalid value for start '{start_query}'; must be in the format of MM/DD/YYYY.")

    end_query = request.query.get('end', default_end)
    try:
        if end_query is not None and end_query != '':
            end = datetime.datetime.strptime(end_query, date_format)
        else:
            end = None
    except ValueError:
        return await parse_error(f"Invalid value for end '{end_query}'; must be in the format of MM/DD/YYYY.")

    if end is not None and start > end:
        return await parse_error('Invalid search; start must be earlier than end.')

    where_conditions = [
        "billing_projects.`status` != 'deleted'",
        "billing_date >= %s",
    ]
    where_args: List[Any] = [start]

    if end is not None:
        where_conditions.append("billing_date <= %s")
        where_args.append(end)

    if user is not None:
        where_conditions.append("`user` = %s")
        where_args.append(user)

    sql = f'''
SELECT
  billing_project,
  `user`,
  COALESCE(SUM(`usage` * rate), 0) AS cost
FROM (
  SELECT billing_project, `user`, resource_id, CAST(COALESCE(SUM(`usage`), 0) AS SIGNED) AS `usage`
  FROM aggregated_billing_project_user_resources_by_date_v3
  LEFT JOIN billing_projects ON billing_projects.name = aggregated_billing_project_user_resources_by_date_v3.billing_project
  WHERE {' AND '.join(where_conditions)}
  GROUP BY billing_project, `user`, resource_id
) AS t
LEFT JOIN resources ON resources.resource_id = t.resource_id
GROUP BY billing_project, `user`;
'''

    sql_args = where_args

    billing = [record async for record in db.select_and_fetchall(sql, sql_args)]

    return (billing, start_query, end_query)


@routes.get('/billing')
@auth.web_authenticated_users_only()
@catch_ui_error_in_dev
async def ui_get_billing(request, userdata):
    is_developer = userdata['is_developer'] == 1
    user = userdata['username'] if not is_developer else None
    billing, start, end = await _query_billing(request, user=user)

    billing_by_user: Dict[str, int] = {}
    billing_by_project: Dict[str, int] = {}
    for record in billing:
        billing_project = record['billing_project']
        user = record['user']
        cost = record['cost']
        billing_by_user[user] = billing_by_user.get(user, 0) + cost
        billing_by_project[billing_project] = billing_by_project.get(billing_project, 0) + cost

    billing_by_project_list = [
        {'billing_project': billing_project, 'cost': cost_str(cost) or '$0'}
        for billing_project, cost in billing_by_project.items()
    ]
    billing_by_project_list.sort(key=lambda record: record['billing_project'])

    billing_by_user_list = [{'user': user, 'cost': cost_str(cost) or '$0'} for user, cost in billing_by_user.items()]
    billing_by_user_list.sort(key=lambda record: record['user'])

    billing_by_project_user = [
        {'billing_project': record['billing_project'], 'user': record['user'], 'cost': cost_str(record['cost']) or '$0'}
        for record in billing
    ]
    billing_by_project_user.sort(key=lambda record: (record['billing_project'], record['user']))

    total_cost = cost_str(sum(record['cost'] for record in billing))

    page_context = {
        'billing_by_project': billing_by_project_list,
        'billing_by_user': billing_by_user_list,
        'billing_by_project_user': billing_by_project_user,
        'start': start,
        'end': end,
        'is_developer': is_developer,
        'user': userdata['username'],
        'total_cost': total_cost,
    }
    return await render_template('batch', request, userdata, 'billing.html', page_context)


@routes.get('/billing_projects')
@auth.web_authenticated_developers_only()
@catch_ui_error_in_dev
async def ui_get_billing_projects(request, userdata):
    db: Database = request.app['db']
    billing_projects = await query_billing_projects_without_cost(db)
    page_context = {
        'billing_projects': [{**p, 'size': len(p['users'])} for p in billing_projects if p['status'] == 'open'],
        'closed_projects': [p for p in billing_projects if p['status'] == 'closed'],
    }
    return await render_template('batch', request, userdata, 'billing_projects.html', page_context)


@routes.get('/api/v1alpha/billing_projects')
@auth.rest_authenticated_users_only
async def get_billing_projects(request, userdata):
    db: Database = request.app['db']

    if not userdata['is_developer'] and userdata['username'] != 'auth':
        user = userdata['username']
    else:
        user = None

    billing_projects = await query_billing_projects_with_cost(db, user=user)
    return json_response(billing_projects)


@routes.get('/api/v1alpha/billing_projects/{billing_project}')
@auth.rest_authenticated_users_only
async def get_billing_project(request, userdata):
    db: Database = request.app['db']
    billing_project = request.match_info['billing_project']

    if not userdata['is_developer'] and userdata['username'] != 'auth':
        user = userdata['username']
    else:
        user = None

    billing_projects = await query_billing_projects_with_cost(db, user=user, billing_project=billing_project)

    if not billing_projects:
        raise web.HTTPForbidden(reason=f'Unknown Hail Batch billing project {billing_project}.')

    assert len(billing_projects) == 1
    return json_response(billing_projects[0])


async def _remove_user_from_billing_project(db, billing_project, user):
    @transaction(db)
    async def delete(tx):
        row = await tx.execute_and_fetchone(
            '''
SELECT billing_projects.name_cs as billing_project,
  billing_projects.`status` as `status`,
  `user`
FROM billing_projects
LEFT JOIN (
  SELECT billing_project_users.* FROM billing_project_users
  LEFT JOIN billing_projects ON billing_projects.name = billing_project_users.billing_project
  WHERE billing_projects.name_cs = %s AND user_cs = %s
  FOR UPDATE
) AS t ON billing_projects.name = t.billing_project
WHERE billing_projects.name_cs = %s;
''',
            (billing_project, user, billing_project),
        )
        if not row:
            raise NonExistentBillingProjectError(billing_project)
        assert row['billing_project'] == billing_project

        if row['status'] in {'closed', 'deleted'}:
            raise BatchUserError(
                f'Billing project {billing_project} has been closed or deleted and cannot be modified.', 'error'
            )

        if row['user'] is None:
            raise BatchOperationAlreadyCompletedError(
                f'User {user} is not in billing project {billing_project}.', 'info'
            )

        await tx.just_execute(
            '''
DELETE billing_project_users FROM billing_project_users
LEFT JOIN billing_projects ON billing_projects.name = billing_project_users.billing_project
WHERE billing_projects.name_cs = %s AND user_cs = %s;
''',
            (billing_project, user),
        )

    await delete()


@routes.post('/billing_projects/{billing_project}/users/{user}/remove')
@check_csrf_token
@auth.web_authenticated_developers_only(redirect=False)
@catch_ui_error_in_dev
async def post_billing_projects_remove_user(request: web.Request, _) -> NoReturn:
    db: Database = request.app['db']
    billing_project = request.match_info['billing_project']
    user = request.match_info['user']

    session = await aiohttp_session.get_session(request)
    try:
        await _handle_ui_error(session, _remove_user_from_billing_project, db, billing_project, user)
        set_message(session, f'Removed user {user} from billing project {billing_project}.', 'info')
    finally:
        raise web.HTTPFound(deploy_config.external_url('batch', '/billing_projects'))  # pylint: disable=lost-exception


@routes.post('/api/v1alpha/billing_projects/{billing_project}/users/{user}/remove')
@rest_authenticated_developers_or_auth_only
async def api_get_billing_projects_remove_user(request: web.Request) -> web.Response:
    db: Database = request.app['db']
    billing_project = request.match_info['billing_project']
    user = request.match_info['user']
    await _handle_api_error(_remove_user_from_billing_project, db, billing_project, user)
    return json_response({'billing_project': billing_project, 'user': user})


async def _add_user_to_billing_project(db, billing_project, user):
    @transaction(db)
    async def insert(tx):
        # we want to be case-insensitive here to avoid duplicates with existing records
        row = await tx.execute_and_fetchone(
            '''
SELECT billing_projects.name as billing_project,
    billing_projects.`status` as `status`,
    user
FROM billing_projects
LEFT JOIN (
  SELECT *
  FROM billing_project_users
  LEFT JOIN billing_projects ON billing_projects.name = billing_project_users.billing_project
  WHERE billing_projects.name_cs = %s AND user = %s
  FOR UPDATE
) AS t
ON billing_projects.name = t.billing_project
WHERE billing_projects.name_cs = %s AND billing_projects.`status` != 'deleted' LOCK IN SHARE MODE;
        ''',
            (billing_project, user, billing_project),
        )
        if row is None:
            raise NonExistentBillingProjectError(billing_project)

        if row['status'] == 'closed':
            raise ClosedBillingProjectError(billing_project)

        if row['user'] is not None:
            raise BatchOperationAlreadyCompletedError(
                f'User {user} is already member of billing project {billing_project}.', 'info'
            )
        await tx.execute_insertone(
            '''
INSERT INTO billing_project_users(billing_project, user, user_cs)
VALUES (%s, %s, %s);
        ''',
            (billing_project, user, user),
        )

    await insert()


@routes.post('/billing_projects/{billing_project}/users/add')
@check_csrf_token
@auth.web_authenticated_developers_only(redirect=False)
@catch_ui_error_in_dev
async def post_billing_projects_add_user(request: web.Request, _) -> NoReturn:
    db: Database = request.app['db']
    post = await request.post()
    user = post['user']
    billing_project = request.match_info['billing_project']

    session = await aiohttp_session.get_session(request)

    try:
        await _handle_ui_error(session, _add_user_to_billing_project, db, billing_project, user)
        set_message(session, f'Added user {user} to billing project {billing_project}.', 'info')  # type: ignore
    finally:
        raise web.HTTPFound(deploy_config.external_url('batch', '/billing_projects'))  # pylint: disable=lost-exception


@routes.post('/api/v1alpha/billing_projects/{billing_project}/users/{user}/add')
@rest_authenticated_developers_or_auth_only
async def api_billing_projects_add_user(request: web.Request) -> web.Response:
    db: Database = request.app['db']
    user = request.match_info['user']
    billing_project = request.match_info['billing_project']

    await _handle_api_error(_add_user_to_billing_project, db, billing_project, user)
    return json_response({'billing_project': billing_project, 'user': user})


async def _create_billing_project(db, billing_project):
    @transaction(db)
    async def insert(tx):
        # we want to avoid having billing projects with different cases but the same name
        row = await tx.execute_and_fetchone(
            '''
SELECT name_cs, `status`
FROM billing_projects
WHERE name = %s
FOR UPDATE;
''',
            (billing_project),
        )
        if row is not None:
            billing_project_cs = row['name_cs']
            raise BatchOperationAlreadyCompletedError(f'Billing project {billing_project_cs} already exists.', 'info')

        await tx.execute_insertone(
            '''
INSERT INTO billing_projects(name, name_cs)
VALUES (%s, %s);
''',
            (billing_project, billing_project),
        )

    await insert()


@routes.post('/billing_projects/create')
@check_csrf_token
@auth.web_authenticated_developers_only(redirect=False)
@catch_ui_error_in_dev
async def post_create_billing_projects(request: web.Request, _) -> NoReturn:
    db: Database = request.app['db']
    post = await request.post()
    billing_project = post['billing_project']

    session = await aiohttp_session.get_session(request)
    try:
        await _handle_ui_error(session, _create_billing_project, db, billing_project)
        set_message(session, f'Added billing project {billing_project}.', 'info')  # type: ignore
    finally:
        raise web.HTTPFound(deploy_config.external_url('batch', '/billing_projects'))  # pylint: disable=lost-exception


@routes.post('/api/v1alpha/billing_projects/{billing_project}/create')
@rest_authenticated_developers_or_auth_only
async def api_get_create_billing_projects(request: web.Request) -> web.Response:
    db: Database = request.app['db']
    billing_project = request.match_info['billing_project']
    await _handle_api_error(_create_billing_project, db, billing_project)
    return json_response(billing_project)


async def _close_billing_project(db, billing_project):
    @transaction(db)
    async def close_project(tx):
        row = await tx.execute_and_fetchone(
            '''
SELECT name_cs, `status`, batches.id as batch_id
FROM billing_projects
LEFT JOIN batches
ON billing_projects.name = batches.billing_project
AND billing_projects.`status` != 'deleted'
AND batches.time_completed IS NULL
AND NOT batches.deleted
WHERE name_cs = %s
LIMIT 1
FOR UPDATE;
    ''',
            (billing_project,),
        )
        if not row:
            raise NonExistentBillingProjectError(billing_project)
        assert row['name_cs'] == billing_project
        if row['status'] == 'closed':
            raise BatchOperationAlreadyCompletedError(
                f'Billing project {billing_project} is already closed or deleted.', 'info'
            )
        if row['batch_id'] is not None:
            raise BatchUserError(f'Billing project {billing_project} has running batches.', 'error')

        await tx.execute_update(
            "UPDATE billing_projects SET `status` = 'closed' WHERE name_cs = %s;", (billing_project,)
        )

    await close_project()


@routes.post('/billing_projects/{billing_project}/close')
@check_csrf_token
@auth.web_authenticated_developers_only(redirect=False)
@catch_ui_error_in_dev
async def post_close_billing_projects(request: web.Request, _) -> NoReturn:
    db: Database = request.app['db']
    billing_project = request.match_info['billing_project']

    session = await aiohttp_session.get_session(request)
    try:
        await _handle_ui_error(session, _close_billing_project, db, billing_project)
        set_message(session, f'Closed billing project {billing_project}.', 'info')
    finally:
        raise web.HTTPFound(deploy_config.external_url('batch', '/billing_projects'))  # pylint: disable=lost-exception


@routes.post('/api/v1alpha/billing_projects/{billing_project}/close')
@rest_authenticated_developers_or_auth_only
async def api_close_billing_projects(request: web.Request) -> web.Response:
    db: Database = request.app['db']
    billing_project = request.match_info['billing_project']

    await _handle_api_error(_close_billing_project, db, billing_project)
    return json_response(billing_project)


async def _reopen_billing_project(db, billing_project):
    @transaction(db)
    async def open_project(tx):
        row = await tx.execute_and_fetchone(
            "SELECT name_cs, `status` FROM billing_projects WHERE name_cs = %s FOR UPDATE;", (billing_project,)
        )
        if not row:
            raise NonExistentBillingProjectError(billing_project)
        assert row['name_cs'] == billing_project
        if row['status'] == 'deleted':
            raise BatchUserError(f'Billing project {billing_project} has been deleted and cannot be reopened.', 'error')
        if row['status'] == 'open':
            raise BatchOperationAlreadyCompletedError(f'Billing project {billing_project} is already open.', 'info')

        await tx.execute_update("UPDATE billing_projects SET `status` = 'open' WHERE name_cs = %s;", (billing_project,))

    await open_project()


@routes.post('/billing_projects/{billing_project}/reopen')
@check_csrf_token
@auth.web_authenticated_developers_only(redirect=False)
@catch_ui_error_in_dev
async def post_reopen_billing_projects(request: web.Request) -> NoReturn:
    db: Database = request.app['db']
    billing_project = request.match_info['billing_project']

    session = await aiohttp_session.get_session(request)
    try:
        await _handle_ui_error(session, _reopen_billing_project, db, billing_project)
        set_message(session, f'Re-opened billing project {billing_project}.', 'info')
    finally:
        raise web.HTTPFound(deploy_config.external_url('batch', '/billing_projects'))  # pylint: disable=lost-exception


@routes.post('/api/v1alpha/billing_projects/{billing_project}/reopen')
@rest_authenticated_developers_or_auth_only
async def api_reopen_billing_projects(request: web.Request) -> web.Response:
    db: Database = request.app['db']
    billing_project = request.match_info['billing_project']
    await _handle_api_error(_reopen_billing_project, db, billing_project)
    return json_response(billing_project)


async def _delete_billing_project(db, billing_project):
    @transaction(db)
    async def delete_project(tx):
        row = await tx.execute_and_fetchone(
            'SELECT name_cs, `status` FROM billing_projects WHERE name_cs = %s FOR UPDATE;', (billing_project,)
        )
        if not row:
            raise NonExistentBillingProjectError(billing_project)
        assert row['name_cs'] == billing_project, row
        if row['status'] == 'deleted':
            raise BatchOperationAlreadyCompletedError(f'Billing project {billing_project} is already deleted.', 'info')
        if row['status'] == 'open':
            raise BatchUserError(f'Billing project {billing_project} is open and cannot be deleted.', 'error')

        await tx.execute_update(
            "UPDATE billing_projects SET `status` = 'deleted' WHERE name_cs = %s;", (billing_project,)
        )

    await delete_project()


@routes.post('/api/v1alpha/billing_projects/{billing_project}/delete')
@rest_authenticated_developers_or_auth_only
async def api_delete_billing_projects(request: web.Request) -> web.Response:
    db: Database = request.app['db']
    billing_project = request.match_info['billing_project']

    await _handle_api_error(_delete_billing_project, db, billing_project)
    return json_response(billing_project)


async def _refresh(app):
    db: Database = app['db']
    inst_coll_configs: InstanceCollectionConfigs = app['inst_coll_configs']
    await inst_coll_configs.refresh(db)
    row = await db.select_and_fetchone(
        '''
SELECT frozen FROM globals;
'''
    )
    app['frozen'] = row['frozen']

    regions = {
        record['region']: record['region_id']
        async for record in db.select_and_fetchall('SELECT region_id, region from regions')
    }
    app['regions'] = regions


@routes.get('')
@routes.get('/')
@auth.web_authenticated_users_only()
@catch_ui_error_in_dev
async def index(request: web.Request, _) -> NoReturn:
    location = request.app.router['batches'].url_for()
    raise web.HTTPFound(location=location)


async def cancel_batch_loop_body(app):
    client_session: httpx.ClientSession = app['client_session']
    await retry_transient_errors(
        client_session.post,
        deploy_config.url('batch-driver', '/api/v1alpha/batches/cancel'),
        headers=app['batch_headers'],
    )

    should_wait = True
    return should_wait


async def delete_batch_loop_body(app):
    client_session: httpx.ClientSession = app['client_session']
    await retry_transient_errors(
        client_session.post,
        deploy_config.url('batch-driver', '/api/v1alpha/batches/delete'),
        headers=app['batch_headers'],
    )

    should_wait = True
    return should_wait


class BatchFrontEndAccessLogger(AccessLogger):
    def __init__(self, logger: logging.Logger, log_format: str):
        super().__init__(logger, log_format)
        if DEFAULT_NAMESPACE == 'default':
            self.exclude = [
                (endpoint[0], re.compile(deploy_config.base_path('batch') + endpoint[1]))
                for endpoint in [
                    ('POST', '/api/v1alpha/batches/\\d*/jobs/create'),
                    ('GET', '/api/v1alpha/batches/\\d*'),
                    ('GET', '/metrics'),
                ]
            ]
        else:
            self.exclude = []

    def log(self, request, response, time):
        for method, path_expr in self.exclude:
            if path_expr.fullmatch(request.path) and method == request.method:
                return

        super().log(request, response, time)


async def on_startup(app):
    app['task_manager'] = aiotools.BackgroundTaskManager()
    app['client_session'] = httpx.client_session()

    db = Database()
    await db.async_init()
    app['db'] = db

    row = await db.select_and_fetchone(
        '''
SELECT instance_id, internal_token, n_tokens, frozen FROM globals;
'''
    )

    app['n_tokens'] = row['n_tokens']

    instance_id = row['instance_id']
    log.info(f'instance_id {instance_id}')
    app['instance_id'] = instance_id

    app['internal_token'] = row['internal_token']

    app['batch_headers'] = {'Authorization': f'Bearer {row["internal_token"]}'}

    app['frozen'] = row['frozen']

    regions: Dict[str, int] = {
        record['region']: record['region_id']
        async for record in db.select_and_fetchall('SELECT region_id, region from regions')
    }

    if len(regions) != 0:
        assert max(regions.values()) < 64, str(regions)
    app['regions'] = regions

    fs = get_cloud_async_fs()
    app['file_store'] = FileStore(fs, BATCH_STORAGE_URI, instance_id)

    app['inst_coll_configs'] = await InstanceCollectionConfigs.create(db)

    cancel_batch_state_changed = asyncio.Event()
    app['cancel_batch_state_changed'] = cancel_batch_state_changed

    app['task_manager'].ensure_future(
        retry_long_running('cancel_batch_loop', run_if_changed, cancel_batch_state_changed, cancel_batch_loop_body, app)
    )

    delete_batch_state_changed = asyncio.Event()
    app['delete_batch_state_changed'] = delete_batch_state_changed

    app['task_manager'].ensure_future(
        retry_long_running('delete_batch_loop', run_if_changed, delete_batch_state_changed, delete_batch_loop_body, app)
    )

    app['task_manager'].ensure_future(periodically_call(5, _refresh, app))


async def on_cleanup(app):
    try:
        app['task_manager'].shutdown()
    finally:
        try:
            await app['client_session'].close()
        finally:
            try:
                await app['file_store'].close()
            finally:
                await app['db'].async_close()


def run():
    install_profiler_if_requested('batch')

    app = web.Application(
        client_max_size=HTTP_CLIENT_MAX_SIZE, middlewares=[unavailable_if_frozen, monitor_endpoints_middleware]
    )
    setup_aiohttp_session(app)

    setup_aiohttp_jinja2(app, 'batch.front_end')
    setup_common_static_routes(routes)
    app.add_routes(routes)
    app.router.add_get("/metrics", server_stats)

    app.on_startup.append(on_startup)
    app.on_cleanup.append(on_cleanup)

    asyncio.get_event_loop().add_signal_handler(signal.SIGUSR1, dump_all_stacktraces)

    web.run_app(
        deploy_config.prefix_application(app, 'batch', client_max_size=HTTP_CLIENT_MAX_SIZE),
        host='0.0.0.0',
        port=int(os.environ['PORT']),
        access_log_class=BatchFrontEndAccessLogger,
        ssl_context=internal_server_ssl_context(),
    )<|MERGE_RESOLUTION|>--- conflicted
+++ resolved
@@ -252,7 +252,6 @@
         raise e.http_response()
 
 
-<<<<<<< HEAD
 async def _query_batch_jobs_for_billing(request, batch_id):
     db = request.app['db']
 
@@ -342,10 +341,7 @@
     return jobs, last_job_id
 
 
-async def _query_batch_jobs(request, batch_id: int, version: int, q: str, last_job_id: Optional[int]):
-=======
 async def _query_batch_jobs(request: web.Request, batch_id: int, version: int, q: str, last_job_id: Optional[int]):
->>>>>>> dc1f0862
     db: Database = request.app['db']
     if version == 1:
         sql, sql_args = parse_batch_jobs_query_v1(batch_id, q, last_job_id)
@@ -1931,11 +1927,7 @@
 async def ui_batches(request: web.Request, userdata: UserData) -> web.Response:
     session = await aiohttp_session.get_session(request)
     user = userdata['username']
-<<<<<<< HEAD
     q = request.query.get('q', '')
-    batches, last_batch_id = await _query_batches(request, user, q)
-=======
-    q = request.query.get('q', f'user = {user}' if CURRENT_QUERY_VERSION == 2 else f'user:{user}')
     last_batch_id = cast_query_param_to_int(request.query.get('last_batch_id'))
     try:
         result = await _handle_ui_error(session, _query_batches, request, user, q, CURRENT_QUERY_VERSION, last_batch_id)
@@ -1946,7 +1938,6 @@
     except Exception:
         batches = []
 
->>>>>>> dc1f0862
     for batch in batches:
         batch['cost'] = cost_str(batch['cost'])
 
