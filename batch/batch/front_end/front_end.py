--- conflicted
+++ resolved
@@ -617,11 +617,6 @@
 @rest_authenticated_users_only
 async def create_jobs(request: aiohttp.web.Request, userdata):
     app = request.app
-<<<<<<< HEAD
-=======
-    db: Database = app['db']
-    file_store: FileStore = app['file_store']
->>>>>>> d842e3f5
 
     if app['frozen']:
         log.info('ignoring batch create request; batch is frozen')
@@ -634,6 +629,7 @@
 
 async def _create_jobs(userdata: dict, job_specs: dict, batch_id: int, app: aiohttp.web.Application):
     db: Database = app['db']
+    file_store: FileStore = app['file_store']
     log_store: LogStore = app['log_store']
     user = userdata['username']
 
@@ -2219,18 +2215,15 @@
 
 async def on_cleanup(app):
     try:
-<<<<<<< HEAD
         app['blocking_pool'].shutdown()
     finally:
         try:
             app['task_manager'].shutdown()
         finally:
-            await app['client_session'].close()
-=======
-        app['task_manager'].shutdown()
-    finally:
-        await app['file_store'].close()
->>>>>>> d842e3f5
+            try:
+                await app['client_session'].close()
+            finally:
+                await app['file_store'].close()
 
 
 def run():
