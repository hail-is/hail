--- conflicted
+++ resolved
@@ -455,15 +455,9 @@
         self.term = term
 
     def query(self) -> Tuple[str, List[str]]:
-<<<<<<< HEAD
         sql = '''
 ((job_groups.batch_id, job_groups.job_group_id) IN
  (SELECT batch_id, job_group_id FROM job_group_attributes
-=======
-        sql = """
-((batches.id) IN
- (SELECT batch_id FROM job_group_attributes
->>>>>>> fa2ef0f2
   WHERE `key` = %s OR `value` = %s))
 """
         return (sql, [self.term, self.term])
@@ -484,15 +478,9 @@
         self.term = term
 
     def query(self) -> Tuple[str, List[str]]:
-<<<<<<< HEAD
         sql = '''
 ((job_groups.batch_id, job_groups.job_group_id) IN
  (SELECT batch_id, job_group_id FROM job_group_attributes
-=======
-        sql = """
-((batches.id) IN
- (SELECT batch_id FROM job_group_attributes
->>>>>>> fa2ef0f2
   WHERE `key` LIKE %s OR `value` LIKE %s))
 """
         escaped_term = f'%{self.term}%'
@@ -517,15 +505,9 @@
         value = self.value
         if isinstance(self.operator, PartialMatchOperator):
             value = f'%{value}%'
-<<<<<<< HEAD
         sql = f'''
 ((job_groups.batch_id, job_groups.job_group_id) IN
  (SELECT batch_id, job_group_id FROM job_group_attributes
-=======
-        sql = f"""
-((batches.id) IN
- (SELECT batch_id FROM job_group_attributes
->>>>>>> fa2ef0f2
   WHERE `key` = %s AND `value` {op} %s))
         """
         return (sql, [self.key, value])
