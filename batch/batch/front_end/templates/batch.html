{% from "table_search.html" import table_search with context %}
{% from "components/metadata_tables.html" import kv_table, resource_cost_table, collapsible_li %}
{% from "components/utils.html" import
batch_state_indicator, job_state_indicator, danger_button, submit_button, link
%}
{% extends "layout.html" %}
{% block title %}Batch {{ batch['id'] }}{% endblock %}
{% block head %}
<script src="{{ base_path }}/common_static/focus_on_keyup.js"></script>
{% endblock %}
{% block content %}
<div class='flex flex-wrap justify-around pt-8 gap-y-4'>
  <div class='drop-shadow-sm w-full md:basis-2/3 lg:basis-1/3'>
    <ul class='border border-collapse divide-y bg-slate-50 rounded'>
      <li class='p-4'>
        <div class='flex w-full justify-between items-center'>
          <div class='text-xl font-light'>Batch {{ batch['id'] }}</div>
          {{ batch_state_indicator(batch) }}
        </div>
        <div class='text-xl font-light py-2 overflow-auto'>
          {% if 'attributes' in batch and 'name' in batch['attributes'] %}
          {{ batch['attributes']['name'] }}
          {% endif %}
        </div>
        <div class='flex justify-between items-center'>
          <div>
            <div class='font-light text-zinc-500'>Submitted by {{ batch['user'] }}</div>
            <div class='font-light text-zinc-500'>Billed to {{ batch['billing_project'] }}</div>
          </div>
          {% if not batch['complete'] and batch['state'] != 'Cancelled' %}
          <form action="{{ base_path }}/batches/{{ batch['id'] }}/cancel" method="post">
            <input type="hidden" name="_csrf" value="{{ csrf_token }}" />
            {% if q is not none %}
            <input type="hidden" name="q" value="{{ q }}" />
            {% endif %}
            {{ danger_button('Cancel') }}
          </form>
          {% elif batch['complete'] %}
          <form action="{{ base_path }}/batches/{{ batch['id'] }}/delete" method="post">
            <input type="hidden" name="_csrf" value="{{ csrf_token }}" />
            {{ danger_button('Delete') }}
          </form>
          {% endif %}
        </div>
      </li>

<<<<<<< HEAD
<h1>Batch {{ batch['id'] }}</h1>

<h2>Properties</h2>
<ul>
  <li>User: {{ batch['user'] }}</li>
  <li>Billing Project: {{ batch['billing_project'] }}</li>
  <li>Time Created: {% if 'time_created' in batch and batch['time_created'] is not none %}{{ batch['time_created'] }}{% endif %}</li>
  <li>Time Completed: {% if 'time_completed' in batch and batch['time_completed'] is not none %}{{ batch['time_completed'] }}{% endif %}</li>
  <li>Total Jobs: {{ batch['n_jobs'] }}</li>
  <ul>
    <li><a href="{{ base_path }}/batches/{{ batch['id'] }}?q=state%3Dpending">Pending</a>
      + <a href="{{ base_path }}/batches/{{ batch['id'] }}?q=state%3Drunning">Running</a> Jobs: {{ batch['n_jobs'] - batch['n_completed'] }}</li>
    <li><a href="{{ base_path }}/batches/{{ batch['id'] }}?q=state%3Dsuccess">Succeeded</a> Jobs: {{ batch['n_succeeded'] }}</li>
    <li><a href="{{ base_path }}/batches/{{ batch['id'] }}?q=state%3Dfailed">Failed</a> Jobs: {{ batch['n_failed'] }}</li>
    <li><a href="{{ base_path }}/batches/{{ batch['id'] }}?q=state%3Dcancelled">Cancelled</a> Jobs: {{ batch['n_cancelled'] }}</li>
  </ul>
  <li>Duration: {% if 'duration' in batch and batch['duration'] is not none %}{{ batch['duration'] }}{% endif %}</li>
  <li>Cost: {% if 'cost' in batch and batch['cost'] is not none %}{{ batch['cost'] }}{% endif %}</li>
</ul>

{% if not batch['complete'] and batch['state'] != 'Cancelled' %}
<form action="{{ base_path }}/batches/{{ batch['id'] }}/cancel" method="post">
  <input type="hidden" name="_csrf" value="{{ csrf_token }}"/>
  {% if q is not none %}
  <input type="hidden" name="q" value="{{ q }}"/>
  {% endif %}
  <button>Cancel</button>
</form>
{% endif %}
=======
      {% call collapsible_li(true, 'Jobs', batch['n_jobs']) %}
      {{ kv_table({
      'Pending': batch['n_jobs'] - batch['n_completed'],
      'Succeeded': batch['n_succeeded'],
      'Failed': batch['n_failed'],
      'Cancelled': batch['n_cancelled']
      })}}
      {% endcall %}
>>>>>>> 678e1f52

      {% if 'attributes' in batch and batch['attributes'] %}
      {% call collapsible_li(false, 'Attributes', '') %}
      {{ kv_table(batch['attributes']) }}
      {% endcall %}
      {% endif %}

      {% call collapsible_li(false, 'Duration', batch.get('duration') or '') %}
      {{ kv_table({
      'Created': batch.get('time_created') or '',
      'Completed': batch.get('time_completed') or '',
      })}}
      {% endcall %}

      {% call collapsible_li(false, 'Cost', batch.get('cost')) %}
      {{ resource_cost_table(batch['cost_breakdown'] or {}) }}
      {% endcall %}
    </ul>
  </div>
  <div class="flex flex-col w-full lg:basis-3/5">
    {{ table_search("job-search", base_path ~ "/batches/" ~ batch["id"]) }}
    <div class='flex flex-col mt-4'>
      <table class="table-auto w-full" id="batch">
        <thead>
          <th class='h-12 bg-slate-200 font-light text-md text-left px-4 rounded-tl'>ID</th>
          <th class='h-12 bg-slate-200 font-light text-md text-left rounded-tr md:rounded-tr-none'>
            Name</th>
          <th class='h-12 bg-slate-200 font-light text-md text-left hidden lg:table-cell'>Exit Code</th>
          <th class='h-12 bg-slate-200 font-light text-md text-left hidden lg:table-cell'>Duration</th>
          <th class='h-12 bg-slate-200 font-light text-md text-left hidden md:table-cell rounded-tr'>Cost</th>
        </thead>
        <tbody class='border border-collapse border-slate-50'>
          {% for job in batch['jobs'] %}
          <tr class='border border-collapse hover:bg-slate-100'>
            <td class='font-light pl-4 w-20'>
              {{ link(base_path ~ '/batches/' ~ job['batch_id'] ~ '/jobs/' ~ job['job_id'], job['job_id']) }}
            </td>
            <td class='py-1 block overflow-x-auto'>
              <div class='flex flex-col space-x-0 md:space-x-2 md:flex-row md:flex-wrap'>
                {% if 'name' in job and job['name'] is not none %}
                <div class='text-wrap'>
                  {{ link(base_path ~ '/batches/' ~ job['batch_id'] ~ '/jobs/' ~ job['job_id'], job['name']) }}
                </div>
                {% else %}
                <div class='text-wrap text-zinc-400 italic'>
                  {{ link(base_path ~ '/batches/' ~ job['batch_id'] ~ '/jobs/' ~ job['job_id'], 'no name') }}
                </div>
                {% endif %}
                <div class='flex items-center'>
                  {{ job_state_indicator(job) }}
                </div>
              </div>
            </td>
            <td class='hidden lg:table-cell font-light'>
              {{ job.get('exit_code', '') }}
            </td>
            <td class='hidden lg:table-cell font-light'>
              {{ job.get('duration') or '' }}
            </td>
            <td class='hidden md:table-cell font-light'>
              {{ job.get('cost') or '' }}
            </td>
          </tr>
          {% endfor %}
        </tbody>
      </table>
    </div>
    {% if last_job_id is not none %}
    <div class='pt-2 flex w-full justify-end'>
      <form method="GET" action="{{ base_path }}/batches/{{ batch['id'] }}">
        {% if q is not none %}
        <input type="hidden" name="q" value="{{ q }}" />
        {% endif %}
        <input type="hidden" name="last_job_id" value="{{ last_job_id }}" />
        {{ submit_button('Next page') }}
      </form>
    </div>
    {% endif %}
  </div>
</div>
{% endblock %}<|MERGE_RESOLUTION|>--- conflicted
+++ resolved
@@ -44,37 +44,6 @@
         </div>
       </li>
 
-<<<<<<< HEAD
-<h1>Batch {{ batch['id'] }}</h1>
-
-<h2>Properties</h2>
-<ul>
-  <li>User: {{ batch['user'] }}</li>
-  <li>Billing Project: {{ batch['billing_project'] }}</li>
-  <li>Time Created: {% if 'time_created' in batch and batch['time_created'] is not none %}{{ batch['time_created'] }}{% endif %}</li>
-  <li>Time Completed: {% if 'time_completed' in batch and batch['time_completed'] is not none %}{{ batch['time_completed'] }}{% endif %}</li>
-  <li>Total Jobs: {{ batch['n_jobs'] }}</li>
-  <ul>
-    <li><a href="{{ base_path }}/batches/{{ batch['id'] }}?q=state%3Dpending">Pending</a>
-      + <a href="{{ base_path }}/batches/{{ batch['id'] }}?q=state%3Drunning">Running</a> Jobs: {{ batch['n_jobs'] - batch['n_completed'] }}</li>
-    <li><a href="{{ base_path }}/batches/{{ batch['id'] }}?q=state%3Dsuccess">Succeeded</a> Jobs: {{ batch['n_succeeded'] }}</li>
-    <li><a href="{{ base_path }}/batches/{{ batch['id'] }}?q=state%3Dfailed">Failed</a> Jobs: {{ batch['n_failed'] }}</li>
-    <li><a href="{{ base_path }}/batches/{{ batch['id'] }}?q=state%3Dcancelled">Cancelled</a> Jobs: {{ batch['n_cancelled'] }}</li>
-  </ul>
-  <li>Duration: {% if 'duration' in batch and batch['duration'] is not none %}{{ batch['duration'] }}{% endif %}</li>
-  <li>Cost: {% if 'cost' in batch and batch['cost'] is not none %}{{ batch['cost'] }}{% endif %}</li>
-</ul>
-
-{% if not batch['complete'] and batch['state'] != 'Cancelled' %}
-<form action="{{ base_path }}/batches/{{ batch['id'] }}/cancel" method="post">
-  <input type="hidden" name="_csrf" value="{{ csrf_token }}"/>
-  {% if q is not none %}
-  <input type="hidden" name="q" value="{{ q }}"/>
-  {% endif %}
-  <button>Cancel</button>
-</form>
-{% endif %}
-=======
       {% call collapsible_li(true, 'Jobs', batch['n_jobs']) %}
       {{ kv_table({
       'Pending': batch['n_jobs'] - batch['n_completed'],
@@ -83,7 +52,6 @@
       'Cancelled': batch['n_cancelled']
       })}}
       {% endcall %}
->>>>>>> 678e1f52
 
       {% if 'attributes' in batch and batch['attributes'] %}
       {% call collapsible_li(false, 'Attributes', '') %}
