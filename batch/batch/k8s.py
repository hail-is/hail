import kubernetes as kube
<<<<<<< HEAD
import logging
=======
import prometheus_client as pc
>>>>>>> 0252db91

from .blocking_to_async import blocking_to_async


<<<<<<< HEAD
log = logging.getLogger('batch.k8s')
=======
class EmptyContextManager:
    def __enter__(self):
        return None

    def __exit__(self, type, value, callback):
        return None


class NoSummary:
    EMPTY_CONTEXT_MANAGER = EmptyContextManager()

    def time(self):
        return NoSummary.EMPTY_CONTEXT_MANAGER
>>>>>>> 0252db91


class K8s:
    def __init__(self, blocking_pool, timeout, namespace, k8s_api):
        self.blocking_pool = blocking_pool
        self.timeout = timeout
        self.namespace = namespace
        self._delete_pod = self._wrap_k8s_delete(k8s_api.delete_namespaced_pod)
        self._delete_pvc = self._wrap_k8s_delete(k8s_api.delete_namespaced_persistent_volume_claim)
        self._create_pod = self._wrap_k8s(k8s_api.create_namespaced_pod,
                                          pc.Summary('batch_create_pod_seconds',
                                                     'Batch k8s create pod latency in seconds'))
        self._create_pvc = self._wrap_k8s(k8s_api.create_namespaced_persistent_volume_claim,
                                          pc.Summary('batch_create_pvc_seconds',
                                                     'Batch k8s create pvc latency in seconds'))
        self._read_pod_log = self._wrap_k8s(k8s_api.read_namespaced_pod_log)
        self._read_pod_status = self._wrap_k8s(k8s_api.read_namespaced_pod_status)
        self._list_pods = self._wrap_k8s(k8s_api.list_namespaced_pod)
        self._list_pvcs = self._wrap_k8s(k8s_api.list_namespaced_persistent_volume_claim)
        self._get_pod = self._wrap_k8s(k8s_api.read_namespaced_pod)
        self._get_pvc = self._wrap_k8s(k8s_api.read_namespaced_persistent_volume_claim)

    async def delete_pod(self, name):
        assert name is not None
        return await self._delete_pod(name=name)

    async def delete_pvc(self, name):
        assert name is not None
        return await self._delete_pvc(name=name)

    async def create_pod(self, *args, **kwargs):
        return await self._create_pod(*args, **kwargs)

    async def create_pvc(self, *args, **kwargs):
        return await self._create_pvc(*args, **kwargs)

    async def read_pod_log(self, *args, **kwargs):
        return await self._read_pod_log(*args, **kwargs)

    async def read_pod_status(self, *args, **kwargs):
        return await self._read_pod_status(*args, **kwargs)

    async def list_pods(self, *args, **kwargs):
        return await self._list_pods(*args, **kwargs)

    async def list_pvcs(self, *args, **kwargs):
        return await self._list_pvcs(*args, **kwargs)

    async def get_pod(self, *args, **kwargs):
        return await self._get_pod(*args, **kwargs)

    async def get_pvc(self, *args, **kwargs):
        return await self._get_pvc(*args, **kwargs)

    def _wrap_k8s(self, fun, pc_summary=NoSummary()):
        async def wrapped(*args, **kwargs):
            try:
                if '_request_timeout' not in kwargs:
                    kwargs['_request_timeout'] = self.timeout
                if 'namespace' not in kwargs:
                    kwargs['namespace'] = self.namespace
                with pc_summary.time():
                    return (await blocking_to_async(self.blocking_pool,
                                                    fun,
                                                    *args,
                                                    **kwargs),
                            None)
            except kube.client.rest.ApiException as err:
                return (None, err)
        wrapped.__name__ = fun.__name__
        return wrapped

    def _wrap_k8s_delete(self, fun, pc_summary=NoSummary()):
        k8s_fun = self._wrap_k8s(fun, pc_summary)

        async def wrapped(*args, **kwargs):
            _, err = await k8s_fun(*args, **kwargs)
            if err is None or err.status == 404:
                log.debug(f'ignore already deleted {fun.__name__}(*{args}, **{kwargs})')
                return None
            return err
        wrapped.__name__ = fun.__name__
        return wrapped<|MERGE_RESOLUTION|>--- conflicted
+++ resolved
@@ -1,16 +1,12 @@
 import kubernetes as kube
-<<<<<<< HEAD
 import logging
-=======
 import prometheus_client as pc
->>>>>>> 0252db91
 
 from .blocking_to_async import blocking_to_async
 
+log = logging.getLogger('batch.k8s')
 
-<<<<<<< HEAD
-log = logging.getLogger('batch.k8s')
-=======
+
 class EmptyContextManager:
     def __enter__(self):
         return None
@@ -24,7 +20,6 @@
 
     def time(self):
         return NoSummary.EMPTY_CONTEXT_MANAGER
->>>>>>> 0252db91
 
 
 class K8s:
