--- conflicted
+++ resolved
@@ -129,17 +129,13 @@
     - batch-user-code
   kind: json
 - name: grafana
-<<<<<<< HEAD
-  domain: grafana
-  kind: nginx
-- name: prometheus
-  domain: prometheus
-=======
   domains:
     - grafana
   kind: nginx
 - name: prometheus
   domains:
     - prometheus
->>>>>>> 9a48ff8b
+  kind: nginx
+- name: prometheus
+  domain: prometheus
   kind: nginx