principals:
- name: admin-pod
  domain: admin-pod
  kind: curl
- name: auth
  domain: auth
  kind: json
- name: batch
  domain: batch
  kind: json
- name: batch-driver
  domain: batch-driver
  kind: json
- name: ci
  domain: ci
  kind: json
- name: notebook
  domain: notebook
  kind: json
- name: gateway
  domain: gateway
  unmanged: True
  kind: nginx
- name: router
  domain: router
  kind: nginx
- name: site
  domain: site
  kind: nginx
- name: scorecard
  domain: scorecard
  kind: json
- name: image-fetcher
  domain: image-fetcher
  kind: curl
- name: blog
  domain: blog
  kind: nginx
- name: router-resolver
  domain: router-resolver
  unmanged: True
  kind: json
- name: internal-gateway
  domain: internal-gateway
  unmanged: True
  kind: nginx
- name: batch-tests
  domain: batch-tests
  kind: json
- name: ci-tests
  domain: ci-tests
  kind: json
- name: query
  domain: query
  kind: json
- name: services-java-tests
  domain: services-java-tests
  kind: json
- name: query-tests
  domain: query-tests
  kind: json
<<<<<<< HEAD
- name: shuffler
  domain: shuffler
  kind: json
- name: address
  domain: address
  kind: json
- name: address-tests
  domain: address-tests
  kind: json
=======
- name: image-fetcher
  domain: image-fetcher
  kind: curl
>>>>>>> a5347fb2
<|MERGE_RESOLUTION|>--- conflicted
+++ resolved
@@ -59,18 +59,15 @@
 - name: query-tests
   domain: query-tests
   kind: json
-<<<<<<< HEAD
 - name: shuffler
   domain: shuffler
   kind: json
+- name: image-fetcher
+  domain: image-fetcher
+  kind: curl
 - name: address
   domain: address
   kind: json
 - name: address-tests
   domain: address-tests
-  kind: json
-=======
-- name: image-fetcher
-  domain: image-fetcher
-  kind: curl
->>>>>>> a5347fb2
+  kind: json