--- conflicted
+++ resolved
@@ -65,14 +65,12 @@
 - name: image-fetcher
   domain: image-fetcher
   kind: curl
-<<<<<<< HEAD
+- name: benchmark
+  domain: benchmark
+  kind: json
 - name: address
   domain: address
   kind: json
 - name: address-tests
   domain: address-tests
-=======
-- name: benchmark
-  domain: benchmark
->>>>>>> ab5fa927
   kind: json