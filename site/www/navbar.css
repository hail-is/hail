/* Original base styles generated from Bootstrap 3.3.7 and normalize.css */

/*!
 * Bootstrap v3.3.7 (http://getbootstrap.com)
 * Copyright 2011-2016 Twitter, Inc.
 * Licensed under MIT (https://github.com/twbs/bootstrap/blob/master/LICENSE)
 */

/*!
 * Generated using the Bootstrap Customizer (http://getbootstrap.com/customize/?id=b1a7a9799f5a13719dc42620cfa43461)
 * Config saved to config.json and https://gist.github.com/b1a7a9799f5a13719dc42620cfa43461
 */

/*!
 * Bootstrap v3.3.7 (http://getbootstrap.com)
 * Copyright 2011-2016 Twitter, Inc.
 * Licensed under MIT (https://github.com/twbs/bootstrap/blob/master/LICENSE)
 */

/*! normalize.css v3.0.3 | MIT License | github.com/necolas/normalize.css */

#hail-navbar {
  font-family: -apple-system, BlinkMacSystemFont, "Segoe UI", Roboto, Helvetica,
    Arial, sans-serif, "Apple Color Emoji", "Segoe UI Emoji", "Segoe UI Symbol"; /* necessary to prevent font override in docs*/
  line-height: 1.6; /* necessary to prevent font override in docs*/
  padding: 15px 15px;
  margin: 0px;
  background-color: #fff;
}

.sticky {
  position: sticky;
  top: 0px;
  z-index: 999;
}

#hail-navbar #hail-navbar-header {
  display: flex;
  align-items: center;
  justify-content: flex-start;
  height: 100%;
  width: 50px;
}

#hail-navbar #hail-container-fluid {
  margin: auto;
  display: flex;
  align-items: center;
}

#hail-navbar #hail-menu {
  margin-top: 1px;
  flex-direction: row;
  justify-content: flex-end;
  display: flex;
}

#hail-navbar #hail-navbar-collapse {
  flex-direction: row;
  flex: 1;
  border-color: inherit;
}

#hail-navbar a {
  color: #444;
  text-decoration: none;
  /*defeat bootstrap focus background*/
  text-transform: uppercase;
  font-size: 0.75rem;
}

#hail-menu a:hover,
#hail-menu a.active {
  color: #283870;
  border-bottom: 1px solid #283870;
}

#hail-navbar #hail-menu .nav-item {
  padding: 0px 0.875rem 0px 0.875rem;
}

#hail-navbar #hail-menu .nav-item:last-child {
  padding-right: 0px;
}

#hail-navbar #hail-navbar-collapse .dropdown-menu {
  background-color: #ffffff;
}

/* search  */

input[type="search"] {
  flex: 1;
  margin: 0px .875rem 0px 1.7rem;
  border-radius: 5px;
  outline: none;
  background-color: #efefef;
  padding: 3px 10px 5px 10px;
  display:flex;
  max-width: 100%;
  height: 30px;
  font-size: .875rem;
  font-family: inherit;
}

input[type="search"]:focus, input[type="search"]  {
  border: 1px solid #efefef;
  box-shadow: none;
}

.algolia-autocomplete  input[type="search"] {
  width: 100%;
  margin:0px;
  -webkit-appearance: none;
}

.algolia-autocomplete .algolia-docsearch-suggestion--wrapper {
  display: flex;
}

#search::-webkit-search-cancel-button {
  display: none;
}

.algolia-autocomplete .algolia-docsearch-suggestion--no-results {
  margin: auto;
}

input[type="search"]::-webkit-input-placeholder {
  line-height: 1;
 }

input[type="search"]::placeholder {
  font-size: .825rem;
  padding-top: 3px;
}

.algolia-autocomplete {
  margin: 0px .875rem 0px 1.7rem;
  height: 30px;
  flex:1;
  display: flex!important;
  justify-content: flex-end;
}

.algolia-autocomplete .ds-dropdown-menu {
  max-width: 100%!important;
}

.algolia-autocomplete .algolia-docsearch-suggestion--title {
  white-space: nowrap;
  overflow: hidden;
  text-overflow: ellipsis;
  max-width: 99%;
}
.algolia-autocomplete .algolia-docsearch-suggestion--subcategory-column {
  width: 20%!important;
}

.algolia-autocomplete .algolia-docsearch-suggestion--content  {
  width: 80%!important;
}

<<<<<<< HEAD
.aa-suggestion-title-separator:before {
  content: "→";
  margin-left: 5px;
  margin-right: 5px;
}

=======
>>>>>>> 449305a6
#hail-navbar.documentation-view  #hail-menu {
  margin-top: -3px;
}

@media only screen and (max-width: 800px) {
  #hail-navbar #hail-menu {
    margin-top: 2.5px;
  }
}

@media (max-width: 767px) {
  .algolia-autocomplete .ds-dropdown-menu {
    min-width: 400px!important;
  }

  #hail-navbar #hail-menu .nav-item {
    padding: 12px 18px;
  }

  .algolia-autocomplete {
    margin-top: 25px;
    display: flex!important;
    justify-content: flex-end;
    margin-left: 15px;
    margin-right: 15px;
  }

  #hail-navbar a {
    font-size: 1rem;
  }

  #hail-navbar #hail-navbar-header {
    width: 100%;
  }
  #hail-navbar #hail-navbar-collapse {
    display: none;
    flex-direction: column;
    width: 100vw;
    position: absolute;
    top: 50px;
    background: #fff;
    height: 100vh;
    left: 0px;
    z-index: 999;
  }

  #hail-navbar #hail-navbar-collapse .nav-item:first-child {
    padding-top: 24px;
  }

  #hail-navbar #hail-menu {
    margin-top: 0px;
    flex-direction: column;
    position: absolute;
    justify-content: flex-start;
    width: 100vw;
    background: white;
    height: 100vh;
  }

  input[type="search"], input[type="search"]::placeholder {
    font-size: 1rem;
  }
}

#hail-navbar .dropdown-menu > li > a {
  padding: 0.75rem;
  line-height: 1;
  white-space: nowrap;
  text-decoration: none;
}

#hail-menu a.img-link:hover,
#hail-menu a.img-link.active {
  color: #2a388f;
  border-bottom: none;
}

#hail-navbar .dropdown-menu > li > a:hover,
#hail-navbar .dropdown-menu > li > a:focus {
  color: #262626;
  background-color: #fff;
}

#hail-navbar .dropdown-menu.dropdown-menu-left {
  left: 0;
  right: auto;
}

#hail-navbar .dropdown-header {
  display: block;
  padding: 3px 20px;
  line-height: 1.42857143;
  color: #777777;
  white-space: nowrap;
}

@media (min-width: 768px) {
  #hail-navbar #hail-navbar-collapse {
    display: flex!important;
  }
  #hail-navbar .navbar-right .dropdown-menu {
    left: auto;
    right: 0;
  }
  #hail-navbar .navbar-right .dropdown-menu-left {
    left: 0;
    right: auto;
  }
}

#hail-navbar .nav {
  margin-bottom: 0;
  padding-left: 0;
  list-style: none;
}

#hail-navbar .nav > li > a:hover,
#hail-navbar .nav > li > a:focus {
  background-color: inherit;
}

#hail-navbar .dropdown-menu.show {
  padding: 0px;
}

#hail-navbar .navbar {
  position: relative;
  margin-bottom: 20px;
  border: 1px solid transparent;
  border-radius: 4px;
}

#hail-navbar #navbar-collapse {
  overflow-x: visible;
  border-top: 1px solid transparent;
  -webkit-box-shadow: inset 0 1px 0 rgba(255, 255, 255, 0.1);
  box-shadow: inset 0 1px 0 rgba(255, 255, 255, 0.1);
  -webkit-overflow-scrolling: touch;
}

#hail-navbar .dropdown-menu {
  margin-top: 0;
  border: 0px;
}

#hail-navbar #hail-navbar-collapse.show .navbar-nav > li > .dropdown-menu li {
  margin-left: 0.875rem;
}

@media (min-width: 768px) {
  #hail-navbar .navbar-nav > li > .dropdown-menu {
    position: absolute;
    top: 100%;
    left: auto;
    z-index: 1000;
    min-width: 160px;
    padding: 5px 0;
    margin: 2px 0 0;
    list-style: none;
    text-align: left;
    background-color: inherit;
    border-radius: 4px;
    -webkit-box-shadow: 0 6px 12px #ddd;
    box-shadow: 0 6px 12px #ddd;
    -webkit-background-clip: padding-box;
    background-clip: padding-box;
  }
}

#hail-navbar #hail-container-fluid .navbar-toggler {
  margin: 0px 0px 0px auto;
  background: transparent;
  border: none;
  cursor: pointer;
  cursor: hand;
  padding: 0px; /*to fix bootstrap override in docs*/
}

#hail-navbar #hail-container-fluid .navbar-toggler .icon-bar {
  display: block;
  width: 22px;
  height: 3px;
  margin: 5px 0px;
  border-radius: 1px;
  border: 1px solid #444;
}

#hail-navbar #hail-container-fluid .navbar-toggler:hover {
  outline: none;
}

#hail-navbar #hail-container-fluid .navbar-toggler:hover .icon-bar,
#hail-navbar #hail-container-fluid .navbar-toggler:focus .icon-bar {
  border-color: #111;
}

#hail-navbar #hail-container-fluid .navbar-toggler .icon-bar {
  background-color: #444;
}

@media (min-width: 768px) {
  #hail-navbar #hail-container-fluid .navbar-toggler {
    display: none;
  }
}<|MERGE_RESOLUTION|>--- conflicted
+++ resolved
@@ -161,15 +161,6 @@
   width: 80%!important;
 }
 
-<<<<<<< HEAD
-.aa-suggestion-title-separator:before {
-  content: "→";
-  margin-left: 5px;
-  margin-right: 5px;
-}
-
-=======
->>>>>>> 449305a6
 #hail-navbar.documentation-view  #hail-menu {
   margin-top: -3px;
 }
