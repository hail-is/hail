--- conflicted
+++ resolved
@@ -45,13 +45,6 @@
       - name: batch-worker-ssh-public-key
         clouds:
           - azure
-<<<<<<< HEAD
-  - kind: buildImage2
-    name: echo_image
-    dockerFile: /io/echo/Dockerfile
-    contextPath: /io/echo
-    publishAs: echo
-=======
   - kind: runImage
     name: copy_third_party_images
     image: quay.io/skopeo/stable:v1.11.1
@@ -91,33 +84,16 @@
     dockerFile: /io/hail-ubuntu/Dockerfile
     contextPath: /io/hail-ubuntu
     publishAs: hail-ubuntu
->>>>>>> cf32652c
     resources:
       storage: 10Gi
       cpu: "2"
       memory: standard
     inputs:
-<<<<<<< HEAD
-      - from: /repo/echo
-        to: /io/echo
-    dependsOn:
-      - hail_ubuntu_image
-      - merge_code
-  - kind: deploy
-    name: deploy_echo
-    namespace:
-      valueFrom: default_ns.name
-    config: echo/deployment.yaml
-    dependsOn:
-      - default_ns
-      - echo_image
-=======
       - from: /repo/docker/hail-ubuntu
         to: /io/hail-ubuntu
     dependsOn:
       - merge_code
       - copy_third_party_images
->>>>>>> cf32652c
   - kind: deploy
     name: deploy_batch_sa
     namespace:
@@ -3185,7 +3161,6 @@
     clouds:
       - gcp
   - kind: runImage
-<<<<<<< HEAD
     name: deploy_wheel
     image:
       valueFrom: hail_pip_installed_image.image
@@ -3222,7 +3197,22 @@
     inputs:
       - from: /hail_pip_version
         to: /io/hail_pip_version
-=======
+    secrets:
+      - name: registry-push-credentials
+        namespace:
+          valueFrom: default_ns.name
+        mountPath: /registry-push-credentials
+    scopes:
+      - deploy
+      - dev
+    dependsOn:
+      - default_ns
+      - ci_utils_image
+      - hailgenetics_hail_image
+      - hailgenetics_hailtop_image
+    clouds:
+      - gcp
+  - kind: runImage
     name: mirror_hailgenetics_images
     image: quay.io/skopeo/stable:v1.11.1
     script: |
@@ -3254,7 +3244,6 @@
         to: /io/docker/hailgenetics/mirror_images.sh
       - from: /repo/docker/copy_image.sh
         to: /io/docker/copy_image.sh
->>>>>>> cf32652c
     secrets:
       - name: registry-push-credentials
         namespace:
@@ -3265,15 +3254,7 @@
       - dev
     dependsOn:
       - default_ns
-<<<<<<< HEAD
-      - ci_utils_image
-      - hailgenetics_hail_image
-      - hailgenetics_hailtop_image
-    clouds:
-      - gcp
-=======
-      - merge_code
->>>>>>> cf32652c
+      - merge_code
   - kind: buildImage2
     name: website_image
     dockerFile: /io/repo/website/Dockerfile
