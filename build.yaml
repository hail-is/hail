--- conflicted
+++ resolved
@@ -553,7 +553,6 @@
       cpu: "2"
       memory: standard
     inputs:
-<<<<<<< HEAD
       - from: /repo/hail/Dockerfile.hail-run
         to: /io/repo/hail/Dockerfile.hail-run
       - from: /repo/hail/python/pinned-requirements.txt
@@ -562,12 +561,8 @@
         to: /io/repo/hail/python/dev/pinned-requirements.txt
       - from: /repo/docker/core-site.xml
         to: /io/repo/docker/core-site.xml
-=======
-      - from: /repo
-        to: /io/repo
       - from: /hail_version
         to: /io/repo/hail_version
->>>>>>> 892003c0
     dependsOn:
       - base_image
       - merge_code
@@ -938,28 +933,6 @@
       - hail_ubuntu_image
       - compile_batch_worker_jvm_entryway
   - kind: buildImage2
-<<<<<<< HEAD
-    name: service_java_run_base_image
-    dockerFile: /io/repo/docker/Dockerfile.service-java-run-base
-    contextPath: /io/repo
-    publishAs: service-java-run-base
-    inputs:
-      - from: /repo/docker
-        to: /io/repo/docker
-      - from: /repo/web_common
-        to: /io/repo/web_common
-      - from: /repo/hail/python
-        to: /io/repo/hail/python
-      - from: /repo/gear
-        to: /io/repo/gear
-      - from: /hail_version
-        to: /io/repo/hail_version
-    dependsOn:
-      - hail_ubuntu_image
-      - merge_code
-  - kind: buildImage2
-=======
->>>>>>> 892003c0
     name: memory_image
     dockerFile: /io/repo/memory/Dockerfile
     contextPath: /io/repo
