--- conflicted
+++ resolved
@@ -2290,13 +2290,10 @@
       - name: cleanup-deprecated-functions
         script: /io/sql/cleanup-deprecated-functions.sql
         online: true
-<<<<<<< HEAD
+      - name: set-test-pools-to-known-parameters
+        script: /io/sql/set-test-pools-to-known-parameters.py
       - name: add-gcp-support-logs-specs-and-firewall-fees
         script: /io/sql/add-gcp-support-logs-specs-and-firewall-fees.py
-=======
-      - name: set-test-pools-to-known-parameters
-        script: /io/sql/set-test-pools-to-known-parameters.py
->>>>>>> 0a76edd1
         online: true
     inputs:
       - from: /repo/batch/sql
