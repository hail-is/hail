steps:
  - kind: buildImage2
    name: git_make_bash_image
    publishAs: git-make-bash
    resources:
      storage: 10Gi
      cpu: "2"
      memory: standard
    dockerFile:
      inline: |
        ARG BASE_IMAGE={{ global.docker_root_image }}
        FROM $BASE_IMAGE
        RUN apt-get update && apt-get install -y git make bash
  - kind: runImage
    name: merge_code
    image:
      valueFrom: git_make_bash_image.image
    script: |
      set -ex
      cd /io
      mkdir -p repo
      cd repo
      {{ code.checkout_script }}
      make -C hail python-version-info
      git rev-parse HEAD > git_version
    outputs:
      - from: /io/repo/
        to: /repo
      - from: /io/repo/hail/python/hail/hail_version
        to: /hail_version
      - from: /io/repo/hail/python/hail/hail_pip_version
        to: /hail_pip_version
      - from: /io/repo/git_version
        to: /git_version
    dependsOn:
      - git_make_bash_image
  - kind: createNamespace
    name: default_ns
    namespaceName: default
    secrets:
      - name: auth-oauth2-client-secret
      - name: registry-push-credentials
      - name: hail-ci-0-1-github-oauth-token
      - name: testns-test-gsa-key
      - name: testns-test-dev-gsa-key
      - name: testns-auth-gsa-key
      - name: testns-batch-gsa-key
      - name: testns-ci-gsa-key
      - name: testns-grafana-gsa-key
      - name: test-aws-key
        clouds:
          - gcp
      - name: test-azure-key
        clouds:
          - gcp
      - name: zulip-config
      - name: billing-monitor-gsa-key
        clouds:
          - gcp
      - name: hail-ci-0-1-service-account-key
      - name: test-dataproc-service-account-key
        clouds:
          - gcp
      - name: batch-worker-ssh-public-key
        clouds:
          - azure
  - kind: runImage
    name: copy_third_party_images
    image: quay.io/skopeo/stable:v1.13.2
    script: |
      set -ex

      retry() {
          "$@" ||
              (sleep 2 && "$@") ||
              (sleep 5 && "$@");
      }

      REGISTRY={{ global.docker_prefix.split('/')[0] }}

      {% if global.cloud == "gcp" %}
      cat /registry-push-credentials/credentials.json | base64 -w 0 | skopeo login -u _json_key_base64 --password-stdin $REGISTRY
      {% elif global.cloud == "azure" %}
      dnf install -y jq
      USERNAME=$(cat /registry-push-credentials/credentials.json | jq -jr '.appId')
      cat /registry-push-credentials/credentials.json | jq -jr '.password' | skopeo login -u $USERNAME --password-stdin $REGISTRY
      {% else %}
      echo "unknown cloud {{ global.cloud }}"
      exit 1
      {% endif %}

      cd /io/docker/third-party
      DOCKER_PREFIX={{ global.docker_prefix }} retry bash copy_images.sh
    inputs:
      - from: /repo/docker
        to: /io/docker
    secrets:
      - name: registry-push-credentials
        namespace:
          valueFrom: default_ns.name
        mountPath: /registry-push-credentials
    scopes:
      - deploy
    dependsOn:
      - default_ns
      - merge_code
  - kind: buildImage2
    name: hail_ubuntu_image
    dockerFile: /io/hail-ubuntu/Dockerfile
    contextPath: /io/hail-ubuntu
    publishAs: hail-ubuntu
    resources:
      storage: 10Gi
      cpu: "2"
      memory: standard
    inputs:
      - from: /repo/docker/hail-ubuntu
        to: /io/hail-ubuntu
    dependsOn:
      - merge_code
      - copy_third_party_images
  - kind: buildImage2
    name: hail_ubuntu_image_python_3_10
    dockerFile: /io/hail-ubuntu/Dockerfile
    contextPath: /io/hail-ubuntu
    publishAs: hail-ubuntu-python-3-10
    buildArgs:
      - name: PYTHON_VERSION
        value: "3.10"
    resources:
      storage: 10Gi
      cpu: "2"
      memory: standard
    inputs:
      - from: /repo/docker/hail-ubuntu
        to: /io/hail-ubuntu
    dependsOn:
      - merge_code
      - copy_third_party_images
  - kind: buildImage2
    name: hail_ubuntu_image_python_3_11
    dockerFile: /io/hail-ubuntu/Dockerfile
    contextPath: /io/hail-ubuntu
    publishAs: hail-ubuntu-python-3-11
    buildArgs:
      - name: PYTHON_VERSION
        value: "3.11"
    resources:
      storage: 10Gi
      cpu: "2"
      memory: standard
    inputs:
      - from: /repo/docker/hail-ubuntu
        to: /io/hail-ubuntu
    dependsOn:
      - merge_code
      - copy_third_party_images
  - kind: deploy
    name: deploy_batch_sa
    namespace:
      valueFrom: default_ns.name
    config: batch/service-account.yaml
    dependsOn:
      - default_ns
  - kind: deploy
    name: deploy_ci_agent
    namespace:
      valueFrom: default_ns.name
    config: ci/ci-agent.yaml
    dependsOn:
      - default_ns
  - kind: deploy
    name: deploy_test_batch_sa
    namespace:
      valueFrom: default_ns.name
    config: batch/test-sa.yaml
    dependsOn:
      - default_ns
  - kind: buildImage2
    name: base_image
    dockerFile: /io/repo/docker/Dockerfile.base
    contextPath: /io/repo
    publishAs: base
    resources:
      storage: 10Gi
      cpu: "2"
      memory: standard
    inputs:
      - from: /repo/docker/Dockerfile.base
        to: /io/repo/docker/Dockerfile.base
    dependsOn:
      - hail_ubuntu_image
      - merge_code
  - kind: runImage
    name: check_pip_requirements
    image:
      valueFrom: hail_ubuntu_image.image
    script: |
      set -ex
      pip install pip-tools==6.13.0
      cd /io/repo
      chmod 755 ./check_pip_requirements.sh
      ./check_pip_requirements.sh \
          hail/python/hailtop \
          hail/python \
          hail/python/dev \
          gear \
          web_common \
          batch \
          ci
    inputs:
      - from: /repo
        to: /io/repo
    dependsOn:
      - hail_ubuntu_image
      - merge_code
  - kind: buildImage2
    name: create_certs_image
    dockerFile: /io/tls/Dockerfile
    contextPath: /io/tls
    publishAs: create_certs_image
    inputs:
      - from: /repo/tls
        to: /io/tls
    dependsOn:
      - hail_ubuntu_image
      - merge_code
  - kind: runImage
    name: create_ssl_config_hail_root
    resources:
      memory: standard
      cpu: '0.25'
    image:
      valueFrom: create_certs_image.image
    script: |

      {% if not deploy %}
      kubectl get secret -n {{ default_ns.name }} ssl-config-hail-root \
        --template={% raw %}'{{index .data "hail-root-cert.pem"}}'{% endraw %} \
        | base64 --decode \
        | openssl x509 -checkend 0 -noout -in -

      if [ "$?" -ne 0 ]
      then
          kubectl delete secret -n {{ default_ns.name }} ssl-config-hail-root
      fi
      {% endif %}

      openssl req -new -x509 -subj /CN=hail-root -nodes -newkey rsa:4096 -keyout hail-root-key.pem -out hail-root-cert.pem
      until kubectl get secret -n {{ default_ns.name }} ssl-config-hail-root
      do
          kubectl create secret generic -n {{ default_ns.name }} ssl-config-hail-root \
                  --from-file=hail-root-key.pem \
                  --from-file=hail-root-cert.pem
      done
    serviceAccount:
      name: admin
      namespace:
        valueFrom: default_ns.name
    scopes:
      - test
      - dev
    dependsOn:
      - default_ns
      - create_certs_image
  - kind: runImage
    name: create_certs
    resources:
      memory: standard
      cpu: '0.25'
    image:
      valueFrom: create_certs_image.image
    script: |
      set -ex
      python3 create_certs.py \
              {{ default_ns.name }} \
              config.yaml \
              /ssl-config-hail-root/hail-root-key.pem \
              /ssl-config-hail-root/hail-root-cert.pem
    serviceAccount:
      name: admin
      namespace:
        valueFrom: default_ns.name
    secrets:
      - name: ssl-config-hail-root
        namespace:
          valueFrom: default_ns.name
        mountPath: /ssl-config-hail-root
    dependsOn:
      - default_ns
      - create_certs_image
      - create_ssl_config_hail_root
  - kind: buildImage2
    name: ci_utils_image
    dockerFile: /io/repo/ci/Dockerfile.ci-utils
    contextPath: /io/repo
    publishAs: ci-utils
    resources:
      storage: 20Gi
      cpu: "2"
      memory: standard
    inputs:
      - from: /repo/ci
        to: /io/repo/ci
      - from: /repo/hail/python/setup-hailtop.py
        to: /io/repo/hail/python/setup-hailtop.py
      - from: /repo/hail/python/MANIFEST.in
        to: /io/repo/hail/python/MANIFEST.in
      - from: /repo/hail/python/hailtop
        to: /io/repo/hail/python/hailtop
      - from: /hail_version
        to: /io/repo/hail/python/hailtop/hail_version
      - from: /repo/gear
        to: /io/repo/gear
    dependsOn:
      - base_image
      - merge_code
  - kind: runImage
    name: create_test_database_server_config
    resources:
      memory: standard
      cpu: '0.25'
    image:
      valueFrom: create_certs_image.image
    script: |
      set -ex

      if ! kubectl get secret -n {{ default_ns.name }} database-server-config;
      then
          NAMESPACE={{ default_ns.name }} bash /create_test_db_config.sh
      fi
    serviceAccount:
      name: admin
      namespace:
        valueFrom: default_ns.name
    scopes:
      - dev
      - test
    dependsOn:
      - default_ns
      - create_certs_image
  - kind: deploy
    name: deploy_test_db
    namespace:
      valueFrom: default_ns.name
    config: docker/mysql/db.yaml
    wait:
      - kind: Service
        name: db
        for: alive
        resource_type: statefulset
    scopes:
      - dev
      - test
    dependsOn:
      - default_ns
      - create_test_database_server_config
  - kind: buildImage2
    name: admin_pod_image
    dockerFile: /io/repo/admin-pod/Dockerfile
    contextPath: /io/repo
    publishAs: admin-pod
    inputs:
      - from: /repo/admin-pod
        to: /io/repo/admin-pod
    dependsOn:
      - hail_ubuntu_image
  - kind: buildImage2
    name: auth_image
    dockerFile: /io/repo/auth/Dockerfile
    contextPath: /io/repo
    publishAs: auth
    resources:
      storage: 10Gi
      cpu: "2"
      memory: standard
    inputs:
      - from: /repo/auth
        to: /io/repo/auth
      - from: /repo/hail/python/setup-hailtop.py
        to: /io/repo/hail/python/setup-hailtop.py
      - from: /repo/hail/python/MANIFEST.in
        to: /io/repo/hail/python/MANIFEST.in
      - from: /repo/hail/python/hailtop
        to: /io/repo/hail/python/hailtop
      - from: /hail_version
        to: /io/repo/hail/python/hailtop/hail_version
      - from: /repo/gear
        to: /io/repo/gear
      - from: /repo/web_common
        to: /io/repo/web_common
    dependsOn:
      - hail_ubuntu_image
      - merge_code
  - kind: runImage
    name: delete_auth_tables
    image:
      valueFrom: auth_image.image
    script: |
      set -ex
      cd /io
      python3 delete_dev_database.py {{ default_ns.name }} auth
    inputs:
      - from: /repo/ci/delete_dev_database.py
        to: /io/delete_dev_database.py
    secrets:
      - name: database-server-config
        namespace:
          valueFrom: default_ns.name
        mountPath: /sql-config
    serviceAccount:
      name: admin
      namespace:
        valueFrom: default_ns.name
    runIfRequested: true
    scopes:
      - dev
    dependsOn:
      - default_ns
      - auth_image
      - merge_code
      - create_test_database_server_config
  - kind: createDatabase2
    name: auth_database
    databaseName: auth
    image:
      valueFrom: ci_utils_image.image
    migrations:
      - name: initial
        script: /io/sql/initial.sql
      - name: copy-paste-tokens
        script: /io/sql/copy-paste-tokens.sql
      - name: drop-bucket
        script: /io/sql/drop-bucket.sql
      - name: add-trial-billing-project
        script: /io/sql/add-trial-billing-project.sql
      - name: add-roles
        script: /io/sql/add-roles.sql
      - name: rename-gsa-identity
        script: /io/sql/rename-gsa-identity.sql
      - name: support-azure-oauth
        script: /io/sql/support-azure-oauth.sql
      - name: change-username-collation
        script: /io/sql/change-username-collation.sql
      - name: add-hail-identity-uid
        script: /io/sql/add-hail-identity-uid.sql
    inputs:
      - from: /repo/auth/sql
        to: /io/sql
    namespace:
      valueFrom: default_ns.name
    shutdowns:
      - kind: Deployment
        namespace:
          valueFrom: default_ns.name
        name: auth
    dependsOn:
      - default_ns
      - merge_code
      - delete_auth_tables
      - ci_utils_image
      - create_test_database_server_config
      - deploy_test_db
  - kind: runImage
    name: create_deploy_config
    resources:
      memory: standard
      cpu: '0.25'
    image:
      valueFrom: ci_utils_image.image
    script: |
      set -ex

      # k8s deploy config
      {% if default_ns.name == "default" %}
      cat > deploy-config.json <<EOF
      {"location":"k8s","default_namespace":"{{ default_ns.name }}","domain":"{{ global.domain }}"}
      EOF
      {% else %}
      cat > deploy-config.json <<EOF
      {"location":"k8s","default_namespace":"{{ default_ns.name }}","domain":"internal.{{ global.domain }}","base_path":"/{{ default_ns.name }}"}
      EOF
      {% endif %}
      kubectl -n {{ default_ns.name }} create secret generic deploy-config \
              --from-file=./deploy-config.json \
              --save-config --dry-run=client -o yaml \
          | kubectl -n {{ default_ns.name }} apply -f -
    serviceAccount:
      name: admin
      namespace:
        valueFrom: default_ns.name
    dependsOn:
      - default_ns
      - ci_utils_image
  - kind: deploy
    name: deploy_admin_pod
    namespace:
      valueFrom: default_ns.name
    config: admin-pod/admin-pod.yaml
    scopes:
      - deploy
      - dev
    dependsOn:
      - default_ns
      - admin_pod_image
      - create_deploy_config
      - create_certs
  - kind: runImage
    name: create_session_key
    resources:
      memory: standard
      cpu: '0.25'
    image:
      valueFrom: ci_utils_image.image
    script: |
      set -ex
      # create session keys
      N=$(kubectl -n {{ default_ns.name }} get secret --ignore-not-found=true --no-headers session-secret-key | wc -l | tr -d '[:space:]')
      if [[ $N != 0 ]]; then
        exit
      fi
      mkdir /session-secret-key
      cat > generate-session-key.py <<EOF
      import base64
      from cryptography import fernet
      with open('/session-secret-key/session-secret-key', 'wb') as f:
          f.write(base64.urlsafe_b64decode(fernet.Fernet.generate_key()))
      EOF
      python3 generate-session-key.py
      kubectl -n {{ default_ns.name }} create secret generic session-secret-key --from-file=/session-secret-key/session-secret-key
    serviceAccount:
      name: admin
      namespace:
        valueFrom: default_ns.name
    dependsOn:
      - default_ns
      - ci_utils_image
  - kind: runImage
    name: create_test_gsa_keys
    resources:
      memory: standard
      cpu: '0.25'
    image:
      valueFrom: ci_utils_image.image
    script: |
      kubectl -n {{ default_ns.name }} get -o json secret testns-test-gsa-key | jq '{apiVersion, kind, type, data, metadata: {name: "test-gsa-key"}}' | kubectl -n {{ default_ns.name }} apply -f -
      kubectl -n {{ default_ns.name }} get -o json secret testns-test-dev-gsa-key | jq '{apiVersion, kind, type, data, metadata: {name: "test-dev-gsa-key"}}' | kubectl -n {{ default_ns.name }} apply -f -
      kubectl -n {{ default_ns.name }} get -o json secret testns-auth-gsa-key | jq '{apiVersion, kind, type, data, metadata: {name: "auth-gsa-key"}}' | kubectl -n {{ default_ns.name }} apply -f -
      kubectl -n {{ default_ns.name }} get -o json secret testns-batch-gsa-key | jq '{apiVersion, kind, type, data, metadata: {name: "batch-gsa-key"}}' | kubectl -n {{ default_ns.name }} apply -f -
      kubectl -n {{ default_ns.name }} get -o json secret testns-ci-gsa-key | jq '{apiVersion, kind, type, data, metadata: {name: "ci-gsa-key"}}' | kubectl -n {{ default_ns.name }} apply -f -
      kubectl -n {{ default_ns.name }} get -o json secret testns-grafana-gsa-key | jq '{apiVersion, kind, type, data, metadata: {name: "grafana-gsa-key"}}' | kubectl -n {{ default_ns.name }} apply -f -
    scopes:
      - test
      - dev
    serviceAccount:
      name: admin
      namespace:
        valueFrom: default_ns.name
    dependsOn:
      - default_ns
      - ci_utils_image
  - kind: deploy
    name: deploy_auth_driver_service_account
    namespace:
      valueFrom: default_ns.name
    config: auth/auth-driver-service-account.yaml
    dependsOn:
      - default_ns
  - kind: runImage
    name: create_accounts
    resources:
      memory: standard
      cpu: '0.25'
    image:
      valueFrom: auth_image.image
    script: |
      set -ex
      export HAIL_DEFAULT_NAMESPACE={{ default_ns.name }}
      export HAIL_SCOPE={{ scope }}
      export GOOGLE_APPLICATION_CREDENTIALS=/auth-gsa-key/key.json

      python3 /io/bootstrap_create_accounts.py
    serviceAccount:
      name: admin
      namespace:
        valueFrom: default_ns.name
    secrets:
      - name:
          valueFrom: auth_database.user_secret_name
        namespace:
          valueFrom: default_ns.name
        mountPath: /sql-config
      - name: database-server-config
        namespace:
          valueFrom: default_ns.name
        mountPath: /database-server-config
      - name: auth-gsa-key
        namespace:
          valueFrom: default_ns.name
        mountPath: /auth-gsa-key
      - name: global-config
        namespace:
          valueFrom: default_ns.name
        mountPath: /global-config
    inputs:
      - from: /repo/ci/bootstrap_create_accounts.py
        to: /io/bootstrap_create_accounts.py
    dependsOn:
      - default_ns
      - deploy_test_batch_sa
      - auth_database
      - auth_image
      - create_deploy_config
      - deploy_auth_driver_service_account
      - create_test_gsa_keys
      - create_test_database_server_config
  - kind: buildImage2
    name: hailgenetics_vep_grch37_85_image
    dockerFile: /io/repo/docker/hailgenetics/vep/grch37/85/Dockerfile
    contextPath: /io/repo/docker/vep/
    publishAs: hailgenetics/vep-grch37-85
    inputs:
      - from: /repo
        to: /io/repo
    dependsOn:
      - merge_code
      - hail_ubuntu_image
  - kind: buildImage2
    name: hailgenetics_vep_grch38_95_image
    dockerFile: /io/repo/docker/hailgenetics/vep/grch38/95/Dockerfile
    contextPath: /io/repo/docker/vep/
    publishAs: hailgenetics/vep-grch38-95
    inputs:
      - from: /repo
        to: /io/repo
    dependsOn:
      - merge_code
      - hail_ubuntu_image
  - kind: buildImage2
    name: monitoring_image
    dockerFile: /io/repo/monitoring/Dockerfile
    contextPath: /io/repo
    publishAs: monitoring
    inputs:
      - from: /repo/monitoring
        to: /io/repo/monitoring
      - from: /repo/hail/python/setup-hailtop.py
        to: /io/repo/hail/python/setup-hailtop.py
      - from: /repo/hail/python/MANIFEST.in
        to: /io/repo/hail/python/MANIFEST.in
      - from: /repo/hail/python/hailtop
        to: /io/repo/hail/python/hailtop
      - from: /hail_version
        to: /io/repo/hail/python/hailtop/hail_version
      - from: /repo/gear
        to: /io/repo/gear
      - from: /repo/web_common
        to: /io/repo/web_common
    dependsOn:
      - hail_ubuntu_image
      - merge_code
  - kind: buildImage2
    name: batch_image
    dockerFile: /io/repo/batch/Dockerfile
    contextPath: /io/repo
    publishAs: batch
    resources:
      storage: 10Gi
      cpu: "2"
      memory: standard
    inputs:
      - from: /repo/batch
        to: /io/repo/batch
      - from: /repo/hail/python/setup-hailtop.py
        to: /io/repo/hail/python/setup-hailtop.py
      - from: /repo/hail/python/MANIFEST.in
        to: /io/repo/hail/python/MANIFEST.in
      - from: /repo/hail/python/hailtop
        to: /io/repo/hail/python/hailtop
      - from: /hail_version
        to: /io/repo/hail/python/hailtop/hail_version
      - from: /repo/gear
        to: /io/repo/gear
      - from: /repo/web_common
        to: /io/repo/web_common
    dependsOn:
      - hail_ubuntu_image
      - merge_code
  - kind: buildImage2
    name: hailgenetics_hailtop_image
    dockerFile: /io/repo/docker/hailgenetics/hailtop/Dockerfile
    contextPath: /io/repo
    publishAs: hailgenetics/hailtop
    inputs:
      - from: /repo/docker/hailgenetics/hailtop
        to: /io/repo/docker/hailgenetics/hailtop
      - from: /repo/hail/python/setup-hailtop.py
        to: /io/repo/hail/python/setup-hailtop.py
      - from: /repo/hail/python/MANIFEST.in
        to: /io/repo/hail/python/MANIFEST.in
      - from: /repo/hail/python/hailtop
        to: /io/repo/hail/python/hailtop
      - from: /hail_version
        to: /io/repo/hail_version
    dependsOn:
      - merge_code
      - hail_ubuntu_image
  - kind: buildImage2
    name: ci_image
    dockerFile: /io/repo/ci/Dockerfile
    contextPath: /io/repo
    publishAs: ci
    inputs:
      - from: /repo/ci
        to: /io/repo/ci
      - from: /repo/hail/python/setup-hailtop.py
        to: /io/repo/hail/python/setup-hailtop.py
      - from: /repo/hail/python/MANIFEST.in
        to: /io/repo/hail/python/MANIFEST.in
      - from: /repo/hail/python/hailtop
        to: /io/repo/hail/python/hailtop
      - from: /hail_version
        to: /io/repo/hail/python/hailtop/hail_version
      - from: /repo/gear
        to: /io/repo/gear
      - from: /repo/web_common
        to: /io/repo/web_common
    dependsOn:
      - hail_ubuntu_image
      - merge_code
  - kind: buildImage2
    name: hail_buildkit_image
    dockerFile: /io/repo/ci/buildkit/Dockerfile
    contextPath: /io/repo/ci
    publishAs: hail-buildkit
    inputs:
      - from: /repo/ci
        to: /io/repo/ci
    dependsOn:
      - merge_code
      - copy_third_party_images
  - kind: runImage
    name: build_hail_jar_and_wheel
    image:
      valueFrom: base_image.image
    resources:
      memory: standard
      cpu: '2'
    script: |
      set -ex
      cd /io/repo/hail
      time retry sh millw --version
      time retry make shadowJar wheel HAIL_RELEASE_MODE=1

      # Check wheel size is small enough for pypi (< 200 MiB)
      HAIL_PIP_VERSION=$(cat python/hail/hail_pip_version)
      WHEEL_PATH="build/deploy/dist/hail-$HAIL_PIP_VERSION-py3-none-any.whl"
      du -h $WHEEL_PATH
      $(python3 -c "import os; exit(1) if (os.path.getsize('$WHEEL_PATH')) > (200 * 1024 * 1024) else exit(0)")

      mkdir /io/wheel
      mv build/deploy/dist/hail-*-py3-none-any.whl /io/wheel/
    inputs:
      - from: /repo
        to: /io/repo
    outputs:
      - from: /io/repo/hail/out/assembly.dest/out.jar
        to: /hail.jar
      - from: /io/wheel
        to: /wheel
    dependsOn:
      - base_image
      - merge_code
  - kind: runImage
    name: build_hail_debug_jar_and_wheel
    image:
      valueFrom: base_image.image
    resources:
      memory: standard
      cpu: '2'
    script: |
      set -ex
      cd /io/repo/hail
      time retry sh millw --version
      time retry make jars wheel
      mkdir /io/debug-wheel
      mv build/deploy/dist/hail-*-py3-none-any.whl /io/debug-wheel/
    inputs:
      - from: /repo
        to: /io/repo
    outputs:
      - from: /io/repo/hail/out/test/assembly.dest/out.jar
        to: /hail-debug-test.jar
      - from: /io/debug-wheel
        to: /debug-wheel
    dependsOn:
      - base_image
      - merge_code
  - kind: runImage
    name: build_hail_test_artifacts
    image:
      valueFrom: base_image.image
    resources:
      memory: standard
      cpu: '2'
    script: |
      set -ex
      cd /io/repo/hail
      time retry sh millw --version
      time retry make shadowTestJar

      time tar czf test.tar.gz -C python test
      time tar czf resources.tar.gz -C src/test resources
      time tar czf data.tar.gz -C python/hail/docs data
      time TESTNG_SPLITS=5 python3 generate_splits.py
      time tar czf splits.tar.gz testng-splits-*.xml
    inputs:
      - from: /repo
        to: /io/repo
    outputs:
      - from: /io/repo/hail/out/test/assembly.dest/out.jar
        to: /hail-test.jar
      - from: /io/repo/hail/test.tar.gz
        to: /test.tar.gz
      - from: /io/repo/hail/resources.tar.gz
        to: /resources.tar.gz
      - from: /io/repo/hail/splits.tar.gz
        to: /splits.tar.gz
      - from: /io/repo/hail/data.tar.gz
        to: /data.tar.gz
    dependsOn:
      - base_image
      - merge_code
  - kind: runImage
    name: build_wheel_for_azure
    image:
      valueFrom: base_image.image
    resources:
      memory: standard
      cpu: '2'
    script: |
      set -ex
      cd /io/repo/hail
      time retry sh millw --version
      export SPARK_VERSION="3.0.2" SCALA_VERSION="2.12.13" HAIL_RELEASE_MODE=1
      time retry make wheel

      mkdir /io/azure-wheel
      mv build/deploy/dist/hail-*-py3-none-any.whl /io/azure-wheel/
    inputs:
      - from: /repo
        to: /io/repo
    outputs:
      - from: /io/azure-wheel
        to: /azure-wheel
    dependsOn:
      - base_image
      - merge_code
  - kind: buildImage2
    name: hail_run_image
    dockerFile: /io/repo/hail/Dockerfile.hail-run
    contextPath: /io/repo
    publishAs: hail-run
    resources:
      storage: 10Gi
      cpu: "2"
      memory: standard
    inputs:
      - from: /repo/hail/Dockerfile.hail-run
        to: /io/repo/hail/Dockerfile.hail-run
      - from: /repo/hail/python/pinned-requirements.txt
        to: /io/repo/hail/python/pinned-requirements.txt
      - from: /repo/hail/python/dev/pinned-requirements.txt
        to: /io/repo/hail/python/dev/pinned-requirements.txt
      - from: /repo/docker/core-site.xml
        to: /io/repo/docker/core-site.xml
    dependsOn:
      - base_image
      - merge_code
  - kind: runImage
    name: jvm_entryway_jar
    image:
      valueFrom: base_image.image
    script: |
      set -ex

      cd /io/batch/jvm-entryway

      chmod 755 ./gradlew
      ./gradlew shadowJar
    inputs:
      - from: /repo/batch
        to: /io/batch
    outputs:
      - from: /io/batch/jvm-entryway/build/libs/jvm-entryway.jar
        to: /jvm-entryway.jar
    dependsOn:
      - base_image
      - merge_code
  - kind: buildImage2
    name: batch_worker_image
    dockerFile: /io/repo/batch/Dockerfile.worker
    contextPath: /io/repo
    publishAs: batch-worker
    inputs:
      - from: /repo/letsencrypt/subdomains.txt
        to: /io/repo/letsencrypt/subdomains.txt
      - from: /repo/docker
        to: /io/repo/docker
      - from: /repo/batch
        to: /io/repo/batch
      - from: /repo/hail/python/setup-hailtop.py
        to: /io/repo/hail/python/setup-hailtop.py
      - from: /repo/hail/python/MANIFEST.in
        to: /io/repo/hail/python/MANIFEST.in
      - from: /repo/hail/python/hailtop
        to: /io/repo/hail/python/hailtop
      - from: /hail_version
        to: /io/repo/hail/python/hailtop/hail_version
      - from: /repo/gear
        to: /io/repo/gear
      - from: /repo/web_common
        to: /io/repo/web_common
      - from: /repo/letsencrypt/subdomains.txt
        to: /repo/letsencrypt/subdomains.txt
      - from: /jvm-entryway.jar
        to: /io/repo/batch/jvm-entryway/build/libs/jvm-entryway.jar
      - from: /hail_version
        to: /io/repo/hail_version
    dependsOn:
      - merge_code
      - hail_ubuntu_image
      - jvm_entryway_jar
  - kind: runImage
    name: upload_test_resources_to_blob_storage
    image:
      valueFrom: hailgenetics_hailtop_image.image
    script: |
      set -ex
      cd /io/repo/hail/
      export GOOGLE_APPLICATION_CREDENTIALS=/test-gsa-key/key.json
      export AZURE_APPLICATION_CREDENTIALS=/test-gsa-key/key.json
      python3 -m hailtop.aiotools.copy 'null' '[
      {"from": "src/test/resources",
       "to":   "{{ global.test_storage_uri }}/{{ token }}/test/resources"},
      {"from": "python/hail/docs/data",
       "to":   "{{ global.test_storage_uri }}/{{ token }}/doctest/data"}
      ]'
    secrets:
      - name: test-gsa-key
        namespace:
          valueFrom: default_ns.name
        mountPath: /test-gsa-key
    inputs:
      - from: /repo/hail/src/test/resources
        to: /io/repo/hail/src/test/resources
      - from: /repo/hail/python/hail/docs/data
        to: /io/repo/hail/python/hail/docs/data
    dependsOn:
      - default_ns
      - hailgenetics_hailtop_image
      - create_test_gsa_keys
      - merge_code
  - kind: runImage
    name: test_hail_java
    numSplits: 5
    image:
      valueFrom: hail_run_image.image
    resources:
      memory: standard
      cpu: '2'
    script: |
      set -ex
      cd /io
      mkdir -p src/test
      tar xzf resources.tar.gz -C src/test
      tar xzf splits.tar.gz
      export HAIL_TEST_SKIP_R=1
      java -cp hail-test.jar:$SPARK_HOME/jars/* org.testng.TestNG -listener is.hail.LogTestListener testng-splits-$HAIL_RUN_IMAGE_SPLIT_INDEX.xml
    inputs:
      - from: /resources.tar.gz
        to: /io/resources.tar.gz
      - from: /hail-debug-test.jar
        to: /io/hail-test.jar
      - from: /splits.tar.gz
        to: /io/splits.tar.gz
    outputs:
      - from: /io/test-output
        to: /test-output
    secrets:
      - name: test-gsa-key
        namespace:
          valueFrom: default_ns.name
        mountPath: /test-gsa-key
    dependsOn:
      - default_ns
      - hail_run_image
      - create_test_gsa_keys
      - build_hail_debug_jar_and_wheel
      - build_hail_test_artifacts
  - kind: runImage
    name: test_hail_python
    numSplits: 28
    image:
      valueFrom: hail_run_image.image
    resources:
      memory: standard
      cpu: '2'
    script: |
      set -ex
      cd /io
      tar xzf test.tar.gz
      tar xzf resources.tar.gz
      tar xzf data.tar.gz
      python3 -m pip install --no-dependencies /io/debug-wheel/hail-*-py3-none-any.whl

      # pyspark/conf/core-site.xml already points at /gsa-key/key.json
      mv /test-gsa-key/key.json /gsa-key/key.json

      export HAIL_QUERY_N_CORES=2
      export OMP_NUM_THREADS=2
      export OPENBLAS_NUM_THREADS=2
      export MKL_NUM_THREADS=2
      export VECLIB_MAXIMUM_THREADS=2
      export NUMEXPR_NUM_THREADS=2

      export HAIL_TEST_RESOURCES_DIR=$(realpath ./resources)
      export HAIL_DOCTEST_DATA_DIR=$(realpath ./data)
      export HAIL_TEST_STORAGE_URI={{ global.test_storage_uri }}/{{ token }}
      export PYSPARK_SUBMIT_ARGS="--driver-memory 6g pyspark-shell"
      python3 -m pytest \
              -Werror:::hail -Werror:::hailtop -Werror::ResourceWarning \
              --log-cli-level=INFO \
              -s \
              -r A \
              -vv \
              --instafail \
              --durations=50 \
              --ignore=test/hailtop/batch/ \
              --ignore=test/hailtop/inter_cloud \
              --timeout=120 \
              test
    inputs:
      - from: /debug-wheel
        to: /io/debug-wheel
      - from: /test.tar.gz
        to: /io/test.tar.gz
      - from: /resources.tar.gz
        to: /io/resources.tar.gz
      - from: /data.tar.gz
        to: /io/data.tar.gz
    secrets:
      - name: test-gsa-key
        namespace:
          valueFrom: default_ns.name
        mountPath: /test-gsa-key
    dependsOn:
      - default_ns
      - hail_run_image
      - create_test_gsa_keys
      - build_hail_debug_jar_and_wheel
      - build_hail_test_artifacts
    clouds:
      - gcp
  - kind: runImage
    name: test_hail_python_fs
    numSplits: 5
    image:
      valueFrom: hailgenetics_hailtop_image.image
    resources:
      memory: standard
      cpu: '2'
    script: |
      set -ex
      cd /io
      tar xzf test.tar.gz

      python3 -m pip install -r test-requirements.txt

      export HAIL_TEST_GCS_BUCKET={{ global.hail_test_gcs_bucket }}
      export GOOGLE_APPLICATION_CREDENTIALS=/test-gsa-key/key.json
      export AZURE_APPLICATION_CREDENTIALS=/test-gsa-key/key.json

      export HAIL_TEST_S3_BUCKET=hail-test-dy5rg
      export AWS_SHARED_CREDENTIALS_FILE=/test-aws-key/credentials

      export HAIL_TEST_AZURE_ACCOUNT=hailtest
      export HAIL_TEST_AZURE_CONTAINER=hail-test-4nxei
      # Required for SAS testing on Azure
      export HAIL_TEST_AZURE_RESGRP=hail-dev
      export HAIL_TEST_AZURE_SUBID=22cd45fe-f996-4c51-af67-ef329d977519
      export AZURE_APPLICATION_CREDENTIALS=/test-azure-key/credentials.json

      python3 -m pytest \
              -Werror:::hail -Werror:::hailtop -Werror::ResourceWarning \
              --log-cli-level=INFO \
              -s \
              -r A \
              -vv \
              --instafail \
              --durations=50 \
              --timeout=120 \
              test/hailtop/inter_cloud
    timeout: 1200
    inputs:
      - from: /repo/hail/python/dev/pinned-requirements.txt
        to: /io/test-requirements.txt
      - from: /test.tar.gz
        to: /io/test.tar.gz
    secrets:
      - name: test-gsa-key
        namespace:
          valueFrom: default_ns.name
        mountPath: /test-gsa-key
      - name: test-aws-key
        namespace:
          valueFrom: default_ns.name
        mountPath: /test-aws-key
      - name: test-azure-key
        namespace:
          valueFrom: default_ns.name
        mountPath: /test-azure-key
    dependsOn:
      - default_ns
      - hailgenetics_hailtop_image
      - create_test_gsa_keys
      - build_hail_test_artifacts
    clouds:
      - gcp
  - kind: runImage
    name: test_hail_python_unchecked_allocator
    image:
      valueFrom: hail_run_image.image
    resources:
      memory: standard
      cpu: '2'
    script: |
      set -ex
      cd /io
      tar xzf test.tar.gz
      tar xzf resources.tar.gz
      tar xzf data.tar.gz
      python3 -m pip install --no-dependencies /io/wheel/hail-*-py3-none-any.whl

      # pyspark/conf/core-site.xml already points at /gsa-key/key.json
      mv /test-gsa-key/key.json /gsa-key/key.json

      export HAIL_TEST_RESOURCES_DIR=$(realpath ./resources)
      export HAIL_DOCTEST_DATA_DIR=$(realpath ./data)
      export HAIL_TEST_STORAGE_URI={{ global.test_storage_uri }}/{{ token }}
      export PYSPARK_SUBMIT_ARGS="--driver-memory 6g pyspark-shell"
      python3 -m pytest \
              -Werror:::hail -Werror:::hailtop -Werror::ResourceWarning \
              --log-cli-level=INFO \
              -s \
              -r A \
              -vv \
              --instafail \
              --durations=50 \
              -m unchecked_allocator \
              --ignore=test/hailtop/batch/ \
              --ignore=test/hailtop/inter_cloud \
              --timeout=120 \
              test
    inputs:
      - from: /wheel
        to: /io/wheel
      - from: /test.tar.gz
        to: /io/test.tar.gz
      - from: /resources.tar.gz
        to: /io/resources.tar.gz
      - from: /data.tar.gz
        to: /io/data.tar.gz
    secrets:
      - name: test-gsa-key
        namespace:
          valueFrom: default_ns.name
        mountPath: /test-gsa-key
    dependsOn:
      - default_ns
      - hail_run_image
      - build_hail_jar_and_wheel
      - build_hail_test_artifacts
    clouds:
      - gcp
  - kind: runImage
    name: test_hail_python_local_backend
    numSplits: 48
    image:
      valueFrom: hail_run_image.image
    resources:
      memory: standard
      cpu: '2'
    script: |
      set -ex
      cd /io
      tar xzf test.tar.gz
      tar xzf resources.tar.gz
      tar xzf data.tar.gz
      python3 -m pip install --no-dependencies /io/debug-wheel/hail-*-py3-none-any.whl
      mkdir -p /io/tmp

      # The test should use the test credentials, not CI's credentials
      sed -i 's/gsa-key/test-gsa-key/g' ${SPARK_HOME}/conf/core-site.xml
      export GOOGLE_APPLICATION_CREDENTIALS=/test-gsa-key/key.json
      export AZURE_APPLICATION_CREDENTIALS=/test-gsa-key/key.json

      export HAIL_QUERY_N_CORES=2
      export OMP_NUM_THREADS=2
      export OPENBLAS_NUM_THREADS=2
      export MKL_NUM_THREADS=2
      export VECLIB_MAXIMUM_THREADS=2
      export NUMEXPR_NUM_THREADS=2

      export HAIL_CLOUD={{ global.cloud }}
      export HAIL_TEST_STORAGE_URI=/io/tmp/
      export HAIL_TEST_RESOURCES_DIR=$(realpath ./resources)
      export HAIL_DOCTEST_DATA_DIR=$(realpath ./data)
      export HAIL_LOCAL_BACKEND_HEAP_SIZE=3G

      hailctl config set query/backend local

      python3 -m pytest \
              -Werror:::hail -Werror:::hailtop -Werror::ResourceWarning \
              --log-cli-level=INFO \
              -s \
              -r A \
              -vv \
              --instafail \
              --durations=50 \
              --ignore=test/hailtop/ \
              --timeout=120 \
              test
    timeout: 1800
    inputs:
      - from: /debug-wheel
        to: /io/debug-wheel
      - from: /test.tar.gz
        to: /io/test.tar.gz
      - from: /resources.tar.gz
        to: /io/resources.tar.gz
      - from: /data.tar.gz
        to: /io/data.tar.gz
    secrets:
      - name: test-gsa-key
        namespace:
          valueFrom: default_ns.name
        mountPath: /test-gsa-key
    dependsOn:
      - default_ns
      - hail_run_image
      - create_test_gsa_keys
      - build_hail_debug_jar_and_wheel
      - build_hail_test_artifacts
  - kind: runImage
    name: test_python_docs
    image:
      valueFrom: hail_run_image.image
    resources:
      memory: standard
      cpu: '2'
    script: |
      set -ex
      python3 -m pip install --no-dependencies /io/wheel/hail-*-py3-none-any.whl

      export HAIL_QUERY_N_CORES=2
      export OMP_NUM_THREADS=2
      export OPENBLAS_NUM_THREADS=2
      export MKL_NUM_THREADS=2
      export VECLIB_MAXIMUM_THREADS=2
      export NUMEXPR_NUM_THREADS=2

      export PYSPARK_SUBMIT_ARGS="--driver-memory 6g pyspark-shell"
      export HAIL_LOCATION=$(dirname $(python3 -c 'import hail; print(hail.__file__)'))

      mv /io/docs $HAIL_LOCATION/docs

      # NB: do not use --timeout with doctest because there is no way to override it.
      python3 -m pytest \
              -Werror:::hail -Werror:::hailtop -Werror::ResourceWarning \
              --log-cli-level=INFO \
              -s \
              -r A \
              -vv \
              --instafail \
              --durations=50 \
              --doctest-modules \
              --doctest-glob='*.rst' \
              --doctest-continue-on-failure \
              --ignore=$HAIL_LOCATION/test \
              --ignore=$HAIL_LOCATION/docs/conf.py \
              --ignore=$HAIL_LOCATION/docs/doctest_write_data.py \
              --rootdir $HAIL_LOCATION \
              $HAIL_LOCATION
    inputs:
      - from: /repo/hail/python/hail/docs
        to: /io/docs
      - from: /wheel
        to: /io/wheel
    dependsOn:
      - build_hail_jar_and_wheel
      - hail_run_image
    clouds:
      - gcp
  - kind: runImage
    name: make_docs
    resources:
      memory: standard
      cpu: '4'
    image:
      valueFrom: hail_run_image.image
    script: |
      set -ex
      set -o pipefail
      export HAIL_SHORT_VERSION='0.2'
      export SPHINXOPTS='-tgenerate_notebook_outputs'

      python3 -m pip install --no-dependencies /io/wheel/hail-*-py3-none-any.whl

      cd /io/hail
      export HAIL_WEBSITE_DIR=/io/website/website/

      sed -E "s/\(hail\#([0-9]+)\)/(\[#\1](https:\/\/github.com\/hail-is\/hail\/pull\/\1))/g" \
        < python/hail/docs/change_log.md \
        | pandoc -o python/hail/docs/change_log.rst --fail-if-warnings --verbose

      make -C python/hail/docs BUILDDIR=_build clean html
      make -C python/hailtop/batch/docs BUILDDIR=_build clean html

      mkdir -p www/docs
      mv python/hail/docs/_build/html www/docs/0.2
      mv python/hailtop/batch/docs/_build/html www/docs/batch

      HAIL_CACHE_VERSION=$(cat python/hail/hail_version)
      find www -iname *.html -type f -exec sed -i -e "s/\.css/\.css\?v\=$HAIL_CACHE_VERSION/" {} +;

      tar czf /io/www.tar.gz www
    inputs:
      - from: /repo/hail/python
        to: /io/hail/python
      - from: /hail_version
        to: /io/repo/hail/python/hail/hail_version
      - from: /repo/website/website
        to: /io/website/website
      - from: /wheel
        to: /io/wheel
    outputs:
      - from: /io/www.tar.gz
        to: /www.tar.gz
    dependsOn:
      - merge_code
      - build_hail_jar_and_wheel
      - hail_run_image
  - kind: buildImage2
    name: hailgenetics_hail_image
    dockerFile: /io/repo/docker/hailgenetics/hail/Dockerfile
    contextPath: /io/repo
    publishAs: hailgenetics/hail
    buildArgs:
      - name: BASE_IMAGE
        value:
          valueFrom: hail_ubuntu_image.image
      - name: HAIL_WHEEL_DIR
        value: /wheel
    inputs:
      - from: /repo/docker/hailgenetics/hail
        to: /io/repo/docker/hailgenetics/hail
      - from: /repo/hail/python/pinned-requirements.txt
        to: /io/repo/hail/python/pinned-requirements.txt
      - from: /wheel
        to: /io/repo/wheel
    dependsOn:
      - merge_code
      - build_hail_jar_and_wheel
      - hail_ubuntu_image
  - kind: buildImage2
    name: hail-benchmark-image
    dockerFile: /io/repo/benchmark/Dockerfile
    contextPath: /io/repo
    publishAs: hail-benchmark
    buildArgs:
      - name: HAIL_UBUNTU
        value:
          valueFrom: hail_ubuntu_image.image
      - name: HAIL_WHEEL_DIR
        value: /wheel
    inputs:
      - from: /repo/benchmark
        to: /io/repo/benchmark
      - from: /repo/hail/python/pinned-requirements.txt
        to: /io/repo/hail/python/pinned-requirements.txt
      - from: /wheel
        to: /io/repo/wheel
      - from: /hail_pip_version
        to: /io/repo/benchmark/python/version
    dependsOn:
      - build_hail_jar_and_wheel
      - hail_ubuntu_image
  - kind: buildImage2
    name: hailgenetics_hail_image_python_3_10
    dockerFile: /io/repo/docker/hailgenetics/hail/Dockerfile
    contextPath: /io/repo
    publishAs: hailgenetics/hail
    buildArgs:
      - name: BASE_IMAGE
        value:
          valueFrom: hail_ubuntu_image_python_3_10.image
      - name: HAIL_WHEEL_DIR
        value: /wheel
    inputs:
      - from: /repo/docker/hailgenetics/hail
        to: /io/repo/docker/hailgenetics/hail
      - from: /repo/hail/python/pinned-requirements.txt
        to: /io/repo/hail/python/pinned-requirements.txt
      - from: /wheel
        to: /io/repo/wheel
    dependsOn:
      - merge_code
      - build_hail_jar_and_wheel
      - hail_ubuntu_image_python_3_10
  - kind: buildImage2
    name: hailgenetics_hail_image_python_3_11
    dockerFile: /io/repo/docker/hailgenetics/hail/Dockerfile
    contextPath: /io/repo
    publishAs: hailgenetics/hail
    buildArgs:
      - name: BASE_IMAGE
        value:
          valueFrom: hail_ubuntu_image_python_3_11.image
      - name: HAIL_WHEEL_DIR
        value: /wheel
    inputs:
      - from: /repo/docker/hailgenetics/hail
        to: /io/repo/docker/hailgenetics/hail
      - from: /repo/hail/python/pinned-requirements.txt
        to: /io/repo/hail/python/pinned-requirements.txt
      - from: /wheel
        to: /io/repo/wheel
    dependsOn:
      - merge_code
      - build_hail_jar_and_wheel
      - hail_ubuntu_image_python_3_11
  - kind: runImage
    name: test_hailgenetics_hail_image
    image:
      valueFrom: hailgenetics_hail_image.image
    script: |
      set -ex
      python3 --version | grep '3.9'
      python3 -c 'import hail as hl; hl.balding_nichols_model(3, 100, 100)._force_count_rows()'
      python3 -c 'import numpy; import pandas; import sklearn; import scipy'
    dependsOn:
      - hailgenetics_hail_image
  - kind: runImage
    name: test_hailgenetics_hail_image_python_3_10
    image:
      valueFrom: hailgenetics_hail_image_python_3_10.image
    script: |
      set -ex
      python3 --version | grep '3.10'
      python3 -c 'import hail as hl; hl.balding_nichols_model(3, 100, 100)._force_count_rows()'
      python3 -c 'import numpy; import pandas; import sklearn; import scipy'
    dependsOn:
      - hailgenetics_hail_image_python_3_10
  - kind: runImage
    name: test_hailgenetics_hail_image_python_3_11
    image:
      valueFrom: hailgenetics_hail_image_python_3_11.image
    script: |
      set -ex
      python3 --version | grep '3.11'
      python3 -c 'import hail as hl; hl.balding_nichols_model(3, 100, 100)._force_count_rows()'
      python3 -c 'import numpy; import pandas; import sklearn; import scipy'
    dependsOn:
      - hailgenetics_hail_image_python_3_11
  - kind: buildImage2
    name: hail_dev_image
    dockerFile: /io/repo/docker/Dockerfile.hail-dev
    contextPath: /io/repo
    publishAs: hail-dev
    inputs:
      - from: /repo/docker/Dockerfile.hail-dev
        to: /io/repo/docker/Dockerfile.hail-dev
      - from: /repo/hail/python/dev/pinned-requirements.txt
        to: /io/repo/hail/python/dev/pinned-requirements.txt
    dependsOn:
      - hailgenetics_hail_image
      - merge_code
  - kind: buildImage2
    name: hail_linting_image
    contextPath: /io/repo
    dockerFile:
      inline: |
        ARG BASE_IMAGE={{ hail_ubuntu_image.image }}
        FROM $BASE_IMAGE
        RUN hail-apt-get-install git make openjdk-11-jre-headless
        COPY hail/python/pinned-requirements.txt hail-requirements.txt
        COPY hail/python/dev/pinned-requirements.txt dev-requirements.txt
        COPY gear/pinned-requirements.txt gear-requirements.txt
        COPY web_common/pinned-requirements.txt web_common-requirements.txt
        COPY batch/pinned-requirements.txt batch-requirements.txt
        COPY ci/pinned-requirements.txt ci-requirements.txt
        COPY benchmark/python/pinned-requirements.txt benchmark-requirements.txt
        RUN python3 -m pip install \
            -r hail-requirements.txt \
            -r dev-requirements.txt \
            -r gear-requirements.txt \
            -r web_common-requirements.txt \
            -r batch-requirements.txt \
            -r ci-requirements.txt \
            -r benchmark-requirements.txt \
            && \
            python3 -m pyright --version # Force the installation of node and npm pyright in the image
    publishAs: linting
    inputs:
      - from: /repo/hail/python/pinned-requirements.txt
        to: /io/repo/hail/python/pinned-requirements.txt
      - from: /repo/hail/python/dev/pinned-requirements.txt
        to: /io/repo/hail/python/dev/pinned-requirements.txt
      - from: /repo/gear/pinned-requirements.txt
        to: /io/repo/gear/pinned-requirements.txt
      - from: /repo/web_common/pinned-requirements.txt
        to: /io/repo/web_common/pinned-requirements.txt
      - from: /repo/batch/pinned-requirements.txt
        to: /io/repo/batch/pinned-requirements.txt
      - from: /repo/ci/pinned-requirements.txt
        to: /io/repo/ci/pinned-requirements.txt
      - from: /repo/benchmark/python/pinned-requirements.txt
        to: /io/repo/benchmark/python/pinned-requirements.txt
    dependsOn:
      - merge_code
      - hail_ubuntu_image
  - kind: runImage
    name: check_services
    image:
      valueFrom: hail_linting_image.image
    script: |
      set -ex
      cd /io/repo
      {% if 'target_sha' in code %}
      export HAIL_TARGET_SHA={{ code.target_sha }}
      {% endif %}
      make -k check-services
    inputs:
      - from: /repo
        to: /io/repo
    dependsOn:
      - hail_linting_image
      - merge_code
  - kind: runImage
    name: check_hail
    image:
      valueFrom: hail_linting_image.image
    script: |
      set -ex
      cd /io/repo
      make check-hail
    inputs:
      - from: /repo/Makefile
        to: /io/repo/Makefile
      - from: /repo/pylintrc
        to: /io/repo/pylintrc
      - from: /repo/pyproject.toml
        to: /io/repo/pyproject.toml
      - from: /repo/hail
        to: /io/repo/hail
      - from: /repo/config.mk
        to: /io/repo/config.mk
    dependsOn:
      - hail_linting_image
      - merge_code
  - kind: runImage
    name: get_pip_versioned_docs
    image:
      valueFrom: hailgenetics_hail_image.image
    script: |
      set -ex

      cd /io/repo

      # dev deploy elides the hail-is remote, add it and retrieve the tags
      git remote add hail-is https://github.com/hail-is/hail.git

      export HAIL_PIP_VERSION=$(cat /io/hail_pip_version)

      if git ls-remote --exit-code --tags hail-is $HAIL_PIP_VERSION
      then
        # In this case, we want to get the docs from Google Storage.
        python3 -m hailtop.aiotools.copy 'null' '[
        {"from": "gs://hail-common/website/'$HAIL_PIP_VERSION'/www.tar.gz",
        "to": "www.tar.gz"}
        ]'
      else
        cp /io/www.tar.gz .
      fi

      mkdir -p hail/build/www/docs/0.2
      tar -xvf www.tar.gz -C hail/build/www/docs --strip-components 2 --no-same-owner

      python3 -m hailtop.aiotools.copy 'null' '[
      {"from": "gs://hail-common/builds/0.1/docs/hail-0.1-docs-5a6778710097.tar.gz",
       "to": "hail-0.1-docs-5a6778710097.tar.gz"}
      ]'

      mkdir -p hail/build/www/docs/0.1
      tar -xvf hail-0.1-docs-5a6778710097.tar.gz -C hail/build/www/docs/0.1 --strip-components 2 --no-same-owner

      tar czf /io/docs.tar.gz -C hail/build/www .
    resources:
      memory: standard
      cpu: '2'
    inputs:
      - from: /repo
        to: /io/repo
      - from: /www.tar.gz
        to: /io/www.tar.gz
      - from: /hail_pip_version
        to: /io/hail_pip_version
    outputs:
      - from: /io/docs.tar.gz
        to: /docs.tar.gz
    dependsOn:
      - hailgenetics_hail_image
      - merge_code
      - make_docs
    clouds:
      - gcp
  - kind: buildImage2
    name: query_build_image
    dockerFile: /io/query/Dockerfile.query-build
    contextPath: /io/query
    publishAs: query-build
    inputs:
      - from: /repo/query
        to: /io/query
    dependsOn:
      - hail_ubuntu_image
      - merge_code
  - kind: runImage
    name: build_native_query
    image:
      valueFrom: query_build_image.image
    script: |
      set -ex
      export LLVM_DIR=/usr/lib/llvm-15
      cd /io/repo/query
      mkdir build
      cd build
      cmake .. \
        -G Ninja \
        -DCMAKE_C_COMPILER=$LLVM_DIR/bin/clang \
        -DCMAKE_CXX_COMPILER=$LLVM_DIR/bin/clang++ \
        -DCMAKE_C_FLAGS=-Werror \
        -DCMAKE_CXX_FLAGS=-Werror \
        -DCMAKE_BUILD_TYPE=RelWithDebInfo \
        -DMLIR_DIR=$LLVM_DIR/lib/cmake/mlir \
        -DHAIL_USE_CLANG_TIDY=ON
      ninja
      ninja check-hail
    resources:
      memory: standard
      cpu: '4'
    inputs:
      - from: /repo
        to: /io/repo
    dependsOn:
      - query_build_image
      - merge_code
  - kind: deploy
    name: deploy_grafana
    namespace:
      valueFrom: default_ns.name
    config: grafana/deployment.yaml
    scopes:
      - deploy
      - test
      - dev
    dependsOn:
      - default_ns
      - hail_ubuntu_image
      - create_certs
      - copy_third_party_images
  - kind: deploy
    name: deploy_prometheus
    namespace:
      valueFrom: default_ns.name
    config: prometheus/prometheus.yaml
    scopes:
      - deploy
      - dev
    dependsOn:
      - default_ns
      - create_certs
      - copy_third_party_images
  - kind: deploy
    name: deploy_auth
    namespace:
      valueFrom: default_ns.name
    config: auth/deployment.yaml
    wait:
      - kind: Service
        name: auth
        for: alive
      - kind: Service
        name: auth-driver
        for: alive
    dependsOn:
      - default_ns
      - create_deploy_config
      - create_session_key
      - auth_database
      - auth_image
      - create_certs
      - create_accounts
  - kind: runImage
    name: create_initial_user
    runIfRequested: true
    image:
      valueFrom: hailgenetics_hailtop_image.image
    script: |
      set -ex
      export GOOGLE_APPLICATION_CREDENTIALS=/test-dev-gsa-key/key.json
      export AZURE_APPLICATION_CREDENTIALS=/test-dev-gsa-key/key.json
      export HAIL_DEFAULT_NAMESPACE={{ default_ns.name }}

      {% if default_ns.name == "default" %}
      hailctl auth create-user --developer {{ code.username }} {{ code.login_id }}
      {% else %}
      hailctl auth create-user \
        --developer \
        --hail-identity {{ code.hail_identity }} \
        --hail-credentials-secret-name {{ code.username }}-gsa-key \
        {{ code.username }} {{ code.login_id }}
      {% endif %}
    secrets:
      - name: test-dev-gsa-key
        namespace:
          valueFrom: default_ns.name
        mountPath: /test-dev-gsa-key
    dependsOn:
      - default_ns
      - hailgenetics_hailtop_image
      - merge_code
      - deploy_auth
  - kind: runImage
    name: delete_monitoring_tables
    image:
      valueFrom: monitoring_image.image
    script: |
      set -ex
      cd /io
      python3 delete_dev_database.py {{ default_ns.name }} monitoring
    inputs:
      - from: /repo/ci/delete_dev_database.py
        to: /io/delete_dev_database.py
    secrets:
      - name: database-server-config
        namespace:
          valueFrom: default_ns.name
        mountPath: /sql-config
    serviceAccount:
      name: admin
      namespace:
        valueFrom: default_ns.name
    runIfRequested: true
    scopes:
      - dev
    dependsOn:
      - default_ns
      - monitoring_image
      - merge_code
      - create_test_database_server_config
  - kind: createDatabase2
    name: monitoring_database
    databaseName: monitoring
    image:
      valueFrom: ci_utils_image.image
    migrations:
      - name: initial
        script: /io/sql/initial.sql
    inputs:
      - from: /repo/monitoring/sql
        to: /io/sql
    namespace:
      valueFrom: default_ns.name
    shutdowns:
      - kind: Deployment
        namespace:
          valueFrom: default_ns.name
        name: monitoring
    dependsOn:
      - default_ns
      - merge_code
      - delete_monitoring_tables
      - ci_utils_image
      - create_test_database_server_config
      - deploy_test_db
  - kind: deploy
    name: deploy_monitoring
    namespace:
      valueFrom: default_ns.name
    config: monitoring/deployment.yaml
    wait:
      - kind: Service
        name: monitoring
        for: alive
    dependsOn:
      - default_ns
      - monitoring_image
      - monitoring_database
      - deploy_auth
      - create_certs
      - create_accounts
    clouds:
      - gcp
  - kind: runImage
    name: test_monitoring
    resources:
      memory: standard
      cpu: '0.25'
    image:
      valueFrom: hail_dev_image.image
    script: |
      set -ex
      export GOOGLE_APPLICATION_CREDENTIALS=/test-dev-gsa-key/key.json
      export AZURE_APPLICATION_CREDENTIALS=/test-dev-gsa-key/key.json
      export HAIL_DEFAULT_NAMESPACE={{ default_ns.name }}

      python3 -m pytest \
              -Werror:::hail -Werror:::hailtop -Werror::ResourceWarning \
              --log-cli-level=INFO \
              -s \
              -r A \
              -vv \
              --instafail \
              --durations=50 \
              --timeout=120 \
              /io/monitoring/test
    secrets:
      - name: test-dev-gsa-key
        namespace:
          valueFrom: default_ns.name
        mountPath: /test-dev-gsa-key
    timeout: 300
    inputs:
      - from: /repo/monitoring/test
        to: /io/monitoring/test
    dependsOn:
      - hail_dev_image
      - create_deploy_config
      - create_accounts
      - default_ns
      - create_certs
      - deploy_monitoring
    clouds:
      - gcp
  - kind: runImage
    name: test_auth_copy_paste_login
    resources:
      memory: standard
      cpu: '0.25'
    image:
      valueFrom: hailgenetics_hailtop_image.image
    script: |
      set -ex

      # Or else hailctl will try to authenticate as CI
      unset HAIL_IDENTITY_PROVIDER_JSON

      export HAIL_DEFAULT_NAMESPACE={{ default_ns.name }}
      export HAIL_DEPLOY_CONFIG_FILE=/deploy-config/deploy-config.json

      COPY_PASTE_TOKEN=$(hailctl curl {{ default_ns.name }} \
                         auth /api/v1alpha/copy-paste-token \
                         -fsSL \
                         --retry 3 \
                         --retry-delay 5 \
                         -XPOST)
      hailctl auth copy-paste-login "$COPY_PASTE_TOKEN"

      if hailctl auth copy-paste-login "$COPY_PASTE_TOKEN"
      then
          echo "reusing a token should not work, but did"
          exit 1
      fi

      COPY_PASTE_TOKEN=$(hailctl curl {{ default_ns.name }} \
                         auth /api/v1alpha/copy-paste-token \
                         -fsSL \
                         --retry 3 \
                         --retry-delay 5 \
                         -XPOST)
      python3 -c '
      from hailtop.auth import copy_paste_login;
      copy_paste_login("'$COPY_PASTE_TOKEN'")
      '

      python3 -c '
      from hailtop.auth import copy_paste_login;
      import aiohttp
      try:
          copy_paste_login("'$COPY_PASTE_TOKEN'")
          print("reusing a token should not work, but did")
          sys.exit(1)
      except aiohttp.client_exceptions.ClientResponseError as exc:
          assert(exc.status == 401)
      '
    secrets:
      - name: test-tokens
        namespace:
          valueFrom: default_ns.name
        mountPath: /user-tokens
    dependsOn:
      - default_ns
      - create_accounts
      - deploy_auth
      - create_deploy_config
      - hailgenetics_hailtop_image
  - kind: runImage
    name: test_auth_copy_paste_login_timeout
    resources:
      memory: standard
      cpu: '0.25'
    image:
      valueFrom: hailgenetics_hailtop_image.image
    script: |
      set -ex

      # Or else hailctl will try to authenticate as CI
      unset HAIL_IDENTITY_PROVIDER_JSON

      export HAIL_DEFAULT_NAMESPACE={{ default_ns.name }}
      export HAIL_DEPLOY_CONFIG_FILE=/deploy-config/deploy-config.json

      COPY_PASTE_TOKEN=$(hailctl curl {{ default_ns.name }} \
                         auth /api/v1alpha/copy-paste-token \
                         -fsSL \
                         --retry 3 \
                         --retry-delay 5 \
                         -XPOST)
      sleep $(( 5 * 60 + 1))
      if hailctl auth copy-paste-login "$COPY_PASTE_TOKEN" --namespace {{ default_ns.name }}
      then
          echo "using an expired token should not work, but did"
          exit 1
      fi

      python3 -c '
      import aiohttp
      from hailtop.auth import copy_paste_login;
      try:
          copy_paste_login("'$COPY_PASTE_TOKEN'")
          print("using an expired token should not work, but did")
          sys.exit(1)
      except aiohttp.client_exceptions.ClientResponseError as exc:
          assert(exc.status == 401)
      '
    secrets:
      - name: test-tokens
        namespace:
          valueFrom: default_ns.name
        mountPath: /user-tokens
    dependsOn:
      - default_ns
      - create_accounts
      - deploy_auth
      - create_deploy_config
      - hailgenetics_hailtop_image
  - kind: runImage
    name: delete_batch_tables
    image:
      valueFrom: batch_image.image
    script: |
      set -ex
      cd /io
      python3 delete_dev_database.py {{ default_ns.name }} batch
    inputs:
      - from: /repo/ci/delete_dev_database.py
        to: /io/delete_dev_database.py
    secrets:
      - name: database-server-config
        namespace:
          valueFrom: default_ns.name
        mountPath: /sql-config
    serviceAccount:
      name: admin
      namespace:
        valueFrom: default_ns.name
    runIfRequested: true
    scopes:
      - dev
    dependsOn:
      - default_ns
      - batch_image
      - merge_code
      - create_test_database_server_config
  - kind: runImage
    name: delete_ci_tables
    image:
      valueFrom: ci_image.image
    script: |
      set -ex
      cd /io
      python3 delete_dev_database.py {{ default_ns.name }} ci
    inputs:
      - from: /repo/ci/delete_dev_database.py
        to: /io/delete_dev_database.py
    secrets:
      - name: database-server-config
        namespace:
          valueFrom: default_ns.name
        mountPath: /sql-config
    serviceAccount:
      name: admin
      namespace:
        valueFrom: default_ns.name
    runIfRequested: true
    scopes:
      - dev
    dependsOn:
      - default_ns
      - ci_image
      - merge_code
      - create_test_database_server_config
  - kind: createDatabase2
    name: ci_database
    databaseName: ci
    image:
      valueFrom: ci_utils_image.image
    migrations:
      - name: initial
        script: /io/sql/initial.sql
      - name: invalidated-batches
        script: /io/sql/invalidated-batches.sql
      - name: add-frozen-mode
        script: /io/sql/add-frozen-mode.sql
        online: true
      - name: active-namespaces
        script: /io/sql/active-namespaces.sql
        online: true
      - name: fix-default-namespace-record
        script: /io/sql/fix-default-namespace.py
        online: true
      - name: record-failure-notifications
        script: /io/sql/record-failure-notifications.sql
        online: true
    inputs:
      - from: /repo/ci/sql
        to: /io/sql
    namespace:
      valueFrom: default_ns.name
    shutdowns:
      - kind: Deployment
        namespace:
          valueFrom: default_ns.name
        name: ci
    dependsOn:
      - default_ns
      - merge_code
      - delete_ci_tables
      - ci_utils_image
      - create_test_database_server_config
      - deploy_test_db
  - kind: createDatabase2
    name: batch_database
    databaseName: batch
    image:
      valueFrom: ci_utils_image.image
    migrations:
      - name: initial
        script: /io/sql/initial.sql
      - name: insert-globals
        script: /io/sql/insert_globals.py
      - name: create-billing-projects
        script: /io/sql/create-billing-projects.sql
      - name: increase-spec-size
        script: /io/sql/increase-spec-size.sql
      - name: remove-fk-batches-user-resources
        script: /io/sql/remove-fk-batches-user-resources.sql
      - name: change-ready-cores-bigint
        script: /io/sql/change-ready-cores-bigint.sql
      - name: add-user-resources-ready-cores-token
        script: /io/sql/add-user-resources-ready-cores-token.sql
      - name: add-lock-in-share-mode
        script: /io/sql/add-lock-in-share-mode.sql
      - name: add-batch-create-token
        script: /io/sql/add-batch-create-token.sql
      - name: improve-cancel
        script: /io/sql/improve-cancel.sql
      - name: store-specs-in-gcs
        script: /io/sql/store-specs-in-gcs.sql
      - name: add-batches-time-closed
        script: /io/sql/add-batches-time-closed.sql
      - name: add-instance-zone
        script: /io/sql/add-instance-zone.sql
      - name: add-batches-time-created-index
        script: /io/sql/add-batches-time-created-index.sql
      - name: change-test-worker-disk-size
        script: /io/sql/change_test_worker_disk_size.py
      - name: add-resources
        script: /io/sql/add-resources.sql
      - name: insert-resources
        script: /io/sql/insert_resources.py
      - name: insert-standing-worker-globals
        script: /io/sql/insert_standing_worker_globals.py
      - name: insert-local-ssd-resource
        script: /io/sql/insert_local_ssd_resource.py
      - name: fix-mark-job-complete-on-error
        script: /io/sql/fix-mark-job-complete-on-error.sql
      - name: add-worker-pd-ssd-data-disk
        script: /io/sql/add-worker-pd-ssd-data-disk.sql
      - name: add-aggregated-batch-resources-tokens
        script: /io/sql/add-aggregated-batch-resources-tokens.sql
      - name: change-test-worker-pool-size
        script: /io/sql/change_test_worker_pool_size.py
      - name: add-test-dev-to-billing-project-users
        script: /io/sql/add-test-dev-to-billing-project-users.sql
      - name: add-status-flag-billing-projects
        script: /io/sql/add-status-flag-billing-projects.sql
      - name: add-aggregated-billing-project-resources
        script: /io/sql/add-aggregated-billing-project-resources.sql
      - name: add-enable-standing-worker
        script: /io/sql/add-enable-standing-worker.py
      - name: add-inst-colls
        script: /io/sql/add-inst-colls.sql
      - name: add-creating-job-state
        script: /io/sql/add-creating-job-state.sql
      - name: add-job-private-inst-coll
        script: /io/sql/add-job-private-inst-coll.sql
      - name: insert-nonpreemptible-resources
        script: /io/sql/insert_nonpreemptible_resources.py
      - name: fix-schedule-job
        script: /io/sql/fix-schedule-job.sql
      - name: increase-test-and-dev-pool-sizes
        script: /io/sql/increase-test-and-dev-pool-sizes.py
      - name: fix-provisioning-bug
        script: /io/sql/fix-provisioning-bug.sql
      - name: do-not-lock-entire-batch
        script: /io/sql/do-not-lock-entire-batch.sql
      - name: add-fail-fast
        script: /io/sql/add-fail-fast.sql
      - name: add-frozen-mode
        script: /io/sql/add-frozen-mode.sql
      - name: add-instance-config
        script: /io/sql/add-instance-config.sql
      - name: cloud-agnostic
        script: /io/sql/cloud-agnostic.sql
      - name: support-azure
        script: /io/sql/support-azure.sql
      - name: add-azure-tables
        script: /io/sql/add_azure_tables.py
      - name: change-azure-test-highcpu-pool
        script: /io/sql/change_azure_test_highcpu_pool.py
      - name: add-latest-product-versions
        script: /io/sql/add-latest-product-versions.sql
      - name: add-products-and-versions
        script: /io/sql/add_products_and_versions.py
      - name: kill-more-deadlocks
        script: /io/sql/kill-more-deadlocks.sql
      - name: kill-more-deadlocks2
        script: /io/sql/kill-more-deadlocks2.sql
      - name: no-locks-add-attempt
        script: /io/sql/no-locks-add-attempt.sql
      - name: fix-n-cancelled-creating-jobs
        script: /io/sql/fix-n-cancelled-creating-jobs.sql
      - name: big-test-instances
        script: /io/sql/big-test-instances.py
      - name: kill-mjc-deadlocks
        script: /io/sql/kill-mjc-deadlocks.sql
      - name: add-nonpreemptible-pools
        script: /io/sql/add-nonpreemptible-pools.sql
      - name: set-test-and-dev-pools-to-8-core-max-2
        script: /io/sql/set-test-and-dev-pools-to-8-core-max-2.py
      - name: set-test-and-dev-jpim-to-max-5
        script: /io/sql/set-test-and-dev-jpim-to-max-5.py
        online: true
      - name: minimize-deadlock-errors
        script: /io/sql/minimize-deadlock-errors.sql
        online: true
      - name: add-resource-ids-sql
        script: /io/sql/add-resource-ids.sql
        online: true
      - name: add-resource-ids-python
        script: /io/sql/add_resource_ids.py
        online: true
      - name: modify-resource-id-trigger
        script: /io/sql/modify-resource-id-trigger.sql
        online: true
      - name: rm-resource-names-agg-resources
        script: /io/sql/rm-resource-names-agg-resources.sql
        online: true
      - name: rm-resource-foreign-keys
        script: /io/sql/rm-resource-foreign-keys.py
        online: true
      - name: rm-resource-names-agg-resources-pt-2
        script: /io/sql/rm-resource-names-agg-resources-pt-2.sql
        online: true
      - name: add-att-resources-format-version-lt-3
        script: /io/sql/add-att-resources-format-version-lt-3.sql
        online: true
      - name: insert-attempt-resources-format-version-lt-3
        script: /io/sql/insert_attempt_resources_format_version_lt_3.py
        online: true
      - name: revert-attempt-resources-trigger-back-compat
        script: /io/sql/revert-attempt-resources-trigger-back-compat.sql
        online: true
      - name: add-agg-billing-by-date
        script: /io/sql/add-agg-billing-by-date.sql
        online: true
      - name: populate-agg-billing-by-date
        script: /io/sql/populate_agg_billing_by_date.py
        online: true
      - name: revert-temp-agg-by-date-infra
        script: /io/sql/revert-temp-agg-by-date-infra.sql
        online: true
      - name: rename-timestamp-to-date
        script: /io/sql/rename-timestamp-to-date.sql
        online: true
      - name: add-real-time-billing
        script: /io/sql/add-real-time-billing.sql
        online: true
      - name: add-batch-updates
        script: /io/sql/add-batch-updates.sql
        online: true
      - name: populate-batch-updates
        script: /io/sql/populate_batch_updates.py
        online: true
      - name: cleanup-add-batch-updates
        script: /io/sql/cleanup-add-batch-updates.sql
        online: true
      - name: add-jobs-update-id-index
        script: /io/sql/add-jobs-update-id-index.sql
        online: true
      - name: no-dev-standing-workers-by-default
        script: /io/sql/no_dev_standing_workers_by_default.py
        online: true
      - name: add-commit-updates
        script: /io/sql/add-commit-updates.sql
        online: true
      - name: add-job-regions
        script: /io/sql/add-job-regions.sql
        online: true
      - name: faster-regions-pool-scheduler
        script: /io/sql/faster-regions-pool-scheduler.sql
        online: true
      - name: add-batch-state-index
        script: /io/sql/add-batch-state-index.sql
        online: true
      - name: case-sensitive-billing-project
        script: /io/sql/case-sensitive-billing-project.sql
        online: true
      - name: driver-behavior
        script: /io/sql/driver_behavior.py
        online: true
      - name: cleanup-old-billing-tables
        script: /io/sql/cleanup-old-billing-tables.sql
        online: true
      - name: add-deduped-resource-ids-to-resources
        script: /io/sql/add-deduped-resource-ids-to-resources.sql
        online: true
      - name: create-resource-dedup-mapping
        script: /io/sql/create_resource_dedup_mapping.py
        online: true
      - name: config-pool-min-instances
        script: /io/sql/config-pool-min-instances.sql
        online: true
      - name: add-deduped-resource-ids-to-attempt-resources
        script: /io/sql/add-deduped-resource-ids-to-attempt-resources.sql
        online: true
      - name: setup-deduped-resources-migration
        script: /io/sql/setup-deduped-resources-migration.sql
        online: true
      - name: dedup-attempt-resources
        script: /io/sql/dedup_attempt_resources.py
        online: true
      - name: mitigate-bad-attempt-resources-trigger
        script: /io/sql/mitigate-bad-attempt-resources-trigger.sql
        online: true
      - name: set-test-and-dev-pools-to-16-core-max-3
        script: /io/sql/set-test-and-dev-pools-to-16-core-max-3.py
        online: true
      - name: fix-billing-triggers-deduped-resource-id
        script: /io/sql/fix-billing-triggers-deduped-resource-id.sql
        online: true
      - name: set-test-and-dev-pools-to-max-16-standing-16
        script: /io/sql/set-test-and-dev-pools-to-max-16-standing-16.py
        online: true
      - name: set-test-min-pool-size-to-1
        script: /io/sql/set-test-min-pool-size-to-1.py
        online: true
      - name: dedup-billing-project-users-v2
        script: /io/sql/dedup_billing_project_users_v2.py
        online: true
      - name: list-jobs-extra-indices
        script: /io/sql/list-jobs-extra-indices.sql
        online: true
      - name: dedup-billing-project-users-by-date
        script: /io/sql/dedup_billing_project_users_by_date.py
        online: true
      - name: add-jobs-ready-time
        script: /io/sql/add-jobs-ready-time.sql
        online: true
      - name: add-list-batches-index
        script: /io/sql/add-list-batches-index.sql
        online: true
      - name: add-feature-flags
        script: /io/sql/add-feature-flags.sql
        online: true
      - name: add-oms-agent-flag
        script: /io/sql/add-oms-agent-flag.sql
        online: true
      - name: increase-test-max-idle-time
        script: /io/sql/increase_test_max_idle_time.py
        online: true
      - name: turn_off_oms_agent_test_dev
        script: /io/sql/turn_off_oms_agent_test_dev.py
        online: true
      - name: add-billing-index-token
        script: /io/sql/add-billing-index-token.sql
        online: true
      - name: jobs-after-update-simple.sql
        script: /io/sql/jobs-after-update-simple.sql
        online: true
      - name: turn-on-billing-compaction
        script: /io/sql/turn_on_billing_compaction.py
        online: true
      - name: cleanup-deprecated-functions
        script: /io/sql/cleanup-deprecated-functions.sql
        online: true
      - name: set-test-pools-to-known-parameters
        script: /io/sql/set-test-pools-to-known-parameters.py
        online: true
      - name: add-gcp-support-logs-specs-and-firewall-fees
        script: /io/sql/add-gcp-support-logs-specs-and-firewall-fees.py
        online: true
      - name: add-product-sku
        script: /io/sql/add-product-sku.sql
        online: true
      - name: dedup-agg-batch-resources
        script: /io/sql/dedup_agg_batch_resources.py
        online: true
      - name: setup-job-groups
        script: /io/sql/setup-job-groups.sql
        online: true
      - name: dedup-job-resources
        script: /io/sql/dedup_job_resources.py
        online: true
      - name: fix-job-groups-state-enum
        script: /io/sql/fix-job-groups-state-enum.sql
        online: true
      - name: populate-job-groups
        script: /io/sql/populate_job_groups.py
        online: true
      - name: rename-job-groups-tables
        script: /io/sql/rename-job-groups-tables.sql
        online: false  # this must be offline
      - name: remove-v2-billing-writes
        script: /io/sql/remove-v2-billing-writes.sql
        online: true
      - name: update-ip-fee-resource
        script: /io/sql/update-ip-fee-resource.py
        online: true
<<<<<<< HEAD
      - name: finalize-job-groups
        script: /io/sql/finalize-job-groups.sql
=======
      - name: remove-v2-billing-tables
        script: /io/sql/remove-v2-billing-tables.sql
>>>>>>> e68103e0
        online: true
    inputs:
      - from: /repo/batch/sql
        to: /io/sql
    namespace:
      valueFrom: default_ns.name
    shutdowns:
      - kind: Deployment
        namespace:
          valueFrom: default_ns.name
        name: batch
      - kind: Deployment
        namespace:
          valueFrom: default_ns.name
        name: batch-driver
    dependsOn:
      - default_ns
      - merge_code
      - delete_batch_tables
      - ci_utils_image
      - create_test_database_server_config
      - deploy_test_db
  - kind: deploy
    name: deploy_batch
    namespace:
      valueFrom: default_ns.name
    config: batch/deployment.yaml
    wait:
      - kind: Service
        name: batch
        for: alive
      - kind: Service
        name: batch-driver
        for: alive
    dependsOn:
      - default_ns
      - deploy_batch_sa
      - create_accounts
      - batch_image
      - batch_worker_image
      - batch_database
      - deploy_auth
      - create_certs
  - kind: runImage
    name: add_developers
    image:
      valueFrom: hailgenetics_hailtop_image.image
    script: |
      set -ex

      export GOOGLE_APPLICATION_CREDENTIALS=/test-dev-gsa-key/key.json
      export AZURE_APPLICATION_CREDENTIALS=/test-dev-gsa-key/key.json
      export HAIL_DEFAULT_NAMESPACE={{ default_ns.name }}
      {% for user in code.get("developers", []) %}
      {% if user['username'] != 'test-dev' %}
      hailctl auth create-user \
        --developer \
        --hail-identity {{ user["hail_identity"] }} \
        --hail-credentials-secret-name {{ user["username"] }}-gsa-key \
        {{ user["username"] }} {{ user["login_id"] }}
      {% endif %}
      {% endfor %}
    secrets:
      - name: test-dev-gsa-key
        namespace:
          valueFrom: default_ns.name
        mountPath: /test-dev-gsa-key
    scopes:
      - dev
      - test
    dependsOn:
      - default_ns
      - hailgenetics_hailtop_image
      - deploy_batch
  - kind: runImage
    name: upload_query_jar
    image:
      valueFrom: hailgenetics_hailtop_image.image
    script: |
      set -ex
      export GOOGLE_APPLICATION_CREDENTIALS=/batch-gsa-key/key.json
      export AZURE_APPLICATION_CREDENTIALS=/batch-gsa-key/key.json

      {% if deploy %}
      HAIL_QUERY_JAR_URL={{ global.query_storage_uri }}
      {% else %}
      HAIL_QUERY_JAR_URL={{ global.test_storage_uri }}/{{ default_ns.name }}
      {% endif %}
      HAIL_QUERY_JAR_URL=${HAIL_QUERY_JAR_URL}/jars/$(cat /io/git_version).jar

      python3 -m hailtop.aiotools.copy 'null' '[{"from": "/io/hail.jar", "to": "'${HAIL_QUERY_JAR_URL}'"}]'
    secrets:
      - name: batch-gsa-key
        namespace:
          valueFrom: default_ns.name
        mountPath: /batch-gsa-key
    inputs:
      - from: /hail.jar
        to: /io/hail.jar
      - from: /git_version
        to: /io/git_version
    dependsOn:
      - default_ns
      - deploy_batch
      - hailgenetics_hailtop_image
      - build_hail_jar_and_wheel
      - merge_code
      - create_test_gsa_keys
  - kind: runImage
    name: test_hail_python_service_backend_gcp
    numSplits: 16
    image:
      valueFrom: hail_run_image.image
    resources:
      cpu: '0.25'
      preemptible: False
    script: |
      set -ex
      python3 -m pip install --no-dependencies /io/wheel/hail-*-py3-none-any.whl

      cd /io/repo/hail/python

      export HAIL_CLOUD={{ global.cloud }}
      export HAIL_DEFAULT_NAMESPACE={{ default_ns.name }}
      export HAIL_TEST_STORAGE_URI={{ global.test_storage_uri }}/{{ token }}
      export HAIL_TEST_RESOURCES_DIR="{{ global.test_storage_uri }}/{{ upload_test_resources_to_blob_storage.token }}/test/resources/"
      export HAIL_DOCTEST_DATA_DIR="{{ global.test_storage_uri }}/{{ upload_test_resources_to_blob_storage.token }}/doctest/data/"
      export HAIL_GENETICS_VEP_GRCH37_85_IMAGE={{ hailgenetics_vep_grch37_85_image.image }}
      export HAIL_GENETICS_VEP_GRCH38_95_IMAGE={{ hailgenetics_vep_grch38_95_image.image }}
      export GOOGLE_APPLICATION_CREDENTIALS=/test-gsa-key/key.json
      export AZURE_APPLICATION_CREDENTIALS=/test-gsa-key/key.json

      export GCS_REQUESTER_PAYS_PROJECT=broad-ctsa

      export HAIL_SHUFFLE_MAX_BRANCH=4
      export HAIL_SHUFFLE_CUTOFF=1000000
      export HAIL_QUERY_BACKEND=batch
      export HAIL_BATCH_REGIONS={{ global.gcp_region }}
      export HAIL_BATCH_BILLING_PROJECT=test
      export HAIL_BATCH_REMOTE_TMPDIR={{ global.test_storage_uri }}

      python3 -m pytest \
              -Werror:::hail -Werror:::hailtop -Werror::ResourceWarning \
              --log-cli-level=INFO \
              -s \
              -r A \
              -vv \
              --instafail \
              --durations=50 \
              --ignore=test/hailtop/ \
              --ignore=test/hail/matrixtable/test_file_formats.py \
              -m qobtest \
              --timeout=600 \
              test
    timeout: 5400
    inputs:
      - from: /wheel
        to: /io/wheel
      - from: /repo/hail/python/test
        to: /io/repo/hail/python/test
    secrets:
      - name: test-gsa-key
        namespace:
          valueFrom: default_ns.name
        mountPath: /test-gsa-key
    dependsOn:
      - default_ns
      - merge_code
      - deploy_batch
      - create_deploy_config
      - create_accounts
      - hail_run_image
      - upload_query_jar
      - upload_test_resources_to_blob_storage
      - build_hail_jar_and_wheel
      - hailgenetics_vep_grch37_85_image
      - hailgenetics_vep_grch38_95_image
    clouds:
      - gcp
  - kind: runImage
    name: test_hail_python_service_backend_azure
    numSplits: 16
    image:
      valueFrom: hail_run_image.image
    resources:
      cpu: '0.25'
      preemptible: False
    script: |
      set -ex
      python3 -m pip install --no-dependencies /io/wheel/hail-*-py3-none-any.whl

      cd /io/repo/hail/python

      export HAIL_CLOUD={{ global.cloud }}
      export HAIL_DEFAULT_NAMESPACE={{ default_ns.name }}
      export HAIL_TEST_STORAGE_URI={{ global.test_storage_uri }}/{{ token }}
      export HAIL_TEST_RESOURCES_DIR="{{ global.test_storage_uri }}/{{ upload_test_resources_to_blob_storage.token }}/test/resources/"
      export HAIL_DOCTEST_DATA_DIR="{{ global.test_storage_uri }}/{{ upload_test_resources_to_blob_storage.token }}/doctest/data/"
      export HAIL_GENETICS_VEP_GRCH37_85_IMAGE={{ hailgenetics_vep_grch37_85_image.image }}
      export HAIL_GENETICS_VEP_GRCH38_95_IMAGE={{ hailgenetics_vep_grch38_95_image.image }}
      export GOOGLE_APPLICATION_CREDENTIALS=/test-gsa-key/key.json
      export AZURE_APPLICATION_CREDENTIALS=/test-gsa-key/key.json

      export HAIL_AZURE_SUBSCRIPTION_ID={{ global.azure_subscription_id }}
      export HAIL_AZURE_RESOURCE_GROUP={{ global.azure_resource_group }}

      export HAIL_SHUFFLE_MAX_BRANCH=4
      export HAIL_SHUFFLE_CUTOFF=1000000
      export HAIL_QUERY_BACKEND=batch
      export HAIL_BATCH_REGIONS={{ global.azure_location }}
      export HAIL_BATCH_BILLING_PROJECT=test
      export HAIL_BATCH_REMOTE_TMPDIR={{ global.test_storage_uri }}

      python3 -m pytest \
              -Werror:::hail -Werror:::hailtop -Werror::ResourceWarning \
              --log-cli-level=INFO \
              -s \
              -r A \
              -vv \
              --instafail \
              --durations=50 \
              --ignore=test/hailtop/ \
              --ignore=test/hail/matrixtable/test_file_formats.py \
              -m qobtest \
              --timeout=600 \
              test
    timeout: 5400
    inputs:
      - from: /wheel
        to: /io/wheel
      - from: /repo/hail/python/test
        to: /io/repo/hail/python/test
    secrets:
      - name: test-gsa-key
        namespace:
          valueFrom: default_ns.name
        mountPath: /test-gsa-key
    dependsOn:
      - default_ns
      - merge_code
      - deploy_batch
      - create_deploy_config
      - create_accounts
      - hail_run_image
      - upload_query_jar
      - upload_test_resources_to_blob_storage
      - build_hail_jar_and_wheel
      - hailgenetics_vep_grch37_85_image
      - hailgenetics_vep_grch38_95_image
    scopes:
      - deploy
      - dev
    clouds:
      - azure
  - kind: runImage
    name: test_hail_spark_conf_requester_pays_parsing
    image:
      valueFrom: hail_run_image.image
    resources:
      cpu: '0.5'
      preemptible: False
    script: |
      set -ex
      python3 -m pip install --no-dependencies /io/wheel/hail-*-py3-none-any.whl

      export YOU_MAY_OVERWRITE_MY_SPARK_DEFAULTS_CONF_AND_HAILCTL_SETTINGS=1

      python3 -m pytest \
              -Werror:::hail -Werror:::hailtop -Werror::ResourceWarning \
              --log-cli-level=INFO \
              -s \
              -r A \
              -vv \
              --instafail \
              --durations=50 \
              /io/test_requester_pays_parsing.py
    inputs:
      - from: /wheel
        to: /io/wheel
      - from: /repo/hail/scripts/test_requester_pays_parsing.py
        to: /io/test_requester_pays_parsing.py
    dependsOn:
      - default_ns
      - merge_code
      - hail_run_image
      - build_hail_jar_and_wheel
  - kind: buildImage2
    name: netcat_ubuntu_image
    publishAs: netcat
    dockerFile:
      inline: |
        ARG BASE_IMAGE={{ hail_ubuntu_image.image }}
        FROM $BASE_IMAGE
        RUN hail-apt-get-install netcat
    dependsOn:
      - hail_ubuntu_image
  - kind: buildImage2
    name: volume_image
    publishAs: volume
    dockerFile:
      inline: |
        ARG BASE_IMAGE={{ hail_ubuntu_image.image }}
        FROM $BASE_IMAGE
        VOLUME ["/data"]
        WORKDIR "/tmp"
        VOLUME ["relative_volume"]
    dependsOn:
      - hail_ubuntu_image
  - kind: buildImage2
    name: gpu_image
    publishAs: gpu
    resources:
      storage: 10Gi
    dockerFile:
      inline: |
        ARG BASE_IMAGE={{ hail_ubuntu_image.image }}
        FROM $BASE_IMAGE
        RUN hail-pip-install torch torchvision -f https://download.pytorch.org/whl/cu113/torch_stable.html
    dependsOn:
      - hail_ubuntu_image
  - kind: buildImage2
    name: workdir_image
    publishAs: workdir
    dockerFile:
      inline: |
        ARG BASE_IMAGE={{ hail_ubuntu_image.image }}
        FROM $BASE_IMAGE
        WORKDIR ["/work"]
    dependsOn:
      - hail_ubuntu_image
  - kind: buildImage2
    name: curl_image
    publishAs: curl
    dockerFile:
      inline: |
        ARG BASE_IMAGE={{ hail_ubuntu_image.image }}
        FROM $BASE_IMAGE
        RUN hail-apt-get-install curl
    dependsOn:
      - hail_ubuntu_image
  - kind: runImage
    name: test_batch
    numSplits: 5
    image:
      valueFrom: batch_image.image
    script: |
      set -ex

      # Use the test identity's credentials instead of CI's
      export GOOGLE_APPLICATION_CREDENTIALS=/test-gsa-key/key.json
      export AZURE_APPLICATION_CREDENTIALS=/test-gsa-key/key.json

      export HAIL_TEST_GSA_KEY_FILE=/test-gsa-key/key.json
      export HAIL_TEST_DEV_GSA_KEY_FILE=/test-dev-gsa-key/key.json

      export HAIL_GSA_KEY_FILE=/test-gsa-key/key.json
      export CI_UTILS_IMAGE={{ ci_utils_image.image }}
      export HAIL_CURL_IMAGE={{ curl_image.image }}
      export HAIL_DEFAULT_NAMESPACE={{ default_ns.name }}
      export HAIL_NETCAT_UBUNTU_IMAGE={{ netcat_ubuntu_image.image }}
      export HAIL_VOLUME_IMAGE={{ volume_image.image }}
      export HAIL_WORKDIR_IMAGE={{ workdir_image.image }}
      export DOCKER_PREFIX="{{ global.docker_prefix }}"
      export DOCKER_ROOT_IMAGE="{{ global.docker_root_image }}"
      export HAIL_GENETICS_HAILTOP_IMAGE="{{ hailgenetics_hailtop_image.image }}"
      export HAIL_GENETICS_HAIL_IMAGE="{{ hailgenetics_hail_image.image }}"
      export HAIL_TOKEN="{{ token }}"
      export HAIL_CLOUD="{{ global.cloud }}"
      export HAIL_PRODUCTION_DOMAIN="{{ global.domain }}"
      export HAIL_GPU_IMAGE="{{ gpu_image.image }}"
      export HAIL_BATCH_REMOTE_TMPDIR="{{ global.test_storage_uri }}/test_batch/{{ token }}/"

      hail-pip-install -r /io/dev-requirements.txt

      python3 -m pytest \
              -Werror:::hail -Werror:::hailtop -Werror::ResourceWarning \
              --log-cli-level=INFO \
              -s \
              -r A \
              -vv \
              --instafail \
              --durations=50 \
              --log-date-format="%Y-%m-%dT%H:%M:%S" \
              --log-format="%(asctime)s %(levelname)s %(name)s %(filename)s:%(lineno)d:%(funcName)s %(message)s" \
              -k "not test_scale and not test_invariants" \
              --timeout=360 \
              /io/test/
    inputs:
      - from: /repo/batch/test
        to: /io/test
      - from: /repo/hail/python/dev/pinned-requirements.txt
        to: /io/dev-requirements.txt
    port: 5000
    timeout: 1500
    secrets:
      - name: test-gsa-key
        namespace:
          valueFrom: default_ns.name
        mountPath: /test-gsa-key
      - name: test-dev-gsa-key
        namespace:
          valueFrom: default_ns.name
        mountPath: /test-dev-gsa-key
    dependsOn:
      - create_deploy_config
      - create_accounts
      - default_ns
      - merge_code
      - deploy_batch
      - batch_image
      - ci_utils_image
      - hailgenetics_hail_image
      - hailgenetics_hailtop_image
      - netcat_ubuntu_image
      - volume_image
      - workdir_image
      - curl_image
      - gpu_image
  - kind: runImage
    name: delete_test_billing_projects
    resources:
      memory: standard
      cpu: '0.25'
    image:
      valueFrom: batch_image.image
    script: |
      set -ex
      export HAIL_DEFAULT_NAMESPACE={{ default_ns.name }}
      export DOCKER_ROOT_IMAGE="{{ global.docker_root_image }}"
      export GOOGLE_APPLICATION_CREDENTIALS=/test-dev-gsa-key/key.json
      export AZURE_APPLICATION_CREDENTIALS=/test-dev-gsa-key/key.json
      export HAIL_TEST_DEV_GSA_KEY_FILE=/test-dev-gsa-key/key.json
      export HAIL_TOKEN="{{ test_batch.token }}"
      cd /io/test
      python3 -c '
      import billing_projects
      import asyncio
      asyncio.get_event_loop().run_until_complete(billing_projects.delete_all_test_billing_projects())
      '
    inputs:
      - from: /repo/batch/test
        to: /io/test
    secrets:
      - name: test-dev-gsa-key
        namespace:
          valueFrom: default_ns.name
        mountPath: /test-dev-gsa-key
    alwaysRun: true
    dependsOn:
      - create_deploy_config
      - create_accounts
      - default_ns
      - merge_code
      - batch_image
      - deploy_batch
      - test_batch
  - kind: runImage
    name: create_ci_test_repo
    image:
      valueFrom: ci_utils_image.image
    script: |
      set -e
      TOKEN=$(cat /secret/ci-secrets/user1)
      REPO_NAME="ci-test-{{token}}"

      echo creating $REPO_NAME...
      curl -XPOST \
        -i \
        -fsSL \
        https://api.github.com/orgs/hail-ci-test/repos \
        -H "Authorization: token ${TOKEN}" \
        -d "{ \"name\" : \"$REPO_NAME\" }"

      # checkout new ci repo
      # Repeated clones should happen in fresh directories so we mv to the final
      # destination on successful clone
      set +x
      clone() {
        tmp_dir=$(mktemp -d) && git clone https://$1@github.com/hail-ci-test/$2.git $tmp_dir && mv $tmp_dir $2
      }
      typeset -fx clone
      retry clone $TOKEN $REPO_NAME
      set -x
      cd $REPO_NAME

      mkdir -p ./ci/test ./hail/
      cp /io/repo/ci/test/resources/build.yaml ./
      cp -R /io/repo/ci/* ./ci/
      cp /io/repo/tls/Dockerfile ./ci/test/resources/Dockerfile.certs
      cp /io/repo/tls/create_certs.py ./ci/test/resources/
      cp /io/repo/tls/create_test_db_config.sh ./ci/test/resources/
      cp /io/repo/pylintrc ./
      cp /io/repo/check-sql.sh ./
      cp /io/repo/pyproject.toml ./
      cp -R /io/repo/docker ./
      cp -R /io/repo/gear ./
      cp -R /io/repo/hail/python ./hail/
      cp /io/repo/hail/Makefile ./hail/
      cp /io/repo/hail/env_var.mk ./hail/
      cp /io/repo/hail/version.mk ./hail/
      cp -R /io/repo/web_common ./
      cp /io/repo/hail/python/setup-hailtop.py ./hail/python/

      git config user.name ci
      git config user.email ci@hail.is
      git add * && git commit -m "setup repo"
      retry git push
    secrets:
      - name: hail-ci-0-1-service-account-key
        namespace:
          valueFrom: default_ns.name
        mountPath: /secret/ci-secrets
    scopes:
      - test
      - dev
    inputs:
      - from: /repo
        to: /io/repo
    dependsOn:
      - default_ns
      - ci_utils_image
      - merge_code
  - kind: runImage
    name: create_ci_config
    resources:
      memory: standard
      cpu: '0.25'
    image:
      valueFrom: ci_utils_image.image
    script: |
      kubectl -n {{ default_ns.name }} create secret generic ci-config \
          --from-literal=github_context="ci-test" \
          --from-literal=storage_uri="{{ global.test_storage_uri }}" \
          --from-literal=deploy_steps="[]" \
          --from-literal=watched_branches="[[\"hail-ci-test/ci-test-{{create_ci_test_repo.token}}:main\", true, true]]" \
          --save-config --dry-run=client -o yaml \
        | kubectl -n {{ default_ns.name }} apply -f -
    serviceAccount:
      name: admin
      namespace:
        valueFrom: default_ns.name
    scopes:
      - test
      - dev
    dependsOn:
      - default_ns
      - ci_utils_image
      - create_ci_test_repo
  - kind: deploy
    name: deploy_ci
    namespace:
      valueFrom: default_ns.name
    config: ci/deployment.yaml
    wait:
      - kind: Service
        name: ci
        for: alive
    dependsOn:
      - default_ns
      - ci_image
      - ci_utils_image
      - create_accounts
      - ci_database
      - deploy_auth
      - deploy_batch
      - create_ci_test_repo
      - create_ci_config
      - deploy_ci_agent
      - create_certs
      - hail_buildkit_image
  - kind: runImage
    name: test_ci
    resources:
      memory: standard
      cpu: '0.25'
    image:
      valueFrom: hail_dev_image.image
    script: |
      set -ex
      export ORGANIZATION=hail-ci-test
      export GOOGLE_APPLICATION_CREDENTIALS=/test-dev-gsa-key/key.json
      export AZURE_APPLICATION_CREDENTIALS=/test-dev-gsa-key/key.json
      export HAIL_DEFAULT_NAMESPACE={{ default_ns.name }}
      export REPO_NAME=ci-test-"{{ create_ci_test_repo.token }}"
      export NAMESPACE="{{ default_ns.name }}"
      python3 -m pytest \
              -Werror:::hail -Werror:::hailtop -Werror::ResourceWarning \
              --log-cli-level=INFO \
              -s \
              -r A \
              -vv \
              --instafail \
              --durations=50 \
              /io/ci/test
    secrets:
      - name: test-dev-gsa-key
        namespace:
          valueFrom: default_ns.name
        mountPath: /test-dev-gsa-key
    timeout: 5400
    inputs:
      - from: /repo/ci/test
        to: /io/ci/test
    scopes:
      - test
      - dev
    dependsOn:
      - merge_code
      - create_deploy_config
      - create_accounts
      - default_ns
      - create_certs
      - deploy_ci
      - hail_dev_image
      - create_ci_test_repo
  - kind: runImage
    name: test_hailtop_batch
    resources:
      memory: standard
      cpu: '0.25'
    numSplits: 5
    image:
      valueFrom: hail_dev_image.image
    script: |
      cd /io/hailtop
      set -ex
      export HAIL_CLOUD={{ global.cloud }}
      export HAIL_DEFAULT_NAMESPACE={{ default_ns.name }}
      export GOOGLE_APPLICATION_CREDENTIALS=/test-gsa-key/key.json
      export AZURE_APPLICATION_CREDENTIALS=/test-gsa-key/key.json
      export DOCKER_ROOT_IMAGE="{{ global.docker_root_image }}"
      export HAIL_GENETICS_HAIL_IMAGE="{{ hailgenetics_hail_image.image }}"
      export HAIL_GENETICS_HAILTOP_IMAGE="{{ hailgenetics_hailtop_image.image }}"

      {% if global.cloud == 'gcp' %}
      export GCS_REQUESTER_PAYS_PROJECT={{ global.gcp_project }}
      {% endif %}

      hailctl config set batch/billing_project test
      hailctl config set batch/remote_tmpdir {{ global.test_storage_uri }}/test_hailtop_batch/{{ token }}/

      python3 -m pytest \
              -Werror:::hail -Werror:::hailtop -Werror::ResourceWarning \
              --log-cli-level=INFO \
              -s \
              -r A \
              -vv \
              --instafail \
              --durations=50 \
              --timeout=360 \
              /io/test/hailtop/batch/
    inputs:
      - from: /repo/hail/python/test
        to: /io/test
      - from: /repo/hail/python/hailtop
        to: /io/hailtop
    timeout: 1200
    secrets:
      - name: test-gsa-key
        namespace:
          valueFrom: default_ns.name
        mountPath: /test-gsa-key
    dependsOn:
      - hailgenetics_hail_image
      - hailgenetics_hailtop_image
      - create_deploy_config
      - create_accounts
      - default_ns
      - merge_code
      - hail_dev_image
      - deploy_batch
  - kind: runImage
    name: test_hailctl_batch
    resources:
      memory: standard
      cpu: '0.25'
    image:
      valueFrom: hailgenetics_hail_image.image
    script: |
      set -ex

      export HAIL_DEFAULT_NAMESPACE={{ default_ns.name }}
      export HAIL_GENETICS_HAIL_IMAGE="{{ hailgenetics_hail_image.image }}"

      {% if global.cloud == "gcp" %}
      export GOOGLE_APPLICATION_CREDENTIALS=/test-gsa-key/key.json
      {% elif global.cloud == "azure" %}
      export AZURE_APPLICATION_CREDENTIALS=/test-gsa-key/key.json
      {% else %}
      echo "unknown cloud {{ global.cloud }}"
      exit 1
      {% endif %}


      hailctl config set batch/billing_project test
      hailctl config set batch/remote_tmpdir {{ global.test_storage_uri }}/hailctl-test/{{ token }}

      mkdir -p foo
      echo "bar" > foo/baz.txt

      cat >simple_hail.py <<EOF
      import hail as hl

      with open('foo/baz.txt') as f:
          print(f.read())

      hl.init(app_name='test-hailctl-batch-submit-query')
      hl.utils.range_table(10).collect()
      EOF

      BATCH_ID=$(hailctl batch submit simple_hail.py --name=test-hailctl-batch-submit --files=foo -o json | jq '.id')
      STATUS=$(hailctl batch wait -o json $BATCH_ID)
      STATE=$(echo $STATUS | jq -jr '.state')
      if [ "$STATE" == "success" ]; then
          exit 0;
      else
          echo $STATUS;
          exit 1;
      fi

      cat >hail_with_args.py <<EOF
      import hail as hl
      import sys

      with open('foo/baz.txt') as f:
          print(f.read())

      hl.init(app_name='test-hailctl-batch-submit-query')
      assert hl.utils.range_table(int(sys.argv[1]))._force_count() == 100
      EOF

      BATCH_ID=$(hailctl batch submit --name=test-hailctl-batch-submit --files=foo -o json hail_with_args.py 100 | jq '.id')
      STATUS=$(hailctl batch wait -o json $BATCH_ID)
      STATE=$(echo $STATUS | jq -jr '.state')
      if [ "$STATE" == "success" ]; then
          exit 0;
      else
          echo $STATUS;
          exit 1;
      fi

      cat >file.sh <<EOF
      set -ex

      cat foo
      echo "Hello World!"
      EOF

      BATCH_ID=$(hailctl batch submit --name=test-hailctl-batch-submit --files=foo -o json file.sh | jq '.id')
      STATUS=$(hailctl batch wait -o json $BATCH_ID)
      STATE=$(echo $STATUS | jq -jr '.state')
      if [ "$STATE" == "success" ]; then
          exit 0;
      else
          echo $STATUS;
          exit 1;
      fi

      cat >file-with-args.sh <<EOF
      set -ex

      [[ $# -eq 2 ]]

      cat foo
      echo "Hello World! $1 $2"
      EOF

      BATCH_ID=$(hailctl batch submit --name=test-hailctl-batch-submit --files=foo -o json file-with-args.sh abc 123 | jq '.id')
      STATUS=$(hailctl batch wait -o json $BATCH_ID)
      STATE=$(echo $STATUS | jq -jr '.state')
      if [ "$STATE" == "success" ]; then
          exit 0;
      else
          echo $STATUS;
          exit 1;
      fi
    secrets:
      - name: test-gsa-key
        namespace:
          valueFrom: default_ns.name
        mountPath: /test-gsa-key
    dependsOn:
      - hailgenetics_hail_image
      - upload_query_jar
      - create_deploy_config
      - create_accounts
      - default_ns
      - merge_code
      - deploy_batch
  - kind: runImage
    name: test_batch_docs
    image:
      valueFrom: hail_dev_image.image
    script: |
      set -ex
      export HAIL_DEFAULT_NAMESPACE={{ default_ns.name }}
      export GOOGLE_APPLICATION_CREDENTIALS=/test-gsa-key/key.json
      export AZURE_APPLICATION_CREDENTIALS=/test-gsa-key/key.json
      hailctl config set batch/billing_project test
      hailctl config set batch/remote_tmpdir {{ global.test_storage_uri }}/test_batch_docs/{{ token }}/
      python3 -m pytest \
              -Werror:::hail -Werror:::hailtop -Werror::ResourceWarning \
              --log-cli-level=INFO \
              -s \
              -r A \
              -vv \
              --instafail \
              --durations=50 \
              --doctest-modules \
              --doctest-glob='*.rst' \
              --doctest-continue-on-failure \
              --ignore=docs/cookbook/files/ \
              --timeout=120 \
              --ignore=docs/conf.py \
              /io/hailtop/batch
    secrets:
      - name: test-gsa-key
        namespace:
          valueFrom: default_ns.name
        mountPath: /test-gsa-key
    dependsOn:
      - create_deploy_config
      - create_accounts
      - default_ns
      - hail_dev_image
      - merge_code
      - deploy_batch
    timeout: 1200
    inputs:
      - from: /repo/hail/python/hailtop
        to: /io/hailtop
  - kind: runImage
    name: cleanup_ci_test_repo
    resources:
      memory: standard
      cpu: '0.25'
    image:
      valueFrom: hail_ubuntu_image.image
    script: |
      set -e
      TOKEN=$(cat /secret/ci-secrets/user1)
      echo deleting ci-test-{{ create_ci_test_repo.token }}...
      curl -XDELETE \
        -ifsSL \
        https://api.github.com/repos/hail-ci-test/ci-test-{{ create_ci_test_repo.token }} \
        -H "Authorization: token ${TOKEN}"
    secrets:
      - name: hail-ci-0-1-service-account-key
        namespace:
          valueFrom: default_ns.name
        mountPath: /secret/ci-secrets
    alwaysRun: true
    scopes:
      - test
      - dev
    dependsOn:
      - default_ns
      - hail_ubuntu_image
      - create_ci_test_repo
      - deploy_ci
      - test_ci
  - kind: buildImage2
    name: blog_nginx_image
    dockerFile: /io/blog/Dockerfile.nginx
    contextPath: /io/blog
    publishAs: blog_nginx
    inputs:
      - from: /repo/blog
        to: /io/blog
    dependsOn:
      - hail_ubuntu_image
      - merge_code
  - kind: deploy
    name: deploy_blog
    namespace:
      valueFrom: default_ns.name
    config: blog/deployment.yaml
    wait:
      - kind: Service
        name: blog
        for: alive
        resource_type: statefulset
    dependsOn:
      - default_ns
      - blog_nginx_image
      - create_certs
  - kind: runImage
    name: test_dataproc-37
    image:
      valueFrom: ci_utils_image.image
    script: |
      set -ex

      cd /io/repo

      gcloud auth activate-service-account --key-file=/test-dataproc-service-account-key/test-dataproc-service-account-key.json
      gcloud config set project hail-vdc
      gcloud config set dataproc/region us-central1

      if git ls-remote --exit-code --tags origin $(cat /io/hail_pip_version)
      then
          echo "tag $HAIL_PIP_VERSION already exists"
          exit 0
      fi

      cd hail
      time retry sh millw --version
      make test-dataproc-37 DEV_CLARIFIER=ci_test_dataproc-37 HAIL_RELEASE_MODE=1
    dependsOn:
      - ci_utils_image
      - default_ns
      - merge_code
    inputs:
      - from: /hail_pip_version
        to: /io/hail_pip_version
      - from: /repo
        to: /io/repo
    secrets:
      - name: test-dataproc-service-account-key
        namespace:
          valueFrom: default_ns.name
        mountPath: /test-dataproc-service-account-key
    scopes:
      - deploy
      - dev
    clouds:
      - gcp
  - kind: runImage
    name: test_dataproc-38
    image:
      valueFrom: ci_utils_image.image
    script: |
      set -ex

      cd /io/repo

      gcloud auth activate-service-account --key-file=/test-dataproc-service-account-key/test-dataproc-service-account-key.json
      gcloud config set project hail-vdc
      gcloud config set dataproc/region us-central1

      if git ls-remote --exit-code --tags origin $(cat /io/hail_pip_version)
      then
          echo "tag $HAIL_PIP_VERSION already exists"
          exit 0
      fi

      cd hail
      time retry sh millw --version
      make test-dataproc-38 DEV_CLARIFIER=ci_test_dataproc-38 HAIL_RELEASE_MODE=1
    dependsOn:
      - ci_utils_image
      - default_ns
      - merge_code
    inputs:
      - from: /hail_pip_version
        to: /io/hail_pip_version
      - from: /repo
        to: /io/repo
    secrets:
      - name: test-dataproc-service-account-key
        namespace:
          valueFrom: default_ns.name
        mountPath: /test-dataproc-service-account-key
    scopes:
      - deploy
      - dev
    clouds:
      - gcp
  - kind: runImage
    name: release
    image:
      valueFrom: ci_utils_image.image
    script: |
      set -ex
      cd /io

      gcloud auth activate-service-account --key-file=/ci-deploy-0-1--hail-is-hail/ci-deploy-0-1--hail-is-hail.json

      gcloud auth -q configure-docker {{ global.docker_prefix.split('/')[0] }}
      cat /docker-hub-hailgenetics/password | skopeo login --username hailgenetics --password-stdin docker.io

      cp /pypi-credentials/pypirc $HOME/.pypirc
      printf 'Authorization: token ' > github-oauth
      cat /hail-ci-0-1-github-oauth-token/oauth-token >>github-oauth
      printf '#!/bin/bash\necho ' > git-askpass
      cat /hail-ci-0-1-github-oauth-token/oauth-token >>git-askpass
      chmod 755 git-askpass
      export GIT_ASKPASS=/io/git-askpass

      cd /io/repo/hail

      if git ls-remote --exit-code --tags origin $(cat /io/hail_pip_version)
      then
          echo "tag $HAIL_PIP_VERSION already exists"
          exit 0
      fi

      time retry sh millw --version
      make wheel upload-artifacts DEPLOY_REMOTE=origin HAIL_RELEASE_MODE=1

      bash scripts/release.sh $(cat /io/hail_pip_version) \
                              $(cat /io/hail_version) \
                              $(cat /io/git_version) \
                              origin \
                              /io/repo/hail/build/deploy/dist/hail-*-py3-none-any.whl \
                              /io/github-oauth \
                              docker://{{ hailgenetics_hail_image.image }} \
                              docker://{{ hailgenetics_hailtop_image.image }} \
                              docker://{{ hailgenetics_hail_image_python_3_10.image }} \
                              docker://{{ hailgenetics_hail_image_python_3_11.image }} \
                              docker://{{ hailgenetics_vep_grch37_85_image.image }} \
                              docker://{{ hailgenetics_vep_grch38_95_image.image }} \
                              /io/wheel-for-azure/hail-*-py3-none-any.whl \
                              /io/www.tar.gz \
                              {{ global.gcp_project }} \
                              /io/repo/infra/gcp-broad/gcp-ar-cleanup-policy.txt
    inputs:
      - from: /hail_version
        to: /io/hail_version
      - from: /hail_pip_version
        to: /io/hail_pip_version
      - from: /git_version
        to: /io/git_version
      - from: /repo
        to: /io/repo
      - from: /azure-wheel
        to: /io/wheel-for-azure
      - from: /www.tar.gz
        to: /io/www.tar.gz
    secrets:
      - name: pypi-credentials
        namespace:
          valueFrom: default_ns.name
        mountPath: /pypi-credentials
      - name: ci-deploy-0-1--hail-is-hail
        namespace:
          valueFrom: default_ns.name
        mountPath: /ci-deploy-0-1--hail-is-hail
      - name: docker-hub-hailgenetics
        namespace:
          valueFrom: default_ns.name
        mountPath: /docker-hub-hailgenetics
      - name: hail-ci-0-1-github-oauth-token
        namespace:
          valueFrom: default_ns.name
        mountPath: /hail-ci-0-1-github-oauth-token
    scopes:
      - deploy
      - dev
    dependsOn:
      - test_dataproc-37
      - test_dataproc-38
      - default_ns
      - ci_utils_image
      - merge_code
      - hailgenetics_hail_image
      - hailgenetics_hail_image_python_3_10
      - hailgenetics_hail_image_python_3_11
      - hailgenetics_hailtop_image
      - hailgenetics_vep_grch37_85_image
      - hailgenetics_vep_grch38_95_image
      - build_wheel_for_azure
      - make_docs
    clouds:
      - gcp
  - kind: runImage
    name: mirror_hailgenetics_images
    image: quay.io/skopeo/stable:v1.13.2
    script: |
      set -ex

      REGISTRY={{ global.docker_prefix.split('/')[0] }}

      set +x
      {% if global.cloud == "gcp" %}
      cat /registry-push-credentials/credentials.json | base64 -w 0 | skopeo login -u _json_key_base64 --password-stdin $REGISTRY
      {% elif global.cloud == "azure" %}
      dnf install -y jq
      USERNAME=$(cat /registry-push-credentials/credentials.json | jq -jr '.appId')
      cat /registry-push-credentials/credentials.json | jq -jr '.password' | skopeo login -u $USERNAME --password-stdin $REGISTRY
      {% else %}
      echo "unknown cloud {{ global.cloud }}"
      exit 1
      {% endif %}
      set -x

      cd /io/docker/hailgenetics
      export HAIL_PIP_VERSION=$(cat /io/hail_pip_version)
      export DOCKER_PREFIX={{ global.docker_prefix }}
      bash mirror_images.sh
    inputs:
      - from: /hail_pip_version
        to: /io/hail_pip_version
      - from: /repo/docker/hailgenetics/mirror_images.sh
        to: /io/docker/hailgenetics/mirror_images.sh
      - from: /repo/docker/copy_image.sh
        to: /io/docker/copy_image.sh
    secrets:
      - name: registry-push-credentials
        namespace:
          valueFrom: default_ns.name
        mountPath: /registry-push-credentials
    scopes:
      - deploy
      - dev
    dependsOn:
      - default_ns
      - merge_code
  - kind: buildImage2
    name: website_image
    dockerFile: /io/repo/website/Dockerfile
    contextPath: /io/repo
    publishAs: website
    inputs:
      - from: /repo/website
        to: /io/repo/website
      - from: /docs.tar.gz
        to: /io/repo/docs.tar.gz
      - from: /repo/hail/python/setup-hailtop.py
        to: /io/repo/hail/python/setup-hailtop.py
      - from: /repo/hail/python/MANIFEST.in
        to: /io/repo/hail/python/MANIFEST.in
      - from: /repo/hail/python/hailtop
        to: /io/repo/hail/python/hailtop
      - from: /hail_version
        to: /io/repo/hail/python/hailtop/hail_version
      - from: /repo/gear
        to: /io/repo/gear
      - from: /repo/web_common
        to: /io/repo/web_common
    dependsOn:
      - hail_ubuntu_image
      - get_pip_versioned_docs
    clouds:
      - gcp
    resources:
      storage: 20Gi
      cpu: "2"
      memory: standard
  - kind: deploy
    name: deploy_website
    namespace:
      valueFrom: default_ns.name
    config: website/deployment.yaml
    wait:
      - kind: Service
        name: www
        for: alive
    dependsOn:
      - default_ns
      - website_image
      - create_certs
      - create_session_key
      - create_deploy_config
    clouds:
      - gcp
  - kind: runImage
    name: test_website
    image:
      valueFrom: hailgenetics_hailtop_image.image
    script: |
      set -ex
      export GOOGLE_APPLICATION_CREDENTIALS=/test-gsa-key/key.json
      export AZURE_APPLICATION_CREDENTIALS=/test-gsa-key/key.json
      hailctl curl {{ default_ns.name }} www / \
              -vvv \
              -fsSL \
              --retry 3 \
              --retry-delay 5
    secrets:
      - name: test-gsa-key
        namespace:
          valueFrom: default_ns.name
        mountPath: /test-gsa-key
    dependsOn:
      - default_ns
      - create_accounts
      - hailgenetics_hailtop_image
      - deploy_website
    clouds:
      - gcp
  - kind: runImage
    name: test_hail_scala_fs
    image:
      valueFrom: hail_run_image.image
    resources:
      memory: standard
      cpu: '2'
    script: |
      set -ex
      cd /io
      mkdir -p src/test
      tar xzf resources.tar.gz -C src/test

      export HAIL_CLOUD={{ global.cloud }}
      export HAIL_DEFAULT_NAMESPACE={{ default_ns.name }}
      export GOOGLE_APPLICATION_CREDENTIALS=/test-gsa-key/key.json
      export AZURE_APPLICATION_CREDENTIALS=/test-gsa-key/key.json
      export HAIL_FS_TEST_CLOUD_RESOURCES_URI={{ global.test_storage_uri }}/{{ upload_test_resources_to_blob_storage.token }}/test/resources/fs
      export HAIL_TEST_STORAGE_URI={{ global.test_storage_uri }}

      set +e
      java -Xms7500M -Xmx7500M \
           -cp hail-test.jar:$SPARK_HOME/jars/* \
           org.testng.TestNG \
           -listener is.hail.LogTestListener \
           testng-fs.xml
      exit_code=$?
      set -e
      if [[ $exit_code -eq 2 ]]
      then
          echo "some tests were skipped, but exiting success anyway"
          exit 0
      else
          exit $exit_code
      fi
    inputs:
      - from: /resources.tar.gz
        to: /io/resources.tar.gz
      - from: /hail-test.jar
        to: /io/hail-test.jar
      - from: /repo/hail/testng-fs.xml
        to: /io/testng-fs.xml
    secrets:
      - name: test-gsa-key
        namespace:
          valueFrom: default_ns.name
        mountPath: /test-gsa-key
    timeout: 1200
    dependsOn:
      - default_ns
      - create_certs
      - create_accounts
      - hail_run_image
      - build_hail_test_artifacts
      - build_hail_jar_and_wheel
      - upload_test_resources_to_blob_storage
  - kind: runImage
    name: test_hail_services_java
    image:
      valueFrom: hail_run_image.image
    resources:
      memory: standard
      cpu: '2'
    script: |
      set -ex

      export HAIL_CLOUD={{ global.cloud }}
      export HAIL_DEFAULT_NAMESPACE={{ default_ns.name }}

      cd /io
      mkdir -p src/test
      tar xzf resources.tar.gz -C src/test
      java -Xms7500M -Xmx7500M \
           -cp hail-test.jar:$SPARK_HOME/jars/* \
           org.testng.TestNG \
           -listener is.hail.LogTestListener \
           testng-services.xml
    inputs:
      - from: /resources.tar.gz
        to: /io/resources.tar.gz
      - from: /hail-test.jar
        to: /io/hail-test.jar
      - from: /repo/hail/testng-services.xml
        to: /io/testng-services.xml
    secrets:
      - name: test-gsa-key
        namespace:
          valueFrom: default_ns.name
        mountPath: /test-gsa-key
    timeout: 1200
    dependsOn:
      - default_ns
      - create_certs
      - create_accounts
      - hail_run_image
      - build_hail_test_artifacts
      - deploy_batch
  - kind: runImage
    name: cancel_all_running_test_batches
    image:
      valueFrom: hailgenetics_hailtop_image.image
    script: |
      export HAIL_DEFAULT_NAMESPACE={{ default_ns.name }}
      export GOOGLE_APPLICATION_CREDENTIALS=/test-dev-gsa-key/key.json
      export AZURE_APPLICATION_CREDENTIALS=/test-dev-gsa-key/key.json

      cat >cancel_all_running_test_batches.py <<'EOF'
      from hailtop.batch_client.aioclient import BatchClient
      import asyncio
      import traceback

      async def cancel_all(query):
          bc = await BatchClient.create('test')
          async for b in bc.list_batches(query):
              status = await b.last_known_status()
              print(status)
              try:
                  await b.cancel()
              except:
                  traceback.print_exc()

      asyncio.get_event_loop().run_until_complete(cancel_all('user:test running'))
      EOF

      python3 cancel_all_running_test_batches.py
    secrets:
      - name: test-dev-gsa-key
        namespace:
          valueFrom: default_ns.name
        mountPath: /test-dev-gsa-key
    alwaysRun: true
    timeout: 300
    dependsOn:
      - create_deploy_config
      - create_accounts
      - default_ns
      - hailgenetics_hailtop_image
      - deploy_batch
      - test_batch
      - test_ci
      - test_hailtop_batch
      - test_hail_python_service_backend_gcp
      - test_hail_python_service_backend_azure
      - test_hail_services_java
      - test_batch_docs
      - test_hailctl_batch
  - kind: runImage
    name: test_batch_invariants
    image:
      valueFrom: hail_dev_image.image
    script: |
      export GOOGLE_APPLICATION_CREDENTIALS=/test-dev-gsa-key/key.json
      export AZURE_APPLICATION_CREDENTIALS=/test-dev-gsa-key/key.json
      export HAIL_DEFAULT_NAMESPACE={{ default_ns.name }}
      export DOCKER_PREFIX="{{ global.docker_prefix }}"
      export DOCKER_ROOT_IMAGE="{{ global.docker_root_image }}"
      python3 -m pytest \
              -Werror:::hail -Werror:::hailtop -Werror::ResourceWarning \
              --log-cli-level=INFO \
              -s \
              -r A \
              -vv \
              --instafail \
              --durations=50 \
              --log-date-format="%Y-%m-%dT%H:%M:%S" \
              --log-format="%(asctime)s %(levelname)s %(name)s %(filename)s:%(lineno)d:%(funcName)s %(message)s" \
              --timeout=120 \
              /io/test/test_invariants.py
    inputs:
      - from: /repo/batch/test
        to: /io/test
    timeout: 300
    secrets:
      - name: test-dev-gsa-key
        namespace:
          valueFrom: default_ns.name
        mountPath: /test-dev-gsa-key
    scopes:
      - test
      - dev
    dependsOn:
      - create_deploy_config
      - create_accounts
      - default_ns
      - merge_code
      - hail_dev_image
      - deploy_batch
      - test_batch
      - test_ci
      - test_hailtop_batch
      - test_hail_python_service_backend_gcp
      - test_hail_python_service_backend_azure
      - cancel_all_running_test_batches
  - kind: runImage
    name: delete_gcp_batch_instances
    resources:
      memory: standard
      cpu: '0.25'
    image:
      valueFrom: ci_utils_image.image
    alwaysRun: true
    script: |
      set -ex
      gcloud -q auth activate-service-account --key-file=/batch-gsa-key/key.json
      set +e
      kubectl -n {{ default_ns.name }} scale deployment batch-driver --replicas=0
      gcloud -q compute instances list \
          --filter 'tags.items=batch2-agent AND labels.namespace={{ default_ns.name }}' \
          --format="table[no-heading](zone.basename(), name)" \
          --project {{ global.gcp_project }} \
        | xargs -P8 -n2 -r sh -c 'gcloud -q compute instances delete --zone "$1" --project {{ global.gcp_project }} "$2" || true' argv0
      gcloud -q compute disks list \
          --filter 'labels.batch=1 AND labels.namespace={{ default_ns.name }}' \
          --format="table[no-heading](zone.basename(), name)" \
          --project {{ global.gcp_project }} \
        | xargs -P8 -n2 -r sh -c 'gcloud -q compute disks delete --zone "$1" --project {{ global.gcp_project }} "$2" || true' argv0
    secrets:
      - name: batch-gsa-key
        namespace:
          valueFrom: default_ns.name
        mountPath: /batch-gsa-key
    scopes:
      - dev
      - test
    serviceAccount:
      name: admin
      namespace:
        valueFrom: default_ns.name
    clouds:
      - gcp
    dependsOn:
      - default_ns
      - ci_utils_image
      - test_batch_invariants
      - test_batch
      - test_ci
      - test_hailtop_batch
      - test_hail_python_service_backend_gcp
      - test_hail_python_service_backend_azure
      - cancel_all_running_test_batches
  - kind: runImage
    name: delete_azure_batch_instances
    image: mcr.microsoft.com/azure-cli
    alwaysRun: true
    script: |
      set -e -o pipefail
      AZURE_USERNAME=$(jq -r '.appId' /batch-gsa-key/key.json)
      AZURE_PASSWORD=$(jq -r '.password' /batch-gsa-key/key.json)
      AZURE_TENANT_ID=$(jq -r '.tenant' /batch-gsa-key/key.json)
      az login --service-principal -u $AZURE_USERNAME -p $AZURE_PASSWORD --tenant $AZURE_TENANT_ID
      set +e
      set -x
      export AZURE_RESOURCE_GROUP="{{ global.azure_resource_group }}"
      az aks install-cli
      kubectl -n {{ default_ns.name }} scale deployment batch-driver --replicas=0
      az vm list --resource-group $AZURE_RESOURCE_GROUP -o tsv \
          --query "[?tags.namespace == '{{ default_ns.name }}'].name" \
        | xargs -n1 -r sh -c 'az vm delete --force-deletion true --resource-group $AZURE_RESOURCE_GROUP --name "$1" --yes || true' argv0
      az network nic list --resource-group $AZURE_RESOURCE_GROUP -o tsv \
          --query "[?tags.namespace == '{{ default_ns.name }}'].name" \
        | xargs -n1 -r sh -c 'az network nic delete --resource-group $AZURE_RESOURCE_GROUP --name "$1" || true' argv0
      az network public-ip list --resource-group $AZURE_RESOURCE_GROUP -o tsv \
          --query "[?tags.namespace == '{{ default_ns.name }}'].name" \
        | xargs -n1 -r sh -c 'az network public-ip delete --resource-group $AZURE_RESOURCE_GROUP --name "$1" || true' argv0
      az deployment group list --resource-group $AZURE_RESOURCE_GROUP -o tsv \
          --query "[?tags.namespace == '{{ default_ns.name }}'].name" \
        | xargs -n1 -r sh -c 'az deployment delete --name "$1" || true' argv0
    secrets:
      - name: batch-gsa-key
        namespace:
          valueFrom: default_ns.name
        mountPath: /batch-gsa-key
    scopes:
      - dev
      - test
    serviceAccount:
      name: admin
      namespace:
        valueFrom: default_ns.name
    clouds:
      - azure
    dependsOn:
      - default_ns
      - test_batch_invariants
      - test_batch
      - test_ci
      - test_hailtop_batch
      - test_hail_python_service_backend_gcp
      - test_hail_python_service_backend_azure
      - cancel_all_running_test_batches
  - kind: runImage
    name: setup_dev_namespace_autoscaledown
    resources:
      memory: standard
      cpu: '0.25'
    image:
      valueFrom: ci_utils_image.image
    script: |
      set -ex
      {% for user in code.get("developers", []) %}
      {% if user['username'] != 'test-dev' %}

      if kubectl get namespace {{ user["username"] }} 2>/dev/null
      then
      cat > the.yaml <<'EOF'
      apiVersion: batch/v1
      kind: CronJob
      metadata:
        name: dev-namespace-scaledown-{{ user["username"] }}
        namespace: {{ user["username"] }}
      spec:
        schedule: "0 0 * * *"  # Every day at midnight UTC
        concurrencyPolicy: Forbid
        successfulJobsHistoryLimit: 1
        failedJobsHistoryLimit: 1
        jobTemplate:
          spec:
            template:
              spec:
                serviceAccountName: admin
                containers:
                - name: dev-namespace-scaledown-{{ user["username"] }}
                  image: bitnami/kubectl:latest
                  command:
                  - /bin/sh
                  - -c
                  - set -ex ; kubectl scale deployments --all -n {{ user["username"] }} --replicas=0 && kubectl scale statefulsets --all -n {{ user["username"] }} --replicas=0
                restartPolicy: OnFailure
      EOF

      kubectl apply -f the.yaml
      echo "For {{ user["username"] }}, applied:"
      echo "---"
      cat the.yaml
      else
      echo "Skipping {{ user["username"] }} because they have no namespace."
      fi

      {% endif %}
      {% endfor %}
    scopes:
      - deploy
    serviceAccount:
      name: ci-agent
      namespace:
        valueFrom: default_ns.name
    dependsOn:
      - ci_utils_image
      - default_ns
    scopes:
      - deploy
  - kind: runImage
    name: test_gcp_ar_cleanup_policies
    resources:
      memory: standard
      cpu: '0.25'
    image:
      valueFrom: ci_utils_image.image
    script: |
      set -ex
      cd /io/repo/
      new_policy=$(mktemp)
      python3 devbin/generate_gcp_ar_cleanup_policy.py > $new_policy
      diff $new_policy infra/gcp-broad/gcp-ar-cleanup-policy.txt || {
        echo '>>> AR cleanup policy has changed, new policy is <<<'
        cat $new_policy
        echo '--------------------------------------'
        echo "Please regenerate the policy file by running:"
        echo "> python3 devbin/generate_gcp_ar_cleanup_policy.py > infra/gcp-broad/gcp-ar-cleanup-policy.txt"
        exit 1
      }
    inputs:
      - from: /repo/build.yaml
        to: /io/repo/build.yaml
      - from: /repo/devbin
        to: /io/repo/devbin
      - from: /repo/infra
        to: /io/repo/infra
      - from: /repo/docker
        to: /io/repo/docker
      - from: /repo/ci/test/resources
        to: /io/repo/ci/test/resources
    clouds:
      - gcp
    dependsOn:
      - ci_utils_image
      - default_ns
  - kind: runImage
    name: set_gcp_ar_cleanup_policies
    resources:
      memory: standard
      cpu: '0.25'
    image:
      valueFrom: ci_utils_image.image
    scopes:
      - deploy
    script: |
      gcloud auth activate-service-account --key-file=/gsa-key/key.json
      gcloud artifacts repositories set-cleanup-policies hail \
        --project={{ global.gcp_project }} \
        --location=us \
        --policy=/io/repo/infra/gcp-broad/gcp-ar-cleanup-policy.txt \
        --no-dry-run
    inputs:
      - from: /repo/infra
        to: /io/repo/infra
    clouds:
      - gcp
    dependsOn:
      - test_gcp_ar_cleanup_policies
      - ci_utils_image<|MERGE_RESOLUTION|>--- conflicted
+++ resolved
@@ -2360,13 +2360,11 @@
       - name: update-ip-fee-resource
         script: /io/sql/update-ip-fee-resource.py
         online: true
-<<<<<<< HEAD
+      - name: remove-v2-billing-tables
+        script: /io/sql/remove-v2-billing-tables.sql
+        online: true
       - name: finalize-job-groups
         script: /io/sql/finalize-job-groups.sql
-=======
-      - name: remove-v2-billing-tables
-        script: /io/sql/remove-v2-billing-tables.sql
->>>>>>> e68103e0
         online: true
     inputs:
       - from: /repo/batch/sql
