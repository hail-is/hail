steps:
  - kind: buildImage2
    name: git_make_bash_image
    publishAs: git-make-bash
    resources:
      storage: 10Gi
      cpu: "2"
      memory: standard
    dockerFile:
      inline: |
        FROM {{ global.docker_root_image }}
        RUN apt-get update && apt-get install -y git make bash
  - kind: runImage
    name: merge_code
    image:
      valueFrom: git_make_bash_image.image
    script: |
      set -ex
      cd /io
      mkdir -p repo
      cd repo
      {{ code.checkout_script }}
      make -C hail python-version-info
      git rev-parse HEAD > git_version
    outputs:
      - from: /io/repo/
        to: /repo
      - from: /io/repo/hail/python/hail/hail_version
        to: /hail_version
      - from: /io/repo/hail/python/hail/hail_pip_version
        to: /hail_pip_version
      - from: /io/repo/git_version
        to: /git_version
    dependsOn:
      - git_make_bash_image
  - kind: createNamespace
    name: default_ns
    namespaceName: default
    public: true
    secrets:
      - name: auth-oauth2-client-secret
      - name: registry-push-credentials
      - name: hail-ci-0-1-github-oauth-token
      - name: test-gsa-key
      - name: test-aws-key
        clouds:
          - gcp
      - name: test-azure-key
        clouds:
          - gcp
      - name: zulip-config
      - name: billing-monitor-gsa-key
        clouds:
          - gcp
      - name: hail-ci-0-1-service-account-key
      - name: test-dataproc-service-account-key
        clouds:
          - gcp
      - name: batch-worker-ssh-public-key
        clouds:
          - azure
  - kind: runImage
    name: copy_third_party_images
    image: quay.io/skopeo/stable:v1.11.2
    script: |
      set -ex

      REGISTRY={{ global.docker_prefix.split('/')[0] }}

      {% if global.cloud == "gcp" %}
      cat /registry-push-credentials/credentials.json | base64 -w 0 | skopeo login -u _json_key_base64 --password-stdin $REGISTRY
      {% elif global.cloud == "azure" %}
      dnf install -y jq
      USERNAME=$(cat /registry-push-credentials/credentials.json | jq -jr '.appId')
      cat /registry-push-credentials/credentials.json | jq -jr '.password' | skopeo login -u $USERNAME --password-stdin $REGISTRY
      {% else %}
      echo "unknown cloud {{ global.cloud }}"
      exit 1
      {% endif %}

      cd /io/docker/third-party
      DOCKER_PREFIX={{ global.docker_prefix }} bash copy_images.sh
    inputs:
      - from: /repo/docker
        to: /io/docker
    secrets:
      - name: registry-push-credentials
        namespace:
          valueFrom: default_ns.name
        mountPath: /registry-push-credentials
    scopes:
      - deploy
    dependsOn:
      - default_ns
      - merge_code
  - kind: buildImage2
    name: hail_ubuntu_image
    dockerFile: /io/hail-ubuntu/Dockerfile
    contextPath: /io/hail-ubuntu
    publishAs: hail-ubuntu
    resources:
      storage: 10Gi
      cpu: "2"
      memory: standard
    inputs:
      - from: /repo/docker/hail-ubuntu
        to: /io/hail-ubuntu
    dependsOn:
      - merge_code
      - copy_third_party_images
  - kind: deploy
    name: deploy_batch_sa
    namespace:
      valueFrom: default_ns.name
    config: batch/service-account.yaml
    dependsOn:
      - default_ns
  - kind: deploy
    name: deploy_ci_agent
    namespace:
      valueFrom: default_ns.name
    config: ci/ci-agent.yaml
    dependsOn:
      - default_ns
  - kind: deploy
    name: deploy_test_batch_sa
    namespace:
      valueFrom: default_ns.name
    config: batch/test-sa.yaml
    dependsOn:
      - default_ns
  - kind: buildImage2
    name: base_image
    dockerFile: /io/repo/docker/Dockerfile.base
    contextPath: /io/repo
    publishAs: base
    resources:
      storage: 10Gi
      cpu: "2"
      memory: standard
    inputs:
      - from: /repo/docker/Dockerfile.base
        to: /io/repo/docker/Dockerfile.base
      - from: /repo/pylintrc
        to: /io/repo/pylintrc
      - from: /repo/setup.cfg
        to: /io/repo/setup.cfg
    dependsOn:
      - hail_ubuntu_image
      - merge_code
  - kind: runImage
    name: check_pip_requirements
    image:
      valueFrom: hail_ubuntu_image.image
    script: |
      set -ex
      pip install pip-tools==6.13.0
      cd /io/repo
      chmod 755 ./check_pip_requirements.sh
      ./check_pip_requirements.sh \
          hail/python/hailtop \
          hail/python \
          hail/python/dev \
          gear \
          web_common \
          auth \
          batch \
          ci \
          memory
    inputs:
      - from: /repo
        to: /io/repo
    dependsOn:
      - hail_ubuntu_image
      - merge_code
  - kind: buildImage2
    name: create_certs_image
    dockerFile: /io/tls/Dockerfile
    contextPath: /io/tls
    publishAs: create_certs_image
    inputs:
      - from: /repo/tls
        to: /io/tls
    dependsOn:
      - hail_ubuntu_image
      - merge_code
  - kind: runImage
    name: create_ssl_config_hail_root
    resources:
      memory: standard
      cpu: '0.25'
    image:
      valueFrom: create_certs_image.image
    script: |
      openssl req -new -x509 -subj /CN=hail-root -nodes -newkey rsa:4096 -keyout hail-root-key.pem -out hail-root-cert.pem
      until kubectl get secret -n {{ default_ns.name }} ssl-config-hail-root
      do
          kubectl create secret generic -n {{ default_ns.name }} ssl-config-hail-root \
                  --from-file=hail-root-key.pem \
                  --from-file=hail-root-cert.pem
      done
    serviceAccount:
      name: admin
      namespace:
        valueFrom: default_ns.name
    scopes:
      - test
      - dev
    dependsOn:
      - default_ns
      - create_certs_image
  - kind: runImage
    name: create_certs
    resources:
      memory: standard
      cpu: '0.25'
    image:
      valueFrom: create_certs_image.image
    script: |
      set -ex
      python3 create_certs.py \
              {{ default_ns.name }} \
              config.yaml \
              /ssl-config-hail-root/hail-root-key.pem \
              /ssl-config-hail-root/hail-root-cert.pem
    serviceAccount:
      name: admin
      namespace:
        valueFrom: default_ns.name
    secrets:
      - name: ssl-config-hail-root
        namespace:
          valueFrom: default_ns.name
        mountPath: /ssl-config-hail-root
    dependsOn:
      - default_ns
      - create_certs_image
      - create_ssl_config_hail_root
  - kind: buildImage2
    name: ci_utils_image
    dockerFile: /io/repo/ci/Dockerfile.ci-utils
    contextPath: /io/repo
    publishAs: ci-utils
    resources:
      storage: 20Gi
      cpu: "2"
      memory: standard
    inputs:
      - from: /repo/ci
        to: /io/repo/ci
      - from: /repo/hail/python/setup-hailtop.py
        to: /io/repo/hail/python/setup-hailtop.py
      - from: /repo/hail/python/MANIFEST.in
        to: /io/repo/hail/python/MANIFEST.in
      - from: /repo/hail/python/hailtop
        to: /io/repo/hail/python/hailtop
      - from: /hail_version
        to: /io/repo/hail/python/hailtop/hail_version
      - from: /repo/gear
        to: /io/repo/gear
    dependsOn:
      - base_image
      - merge_code
  - kind: runImage
    name: create_test_database_server_config
    resources:
      memory: standard
      cpu: '0.25'
    image:
      valueFrom: create_certs_image.image
    script: |
      set -ex

      if ! kubectl get secret -n {{ default_ns.name }} database-server-config;
      then
          NAMESPACE={{ default_ns.name }} bash /create_test_db_config.sh
      fi
    serviceAccount:
      name: admin
      namespace:
        valueFrom: default_ns.name
    scopes:
      - dev
      - test
    dependsOn:
      - default_ns
      - create_certs_image
  - kind: deploy
    name: deploy_test_db
    namespace:
      valueFrom: default_ns.name
    config: docker/mysql/db.yaml
    wait:
      - kind: Service
        name: db
        for: alive
        resource_type: statefulset
    scopes:
      - dev
      - test
    dependsOn:
      - default_ns
      - create_test_database_server_config
  - kind: buildImage2
    name: admin_pod_image
    dockerFile: /io/repo/admin-pod/Dockerfile
    contextPath: /io/repo
    publishAs: admin-pod
    inputs:
      - from: /repo/admin-pod
        to: /io/repo/admin-pod
    dependsOn:
      - hail_ubuntu_image
  - kind: runImage
    name: delete_auth_tables
    image:
      valueFrom: admin_pod_image.image
    script: |
      set -ex
      mysql --defaults-extra-file=/sql-config/sql-config.cnf < /io/sql/delete-auth-tables.sql
    inputs:
      - from: /repo/auth/sql
        to: /io/sql
    secrets:
      - name: database-server-config
        namespace:
          valueFrom: default_ns.name
        mountPath: /sql-config
    runIfRequested: true
    scopes:
      - dev
    dependsOn:
      - default_ns
      - admin_pod_image
      - merge_code
      - create_test_database_server_config
  - kind: createDatabase2
    name: auth_database
    databaseName: auth
    image:
      valueFrom: ci_utils_image.image
    migrations:
      - name: initial
        script: /io/sql/initial.sql
      - name: copy-paste-tokens
        script: /io/sql/copy-paste-tokens.sql
      - name: drop-bucket
        script: /io/sql/drop-bucket.sql
      - name: add-trial-billing-project
        script: /io/sql/add-trial-billing-project.sql
      - name: add-roles
        script: /io/sql/add-roles.sql
      - name: rename-gsa-identity
        script: /io/sql/rename-gsa-identity.sql
      - name: support-azure-oauth
        script: /io/sql/support-azure-oauth.sql
      - name: change-username-collation
        script: /io/sql/change-username-collation.sql
    inputs:
      - from: /repo/auth/sql
        to: /io/sql
    namespace:
      valueFrom: default_ns.name
    shutdowns:
      - kind: Deployment
        namespace:
          valueFrom: default_ns.name
        name: auth
    dependsOn:
      - default_ns
      - merge_code
      - delete_auth_tables
      - ci_utils_image
      - create_test_database_server_config
      - deploy_test_db
  - kind: runImage
    name: create_deploy_config
    resources:
      memory: standard
      cpu: '0.25'
    image:
      valueFrom: ci_utils_image.image
    script: |
      set -ex

      # k8s deploy config
      cat > deploy-config.json <<EOF
      {"location":"k8s","default_namespace":"{{ default_ns.name }}","domain":"{{ global.domain }}"}
      EOF
      kubectl -n {{ default_ns.name }} create secret generic deploy-config \
              --from-file=./deploy-config.json \
              --save-config --dry-run=client -o yaml \
          | kubectl -n {{ default_ns.name }} apply -f -

      # worker deploy config
      cat > deploy-config.json <<EOF
      {"location":"gce","default_namespace":"{{ default_ns.name }}","domain":"{{ global.domain }}"}
      EOF
      kubectl -n {{ default_ns.name }} create secret generic worker-deploy-config \
              --from-file=./deploy-config.json \
              --save-config --dry-run=client -o yaml \
          | kubectl -n {{ default_ns.name }} apply -f -
    serviceAccount:
      name: admin
      namespace:
        valueFrom: default_ns.name
    dependsOn:
      - default_ns
      - ci_utils_image
  - kind: deploy
    name: deploy_admin_pod
    namespace:
      valueFrom: default_ns.name
    config: admin-pod/admin-pod.yaml
    scopes:
      - deploy
      - dev
    dependsOn:
      - default_ns
      - admin_pod_image
      - create_deploy_config
      - create_certs
  - kind: runImage
    name: create_session_key
    resources:
      memory: standard
      cpu: '0.25'
    image:
      valueFrom: ci_utils_image.image
    script: |
      set -ex
      # create session keys
      N=$(kubectl -n {{ default_ns.name }} get secret --ignore-not-found=true --no-headers session-secret-key | wc -l | tr -d '[:space:]')
      if [[ $N != 0 ]]; then
        exit
      fi
      mkdir /session-secret-key
      cat > generate-session-key.py <<EOF
      import base64
      from cryptography import fernet
      with open('/session-secret-key/session-secret-key', 'wb') as f:
          f.write(base64.urlsafe_b64decode(fernet.Fernet.generate_key()))
      EOF
      python3 generate-session-key.py
      kubectl -n {{ default_ns.name }} create secret generic session-secret-key --from-file=/session-secret-key/session-secret-key
    serviceAccount:
      name: admin
      namespace:
        valueFrom: default_ns.name
    dependsOn:
      - default_ns
      - ci_utils_image
  - kind: runImage
    name: create_test_gsa_keys
    resources:
      memory: standard
      cpu: '0.25'
    image:
      valueFrom: ci_utils_image.image
    script: |
      kubectl -n {{ default_ns.name }} get -o json secret test-gsa-key | jq '{apiVersion, kind, type, data, metadata: {name: "auth-gsa-key"}}' | kubectl -n {{ default_ns.name }} apply -f -
      kubectl -n {{ default_ns.name }} get -o json secret test-gsa-key | jq '{apiVersion, kind, type, data, metadata: {name: "batch-gsa-key"}}' | kubectl -n {{ default_ns.name }} apply -f -
      kubectl -n {{ default_ns.name }} get -o json secret test-gsa-key | jq '{apiVersion, kind, type, data, metadata: {name: "ci-gsa-key"}}' | kubectl -n {{ default_ns.name }} apply -f -
      kubectl -n {{ default_ns.name }} get -o json secret test-gsa-key | jq '{apiVersion, kind, type, data, metadata: {name: "test-dev-gsa-key"}}' | kubectl -n {{ default_ns.name }} apply -f -
      kubectl -n {{ default_ns.name }} get -o json secret test-gsa-key | jq '{apiVersion, kind, type, data, metadata: {name: "grafana-gsa-key"}}' | kubectl -n {{ default_ns.name }} apply -f -
    scopes:
      - test
      - dev
    serviceAccount:
      name: admin
      namespace:
        valueFrom: default_ns.name
    dependsOn:
      - default_ns
      - ci_utils_image
  - kind: buildImage2
    name: auth_image
    dockerFile: /io/repo/auth/Dockerfile
    contextPath: /io/repo
    publishAs: auth
    resources:
      storage: 10Gi
      cpu: "2"
      memory: standard
    inputs:
      - from: /repo/auth
        to: /io/repo/auth
      - from: /repo/hail/python/setup-hailtop.py
        to: /io/repo/hail/python/setup-hailtop.py
      - from: /repo/hail/python/MANIFEST.in
        to: /io/repo/hail/python/MANIFEST.in
      - from: /repo/hail/python/hailtop
        to: /io/repo/hail/python/hailtop
      - from: /hail_version
        to: /io/repo/hail/python/hailtop/hail_version
      - from: /repo/gear
        to: /io/repo/gear
      - from: /repo/web_common
        to: /io/repo/web_common
    dependsOn:
      - hail_ubuntu_image
      - merge_code
  - kind: deploy
    name: deploy_auth_driver_service_account
    namespace:
      valueFrom: default_ns.name
    config: auth/auth-driver-service-account.yaml
    dependsOn:
      - default_ns
  - kind: runImage
    name: create_accounts
    resources:
      memory: standard
      cpu: '0.25'
    image:
      valueFrom: auth_image.image
    script: |
      set -ex
      export HAIL_DEFAULT_NAMESPACE={{ default_ns.name }}
      export HAIL_SCOPE={{ scope }}
      python3 /io/bootstrap_create_accounts.py
    serviceAccount:
      name: admin
      namespace:
        valueFrom: default_ns.name
    secrets:
      - name:
          valueFrom: auth_database.user_secret_name
        namespace:
          valueFrom: default_ns.name
        mountPath: /sql-config
      - name: database-server-config
        namespace:
          valueFrom: default_ns.name
        mountPath: /database-server-config
      - name: worker-deploy-config
        namespace:
          valueFrom: default_ns.name
        mountPath: /deploy-config
      - name: auth-gsa-key
        namespace:
          valueFrom: default_ns.name
        mountPath: /auth-gsa-key
      - name: global-config
        namespace:
          valueFrom: default_ns.name
        mountPath: /global-config
    inputs:
      - from: /repo/ci/bootstrap_create_accounts.py
        to: /io/bootstrap_create_accounts.py
    dependsOn:
      - default_ns
      - deploy_test_batch_sa
      - auth_database
      - auth_image
      - create_deploy_config
      - deploy_auth_driver_service_account
      - create_test_gsa_keys
      - create_test_database_server_config
  - kind: runImage
    name: create_initial_user
    runIfRequested: true
    image:
      valueFrom: auth_image.image
    script: |
      set -ex
      export NAMESPACE={{ default_ns.name }}
      export CLOUD={{ global.cloud }}
      python3 /io/create_initial_account.py {{ code.username }} {{ code.login_id }}
    serviceAccount:
      name: admin
      namespace:
        valueFrom: default_ns.name
    secrets:
      - name:
          valueFrom: auth_database.user_secret_name
        namespace:
          valueFrom: default_ns.name
        mountPath: /sql-config
    inputs:
      - from: /repo/ci/create_initial_account.py
        to: /io/create_initial_account.py
    dependsOn:
      - default_ns
      - auth_image
      - merge_code
      - auth_database
  - kind: buildImage2
    name: hailgenetics_vep_grch37_85_image
    dockerFile: /io/repo/docker/hailgenetics/vep/grch37/85/Dockerfile
    contextPath: /io/repo/docker/vep/
    publishAs: hailgenetics/vep-grch37-85
    inputs:
      - from: /repo
        to: /io/repo
    dependsOn:
      - merge_code
      - hail_ubuntu_image
  - kind: buildImage2
    name: monitoring_image
    dockerFile: /io/repo/monitoring/Dockerfile
    contextPath: /io/repo
    publishAs: monitoring
    inputs:
      - from: /repo/monitoring
        to: /io/repo/monitoring
      - from: /repo/hail/python/setup-hailtop.py
        to: /io/repo/hail/python/setup-hailtop.py
      - from: /repo/hail/python/MANIFEST.in
        to: /io/repo/hail/python/MANIFEST.in
      - from: /repo/hail/python/hailtop
        to: /io/repo/hail/python/hailtop
      - from: /hail_version
        to: /io/repo/hail/python/hailtop/hail_version
      - from: /repo/gear
        to: /io/repo/gear
      - from: /repo/web_common
        to: /io/repo/web_common
    dependsOn:
      - hail_ubuntu_image
      - merge_code
  - kind: buildImage2
    name: batch_image
    dockerFile: /io/repo/batch/Dockerfile
    contextPath: /io/repo
    publishAs: batch
    resources:
      storage: 10Gi
      cpu: "2"
      memory: standard
    inputs:
      - from: /repo/batch
        to: /io/repo/batch
      - from: /repo/hail/python/setup-hailtop.py
        to: /io/repo/hail/python/setup-hailtop.py
      - from: /repo/hail/python/MANIFEST.in
        to: /io/repo/hail/python/MANIFEST.in
      - from: /repo/hail/python/hailtop
        to: /io/repo/hail/python/hailtop
      - from: /hail_version
        to: /io/repo/hail/python/hailtop/hail_version
      - from: /repo/gear
        to: /io/repo/gear
      - from: /repo/web_common
        to: /io/repo/web_common
    dependsOn:
      - hail_ubuntu_image
      - merge_code
  - kind: buildImage2
    name: hailgenetics_hailtop_image
    dockerFile: /io/repo/docker/hailgenetics/hailtop/Dockerfile
    contextPath: /io/repo
    publishAs: hailgenetics/hailtop
    inputs:
      - from: /repo/docker/hailgenetics/hailtop
        to: /io/repo/docker/hailgenetics/hailtop
      - from: /repo/hail/python/setup-hailtop.py
        to: /io/repo/hail/python/setup-hailtop.py
      - from: /repo/hail/python/MANIFEST.in
        to: /io/repo/hail/python/MANIFEST.in
      - from: /repo/hail/python/hailtop
        to: /io/repo/hail/python/hailtop
      - from: /hail_version
        to: /io/repo/hail_version
    dependsOn:
      - merge_code
      - hail_ubuntu_image
  - kind: buildImage2
    name: ci_image
    dockerFile: /io/repo/ci/Dockerfile
    contextPath: /io/repo
    publishAs: ci
    inputs:
      - from: /repo/ci
        to: /io/repo/ci
      - from: /repo/hail/python/setup-hailtop.py
        to: /io/repo/hail/python/setup-hailtop.py
      - from: /repo/hail/python/MANIFEST.in
        to: /io/repo/hail/python/MANIFEST.in
      - from: /repo/hail/python/hailtop
        to: /io/repo/hail/python/hailtop
      - from: /hail_version
        to: /io/repo/hail/python/hailtop/hail_version
      - from: /repo/gear
        to: /io/repo/gear
      - from: /repo/web_common
        to: /io/repo/web_common
    dependsOn:
      - hail_ubuntu_image
      - merge_code
  - kind: buildImage2
    name: hail_buildkit_image
    dockerFile: /io/repo/ci/buildkit/Dockerfile
    contextPath: /io/repo/ci
    publishAs: hail-buildkit
    inputs:
      - from: /repo/ci
        to: /io/repo/ci
    dependsOn:
      - merge_code
      - copy_third_party_images
  - kind: runImage
    name: build_hail_jar_and_wheel
    image:
      valueFrom: base_image.image
    resources:
      memory: standard
      cpu: '2'
    script: |
      set -ex
      cd /io/repo/hail
      chmod 755 ./gradlew
      time retry ./gradlew --version
      time retry make shadowJar wheel

      # Check wheel size is small enough for pypi (< 200 MiB)
      HAIL_PIP_VERSION=$(cat python/hail/hail_pip_version)
      WHEEL_PATH="build/deploy/dist/hail-$HAIL_PIP_VERSION-py3-none-any.whl"
      du -h $WHEEL_PATH
      $(python3 -c "import os; exit(1) if (os.path.getsize('$WHEEL_PATH')) > (200 * 1024 * 1024) else exit(0)")

      (cd build/deploy/dist/ && tar -cvf wheel-container.tar hail-*-py3-none-any.whl)
    inputs:
      - from: /repo
        to: /io/repo
    outputs:
      - from: /io/repo/hail/build/libs/hail-all-spark.jar
        to: /hail.jar
      - from: /io/repo/hail/build/deploy/dist/wheel-container.tar
        to: /wheel-container.tar
    dependsOn:
      - base_image
      - merge_code
  - kind: runImage
    name: build_hail_debug_jar_and_wheel
    image:
      valueFrom: base_image.image
    resources:
      memory: standard
      cpu: '2'
    script: |
      set -ex
      cd /io/repo/hail
      chmod 755 ./gradlew
      time retry ./gradlew --version
      time retry make jars wheel HAIL_DEBUG_MODE=1
      (cd build/deploy/dist/ && tar -cvf debug-wheel-container.tar hail-*-py3-none-any.whl)
    inputs:
      - from: /repo
        to: /io/repo
    outputs:
      - from: /io/repo/hail/build/libs/hail-all-spark-test.jar
        to: /hail-debug-test.jar
      - from: /io/repo/hail/build/deploy/dist/debug-wheel-container.tar
        to: /debug-wheel-container.tar
    dependsOn:
      - base_image
      - merge_code
  - kind: runImage
    name: build_hail_test_artifacts
    image:
      valueFrom: base_image.image
    resources:
      memory: standard
      cpu: '2'
    script: |
      set -ex
      cd /io/repo/hail
      chmod 755 ./gradlew
      time retry ./gradlew --version
      time retry make shadowTestJar

      time tar czf test.tar.gz -C python test
      time tar czf resources.tar.gz -C src/test resources
      time tar czf data.tar.gz -C python/hail/docs data
      time TESTNG_SPLITS=5 python3 generate_splits.py
      time tar czf splits.tar.gz testng-splits-*.xml
    inputs:
      - from: /repo
        to: /io/repo
    outputs:
      - from: /io/repo/hail/build/libs/hail-all-spark-test.jar
        to: /hail-test.jar
      - from: /io/repo/hail/test.tar.gz
        to: /test.tar.gz
      - from: /io/repo/hail/resources.tar.gz
        to: /resources.tar.gz
      - from: /io/repo/hail/splits.tar.gz
        to: /splits.tar.gz
      - from: /io/repo/hail/data.tar.gz
        to: /data.tar.gz
    dependsOn:
      - base_image
      - merge_code
  - kind: runImage
    name: build_wheel_for_azure
    image:
      valueFrom: base_image.image
    resources:
      memory: standard
      cpu: '2'
    script: |
      set -ex
      cd /io/repo/hail
      chmod 755 ./gradlew
      time retry ./gradlew --version
      export SPARK_VERSION="3.0.2" SCALA_VERSION="2.12.10"
      time retry make wheel
      (cd build/deploy/dist/ && tar -cvf wheel-container.tar hail-*-py3-none-any.whl)
    inputs:
      - from: /repo
        to: /io/repo
    outputs:
      - from: /io/repo/hail/build/deploy/dist/wheel-container.tar
        to: /wheel-for-azure-container.tar
    dependsOn:
      - base_image
      - merge_code
  - kind: buildImage2
    name: hail_run_image
    dockerFile: /io/repo/hail/Dockerfile.hail-run
    contextPath: /io/repo
    publishAs: hail-run
    resources:
      storage: 10Gi
      cpu: "2"
      memory: standard
    inputs:
      - from: /repo/hail/Dockerfile.hail-run
        to: /io/repo/hail/Dockerfile.hail-run
      - from: /repo/hail/python/pinned-requirements.txt
        to: /io/repo/hail/python/pinned-requirements.txt
      - from: /repo/hail/python/dev/pinned-requirements.txt
        to: /io/repo/hail/python/dev/pinned-requirements.txt
      - from: /repo/docker/core-site.xml
        to: /io/repo/docker/core-site.xml
    dependsOn:
      - base_image
      - merge_code
  - kind: runImage
    name: jvm_entryway_jar
    image:
      valueFrom: base_image.image
    script: |
      set -ex

      cd /io/batch/jvm-entryway

      chmod 755 ./gradlew
      ./gradlew shadowJar
    inputs:
      - from: /repo/batch
        to: /io/batch
    outputs:
      - from: /io/batch/jvm-entryway/build/libs/jvm-entryway.jar
        to: /jvm-entryway.jar
    dependsOn:
      - base_image
      - merge_code
  - kind: buildImage2
    name: batch_worker_image
    dockerFile: /io/repo/batch/Dockerfile.worker
    contextPath: /io/repo
    publishAs: batch-worker
    inputs:
      - from: /repo/letsencrypt/subdomains.txt
        to: /io/repo/letsencrypt/subdomains.txt
      - from: /repo/docker
        to: /io/repo/docker
      - from: /repo/batch
        to: /io/repo/batch
      - from: /repo/hail/python/setup-hailtop.py
        to: /io/repo/hail/python/setup-hailtop.py
      - from: /repo/hail/python/MANIFEST.in
        to: /io/repo/hail/python/MANIFEST.in
      - from: /repo/hail/python/hailtop
        to: /io/repo/hail/python/hailtop
      - from: /hail_version
        to: /io/repo/hail/python/hailtop/hail_version
      - from: /repo/gear
        to: /io/repo/gear
      - from: /repo/web_common
        to: /io/repo/web_common
      - from: /repo/letsencrypt/subdomains.txt
        to: /repo/letsencrypt/subdomains.txt
      - from: /jvm-entryway.jar
        to: /io/repo/batch/jvm-entryway/build/libs/jvm-entryway.jar
      - from: /hail_version
        to: /io/repo/hail_version
    dependsOn:
      - merge_code
      - hail_ubuntu_image
      - jvm_entryway_jar
  - kind: buildImage2
    name: memory_image
    dockerFile: /io/repo/memory/Dockerfile
    contextPath: /io/repo
    publishAs: memory
    inputs:
      - from: /repo/memory
        to: /io/repo/memory
      - from: /repo/hail/python/setup-hailtop.py
        to: /io/repo/hail/python/setup-hailtop.py
      - from: /repo/hail/python/MANIFEST.in
        to: /io/repo/hail/python/MANIFEST.in
      - from: /repo/hail/python/hailtop
        to: /io/repo/hail/python/hailtop
      - from: /hail_version
        to: /io/repo/hail/python/hailtop/hail_version
      - from: /repo/gear
        to: /io/repo/gear
    dependsOn:
      - hail_ubuntu_image
      - merge_code
  - kind: deploy
    name: deploy_memory_sa
    namespace:
      valueFrom: default_ns.name
    config: memory/service-account.yaml
    dependsOn:
      - default_ns
  - kind: runImage
    name: upload_test_resources_to_blob_storage
    image:
      valueFrom: hailgenetics_hailtop_image.image
    script: |
      set -ex
      cd /io/repo/hail/
      export GOOGLE_APPLICATION_CREDENTIALS=/test-gsa-key/key.json
      export AZURE_APPLICATION_CREDENTIALS=/test-gsa-key/key.json
      python3 -m hailtop.aiotools.copy 'null' '[
      {"from": "src/test/resources",
       "to":   "{{ global.test_storage_uri }}/{{ token }}/test/resources"},
      {"from": "python/hail/docs/data",
       "to":   "{{ global.test_storage_uri }}/{{ token }}/doctest/data"}
      ]'
    secrets:
      - name: test-gsa-key
        namespace:
          valueFrom: default_ns.name
        mountPath: /test-gsa-key
    inputs:
      - from: /repo/hail/src/test/resources
        to: /io/repo/hail/src/test/resources
      - from: /repo/hail/python/hail/docs/data
        to: /io/repo/hail/python/hail/docs/data
    dependsOn:
      - default_ns
      - hailgenetics_hailtop_image
      - merge_code
  - kind: runImage
    name: test_hail_java
    numSplits: 5
    image:
      valueFrom: hail_run_image.image
    resources:
      memory: standard
      cpu: '2'
    script: |
      set -ex
      cd /io
      mkdir -p src/test
      tar xzf resources.tar.gz -C src/test
      tar xzf splits.tar.gz
      export HAIL_TEST_SKIP_R=1
      java -cp hail-test.jar:$SPARK_HOME/jars/* org.testng.TestNG -listener is.hail.LogTestListener testng-splits-$HAIL_RUN_IMAGE_SPLIT_INDEX.xml
    inputs:
      - from: /resources.tar.gz
        to: /io/resources.tar.gz
      - from: /hail-debug-test.jar
        to: /io/hail-test.jar
      - from: /splits.tar.gz
        to: /io/splits.tar.gz
    outputs:
      - from: /io/test-output
        to: /test-output
    secrets:
      - name: test-gsa-key
        namespace:
          valueFrom: default_ns.name
        mountPath: /test-gsa-key
    dependsOn:
      - default_ns
      - hail_run_image
      - build_hail_debug_jar_and_wheel
      - build_hail_test_artifacts
  - kind: buildImage2
    name: hail_pip_installed_python39_image
    dockerFile: /io/repo/hail/Dockerfile.hail-pip-installed-python39
    contextPath: /io/repo
    publishAs: hail-pip-installed-python39
    inputs:
      - from: /repo/hail/Dockerfile.hail-pip-installed-python39
        to: /io/repo/hail/Dockerfile.hail-pip-installed-python39
      - from: /repo/hail/python/pinned-requirements.txt
        to: /io/repo/hail/python/pinned-requirements.txt
      - from: /repo/hail/python/dev/pinned-requirements.txt
        to: /io/repo/hail/python/dev/pinned-requirements.txt
      - from: /repo/pylintrc
        to: /io/repo/pylintrc
      - from: /repo/setup.cfg
        to: /io/repo/setup.cfg
      - from: /repo/pyproject.toml
        to: /io/repo/pyproject.toml
      - from: /wheel-container.tar
        to: /io/repo/wheel-container.tar
    dependsOn:
      - build_hail_jar_and_wheel
      - hail_ubuntu_image
      - merge_code
  - kind: buildImage2
    name: hail_pip_installed_python38_image
    dockerFile: /io/repo/hail/Dockerfile.hail-pip-installed-python38
    contextPath: /io/repo
    publishAs: hail-pip-installed-python38
    inputs:
      - from: /repo/hail/Dockerfile.hail-pip-installed-python38
        to: /io/repo/hail/Dockerfile.hail-pip-installed-python38
      - from: /repo/hail/python/pinned-requirements.txt
        to: /io/repo/hail/python/pinned-requirements.txt
      - from: /repo/hail/python/dev/pinned-requirements.txt
        to: /io/repo/hail/python/dev/pinned-requirements.txt
      - from: /repo/pylintrc
        to: /io/repo/pylintrc
      - from: /repo/setup.cfg
        to: /io/repo/setup.cfg
      - from: /repo/pyproject.toml
        to: /io/repo/pyproject.toml
      - from: /wheel-container.tar
        to: /io/repo/wheel-container.tar
    dependsOn:
      - build_hail_jar_and_wheel
      - hail_ubuntu_image
      - merge_code
  - kind: runImage
    name: check_hail_python39
    image:
      valueFrom: hail_pip_installed_python39_image.image
    script: |
      set -x
      SITE_PACKAGES=$(pip3 show hail | grep Location | sed 's/Location: //')

      exit_status=0

      ruff check --config pyproject.toml --ignore I --ignore PL --ignore RUF $SITE_PACKAGES/hail || exit_status=$?
      ruff check --config pyproject.toml --ignore I $SITE_PACKAGES/hailtop || exit_status=$?
      python3 -m pylint --rcfile pylintrc hailtop || exit_status=$?
      # working around this: https://github.com/python/mypy/issues/7087
      ln -s $SITE_PACKAGES/hailtop hailtop
      mypy --config-file /setup.cfg -p hailtop || exit_status=$?

      exit $exit_status
    dependsOn:
      - hail_pip_installed_python39_image
  - kind: runImage
    name: check_hail_python38
    image:
      valueFrom: hail_pip_installed_python38_image.image
    script: |
      set -x
      SITE_PACKAGES=$(pip3 show hail | grep Location | sed 's/Location: //')

      exit_status=0

      ruff check --config pyproject.toml --ignore I --ignore PL --ignore RUF $SITE_PACKAGES/hail || exit_status=$?
      ruff check --config pyproject.toml --ignore I $SITE_PACKAGES/hailtop || exit_status=$?
      python3 -m pylint --rcfile pylintrc hailtop || exit_status=$?
      # working around this: https://github.com/python/mypy/issues/7087
      ln -s $SITE_PACKAGES/hailtop hailtop
      mypy --config-file /setup.cfg -p hailtop || exit_status=$?

      exit $exit_status
    dependsOn:
      - hail_pip_installed_python38_image
  - kind: buildImage2
    name: notebook_image
    dockerFile: /io/repo/notebook/Dockerfile
    contextPath: /io/repo/
    publishAs: notebook
    inputs:
      - from: /repo/notebook
        to: /io/repo/notebook
      - from: /repo/hail/python/setup-hailtop.py
        to: /io/repo/hail/python/setup-hailtop.py
      - from: /repo/hail/python/MANIFEST.in
        to: /io/repo/hail/python/MANIFEST.in
      - from: /repo/hail/python/hailtop
        to: /io/repo/hail/python/hailtop
      - from: /hail_version
        to: /io/repo/hail/python/hailtop/hail_version
      - from: /repo/gear
        to: /io/repo/gear
      - from: /repo/web_common
        to: /io/repo/web_common
    dependsOn:
      - hail_ubuntu_image
      - merge_code
  - kind: runImage
    name: render_notebook_nginx_conf
    image:
      valueFrom: ci_utils_image.image
    script: |
      set -ex
      cd /io/repo/notebook
      {% if deploy %}
      DEPLOY=true
      {% else %}
      DEPLOY=false
      {% endif %}
      python3 ../ci/jinja2_render.py '{"deploy": '${DEPLOY}', "default_ns": {"name": "{{ default_ns.name }}"}}' nginx.conf nginx.conf.out
    inputs:
      - from: /repo/ci/jinja2_render.py
        to: /io/repo/ci/jinja2_render.py
      - from: /repo/notebook
        to: /io/repo/notebook
    outputs:
      - from: /io/repo/notebook/nginx.conf.out
        to: /notebook/nginx.conf.out
    dependsOn:
      - default_ns
      - ci_utils_image
      - merge_code
  - kind: buildImage2
    name: notebook_nginx_image
    dockerFile: /io/notebook/Dockerfile.nginx
    contextPath: /io/notebook
    publishAs: notebook_nginx
    inputs:
      - from: /repo/notebook
        to: /io/notebook
      - from: /notebook/nginx.conf.out
        to: /io/notebook/nginx.conf.out
    dependsOn:
      - hail_ubuntu_image
      - render_notebook_nginx_conf
      - merge_code
  - kind: runImage
    name: test_hail_python
    numSplits: 28
    image:
      valueFrom: hail_run_image.image
    resources:
      memory: standard
      cpu: '2'
    script: |
      set -ex
      cd /io
      tar xzf test.tar.gz
      tar xzf resources.tar.gz
      tar xzf data.tar.gz
      tar xvf debug-wheel-container.tar
      python3 -m pip install --no-dependencies hail-*-py3-none-any.whl

      # pyspark/conf/core-site.xml already points at /gsa-key/key.json
      mv /test-gsa-key/key.json /gsa-key/key.json

      export HAIL_QUERY_N_CORES=2
      export HAIL_TEST_RESOURCES_DIR=./resources
      export HAIL_DOCTEST_DATA_DIR=./data
      export HAIL_TEST_STORAGE_URI={{ global.test_storage_uri }}/{{ token }}
      export PYSPARK_SUBMIT_ARGS="--driver-memory 6g pyspark-shell"
      python3 -m pytest \
              -Werror:::hail -Werror:::hailtop -Werror::ResourceWarning \
              --log-cli-level=INFO \
              -s \
              -r A \
              -vv \
              --instafail \
              --durations=50 \
              --ignore=test/hailtop/batch/ \
              --ignore=test/hailtop/inter_cloud \
              --timeout=120 \
              test
    inputs:
      - from: /debug-wheel-container.tar
        to: /io/debug-wheel-container.tar
      - from: /test.tar.gz
        to: /io/test.tar.gz
      - from: /resources.tar.gz
        to: /io/resources.tar.gz
      - from: /data.tar.gz
        to: /io/data.tar.gz
    secrets:
      - name: test-gsa-key
        namespace:
          valueFrom: default_ns.name
        mountPath: /test-gsa-key
    dependsOn:
      - default_ns
      - hail_run_image
      - build_hail_debug_jar_and_wheel
      - build_hail_test_artifacts
    clouds:
      - gcp
  - kind: runImage
    name: test_hail_python_fs
    numSplits: 5
    image:
      valueFrom: hailgenetics_hailtop_image.image
    resources:
      memory: standard
      cpu: '2'
    script: |
      set -ex
      cd /io
      tar xzf test.tar.gz

      python3 -m pip install -r test-requirements.txt

      export HAIL_TEST_GCS_BUCKET={{ global.hail_test_gcs_bucket }}
      export GOOGLE_APPLICATION_CREDENTIALS=/test-gsa-key/key.json

      export HAIL_TEST_S3_BUCKET=hail-test-dy5rg
      export AWS_SHARED_CREDENTIALS_FILE=/test-aws-key/credentials

      export HAIL_TEST_AZURE_ACCOUNT=hailtest
      export HAIL_TEST_AZURE_CONTAINER=hail-test-4nxei
      export AZURE_APPLICATION_CREDENTIALS=/test-azure-key/credentials.json

      python3 -m pytest \
              -Werror:::hail -Werror:::hailtop -Werror::ResourceWarning \
              --log-cli-level=INFO \
              -s \
              -r A \
              -vv \
              --instafail \
              --durations=50 \
              --timeout=120 \
              test/hailtop/inter_cloud
    timeout: 1200
    inputs:
      - from: /repo/hail/python/dev/pinned-requirements.txt
        to: /io/test-requirements.txt
      - from: /test.tar.gz
        to: /io/test.tar.gz
    secrets:
      - name: test-gsa-key
        namespace:
          valueFrom: default_ns.name
        mountPath: /test-gsa-key
      - name: test-aws-key
        namespace:
          valueFrom: default_ns.name
        mountPath: /test-aws-key
      - name: test-azure-key
        namespace:
          valueFrom: default_ns.name
        mountPath: /test-azure-key
    dependsOn:
      - default_ns
      - hailgenetics_hailtop_image
      - build_hail_test_artifacts
    clouds:
      - gcp
  - kind: runImage
    name: test_hail_python_unchecked_allocator
    image:
      valueFrom: hail_run_image.image
    resources:
      memory: standard
      cpu: '2'
    script: |
      set -ex
      cd /io
      tar xzf test.tar.gz
      tar xzf resources.tar.gz
      tar xzf data.tar.gz
      tar xvf wheel-container.tar
      python3 -m pip install --no-dependencies hail-*-py3-none-any.whl

      # pyspark/conf/core-site.xml already points at /gsa-key/key.json
      mv /test-gsa-key/key.json /gsa-key/key.json

      export HAIL_TEST_RESOURCES_DIR=./resources
      export HAIL_DOCTEST_DATA_DIR=./data
      export HAIL_TEST_STORAGE_URI={{ global.test_storage_uri }}/{{ token }}
      export PYSPARK_SUBMIT_ARGS="--driver-memory 6g pyspark-shell"
      python3 -m pytest \
              -Werror:::hail -Werror:::hailtop -Werror::ResourceWarning \
              --log-cli-level=INFO \
              -s \
              -r A \
              -vv \
              --instafail \
              --durations=50 \
              -m unchecked_allocator \
              --ignore=test/hailtop/batch/ \
              --ignore=test/hailtop/inter_cloud \
              --timeout=120 \
              test
    inputs:
      - from: /wheel-container.tar
        to: /io/wheel-container.tar
      - from: /test.tar.gz
        to: /io/test.tar.gz
      - from: /resources.tar.gz
        to: /io/resources.tar.gz
      - from: /data.tar.gz
        to: /io/data.tar.gz
    secrets:
      - name: test-gsa-key
        namespace:
          valueFrom: default_ns.name
        mountPath: /test-gsa-key
    dependsOn:
      - default_ns
      - hail_run_image
      - build_hail_jar_and_wheel
      - build_hail_test_artifacts
    clouds:
      - gcp
  - kind: runImage
    name: test_hail_python_local_backend
    numSplits: 48
    image:
      valueFrom: hail_run_image.image
    script: |
      set -ex
      cd /io
      tar xzf test.tar.gz
      tar xzf resources.tar.gz
      tar xzf data.tar.gz
      tar xvf debug-wheel-container.tar
      python3 -m pip install --no-dependencies hail-*-py3-none-any.whl
      mkdir -p /io/tmp

      # The test should use the test credentials, not CI's credentials
      sed -i 's/gsa-key/test-gsa-key/g' ${SPARK_HOME}/conf/core-site.xml
      export GOOGLE_APPLICATION_CREDENTIALS=/test-gsa-key/key.json

      export HAIL_CLOUD={{ global.cloud }}
      export HAIL_TEST_STORAGE_URI=/io/tmp/
      export HAIL_TEST_RESOURCES_DIR=./resources
      export HAIL_DOCTEST_DATA_DIR=./data
      export HAIL_LOCAL_BACKEND_HEAP_SIZE=3G

      hailctl config set query/backend local

      python3 -m pytest \
              -Werror:::hail -Werror:::hailtop -Werror::ResourceWarning \
              --log-cli-level=INFO \
              -s \
              -r A \
              -vv \
              --instafail \
              --durations=50 \
              --ignore=test/hailtop/ \
              --timeout=120 \
              test
    timeout: 1200
    inputs:
      - from: /debug-wheel-container.tar
        to: /io/debug-wheel-container.tar
      - from: /test.tar.gz
        to: /io/test.tar.gz
      - from: /resources.tar.gz
        to: /io/resources.tar.gz
      - from: /data.tar.gz
        to: /io/data.tar.gz
    secrets:
      - name: test-gsa-key
        namespace:
          valueFrom: default_ns.name
        mountPath: /test-gsa-key
    dependsOn:
      - default_ns
      - hail_run_image
      - build_hail_debug_jar_and_wheel
      - build_hail_test_artifacts
  - kind: runImage
    name: test_python_docs
    image:
      valueFrom: hail_run_image.image
    resources:
      memory: standard
      cpu: '2'
    script: |
      set -ex
<<<<<<< HEAD
      tar xvf /io/wheel-container.tar
      python3 -m pip install --no-dependencies hail-*-py3-none-any.whl

      export HAIL_QUERY_N_CORES=2
      export PYSPARK_SUBMIT_ARGS="--driver-memory 6g pyspark-shell"
      export HAIL_LOCATION=$(dirname $(python3 -c 'import hail; print(hail.__file__)'))

      mv /io/docs $HAIL_LOCATION/docs

=======
      cd /hail/python/hail
      # NB: do not use --timeout with doctest because there is no way to override it.
>>>>>>> a0295241
      python3 -m pytest \
              -Werror:::hail -Werror:::hailtop -Werror::ResourceWarning \
              --log-cli-level=INFO \
              -s \
              -r A \
              -vv \
              --instafail \
              --durations=50 \
              --doctest-modules \
              --doctest-glob='*.rst' \
              --ignore=$HAIL_LOCATION/docs/conf.py \
              --ignore=$HAIL_LOCATION/docs/doctest_write_data.py \
              $HAIL_LOCATION/docs
    inputs:
      - from: /repo/hail/python/hail/docs
        to: /io/docs
      - from: /wheel-container.tar
        to: /io/wheel-container.tar
    dependsOn:
      - build_hail_jar_and_wheel
      - hail_run_image
    clouds:
      - gcp
  - kind: runImage
    name: make_docs
    resources:
      memory: standard
      cpu: '4'
    image:
      valueFrom: hail_run_image.image
    script: |
      set -ex
      set -o pipefail
      export HAIL_SHORT_VERSION='0.2'
      export SPHINXOPTS='-tgenerate_notebook_outputs'

      tar xvf /io/wheel-container.tar
      python3 -m pip install --no-dependencies hail-*-py3-none-any.whl

      cd /io/hail
      export HAIL_WEBSITE_DIR=/io/website/website/

      sed -E "s/\(hail\#([0-9]+)\)/(\[#\1](https:\/\/github.com\/hail-is\/hail\/pull\/\1))/g" \
        < python/hail/docs/change_log.md \
        | pandoc -o python/hail/docs/change_log.rst --fail-if-warnings --verbose

      make -C python/hail/docs BUILDDIR=_build clean html
      make -C python/hailtop/batch/docs BUILDDIR=_build clean html

      mkdir -p www/docs
      mv python/hail/docs/_build/html www/docs/0.2
      mv python/hailtop/batch/docs/_build/html www/docs/batch

      HAIL_CACHE_VERSION=$(cat python/hail/hail_version)
      find www -iname *.html -type f -exec sed -i -e "s/\.css/\.css\?v\=$HAIL_CACHE_VERSION/" {} +;

      tar czf /io/www.tar.gz www
    inputs:
      - from: /repo/hail/python
        to: /io/hail/python
      - from: /hail_version
        to: /io/repo/hail/python/hail/hail_version
      - from: /repo/website/website
        to: /io/website/website
      - from: /wheel-container.tar
        to: /io/wheel-container.tar
    outputs:
      - from: /io/www.tar.gz
        to: /www.tar.gz
    dependsOn:
      - merge_code
      - build_hail_jar_and_wheel
      - hail_run_image
  - kind: buildImage2
    name: hailgenetics_hail_image
    dockerFile: /io/repo/docker/hailgenetics/hail/Dockerfile
    contextPath: /io/repo
    publishAs: hailgenetics/hail
    inputs:
      - from: /repo/docker/hailgenetics/hail
        to: /io/repo/docker/hailgenetics/hail
      - from: /repo/hail/python/pinned-requirements.txt
        to: /io/repo/hail/python/pinned-requirements.txt
      - from: /wheel-container.tar
        to: /io/repo/wheel-container.tar
    dependsOn:
      - merge_code
      - build_hail_jar_and_wheel
      - hail_ubuntu_image
  - kind: runImage
    name: test_hailgenetics_hail_image
    image:
      valueFrom: hailgenetics_hail_image.image
    script: |
      set -ex
      python3 -c 'import hail as hl; hl.balding_nichols_model(3, 100, 100)._force_count_rows()'
      python3 -c 'import numpy; import pandas; import sklearn; import scipy'
    dependsOn:
      - hailgenetics_hail_image
  - kind: buildImage2
    name: hail_dev_image
    dockerFile: /io/repo/docker/Dockerfile.hail-dev
    contextPath: /io/repo
    publishAs: hail-dev
    inputs:
      - from: /repo/docker/Dockerfile.hail-dev
        to: /io/repo/docker/Dockerfile.hail-dev
      - from: /repo/hail/python/dev/pinned-requirements.txt
        to: /io/repo/hail/python/dev/pinned-requirements.txt
    dependsOn:
      - hailgenetics_hail_image
      - merge_code
  - kind: runImage
    name: check_services
    image:
      valueFrom: hail_dev_image.image
    script: |
      set -ex
      cd /io/repo
      make install-dev-requirements
      {% if 'target_sha' in code %}
      export HAIL_TARGET_SHA={{ code.target_sha }}
      {% endif %}
      make -k check-services
    inputs:
      - from: /repo
        to: /io/repo
    dependsOn:
      - hail_dev_image
      - merge_code
  - kind: runImage
    name: check_hail
    image:
      valueFrom: hail_dev_image.image
    script: |
      set -ex
      cd /io/repo
      make check-hail
    inputs:
      - from: /repo/Makefile
        to: /io/repo/Makefile
      - from: /repo/pylintrc
        to: /io/repo/pylintrc
      - from: /repo/setup.cfg
        to: /io/repo/setup.cfg
      - from: /repo/pyproject.toml
        to: /io/repo/pyproject.toml
      - from: /repo/hail/python
        to: /io/repo/hail/python
      - from: /repo/config.mk
        to: /io/repo/config.mk
    dependsOn:
      - hail_dev_image
      - merge_code
  - kind: runImage
    name: get_pip_versioned_docs
    image:
      valueFrom: hailgenetics_hail_image.image
    script: |
      set -ex

      cd /io/repo

      # dev deploy elides the hail-is remote, add it and retrieve the tags
      git remote add hail-is https://github.com/hail-is/hail.git

      export HAIL_PIP_VERSION=$(cat /io/hail_pip_version)

      if git ls-remote --exit-code --tags hail-is $HAIL_PIP_VERSION
      then
        # In this case, we want to get the docs from Google Storage.
        python3 -m hailtop.aiotools.copy 'null' '[
        {"from": "gs://hail-common/website/'$HAIL_PIP_VERSION'/www.tar.gz",
        "to": "www.tar.gz"}
        ]'
      else
        cp /io/www.tar.gz .
      fi

      mkdir -p hail/build/www/docs/0.2
      tar -xvf www.tar.gz -C hail/build/www/docs --strip-components 2 --no-same-owner

      python3 -m hailtop.aiotools.copy 'null' '[
      {"from": "gs://hail-common/builds/0.1/docs/hail-0.1-docs-5a6778710097.tar.gz",
       "to": "hail-0.1-docs-5a6778710097.tar.gz"}
      ]'

      mkdir -p hail/build/www/docs/0.1
      tar -xvf hail-0.1-docs-5a6778710097.tar.gz -C hail/build/www/docs/0.1 --strip-components 2 --no-same-owner

      tar czf /io/docs.tar.gz -C hail/build/www .
    resources:
      memory: standard
      cpu: '2'
    inputs:
      - from: /repo
        to: /io/repo
      - from: /www.tar.gz
        to: /io/www.tar.gz
      - from: /hail_pip_version
        to: /io/hail_pip_version
    outputs:
      - from: /io/docs.tar.gz
        to: /docs.tar.gz
    dependsOn:
      - hailgenetics_hail_image
      - merge_code
      - make_docs
    clouds:
      - gcp
  - kind: buildImage2
    name: query_build_image
    dockerFile: /io/query/Dockerfile.query-build
    contextPath: /io/query
    publishAs: query-build
    inputs:
      - from: /repo/query
        to: /io/query
    dependsOn:
      - hail_ubuntu_image
      - merge_code
  - kind: runImage
    name: build_native_query
    image:
      valueFrom: query_build_image.image
    script: |
      set -ex
      export LLVM_DIR=/usr/lib/llvm-15
      cd /io/repo/query
      mkdir build
      cd build
      cmake .. \
        -G Ninja \
        -DCMAKE_C_COMPILER=$LLVM_DIR/bin/clang \
        -DCMAKE_CXX_COMPILER=$LLVM_DIR/bin/clang++ \
        -DCMAKE_C_FLAGS=-Werror \
        -DCMAKE_CXX_FLAGS=-Werror \
        -DCMAKE_BUILD_TYPE=RelWithDebInfo \
        -DMLIR_DIR=$LLVM_DIR/lib/cmake/mlir \
        -DHAIL_USE_CLANG_TIDY=ON
      ninja
      ninja check-hail
    resources:
      memory: standard
      cpu: '4'
    inputs:
      - from: /repo
        to: /io/repo
    dependsOn:
      - query_build_image
      - merge_code
  - kind: deploy
    name: deploy_grafana
    namespace:
      valueFrom: default_ns.name
    config: grafana/deployment.yaml
    scopes:
      - deploy
      - test
      - dev
    dependsOn:
      - default_ns
      - base_image
      - create_certs
      - copy_third_party_images
  - kind: deploy
    name: deploy_prometheus
    namespace:
      valueFrom: default_ns.name
    config: prometheus/prometheus.yaml
    scopes:
      - deploy
      - dev
    dependsOn:
      - default_ns
      - create_certs
      - copy_third_party_images
  - kind: runImage
    name: create_dummy_oauth2_client_secret
    resources:
      memory: standard
      cpu: '0.25'
    image:
      valueFrom: ci_utils_image.image
    script: |
      set -ex
      kubectl -n {{ default_ns.name }} create secret generic auth-oauth2-client-secret || true
    scopes:
      - test
      - dev
    dependsOn:
      - default_ns
      - ci_utils_image
  - kind: deploy
    name: deploy_auth
    namespace:
      valueFrom: default_ns.name
    config: auth/deployment.yaml
    wait:
      - kind: Service
        name: auth
        for: alive
      - kind: Service
        name: auth-driver
        for: alive
    dependsOn:
      - default_ns
      - create_deploy_config
      - create_session_key
      - auth_database
      - auth_image
      - create_dummy_oauth2_client_secret
      - create_certs
      - create_accounts
  - kind: runImage
    name: delete_monitoring_tables
    image:
      valueFrom: admin_pod_image.image
    script: |
      set -ex
      mysql --defaults-extra-file=/sql-config/sql-config.cnf < /io/sql/delete-monitoring-tables.sql
    inputs:
      - from: /repo/monitoring/sql
        to: /io/sql
    secrets:
      - name: database-server-config
        namespace:
          valueFrom: default_ns.name
        mountPath: /sql-config
    runIfRequested: true
    scopes:
      - dev
    dependsOn:
      - default_ns
      - admin_pod_image
      - merge_code
      - create_test_database_server_config
  - kind: createDatabase2
    name: monitoring_database
    databaseName: monitoring
    image:
      valueFrom: ci_utils_image.image
    migrations:
      - name: initial
        script: /io/sql/initial.sql
    inputs:
      - from: /repo/monitoring/sql
        to: /io/sql
    namespace:
      valueFrom: default_ns.name
    shutdowns:
      - kind: Deployment
        namespace:
          valueFrom: default_ns.name
        name: monitoring
    dependsOn:
      - default_ns
      - merge_code
      - delete_monitoring_tables
      - ci_utils_image
      - create_test_database_server_config
      - deploy_test_db
  - kind: deploy
    name: deploy_monitoring
    namespace:
      valueFrom: default_ns.name
    config: monitoring/deployment.yaml
    wait:
      - kind: Service
        name: monitoring
        for: alive
    dependsOn:
      - default_ns
      - monitoring_image
      - monitoring_database
      - deploy_auth
      - create_certs
      - create_accounts
    clouds:
      - gcp
  - kind: runImage
    name: test_monitoring
    resources:
      memory: standard
      cpu: '0.25'
    image:
      valueFrom: hail_dev_image.image
    script: |
      set -ex
      python3 -m pytest \
              -Werror:::hail -Werror:::hailtop -Werror::ResourceWarning \
              --log-cli-level=INFO \
              -s \
              -r A \
              -vv \
              --instafail \
              --durations=50 \
              --timeout=120 \
              /io/monitoring/test
    secrets:
      - name: worker-deploy-config
        namespace:
          valueFrom: default_ns.name
        mountPath: /deploy-config
      - name: test-dev-tokens
        namespace:
          valueFrom: default_ns.name
        mountPath: /user-tokens
      - name: ssl-config-monitoring-tests
        namespace:
          valueFrom: default_ns.name
        mountPath: /ssl-config
    timeout: 300
    inputs:
      - from: /repo/monitoring/test
        to: /io/monitoring/test
    dependsOn:
      - hail_dev_image
      - create_deploy_config
      - create_accounts
      - default_ns
      - create_certs
      - deploy_monitoring
    clouds:
      - gcp
  - kind: runImage
    name: test_auth_copy_paste_login
    resources:
      memory: standard
      cpu: '0.25'
    image:
      valueFrom: hailgenetics_hailtop_image.image
    script: |
      set -ex

      export HAIL_DEPLOY_CONFIG_FILE=/deploy-config/deploy-config.json

      COPY_PASTE_TOKEN=$(hailctl curl {{ default_ns.name }} \
                         auth /api/v1alpha/copy-paste-token \
                         -fsSL \
                         --retry 3 \
                         --retry-delay 5 \
                         -XPOST)
      hailctl auth copy-paste-login "$COPY_PASTE_TOKEN" --namespace {{ default_ns.name }}

      if hailctl auth copy-paste-login "$COPY_PASTE_TOKEN" --namespace {{ default_ns.name }}
      then
          echo "reusing a token should not work, but did"
          exit 1
      fi

      COPY_PASTE_TOKEN=$(hailctl curl {{ default_ns.name }} \
                         auth /api/v1alpha/copy-paste-token \
                         -fsSL \
                         --retry 3 \
                         --retry-delay 5 \
                         -XPOST)
      python3 -c '
      from hailtop.auth import copy_paste_login;
      copy_paste_login("'$COPY_PASTE_TOKEN'", "{{ default_ns.name }}")
      '

      python3 -c '
      from hailtop.auth import copy_paste_login;
      import aiohttp
      try:
          copy_paste_login("'$COPY_PASTE_TOKEN'", "{{ default_ns.name }}")
          print("reusing a token should not work, but did")
          sys.exit(1)
      except aiohttp.client_exceptions.ClientResponseError as exc:
          assert(exc.status == 401)
      '
    secrets:
      - name: test-tokens
        namespace:
          valueFrom: default_ns.name
        mountPath: /user-tokens
      - name: worker-deploy-config
        namespace:
          valueFrom: default_ns.name
        mountPath: /deploy-config
    dependsOn:
      - default_ns
      - create_accounts
      - deploy_auth
      - create_deploy_config
      - hailgenetics_hailtop_image
  - kind: runImage
    name: test_auth_copy_paste_login_timeout
    resources:
      memory: standard
      cpu: '0.25'
    image:
      valueFrom: hailgenetics_hailtop_image.image
    script: |
      set -ex

      export HAIL_DEPLOY_CONFIG_FILE=/deploy-config/deploy-config.json

      COPY_PASTE_TOKEN=$(hailctl curl {{ default_ns.name }} \
                         auth /api/v1alpha/copy-paste-token \
                         -fsSL \
                         --retry 3 \
                         --retry-delay 5 \
                         -XPOST)
      sleep $(( 5 * 60 + 1))
      if hailctl auth copy-paste-login "$COPY_PASTE_TOKEN" --namespace {{ default_ns.name }}
      then
          echo "using an expired token should not work, but did"
          exit 1
      fi

      python3 -c '
      import aiohttp
      from hailtop.auth import copy_paste_login;
      try:
          copy_paste_login("'$COPY_PASTE_TOKEN'", "{{ default_ns.name }}")
          print("using an expired token should not work, but did")
          sys.exit(1)
      except aiohttp.client_exceptions.ClientResponseError as exc:
          assert(exc.status == 401)
      '
    secrets:
      - name: test-tokens
        namespace:
          valueFrom: default_ns.name
        mountPath: /user-tokens
      - name: worker-deploy-config
        namespace:
          valueFrom: default_ns.name
        mountPath: /deploy-config
    dependsOn:
      - default_ns
      - create_accounts
      - deploy_auth
      - create_deploy_config
      - hailgenetics_hailtop_image
  - kind: runImage
    name: delete_batch_tables
    image:
      valueFrom: admin_pod_image.image
    script: |
      set -ex
      mysql --defaults-extra-file=/sql-config/sql-config.cnf < /io/sql/delete-batch-tables.sql
    inputs:
      - from: /repo/batch/sql
        to: /io/sql
    secrets:
      - name: database-server-config
        namespace:
          valueFrom: default_ns.name
        mountPath: /sql-config
    runIfRequested: true
    scopes:
      - dev
    dependsOn:
      - default_ns
      - admin_pod_image
      - merge_code
      - create_test_database_server_config
  - kind: runImage
    name: delete_ci_tables
    image:
      valueFrom: admin_pod_image.image
    script: |
      set -ex
      mysql --defaults-extra-file=/sql-config/sql-config.cnf < /io/sql/delete-ci-tables.sql
    inputs:
      - from: /repo/ci/sql
        to: /io/sql
    secrets:
      - name: database-server-config
        namespace:
          valueFrom: default_ns.name
        mountPath: /sql-config
    runIfRequested: true
    scopes:
      - dev
    dependsOn:
      - default_ns
      - admin_pod_image
      - merge_code
      - create_test_database_server_config
  - kind: createDatabase2
    name: ci_database
    databaseName: ci
    image:
      valueFrom: ci_utils_image.image
    migrations:
      - name: initial
        script: /io/sql/initial.sql
      - name: invalidated-batches
        script: /io/sql/invalidated-batches.sql
      - name: add-frozen-mode
        script: /io/sql/add-frozen-mode.sql
        online: true
      - name: active-namespaces
        script: /io/sql/active-namespaces.sql
        online: true
      - name: fix-default-namespace-record
        script: /io/sql/fix-default-namespace.py
        online: true
    inputs:
      - from: /repo/ci/sql
        to: /io/sql
    namespace:
      valueFrom: default_ns.name
    shutdowns:
      - kind: Deployment
        namespace:
          valueFrom: default_ns.name
        name: ci
    dependsOn:
      - default_ns
      - merge_code
      - delete_ci_tables
      - ci_utils_image
      - create_test_database_server_config
      - deploy_test_db
  - kind: createDatabase2
    name: batch_database
    databaseName: batch
    image:
      valueFrom: ci_utils_image.image
    migrations:
      - name: initial
        script: /io/sql/initial.sql
      - name: insert-globals
        script: /io/sql/insert_globals.py
      - name: create-billing-projects
        script: /io/sql/create-billing-projects.sql
      - name: increase-spec-size
        script: /io/sql/increase-spec-size.sql
      - name: remove-fk-batches-user-resources
        script: /io/sql/remove-fk-batches-user-resources.sql
      - name: change-ready-cores-bigint
        script: /io/sql/change-ready-cores-bigint.sql
      - name: add-user-resources-ready-cores-token
        script: /io/sql/add-user-resources-ready-cores-token.sql
      - name: add-lock-in-share-mode
        script: /io/sql/add-lock-in-share-mode.sql
      - name: add-batch-create-token
        script: /io/sql/add-batch-create-token.sql
      - name: improve-cancel
        script: /io/sql/improve-cancel.sql
      - name: store-specs-in-gcs
        script: /io/sql/store-specs-in-gcs.sql
      - name: add-batches-time-closed
        script: /io/sql/add-batches-time-closed.sql
      - name: add-instance-zone
        script: /io/sql/add-instance-zone.sql
      - name: add-batches-time-created-index
        script: /io/sql/add-batches-time-created-index.sql
      - name: change-test-worker-disk-size
        script: /io/sql/change_test_worker_disk_size.py
      - name: add-resources
        script: /io/sql/add-resources.sql
      - name: insert-resources
        script: /io/sql/insert_resources.py
      - name: insert-standing-worker-globals
        script: /io/sql/insert_standing_worker_globals.py
      - name: insert-local-ssd-resource
        script: /io/sql/insert_local_ssd_resource.py
      - name: fix-mark-job-complete-on-error
        script: /io/sql/fix-mark-job-complete-on-error.sql
      - name: add-worker-pd-ssd-data-disk
        script: /io/sql/add-worker-pd-ssd-data-disk.sql
      - name: add-aggregated-batch-resources-tokens
        script: /io/sql/add-aggregated-batch-resources-tokens.sql
      - name: change-test-worker-pool-size
        script: /io/sql/change_test_worker_pool_size.py
      - name: add-test-dev-to-billing-project-users
        script: /io/sql/add-test-dev-to-billing-project-users.sql
      - name: add-status-flag-billing-projects
        script: /io/sql/add-status-flag-billing-projects.sql
      - name: add-aggregated-billing-project-resources
        script: /io/sql/add-aggregated-billing-project-resources.sql
      - name: add-enable-standing-worker
        script: /io/sql/add-enable-standing-worker.py
      - name: add-inst-colls
        script: /io/sql/add-inst-colls.sql
      - name: add-creating-job-state
        script: /io/sql/add-creating-job-state.sql
      - name: add-job-private-inst-coll
        script: /io/sql/add-job-private-inst-coll.sql
      - name: insert-nonpreemptible-resources
        script: /io/sql/insert_nonpreemptible_resources.py
      - name: fix-schedule-job
        script: /io/sql/fix-schedule-job.sql
      - name: increase-test-and-dev-pool-sizes
        script: /io/sql/increase-test-and-dev-pool-sizes.py
      - name: fix-provisioning-bug
        script: /io/sql/fix-provisioning-bug.sql
      - name: do-not-lock-entire-batch
        script: /io/sql/do-not-lock-entire-batch.sql
      - name: add-fail-fast
        script: /io/sql/add-fail-fast.sql
      - name: add-frozen-mode
        script: /io/sql/add-frozen-mode.sql
      - name: add-instance-config
        script: /io/sql/add-instance-config.sql
      - name: cloud-agnostic
        script: /io/sql/cloud-agnostic.sql
      - name: support-azure
        script: /io/sql/support-azure.sql
      - name: add-azure-tables
        script: /io/sql/add_azure_tables.py
      - name: change-azure-test-highcpu-pool
        script: /io/sql/change_azure_test_highcpu_pool.py
      - name: add-latest-product-versions
        script: /io/sql/add-latest-product-versions.sql
      - name: add-products-and-versions
        script: /io/sql/add_products_and_versions.py
      - name: kill-more-deadlocks
        script: /io/sql/kill-more-deadlocks.sql
      - name: kill-more-deadlocks2
        script: /io/sql/kill-more-deadlocks2.sql
      - name: no-locks-add-attempt
        script: /io/sql/no-locks-add-attempt.sql
      - name: fix-n-cancelled-creating-jobs
        script: /io/sql/fix-n-cancelled-creating-jobs.sql
      - name: big-test-instances
        script: /io/sql/big-test-instances.py
      - name: kill-mjc-deadlocks
        script: /io/sql/kill-mjc-deadlocks.sql
      - name: add-nonpreemptible-pools
        script: /io/sql/add-nonpreemptible-pools.sql
      - name: set-test-and-dev-pools-to-8-core-max-2
        script: /io/sql/set-test-and-dev-pools-to-8-core-max-2.py
      - name: set-test-and-dev-jpim-to-max-5
        script: /io/sql/set-test-and-dev-jpim-to-max-5.py
        online: true
      - name: minimize-deadlock-errors
        script: /io/sql/minimize-deadlock-errors.sql
        online: true
      - name: add-resource-ids-sql
        script: /io/sql/add-resource-ids.sql
        online: true
      - name: add-resource-ids-python
        script: /io/sql/add_resource_ids.py
        online: true
      - name: modify-resource-id-trigger
        script: /io/sql/modify-resource-id-trigger.sql
        online: true
      - name: rm-resource-names-agg-resources
        script: /io/sql/rm-resource-names-agg-resources.sql
        online: true
      - name: rm-resource-foreign-keys
        script: /io/sql/rm-resource-foreign-keys.py
        online: true
      - name: rm-resource-names-agg-resources-pt-2
        script: /io/sql/rm-resource-names-agg-resources-pt-2.sql
        online: true
      - name: add-att-resources-format-version-lt-3
        script: /io/sql/add-att-resources-format-version-lt-3.sql
        online: true
      - name: insert-attempt-resources-format-version-lt-3
        script: /io/sql/insert_attempt_resources_format_version_lt_3.py
        online: true
      - name: revert-attempt-resources-trigger-back-compat
        script: /io/sql/revert-attempt-resources-trigger-back-compat.sql
        online: true
      - name: add-agg-billing-by-date
        script: /io/sql/add-agg-billing-by-date.sql
        online: true
      - name: populate-agg-billing-by-date
        script: /io/sql/populate_agg_billing_by_date.py
        online: true
      - name: revert-temp-agg-by-date-infra
        script: /io/sql/revert-temp-agg-by-date-infra.sql
        online: true
      - name: rename-timestamp-to-date
        script: /io/sql/rename-timestamp-to-date.sql
        online: true
      - name: add-real-time-billing
        script: /io/sql/add-real-time-billing.sql
        online: true
      - name: add-batch-updates
        script: /io/sql/add-batch-updates.sql
        online: true
      - name: populate-batch-updates
        script: /io/sql/populate_batch_updates.py
        online: true
      - name: cleanup-add-batch-updates
        script: /io/sql/cleanup-add-batch-updates.sql
        online: true
      - name: add-jobs-update-id-index
        script: /io/sql/add-jobs-update-id-index.sql
        online: true
      - name: no-dev-standing-workers-by-default
        script: /io/sql/no_dev_standing_workers_by_default.py
        online: true
      - name: add-commit-updates
        script: /io/sql/add-commit-updates.sql
        online: true
      - name: add-job-regions
        script: /io/sql/add-job-regions.sql
        online: true
      - name: faster-regions-pool-scheduler
        script: /io/sql/faster-regions-pool-scheduler.sql
        online: true
      - name: add-batch-state-index
        script: /io/sql/add-batch-state-index.sql
        online: true
      - name: case-sensitive-billing-project
        script: /io/sql/case-sensitive-billing-project.sql
        online: true
      - name: driver-behavior
        script: /io/sql/driver_behavior.py
        online: true
      - name: cleanup-old-billing-tables
        script: /io/sql/cleanup-old-billing-tables.sql
        online: true
      - name: add-deduped-resource-ids-to-resources
        script: /io/sql/add-deduped-resource-ids-to-resources.sql
        online: true
      - name: create-resource-dedup-mapping
        script: /io/sql/create_resource_dedup_mapping.py
        online: true
      - name: config-pool-min-instances
        script: /io/sql/config-pool-min-instances.sql
        online: true
      - name: add-deduped-resource-ids-to-attempt-resources
        script: /io/sql/add-deduped-resource-ids-to-attempt-resources.sql
        online: true
      - name: setup-deduped-resources-migration
        script: /io/sql/setup-deduped-resources-migration.sql
        online: true
      - name: dedup-attempt-resources
        script: /io/sql/dedup_attempt_resources.py
        online: true
      - name: mitigate-bad-attempt-resources-trigger
        script: /io/sql/mitigate-bad-attempt-resources-trigger.sql
        online: true
      - name: set-test-and-dev-pools-to-16-core-max-3
        script: /io/sql/set-test-and-dev-pools-to-16-core-max-3.py
        online: true
      - name: fix-billing-triggers-deduped-resource-id
        script: /io/sql/fix-billing-triggers-deduped-resource-id.sql
        online: true
      - name: set-test-and-dev-pools-to-16-core-max-4
        script: /io/sql/set-test-and-dev-pools-to-max-8.py
        online: true
    inputs:
      - from: /repo/batch/sql
        to: /io/sql
    namespace:
      valueFrom: default_ns.name
    shutdowns:
      - kind: Deployment
        namespace:
          valueFrom: default_ns.name
        name: batch
      - kind: Deployment
        namespace:
          valueFrom: default_ns.name
        name: batch-driver
    dependsOn:
      - default_ns
      - merge_code
      - delete_batch_tables
      - ci_utils_image
      - create_test_database_server_config
      - deploy_test_db
  - kind: deploy
    name: deploy_batch
    namespace:
      valueFrom: default_ns.name
    config: batch/deployment.yaml
    wait:
      - kind: Service
        name: batch
        for: alive
      - kind: Service
        name: batch-driver
        for: alive
    dependsOn:
      - default_ns
      - deploy_batch_sa
      - create_accounts
      - batch_image
      - batch_worker_image
      - batch_database
      - deploy_auth
      - create_certs
  - kind: runImage
    name: create_billing_projects
    resources:
      memory: standard
      cpu: '0.25'
    image:
      valueFrom: hailgenetics_hailtop_image.image
    script: |
      set -ex
      # create billing projects and add users to them
      cat > create-billing-projects.py <<EOF
      import sys
      import json
      import asyncio
      import aiohttp
      from hailtop import httpx
      from hailtop.utils import async_to_blocking
      from hailtop.batch_client.aioclient import BatchClient
      async def create(billing_project, user, limit=None):
          bc = await BatchClient.create(None)
          try:
              try:
                  await bc.create_billing_project(billing_project)
              except httpx.ClientResponseError as e:
                  if e.status != 403 or 'already exists' not in e.body:
                       raise

              try:
                  await bc.add_user(user, billing_project)
              except aiohttp.ClientResponseError as e:
                  if e.status != 403 or 'already member of billing project' not in e.body:
                       raise

              await bc.edit_billing_limit(billing_project, limit)
          finally:
              await bc.close()
      async def main():
          {% if deploy %}
          benchmark_limit = 25
          {% else %}
          benchmark_limit = 5
          {% endif %}

          await asyncio.gather(*[
              create(billing_project="benchmark", user="benchmark", limit=benchmark_limit)
          ])
      async_to_blocking(main())
      EOF
      python3 create-billing-projects.py
    secrets:
      - name: test-dev-tokens
        namespace:
          valueFrom: default_ns.name
        mountPath: /user-tokens
      - name: worker-deploy-config
        namespace:
          valueFrom: default_ns.name
        mountPath: /deploy-config
    dependsOn:
      - default_ns
      - hailgenetics_hailtop_image
      - create_deploy_config
      - create_accounts
      - deploy_batch
  - kind: runImage
    name: upload_query_jar
    image:
      valueFrom: hailgenetics_hailtop_image.image
    script: |
      set -ex
      export GOOGLE_APPLICATION_CREDENTIALS=/batch-gsa-key/key.json
      export AZURE_APPLICATION_CREDENTIALS=/batch-gsa-key/key.json

      {% if deploy %}
      HAIL_QUERY_JAR_URL={{ global.query_storage_uri }}
      {% else %}
      HAIL_QUERY_JAR_URL={{ global.test_storage_uri }}/{{ default_ns.name }}
      {% endif %}
      HAIL_QUERY_JAR_URL=${HAIL_QUERY_JAR_URL}/jars/$(cat /io/git_version).jar

      python3 -m hailtop.aiotools.copy 'null' '[{"from": "/io/hail.jar", "to": "'${HAIL_QUERY_JAR_URL}'"}]'
    secrets:
      - name: batch-gsa-key
        namespace:
          valueFrom: default_ns.name
        mountPath: /batch-gsa-key
    inputs:
      - from: /hail.jar
        to: /io/hail.jar
      - from: /git_version
        to: /io/git_version
    dependsOn:
      - default_ns
      - deploy_batch
      - hailgenetics_hailtop_image
      - build_hail_jar_and_wheel
      - merge_code
      - create_test_gsa_keys
  - kind: deploy
    name: deploy_memory
    namespace:
      valueFrom: default_ns.name
    config: memory/deployment.yaml
    wait:
      - kind: Service
        name: memory
        for: alive
    dependsOn:
      - default_ns
      - memory_image
      - deploy_memory_sa
      - create_certs
  - kind: runImage
    name: test_hail_python_service_backend
    numSplits: 64
    image:
      valueFrom: hail_run_image.image
    resources:
      cpu: '0.25'
      preemptible: False
    script: |
      set -ex
      tar xvf /io/wheel-container.tar
      python3 -m pip install --no-dependencies hail-*-py3-none-any.whl

      cd /io/repo/hail/python

      export HAIL_CLOUD={{ global.cloud }}
      export HAIL_TEST_STORAGE_URI={{ global.test_storage_uri }}/{{ token }}
      export HAIL_TEST_RESOURCES_DIR="{{ global.test_storage_uri }}/{{ upload_test_resources_to_blob_storage.token }}/test/resources/"
      export HAIL_DOCTEST_DATA_DIR="{{ global.test_storage_uri }}/{{ upload_test_resources_to_blob_storage.token }}/doctest/data/"
      export HAIL_GENETICS_VEP_GRCH37_85_IMAGE={{ hailgenetics_vep_grch37_85_image.image }}
      export GOOGLE_APPLICATION_CREDENTIALS=/test-gsa-key/key.json

      if [[ "$HAIL_CLOUD" = "gcp" ]]
      then
          export GCS_REQUESTER_PAYS_PROJECT=broad-ctsa
      fi

      export HAIL_SHUFFLE_MAX_BRANCH=4
      export HAIL_SHUFFLE_CUTOFF=1000000
      export HAIL_QUERY_BACKEND=batch
      {% if global.cloud == "azure" %}
      export HAIL_BATCH_REGIONS={{ global.azure_location }}
      {% elif global.cloud == "gcp" %}
      export HAIL_BATCH_REGIONS={{ global.gcp_region }}
      {% else %}
      echo "unknown cloud {{ global.cloud }}"
      exit 1
      {% endif %}
      export HAIL_BATCH_BILLING_PROJECT=test
      export HAIL_BATCH_REMOTE_TMPDIR={{ global.test_storage_uri }}

      python3 -m pytest \
              -Werror:::hail -Werror:::hailtop -Werror::ResourceWarning \
              --log-cli-level=INFO \
              -s \
              -r A \
              -vv \
              --instafail \
              --durations=50 \
              --ignore=test/hailtop/ \
              --timeout=300 \
              test
    timeout: 2100
    inputs:
      - from: /wheel-container.tar
        to: /io/wheel-container.tar
      - from: /repo/hail/python/test
        to: /io/repo/hail/python/test
    secrets:
      - name: test-gsa-key
        namespace:
          valueFrom: default_ns.name
        mountPath: /test-gsa-key
      - name: worker-deploy-config
        namespace:
          valueFrom: default_ns.name
        mountPath: /deploy-config
      - name: test-tokens
        namespace:
          valueFrom: default_ns.name
        mountPath: /user-tokens
      - name: ssl-config-batch-tests
        namespace:
          valueFrom: default_ns.name
        mountPath: /ssl-config
    dependsOn:
      - default_ns
      - merge_code
      - deploy_batch
      - deploy_memory
      - create_deploy_config
      - create_accounts
      - hail_run_image
      - upload_query_jar
      - upload_test_resources_to_blob_storage
      - build_hail_jar_and_wheel
      - hailgenetics_vep_grch37_85_image
  - kind: buildImage2
    name: netcat_ubuntu_image
    publishAs: netcat
    dockerFile:
      inline: |
        FROM {{ hail_ubuntu_image.image }}
        RUN hail-apt-get-install netcat
    dependsOn:
      - hail_ubuntu_image
  - kind: buildImage2
    name: volume_image
    publishAs: volume
    dockerFile:
      inline: |
        FROM {{ hail_ubuntu_image.image }}
        VOLUME ["/data"]
        WORKDIR "/tmp"
        VOLUME ["relative_volume"]
    dependsOn:
      - hail_ubuntu_image
  - kind: buildImage2
    name: workdir_image
    publishAs: workdir
    dockerFile:
      inline: |
        FROM {{ hail_ubuntu_image.image }}
        WORKDIR ["/work"]
    dependsOn:
      - hail_ubuntu_image
  - kind: buildImage2
    name: curl_image
    publishAs: curl
    dockerFile:
      inline: |
        FROM {{ hail_ubuntu_image.image }}
        RUN hail-apt-get-install curl
    dependsOn:
      - hail_ubuntu_image
  - kind: runImage
    name: test_memory
    resources:
      memory: standard
      cpu: '0.25'
    image:
      valueFrom: hail_dev_image.image
    resources:
      memory: 3.75Gi
      cpu: '1'
    script: |
      export GOOGLE_APPLICATION_CREDENTIALS=/test-gsa-key/key.json
      export AZURE_APPLICATION_CREDENTIALS=/test-gsa-key/key.json
      hailctl config set batch/remote_tmpdir {{ global.test_storage_uri }}/test_memory/{{ token }}/

      cd /io/memory
      python3 -m pytest \
              -Werror:::hail -Werror:::hailtop -Werror::ResourceWarning \
              --log-cli-level=INFO \
              -s \
              -r A \
              -vv \
              --instafail \
              --durations=50 \
              --timeout=120 \
              test
    timeout: 600
    secrets:
      - name: worker-deploy-config
        namespace:
          valueFrom: default_ns.name
        mountPath: /deploy-config
      - name: test-tokens
        namespace:
          valueFrom: default_ns.name
        mountPath: /user-tokens
      - name: ssl-config-memory-tests
        namespace:
          valueFrom: default_ns.name
        mountPath: /ssl-config
      - name: test-gsa-key
        namespace:
          valueFrom: default_ns.name
        mountPath: /test-gsa-key
    inputs:
      - from: /repo/memory
        to: /io/memory
    dependsOn:
      - create_deploy_config
      - create_accounts
      - default_ns
      - merge_code
      - hail_dev_image
      - deploy_memory
  - kind: runImage
    name: test_batch
    numSplits: 5
    image:
      valueFrom: batch_image.image
    script: |
      set -ex
      export HAIL_GSA_KEY_FILE=/test-gsa-key/key.json
      export CI_UTILS_IMAGE={{ ci_utils_image.image }}
      export HAIL_CURL_IMAGE={{ curl_image.image }}
      export HAIL_DEFAULT_NAMESPACE={{ default_ns.name }}
      export HAIL_NETCAT_UBUNTU_IMAGE={{ netcat_ubuntu_image.image }}
      export HAIL_VOLUME_IMAGE={{ volume_image.image }}
      export HAIL_WORKDIR_IMAGE={{ workdir_image.image }}
      export DOCKER_PREFIX="{{ global.docker_prefix }}"
      export DOCKER_ROOT_IMAGE="{{ global.docker_root_image }}"
      export HAIL_GENETICS_HAILTOP_IMAGE="{{ hailgenetics_hailtop_image.image }}"
      export HAIL_GENETICS_HAIL_IMAGE="{{ hailgenetics_hail_image.image }}"
      export HAIL_TEST_TOKEN_FILE=/user-tokens/tokens.json
      export HAIL_TEST_DEV_TOKEN_FILE=/dev-tokens/tokens.json
      export HAIL_TOKEN="{{ token }}"
      export HAIL_CLOUD="{{ global.cloud }}"
      export HAIL_DOMAIN="{{ global.domain }}"
      hailctl config set batch/remote_tmpdir {{ global.test_storage_uri }}/test_batch/{{ token }}/

      hail-pip-install -r /io/dev-requirements.txt

      python3 -m pytest \
              -Werror:::hail -Werror:::hailtop -Werror::ResourceWarning \
              --log-cli-level=INFO \
              -s \
              -r A \
              -vv \
              --instafail \
              --durations=50 \
              --log-date-format="%Y-%m-%dT%H:%M:%S" \
              --log-format="%(asctime)s %(levelname)s %(name)s %(filename)s:%(lineno)d:%(funcName)s %(message)s" \
              -k "not test_scale and not test_invariants" \
              --timeout=120 \
              /io/test/
    inputs:
      - from: /repo/batch/test
        to: /io/test
      - from: /repo/hail/python/dev/pinned-requirements.txt
        to: /io/dev-requirements.txt
    port: 5000
    timeout: 1500
    secrets:
      - name: worker-deploy-config
        namespace:
          valueFrom: default_ns.name
        mountPath: /deploy-config
      - name: test-tokens
        namespace:
          valueFrom: default_ns.name
        mountPath: /user-tokens
      - name: test-dev-tokens
        namespace:
          valueFrom: default_ns.name
        mountPath: /dev-tokens
      - name: ssl-config-batch-tests
        namespace:
          valueFrom: default_ns.name
        mountPath: /ssl-config
      - name: test-gsa-key
        namespace:
          valueFrom: default_ns.name
        mountPath: /test-gsa-key
    dependsOn:
      - create_deploy_config
      - create_accounts
      - default_ns
      - merge_code
      - deploy_batch
      - batch_image
      - ci_utils_image
      - hailgenetics_hail_image
      - hailgenetics_hailtop_image
      - netcat_ubuntu_image
      - volume_image
      - workdir_image
      - curl_image
  - kind: runImage
    name: delete_test_billing_projects
    resources:
      memory: standard
      cpu: '0.25'
    image:
      valueFrom: batch_image.image
    script: |
      set -ex
      export DOCKER_ROOT_IMAGE="{{ global.docker_root_image }}"
      export HAIL_TEST_DEV_TOKEN_FILE=/dev-tokens/tokens.json
      export HAIL_TOKEN="{{ test_batch.token }}"
      cd /io/test
      python3 -c '
      import billing_projects
      import asyncio
      asyncio.get_event_loop().run_until_complete(billing_projects.delete_all_test_billing_projects())
      '
    inputs:
      - from: /repo/batch/test
        to: /io/test
    secrets:
      - name: worker-deploy-config
        namespace:
          valueFrom: default_ns.name
        mountPath: /deploy-config
      - name: test-dev-tokens
        namespace:
          valueFrom: default_ns.name
        mountPath: /dev-tokens
      - name: ssl-config-batch-tests
        namespace:
          valueFrom: default_ns.name
        mountPath: /ssl-config
    alwaysRun: true
    dependsOn:
      - create_deploy_config
      - create_accounts
      - default_ns
      - merge_code
      - batch_image
      - deploy_batch
      - test_batch
  - kind: runImage
    name: create_ci_test_repo
    image:
      valueFrom: ci_utils_image.image
    script: |
      set -e
      TOKEN=$(cat /secret/ci-secrets/user1)
      REPO_NAME="ci-test-{{token}}"

      echo creating $REPO_NAME...
      curl -XPOST \
        -i \
        -fsSL \
        https://api.github.com/orgs/hail-ci-test/repos \
        -H "Authorization: token ${TOKEN}" \
        -d "{ \"name\" : \"$REPO_NAME\" }"

      # checkout new ci repo
      # Repeated clones should happen in fresh directories so we mv to the final
      # destination on successful clone
      set +x
      clone() {
        tmp_dir=$(mktemp -d) && git clone https://$1@github.com/hail-ci-test/$2.git $tmp_dir && mv $tmp_dir $2
      }
      typeset -fx clone
      retry clone $TOKEN $REPO_NAME
      set -x
      cd $REPO_NAME

      mkdir -p ./ci/test ./hail/
      cp /io/repo/ci/test/resources/build.yaml ./
      cp -R /io/repo/ci/* ./ci/
      cp /io/repo/tls/Dockerfile ./ci/test/resources/Dockerfile.certs
      cp /io/repo/tls/create_certs.py ./ci/test/resources/
      cp /io/repo/tls/create_test_db_config.sh ./ci/test/resources/
      cp /io/repo/pylintrc ./
      cp /io/repo/setup.cfg ./
      cp /io/repo/pyproject.toml ./
      cp -R /io/repo/docker ./
      cp -R /io/repo/gear ./
      cp -R /io/repo/hail/python ./hail/
      cp /io/repo/hail/Makefile ./hail/
      cp /io/repo/hail/env_var.mk ./hail/
      cp -R /io/repo/web_common ./
      cp /io/repo/hail/python/setup-hailtop.py ./hail/python/

      git config user.name ci
      git config user.email ci@hail.is
      git add * && git commit -m "setup repo"
      retry git push
    secrets:
      - name: hail-ci-0-1-service-account-key
        namespace:
          valueFrom: default_ns.name
        mountPath: /secret/ci-secrets
    scopes:
      - test
      - dev
    inputs:
      - from: /repo
        to: /io/repo
    dependsOn:
      - default_ns
      - ci_utils_image
      - merge_code
  - kind: runImage
    name: create_ci_config
    resources:
      memory: standard
      cpu: '0.25'
    image:
      valueFrom: ci_utils_image.image
    script: |
      kubectl -n {{ default_ns.name }} create secret generic ci-config \
          --from-literal=github_context="ci-test" \
          --from-literal=storage_uri="{{ global.test_storage_uri }}" \
          --from-literal=deploy_steps="[]" \
          --from-literal=watched_branches="[[\"hail-ci-test/ci-test-{{create_ci_test_repo.token}}:master\", true, true]]" \
          --save-config --dry-run=client -o yaml \
        | kubectl -n {{ default_ns.name }} apply -f -
    serviceAccount:
      name: admin
      namespace:
        valueFrom: default_ns.name
    scopes:
      - test
      - dev
    dependsOn:
      - default_ns
      - ci_utils_image
      - create_ci_test_repo
  - kind: deploy
    name: deploy_ci
    namespace:
      valueFrom: default_ns.name
    config: ci/deployment.yaml
    wait:
      - kind: Service
        name: ci
        for: alive
    dependsOn:
      - default_ns
      - ci_image
      - ci_utils_image
      - create_accounts
      - ci_database
      - deploy_auth
      - deploy_batch
      - create_ci_test_repo
      - create_ci_config
      - deploy_ci_agent
      - create_certs
      - hail_buildkit_image
  - kind: runImage
    name: test_ci
    resources:
      memory: standard
      cpu: '0.25'
    image:
      valueFrom: hail_dev_image.image
    script: |
      set -ex
      export ORGANIZATION=hail-ci-test
      export REPO_NAME=ci-test-"{{ create_ci_test_repo.token }}"
      export NAMESPACE="{{ default_ns.name }}"
      python3 -m pytest \
              -Werror:::hail -Werror:::hailtop -Werror::ResourceWarning \
              --log-cli-level=INFO \
              -s \
              -r A \
              -vv \
              --instafail \
              --durations=50 \
              /io/ci/test
    secrets:
      - name: worker-deploy-config
        namespace:
          valueFrom: default_ns.name
        mountPath: /deploy-config
      - name: test-dev-tokens
        namespace:
          valueFrom: default_ns.name
        mountPath: /user-tokens
      - name: ssl-config-ci-tests
        namespace:
          valueFrom: default_ns.name
        mountPath: /ssl-config
    timeout: 5400
    inputs:
      - from: /repo/ci/test
        to: /io/ci/test
    scopes:
      - test
      - dev
    dependsOn:
      - merge_code
      - create_deploy_config
      - create_accounts
      - default_ns
      - create_certs
      - deploy_ci
      - hail_dev_image
      - create_ci_test_repo
  - kind: runImage
    name: test_hailtop_batch
    resources:
      memory: standard
      cpu: '0.25'
    numSplits: 5
    image:
      valueFrom: hail_dev_image.image
    script: |
      cd /io/hailtop
      set -ex
      export HAIL_CLOUD={{ global.cloud }}
      export GOOGLE_APPLICATION_CREDENTIALS=/test-gsa-key/key.json
      export DOCKER_ROOT_IMAGE="{{ global.docker_root_image }}"
      export HAIL_GENETICS_HAIL_IMAGE="{{ hailgenetics_hail_image.image }}"
      export HAIL_GENETICS_HAILTOP_IMAGE="{{ hailgenetics_hailtop_image.image }}"

      hailctl config set batch/billing_project test
      hailctl config set batch/remote_tmpdir {{ global.test_storage_uri }}/test_hailtop_batch/{{ token }}/

      python3 -m pytest \
              -Werror:::hail -Werror:::hailtop -Werror::ResourceWarning \
              --log-cli-level=INFO \
              -s \
              -r A \
              -vv \
              --instafail \
              --durations=50 \
              --timeout=120 \
              /io/test/hailtop/batch/
    inputs:
      - from: /repo/hail/python/test
        to: /io/test
      - from: /repo/hail/python/hailtop
        to: /io/hailtop
    timeout: 1200
    secrets:
      - name: worker-deploy-config
        namespace:
          valueFrom: default_ns.name
        mountPath: /deploy-config
      - name: test-tokens
        namespace:
          valueFrom: default_ns.name
        mountPath: /user-tokens
      - name: test-gsa-key
        namespace:
          valueFrom: default_ns.name
        mountPath: /test-gsa-key
      - name: ssl-config-batch-tests
        namespace:
          valueFrom: default_ns.name
        mountPath: /ssl-config
    dependsOn:
      - hailgenetics_hail_image
      - hailgenetics_hailtop_image
      - create_deploy_config
      - create_accounts
      - default_ns
      - merge_code
      - hail_dev_image
      - deploy_batch
  - kind: runImage
    name: test_hailctl_batch
    resources:
      memory: standard
      cpu: '0.25'
    image:
      valueFrom: hailgenetics_hail_image.image
    script: |
      set -ex

      export HAIL_GENETICS_HAIL_IMAGE="{{ hailgenetics_hail_image.image }}"
      export GOOGLE_APPLICATION_CREDENTIALS=/test-gsa-key/key.json

      hailctl config set batch/billing_project test
      hailctl config set batch/remote_tmpdir {{ global.test_storage_uri }}/hailctl-test/{{ token }}

      mkdir -p foo
      echo "bar" > foo/baz.txt

      cat >simple_hail.py <<EOF
      import hail as hl

      with open('foo/baz.txt') as f:
          print(f.read())

      hl.init(app_name='test-hailctl-batch-submit-query')
      hl.utils.range_table(10).collect()
      EOF

      BATCH_ID=$(hailctl batch submit simple_hail.py --name=test-hailctl-batch-submit --files=foo -o json | jq '.id')
      STATUS=$(hailctl batch wait -o json $BATCH_ID)
      STATE=$(echo $STATUS | jq -jr '.state')
      if [ "$STATE" == "success" ]; then
          exit 0;
      else
          echo $STATUS;
          exit 1;
      fi

      cat >hail_with_args.py <<EOF
      import hail as hl
      import sys

      with open('foo/baz.txt') as f:
          print(f.read())

      hl.init(app_name='test-hailctl-batch-submit-query')
      assert hl.utils.range_table(int(sys.argv[1]))._force_count() == 100
      EOF

      BATCH_ID=$(hailctl batch submit --name=test-hailctl-batch-submit --files=foo -o json hail_with_args.py 100 | jq '.id')
      STATUS=$(hailctl batch wait -o json $BATCH_ID)
      STATE=$(echo $STATUS | jq -jr '.state')
      if [ "$STATE" == "success" ]; then
          exit 0;
      else
          echo $STATUS;
          exit 1;
      fi

      cat >file.sh <<EOF
      set -ex

      cat foo
      echo "Hello World!"
      EOF

      BATCH_ID=$(hailctl batch submit --name=test-hailctl-batch-submit --files=foo -o json file.sh | jq '.id')
      STATUS=$(hailctl batch wait -o json $BATCH_ID)
      STATE=$(echo $STATUS | jq -jr '.state')
      if [ "$STATE" == "success" ]; then
          exit 0;
      else
          echo $STATUS;
          exit 1;
      fi

      cat >file-with-args.sh <<EOF
      set -ex

      [[ $# -eq 2 ]]

      cat foo
      echo "Hello World! $1 $2"
      EOF

      BATCH_ID=$(hailctl batch submit --name=test-hailctl-batch-submit --files=foo -o json file-with-args.sh abc 123 | jq '.id')
      STATUS=$(hailctl batch wait -o json $BATCH_ID)
      STATE=$(echo $STATUS | jq -jr '.state')
      if [ "$STATE" == "success" ]; then
          exit 0;
      else
          echo $STATUS;
          exit 1;
      fi
    secrets:
      - name: worker-deploy-config
        namespace:
          valueFrom: default_ns.name
        mountPath: /deploy-config
      - name: test-tokens
        namespace:
          valueFrom: default_ns.name
        mountPath: /user-tokens
      - name: test-gsa-key
        namespace:
          valueFrom: default_ns.name
        mountPath: /test-gsa-key
      - name: ssl-config-batch-tests
        namespace:
          valueFrom: default_ns.name
        mountPath: /ssl-config
    dependsOn:
      - hailgenetics_hail_image
      - upload_query_jar
      - create_deploy_config
      - create_accounts
      - default_ns
      - merge_code
      - deploy_batch
  - kind: runImage
    name: test_batch_docs
    image:
      valueFrom: hail_dev_image.image
    script: |
      set -ex
      export GOOGLE_APPLICATION_CREDENTIALS=/test-gsa-key/key.json
      cd /io/hailtop/batch
      hailctl config set batch/billing_project test
      hailctl config set batch/remote_tmpdir {{ global.test_storage_uri }}/test_batch_docs/{{ token }}/
      python3 -m pytest \
              -Werror:::hail -Werror:::hailtop -Werror::ResourceWarning \
              --log-cli-level=INFO \
              -s \
              -r A \
              -vv \
              --instafail \
              --durations=50 \
              --doctest-modules \
              --doctest-glob='*.rst' \
              --ignore=docs/cookbook/files/ \
              --timeout=120 \
              --ignore=docs/conf.py
    secrets:
      - name: worker-deploy-config
        namespace:
          valueFrom: default_ns.name
        mountPath: /deploy-config
      - name: test-tokens
        namespace:
          valueFrom: default_ns.name
        mountPath: /user-tokens
      - name: test-gsa-key
        namespace:
          valueFrom: default_ns.name
        mountPath: /test-gsa-key
    dependsOn:
      - create_deploy_config
      - create_accounts
      - default_ns
      - hail_dev_image
      - merge_code
      - deploy_batch
    timeout: 1200
    inputs:
      - from: /repo/hail/python/hailtop
        to: /io/hailtop
  - kind: createDatabase2
    name: notebook_database
    databaseName: notebook
    image:
      valueFrom: ci_utils_image.image
    migrations:
      - name: initial
        script: /io/sql/initial.sql
    inputs:
      - from: /repo/notebook/sql
        to: /io/sql
    namespace:
      valueFrom: default_ns.name
    shutdowns:
      - kind: Deployment
        namespace:
          valueFrom: default_ns.name
        name: notebook
    dependsOn:
      - default_ns
      - merge_code
      - ci_utils_image
      - create_test_database_server_config
      - deploy_test_db
  - kind: deploy
    name: deploy_notebook
    namespace:
      valueFrom: default_ns.name
    config: notebook/deployment.yaml
    dependsOn:
      - default_ns
      - create_session_key
      - notebook_image
      - notebook_nginx_image
      - deploy_auth
      - notebook_database
      - create_certs
    wait:
      - kind: Service
        name: notebook
        for: alive
  - kind: runImage
    name: cleanup_ci_test_repo
    resources:
      memory: standard
      cpu: '0.25'
    image:
      valueFrom: hail_ubuntu_image.image
    script: |
      set -e
      TOKEN=$(cat /secret/ci-secrets/user1)
      echo deleting ci-test-{{ create_ci_test_repo.token }}...
      curl -XDELETE \
        -ifsSL \
        https://api.github.com/repos/hail-ci-test/ci-test-{{ create_ci_test_repo.token }} \
        -H "Authorization: token ${TOKEN}"
    secrets:
      - name: hail-ci-0-1-service-account-key
        namespace:
          valueFrom: default_ns.name
        mountPath: /secret/ci-secrets
    alwaysRun: true
    scopes:
      - test
      - dev
    dependsOn:
      - default_ns
      - hail_ubuntu_image
      - create_ci_test_repo
      - deploy_ci
      - test_ci
  - kind: buildImage2
    name: blog_nginx_image
    dockerFile: /io/blog/Dockerfile.nginx
    contextPath: /io/blog
    publishAs: blog_nginx
    inputs:
      - from: /repo/blog
        to: /io/blog
    dependsOn:
      - hail_ubuntu_image
      - merge_code
  - kind: deploy
    name: deploy_blog
    namespace:
      valueFrom: default_ns.name
    config: blog/deployment.yaml
    wait:
      - kind: Service
        name: blog
        for: alive
        resource_type: statefulset
    dependsOn:
      - default_ns
      - blog_nginx_image
      - create_certs
  - kind: runImage
    name: test_dataproc-37
    image:
      valueFrom: ci_utils_image.image
    script: |
      set -ex

      cd /io/repo

      gcloud auth activate-service-account --key-file=/test-dataproc-service-account-key/test-dataproc-service-account-key.json
      gcloud config set project hail-vdc
      gcloud config set dataproc/region us-central1

      if git ls-remote --exit-code --tags origin $(cat /io/hail_pip_version)
      then
          echo "tag $HAIL_PIP_VERSION already exists"
          exit 0
      fi

      cd hail
      chmod 755 ./gradlew
      time retry ./gradlew --version
      make test-dataproc-37 DEV_CLARIFIER=ci_test_dataproc
    dependsOn:
      - ci_utils_image
      - default_ns
      - merge_code
    inputs:
      - from: /hail_pip_version
        to: /io/hail_pip_version
      - from: /repo
        to: /io/repo
    secrets:
      - name: test-dataproc-service-account-key
        namespace:
          valueFrom: default_ns.name
        mountPath: /test-dataproc-service-account-key
    scopes:
      - deploy
      - dev
    clouds:
      - gcp
  - kind: runImage
    name: test_dataproc-38
    image:
      valueFrom: ci_utils_image.image
    script: |
      set -ex

      cd /io/repo

      gcloud auth activate-service-account --key-file=/test-dataproc-service-account-key/test-dataproc-service-account-key.json
      gcloud config set project hail-vdc
      gcloud config set dataproc/region us-central1

      if git ls-remote --exit-code --tags origin $(cat /io/hail_pip_version)
      then
          echo "tag $HAIL_PIP_VERSION already exists"
          exit 0
      fi

      cd hail
      chmod 755 ./gradlew
      time retry ./gradlew --version
      make test-dataproc-38 DEV_CLARIFIER=ci_test_dataproc
    dependsOn:
      - ci_utils_image
      - default_ns
      - merge_code
    inputs:
      - from: /hail_pip_version
        to: /io/hail_pip_version
      - from: /repo
        to: /io/repo
    secrets:
      - name: test-dataproc-service-account-key
        namespace:
          valueFrom: default_ns.name
        mountPath: /test-dataproc-service-account-key
    scopes:
      - deploy
      - dev
    clouds:
      - gcp
  - kind: runImage
    name: deploy
    image:
      valueFrom: ci_utils_image.image
    script: |
      set -ex
      cd /io

      gcloud auth activate-service-account --key-file=/ci-deploy-0-1--hail-is-hail/ci-deploy-0-1--hail-is-hail.json

      gcloud auth -q configure-docker {{ global.docker_prefix.split('/')[0] }}
      cat /docker-hub-hailgenetics/password | skopeo login --username hailgenetics --password-stdin docker.io

      cp /pypi-credentials/pypirc $HOME/.pypirc
      printf 'Authorization: token ' > github-oauth
      cat /hail-ci-0-1-github-oauth-token/oauth-token >>github-oauth
      printf '#!/bin/bash\necho ' > git-askpass
      cat /hail-ci-0-1-github-oauth-token/oauth-token >>git-askpass
      chmod 755 git-askpass
      export GIT_ASKPASS=/io/git-askpass

      cd /io/repo/hail

      if git ls-remote --exit-code --tags origin $(cat /io/hail_pip_version)
      then
          echo "tag $HAIL_PIP_VERSION already exists"
          exit 0
      fi

      chmod 755 ./gradlew
      time retry ./gradlew --version
      make wheel upload-artifacts DEPLOY_REMOTE=origin

      (mkdir /io/wheel-for-azure && cd /io/wheel-for-azure && tar xvf /io/wheel-for-azure-container.tar)

      bash scripts/deploy.sh $(cat /io/hail_pip_version) \
                             $(cat /io/hail_version) \
                             $(cat /io/git_version) \
                             origin \
                             /io/repo/hail/build/deploy/dist/hail-*-py3-none-any.whl \
                             /io/github-oauth \
                             docker://{{ hailgenetics_hail_image.image }} \
                             docker://{{ hailgenetics_hailtop_image.image }} \
                             docker://{{ hailgenetics_vep_grch37_85_image.image }} \
                             /io/wheel-for-azure/hail-*-py3-none-any.whl \
                             /io/www.tar.gz
    inputs:
      - from: /hail_version
        to: /io/hail_version
      - from: /hail_pip_version
        to: /io/hail_pip_version
      - from: /git_version
        to: /io/git_version
      - from: /repo
        to: /io/repo
      - from: /wheel-for-azure-container.tar
        to: /io/wheel-for-azure-container.tar
      - from: /www.tar.gz
        to: /io/www.tar.gz
    secrets:
      - name: pypi-credentials
        namespace:
          valueFrom: default_ns.name
        mountPath: /pypi-credentials
      - name: ci-deploy-0-1--hail-is-hail
        namespace:
          valueFrom: default_ns.name
        mountPath: /ci-deploy-0-1--hail-is-hail
      - name: docker-hub-hailgenetics
        namespace:
          valueFrom: default_ns.name
        mountPath: /docker-hub-hailgenetics
      - name: hail-ci-0-1-github-oauth-token
        namespace:
          valueFrom: default_ns.name
        mountPath: /hail-ci-0-1-github-oauth-token
    scopes:
      - deploy
      - dev
    dependsOn:
      - test_dataproc-37
      - test_dataproc-38
      - default_ns
      - ci_utils_image
      - merge_code
      - hailgenetics_hail_image
      - hailgenetics_hailtop_image
      - hailgenetics_vep_grch37_85_image
      - build_wheel_for_azure
      - make_docs
    clouds:
      - gcp
  - kind: runImage
    name: mirror_hailgenetics_images
    image: quay.io/skopeo/stable:v1.11.2
    script: |
      set -ex

      REGISTRY={{ global.docker_prefix.split('/')[0] }}

      set +x
      {% if global.cloud == "gcp" %}
      cat /registry-push-credentials/credentials.json | base64 -w 0 | skopeo login -u _json_key_base64 --password-stdin $REGISTRY
      {% elif global.cloud == "azure" %}
      dnf install -y jq
      USERNAME=$(cat /registry-push-credentials/credentials.json | jq -jr '.appId')
      cat /registry-push-credentials/credentials.json | jq -jr '.password' | skopeo login -u $USERNAME --password-stdin $REGISTRY
      {% else %}
      echo "unknown cloud {{ global.cloud }}"
      exit 1
      {% endif %}
      set -x

      cd /io/docker/hailgenetics
      export HAIL_PIP_VERSION=$(cat /io/hail_pip_version)
      export DOCKER_PREFIX={{ global.docker_prefix }}
      bash mirror_images.sh
    inputs:
      - from: /hail_pip_version
        to: /io/hail_pip_version
      - from: /repo/docker/hailgenetics/mirror_images.sh
        to: /io/docker/hailgenetics/mirror_images.sh
      - from: /repo/docker/copy_image.sh
        to: /io/docker/copy_image.sh
    secrets:
      - name: registry-push-credentials
        namespace:
          valueFrom: default_ns.name
        mountPath: /registry-push-credentials
    scopes:
      - deploy
      - dev
    dependsOn:
      - default_ns
      - merge_code
  - kind: buildImage2
    name: website_image
    dockerFile: /io/repo/website/Dockerfile
    contextPath: /io/repo
    publishAs: website
    inputs:
      - from: /repo/website
        to: /io/repo/website
      - from: /docs.tar.gz
        to: /io/repo/docs.tar.gz
      - from: /repo/hail/python/setup-hailtop.py
        to: /io/repo/hail/python/setup-hailtop.py
      - from: /repo/hail/python/MANIFEST.in
        to: /io/repo/hail/python/MANIFEST.in
      - from: /repo/hail/python/hailtop
        to: /io/repo/hail/python/hailtop
      - from: /hail_version
        to: /io/repo/hail/python/hailtop/hail_version
      - from: /repo/gear
        to: /io/repo/gear
      - from: /repo/web_common
        to: /io/repo/web_common
    dependsOn:
      - hail_ubuntu_image
      - get_pip_versioned_docs
    clouds:
      - gcp
    resources:
      storage: 20Gi
      cpu: "2"
      memory: standard
  - kind: deploy
    name: deploy_website
    namespace:
      valueFrom: default_ns.name
    config: website/deployment.yaml
    wait:
      - kind: Service
        name: www
        for: alive
    dependsOn:
      - default_ns
      - website_image
      - create_certs
      - create_session_key
      - create_deploy_config
    clouds:
      - gcp
  - kind: runImage
    name: test_website
    image:
      valueFrom: hailgenetics_hailtop_image.image
    script: |
      set -ex
      hailctl curl {{ default_ns.name }} www / \
              -vvv \
              -fsSL \
              --retry 3 \
              --retry-delay 5
    secrets:
      - name: test-tokens
        namespace:
          valueFrom: default_ns.name
        mountPath: /user-tokens
      - name: worker-deploy-config
        namespace:
          valueFrom: default_ns.name
        mountPath: /deploy-config
    dependsOn:
      - default_ns
      - create_accounts
      - hailgenetics_hailtop_image
      - deploy_website
    clouds:
      - gcp
  - kind: runImage
    name: test_hail_scala_fs
    image:
      valueFrom: hail_run_image.image
    resources:
      memory: standard
      cpu: '2'
    script: |
      set -ex
      cd /io
      mkdir -p src/test
      tar xzf resources.tar.gz -C src/test

      export HAIL_CLOUD={{ global.cloud }}
      export GOOGLE_APPLICATION_CREDENTIALS=/test-gsa-key/key.json
      export AZURE_APPLICATION_CREDENTIALS=/test-gsa-key/key.json
      export HAIL_FS_TEST_CLOUD_RESOURCES_URI={{ global.test_storage_uri }}/{{ upload_test_resources_to_blob_storage.token }}/test/resources/fs
      export HAIL_TEST_STORAGE_URI={{ global.test_storage_uri }}

      set +e
      java -Xms7500M -Xmx7500M \
           -cp hail-test.jar:$SPARK_HOME/jars/* \
           org.testng.TestNG \
           -listener is.hail.LogTestListener \
           testng-fs.xml
      exit_code=$?
      set -e
      if [[ $exit_code -eq 2 ]]
      then
          echo "some tests were skipped, but exiting success anyway"
          exit 0
      else
          exit $exit_code
      fi
    inputs:
      - from: /resources.tar.gz
        to: /io/resources.tar.gz
      - from: /hail-test.jar
        to: /io/hail-test.jar
      - from: /repo/hail/testng-fs.xml
        to: /io/testng-fs.xml
    secrets:
      - name: test-tokens
        namespace:
          valueFrom: default_ns.name
        mountPath: /user-tokens
      - name: worker-deploy-config
        namespace:
          valueFrom: default_ns.name
        mountPath: /deploy-config
      - name: ssl-config-services-java-tests
        namespace:
          valueFrom: default_ns.name
        mountPath: /ssl-config
      - name: test-gsa-key
        namespace:
          valueFrom: default_ns.name
        mountPath: /test-gsa-key
    timeout: 1200
    dependsOn:
      - default_ns
      - create_certs
      - create_accounts
      - hail_run_image
      - build_hail_test_artifacts
      - build_hail_jar_and_wheel
      - upload_test_resources_to_blob_storage
  - kind: runImage
    name: test_hail_services_java
    image:
      valueFrom: hail_run_image.image
    resources:
      memory: standard
      cpu: '2'
    script: |
      set -ex
      cd /io
      mkdir -p src/test
      tar xzf resources.tar.gz -C src/test
      java -Xms7500M -Xmx7500M \
           -cp hail-test.jar:$SPARK_HOME/jars/* \
           org.testng.TestNG \
           -listener is.hail.LogTestListener \
           testng-services.xml
    inputs:
      - from: /resources.tar.gz
        to: /io/resources.tar.gz
      - from: /hail-test.jar
        to: /io/hail-test.jar
      - from: /repo/hail/testng-services.xml
        to: /io/testng-services.xml
    secrets:
      - name: test-tokens
        namespace:
          valueFrom: default_ns.name
        mountPath: /user-tokens
      - name: worker-deploy-config
        namespace:
          valueFrom: default_ns.name
        mountPath: /deploy-config
      - name: ssl-config-services-java-tests
        namespace:
          valueFrom: default_ns.name
        mountPath: /ssl-config
    timeout: 1200
    dependsOn:
      - default_ns
      - create_certs
      - create_accounts
      - hail_run_image
      - build_hail_test_artifacts
      - deploy_batch
  - kind: runImage
    name: cancel_all_running_test_batches
    image:
      valueFrom: hailgenetics_hailtop_image.image
    script: |
      cat >cancel_all_running_test_batches.py <<'EOF'
      from hailtop.batch_client.aioclient import BatchClient
      import asyncio
      import traceback

      async def cancel_all(query):
          bc = await BatchClient.create('test')
          async for b in bc.list_batches(query):
              status = await b.last_known_status()
              print(status)
              try:
                  await b.cancel()
              except:
                  traceback.print_exc()

      asyncio.get_event_loop().run_until_complete(cancel_all('user:test running'))
      EOF

      python3 cancel_all_running_test_batches.py
    secrets:
      - name: worker-deploy-config
        namespace:
          valueFrom: default_ns.name
        mountPath: /deploy-config
      - name: test-dev-tokens
        namespace:
          valueFrom: default_ns.name
        mountPath: /user-tokens
      - name: ssl-config-batch-tests
        namespace:
          valueFrom: default_ns.name
        mountPath: /ssl-config
    alwaysRun: true
    timeout: 300
    dependsOn:
      - create_deploy_config
      - create_accounts
      - default_ns
      - hailgenetics_hailtop_image
      - deploy_batch
      - test_batch
      - test_ci
      - test_hailtop_batch
      - test_hail_python_service_backend
      - test_hail_services_java
      - test_batch_docs
      - test_hailctl_batch
  - kind: runImage
    name: test_batch_invariants
    image:
      valueFrom: hail_dev_image.image
    script: |
      export DOCKER_PREFIX="{{ global.docker_prefix }}"
      export DOCKER_ROOT_IMAGE="{{ global.docker_root_image }}"
      python3 -m pytest \
              -Werror:::hail -Werror:::hailtop -Werror::ResourceWarning \
              --log-cli-level=INFO \
              -s \
              -r A \
              -vv \
              --instafail \
              --durations=50 \
              --log-date-format="%Y-%m-%dT%H:%M:%S" \
              --log-format="%(asctime)s %(levelname)s %(name)s %(filename)s:%(lineno)d:%(funcName)s %(message)s" \
              --timeout=120 \
              /io/test/test_invariants.py
    inputs:
      - from: /repo/batch/test
        to: /io/test
    timeout: 300
    secrets:
      - name: worker-deploy-config
        namespace:
          valueFrom: default_ns.name
        mountPath: /deploy-config
      - name: test-dev-tokens
        namespace:
          valueFrom: default_ns.name
        mountPath: /user-tokens
      - name: ssl-config-batch-tests
        namespace:
          valueFrom: default_ns.name
        mountPath: /ssl-config
    scopes:
      - test
      - dev
    dependsOn:
      - create_deploy_config
      - create_accounts
      - default_ns
      - merge_code
      - hail_dev_image
      - deploy_batch
      - test_batch
      - test_ci
      - test_hailtop_batch
      - test_hail_python_service_backend
      - cancel_all_running_test_batches
  - kind: runImage
    name: delete_gcp_batch_instances
    resources:
      memory: standard
      cpu: '0.25'
    image:
      valueFrom: ci_utils_image.image
    alwaysRun: true
    script: |
      set -ex
      gcloud -q auth activate-service-account --key-file=/test-gsa-key/key.json
      set +e
      kubectl -n {{ default_ns.name }} scale deployment batch-driver --replicas=0
      gcloud -q compute instances list \
          --filter 'tags.items=batch2-agent AND labels.namespace={{ default_ns.name }}' \
          --format="table[no-heading](zone.basename(), name)" \
          --project {{ global.gcp_project }} \
        | xargs -P8 -n2 -r sh -c 'gcloud -q compute instances delete --zone "$1" --project {{ global.gcp_project }} "$2" || true' argv0
      gcloud -q compute disks list \
          --filter 'labels.batch=1 AND labels.namespace={{ default_ns.name }}' \
          --format="table[no-heading](zone.basename(), name)" \
          --project {{ global.gcp_project }} \
        | xargs -P8 -n2 -r sh -c 'gcloud -q compute disks delete --zone "$1" --project {{ global.gcp_project }} "$2" || true' argv0
    secrets:
      - name: test-gsa-key
        namespace:
          valueFrom: default_ns.name
        mountPath: /test-gsa-key
    scopes:
      - dev
      - test
    serviceAccount:
      name: admin
      namespace:
        valueFrom: default_ns.name
    clouds:
      - gcp
    dependsOn:
      - default_ns
      - ci_utils_image
      - test_batch_invariants
      - test_batch
      - test_ci
      - test_hailtop_batch
      - test_hail_python_service_backend
      - cancel_all_running_test_batches
  - kind: runImage
    name: delete_azure_batch_instances
    image: mcr.microsoft.com/azure-cli
    alwaysRun: true
    script: |
      set -e -o pipefail
      AZURE_USERNAME=$(jq -r '.appId' /test-gsa-key/key.json)
      AZURE_PASSWORD=$(jq -r '.password' /test-gsa-key/key.json)
      AZURE_TENANT_ID=$(jq -r '.tenant' /test-gsa-key/key.json)
      az login --service-principal -u $AZURE_USERNAME -p $AZURE_PASSWORD --tenant $AZURE_TENANT_ID
      set +e
      set -x
      export AZURE_RESOURCE_GROUP="{{ global.azure_resource_group }}"
      az aks install-cli
      kubectl -n {{ default_ns.name }} scale deployment batch-driver --replicas=0
      az vm list --resource-group $AZURE_RESOURCE_GROUP -o tsv \
          --query "[?tags.namespace == '{{ default_ns.name }}'].name" \
        | xargs -n1 -r sh -c 'az vm delete --force-deletion true --resource-group $AZURE_RESOURCE_GROUP --name "$1" --yes || true' argv0
      az network nic list --resource-group $AZURE_RESOURCE_GROUP -o tsv \
          --query "[?tags.namespace == '{{ default_ns.name }}'].name" \
        | xargs -n1 -r sh -c 'az network nic delete --resource-group $AZURE_RESOURCE_GROUP --name "$1" || true' argv0
      az network public-ip list --resource-group $AZURE_RESOURCE_GROUP -o tsv \
          --query "[?tags.namespace == '{{ default_ns.name }}'].name" \
        | xargs -n1 -r sh -c 'az network public-ip delete --resource-group $AZURE_RESOURCE_GROUP --name "$1" || true' argv0
      az deployment group list --resource-group $AZURE_RESOURCE_GROUP -o tsv \
          --query "[?tags.namespace == '{{ default_ns.name }}'].name" \
        | xargs -n1 -r sh -c 'az deployment delete --name "$1" || true' argv0
    secrets:
      - name: test-gsa-key
        namespace:
          valueFrom: default_ns.name
        mountPath: /test-gsa-key
    scopes:
      - dev
      - test
    serviceAccount:
      name: admin
      namespace:
        valueFrom: default_ns.name
    clouds:
      - azure
    dependsOn:
      - default_ns
      - test_batch_invariants
      - test_batch
      - test_ci
      - test_hailtop_batch
      - cancel_all_running_test_batches<|MERGE_RESOLUTION|>--- conflicted
+++ resolved
@@ -1376,7 +1376,6 @@
       cpu: '2'
     script: |
       set -ex
-<<<<<<< HEAD
       tar xvf /io/wheel-container.tar
       python3 -m pip install --no-dependencies hail-*-py3-none-any.whl
 
@@ -1386,10 +1385,7 @@
 
       mv /io/docs $HAIL_LOCATION/docs
 
-=======
-      cd /hail/python/hail
       # NB: do not use --timeout with doctest because there is no way to override it.
->>>>>>> a0295241
       python3 -m pytest \
               -Werror:::hail -Werror:::hailtop -Werror::ResourceWarning \
               --log-cli-level=INFO \
