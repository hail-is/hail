steps:
  - kind: buildImage2
    name: git_make_bash_image
    dockerFile:
      inline: |
        FROM {{ global.docker_root_image }}
        RUN apt-get update && apt-get install -y git make bash
  - kind: runImage
    name: merge_code
    image:
      valueFrom: git_make_bash_image.image
    script: |
      set -ex
      cd /io
      mkdir repo
      cd repo
      {{ code.checkout_script }}
      make -C hail python-version-info
      git rev-parse HEAD > git_version
    outputs:
      - from: /io/repo/
        to: /repo
      - from: /io/repo/hail/python/hail/hail_version
        to: /hail_version
      - from: /io/repo/hail/python/hail/hail_pip_version
        to: /hail_pip_version
      - from: /io/repo/git_version
        to: /git_version
    dependsOn:
      - git_make_bash_image
  - kind: buildImage2
    name: hail_ubuntu_image
    dockerFile: /io/hail-ubuntu/Dockerfile
    contextPath: /io/hail-ubuntu
    publishAs: hail-ubuntu
    inputs:
      - from: /repo/docker/hail-ubuntu
        to: /io/hail-ubuntu
    dependsOn:
      - merge_code
  - kind: createNamespace
    name: default_ns
    namespaceName: default
    public: true
    secrets:
      - name: auth-oauth2-client-secret
      - name: registry-push-credentials
      - name: hail-ci-0-1-github-oauth-token
      - name: test-gsa-key
      - name: test-aws-key
        clouds:
          - gcp
      - name: test-azure-key
        clouds:
          - gcp
      - name: zulip-config
      - name: benchmark-gsa-key
      - name: billing-monitor-gsa-key
        clouds:
          - gcp
      - name: hail-ci-0-1-service-account-key
      - name: test-dataproc-service-account-key
        clouds:
          - gcp
      - name: batch-worker-ssh-public-key
        clouds:
          - azure
  - kind: buildImage2
    name: echo_image
    dockerFile: /io/echo/Dockerfile
    contextPath: /io/echo
    publishAs: echo
    resources:
      storage: 10Gi
      cpu: "2"
      memory: standard
    inputs:
      - from: /repo/echo
        to: /io/echo
    dependsOn:
      - hail_ubuntu_image
      - merge_code
  - kind: deploy
    name: deploy_echo
    namespace:
      valueFrom: default_ns.name
    config: echo/deployment.yaml
    dependsOn:
      - default_ns
      - echo_image
  - kind: deploy
    name: deploy_batch_sa
    namespace:
      valueFrom: default_ns.name
    config: batch/service-account.yaml
    dependsOn:
      - default_ns
  - kind: deploy
    name: deploy_ci_agent
    namespace:
      valueFrom: default_ns.name
    config: ci/ci-agent.yaml
    dependsOn:
      - default_ns
  - kind: deploy
    name: deploy_test_batch_sa
    namespace:
      valueFrom: default_ns.name
    config: batch/test-sa.yaml
    dependsOn:
      - default_ns
  - kind: buildImage2
    name: base_image
    dockerFile: /io/repo/docker/Dockerfile.base
    contextPath: /io/repo
    publishAs: base
    resources:
      storage: 10Gi
      cpu: "2"
      memory: standard
    inputs:
      - from: /repo
        to: /io/repo
    dependsOn:
      - hail_ubuntu_image
      - merge_code
  - kind: runImage
    name: check_hail
    image:
      valueFrom: base_image.image
    script: |
      set -ex
      cd /io/repo
      make check-hail
    inputs:
      - from: /repo
        to: /io/repo
    dependsOn:
      - base_image
      - merge_code
  - kind: buildImage2
    name: service_base_image
    dockerFile: /io/repo/docker/Dockerfile.service-base
    contextPath: /io/repo
    publishAs: service-base
    resources:
      storage: 10Gi
      cpu: "2"
      memory: standard
    dependsOn:
      - base_image
      - merge_code
    inputs:
      - from: /hail_version
        to: /io/repo/hail_version
      - from: /repo
        to: /io/repo
  - kind: runImage
    name: check_services
    image:
      valueFrom: service_base_image.image
    script: |
      set -ex
      cd /io/repo
      {% if 'target_sha' in code %}
      export HAIL_TARGET_SHA={{ code.target_sha }}
      {% endif %}
      make -k check-services
    inputs:
      - from: /repo
        to: /io/repo
    dependsOn:
      - service_base_image
      - merge_code
  - kind: buildImage2
    name: create_certs_image
    dockerFile: /io/tls/Dockerfile
    contextPath: /io/tls
    publishAs: create_certs_image
    inputs:
      - from: /repo/tls
        to: /io/tls
    dependsOn:
      - hail_ubuntu_image
      - merge_code
  - kind: runImage
    name: create_ssl_config_hail_root
    image:
      valueFrom: create_certs_image.image
    script: |
      openssl req -new -x509 -subj /CN=hail-root -nodes -newkey rsa:4096 -keyout hail-root-key.pem -out hail-root-cert.pem
      until kubectl get secret -n {{ default_ns.name }} ssl-config-hail-root
      do
          kubectl create secret generic -n {{ default_ns.name }} ssl-config-hail-root \
                  --from-file=hail-root-key.pem \
                  --from-file=hail-root-cert.pem
      done
    serviceAccount:
      name: admin
      namespace:
        valueFrom: default_ns.name
    scopes:
      - test
      - dev
    dependsOn:
      - default_ns
      - create_certs_image
  - kind: runImage
    name: create_certs
    image:
      valueFrom: create_certs_image.image
    script: |
      set -ex
      python3 create_certs.py \
              {{ default_ns.name }} \
              config.yaml \
              /ssl-config-hail-root/hail-root-key.pem \
              /ssl-config-hail-root/hail-root-cert.pem
    serviceAccount:
      name: admin
      namespace:
        valueFrom: default_ns.name
    secrets:
      - name: ssl-config-hail-root
        namespace:
          valueFrom: default_ns.name
        mountPath: /ssl-config-hail-root
    dependsOn:
      - default_ns
      - create_certs_image
      - create_ssl_config_hail_root
  - kind: createDatabase
    name: test_database_instance
    databaseName: test-instance
    migrations: []
    namespace:
      valueFrom: default_ns.name
    scopes:
      - test
    dependsOn:
      - default_ns
  - kind: runImage
    name: create_database_server_config
    image:
      valueFrom: base_image.image
    script: |
     kubectl -n {{ default_ns.name }} get -o json secret {{ test_database_instance.admin_secret_name }} | jq '{apiVersion, kind, type, data, metadata: {name: "database-server-config"}}' | kubectl -n {{ default_ns.name }} apply -f -
    serviceAccount:
      name: admin
      namespace:
        valueFrom: default_ns.name
    scopes:
      - test
    dependsOn:
      - default_ns
      - base_image
      - test_database_instance
  - kind: runImage
    name: delete_auth_tables
    image:
      valueFrom: service_base_image.image
    script: |
      set -ex
      mysql --defaults-extra-file=/sql-config/sql-config.cnf < /io/sql/delete-auth-tables.sql
    inputs:
      - from: /repo/auth/sql
        to: /io/sql
    secrets:
      - name: database-server-config
        namespace:
          valueFrom: default_ns.name
        mountPath: /sql-config
    runIfRequested: true
    scopes:
      - dev
    dependsOn:
      - default_ns
      - service_base_image
      - merge_code
  - kind: createDatabase
    name: auth_database
    databaseName: auth
    migrations:
      - name: initial
        script: /io/sql/initial.sql
      - name: copy-paste-tokens
        script: /io/sql/copy-paste-tokens.sql
      - name: drop-bucket
        script: /io/sql/drop-bucket.sql
      - name: add-trial-billing-project
        script: /io/sql/add-trial-billing-project.sql
      - name: add-roles
        script: /io/sql/add-roles.sql
      - name: rename-gsa-identity
        script: /io/sql/rename-gsa-identity.sql
      - name: support-azure-oauth
        script: /io/sql/support-azure-oauth.sql
    inputs:
      - from: /repo/auth/sql
        to: /io/sql
    namespace:
      valueFrom: default_ns.name
    shutdowns:
      - kind: Deployment
        namespace:
          valueFrom: default_ns.name
        name: auth
    dependsOn:
      - default_ns
      - merge_code
      - delete_auth_tables
  - kind: runImage
    name: create_deploy_config
    image:
      valueFrom: base_image.image
    script: |
      set -ex

      # k8s deploy config
      cat > deploy-config.json <<EOF
      {"location":"k8s","default_namespace":"{{ default_ns.name }}","domain":"{{ global.domain }}"}
      EOF
      kubectl -n {{ default_ns.name }} create secret generic deploy-config \
              --from-file=./deploy-config.json \
              --save-config --dry-run=client -o yaml \
          | kubectl -n {{ default_ns.name }} apply -f -

      # worker deploy config
      cat > deploy-config.json <<EOF
      {"location":"gce","default_namespace":"{{ default_ns.name }}","domain":"{{ global.domain }}"}
      EOF
      kubectl -n {{ default_ns.name }} create secret generic worker-deploy-config \
              --from-file=./deploy-config.json \
              --save-config --dry-run=client -o yaml \
          | kubectl -n {{ default_ns.name }} apply -f -
    serviceAccount:
      name: admin
      namespace:
        valueFrom: default_ns.name
    dependsOn:
      - default_ns
      - base_image
  - kind: deploy
    name: deploy_admin_pod
    namespace:
      valueFrom: default_ns.name
    config: admin-pod/admin-pod.yaml
    scopes:
      - deploy
      - dev
    dependsOn:
      - default_ns
      - service_base_image
      - create_deploy_config
      - create_certs
  - kind: runImage
    name: create_session_key
    image:
      valueFrom: base_image.image
    script: |
      set -ex
      # create session keys
      N=$(kubectl -n {{ default_ns.name }} get secret --ignore-not-found=true --no-headers session-secret-key | wc -l | tr -d '[:space:]')
      if [[ $N != 0 ]]; then
        exit
      fi
      mkdir /session-secret-key
      cat > generate-session-key.py <<EOF
      import base64
      from cryptography import fernet
      with open('/session-secret-key/session-secret-key', 'wb') as f:
          f.write(base64.urlsafe_b64decode(fernet.Fernet.generate_key()))
      EOF
      python3 generate-session-key.py
      kubectl -n {{ default_ns.name }} create secret generic session-secret-key --from-file=/session-secret-key/session-secret-key
    serviceAccount:
      name: admin
      namespace:
        valueFrom: default_ns.name
    dependsOn:
      - default_ns
      - base_image
  - kind: runImage
    name: create_test_gsa_keys
    image:
      valueFrom: service_base_image.image
    script: |
      kubectl -n {{ default_ns.name }} get -o json secret test-gsa-key | jq '{apiVersion, kind, type, data, metadata: {name: "auth-gsa-key"}}' | kubectl -n {{ default_ns.name }} apply -f -
      kubectl -n {{ default_ns.name }} get -o json secret test-gsa-key | jq '{apiVersion, kind, type, data, metadata: {name: "batch-gsa-key"}}' | kubectl -n {{ default_ns.name }} apply -f -
      kubectl -n {{ default_ns.name }} get -o json secret test-gsa-key | jq '{apiVersion, kind, type, data, metadata: {name: "benchmark-gsa-key"}}' | kubectl -n {{ default_ns.name }} apply -f -
      kubectl -n {{ default_ns.name }} get -o json secret test-gsa-key | jq '{apiVersion, kind, type, data, metadata: {name: "ci-gsa-key"}}' | kubectl -n {{ default_ns.name }} apply -f -
      kubectl -n {{ default_ns.name }} get -o json secret test-gsa-key | jq '{apiVersion, kind, type, data, metadata: {name: "query-gsa-key"}}' | kubectl -n {{ default_ns.name }} apply -f -
      kubectl -n {{ default_ns.name }} get -o json secret test-gsa-key | jq '{apiVersion, kind, type, data, metadata: {name: "test-dev-gsa-key"}}' | kubectl -n {{ default_ns.name }} apply -f -
      kubectl -n {{ default_ns.name }} get -o json secret test-gsa-key | jq '{apiVersion, kind, type, data, metadata: {name: "grafana-gsa-key"}}' | kubectl -n {{ default_ns.name }} apply -f -
    scopes:
      - test
      - dev
    serviceAccount:
      name: admin
      namespace:
        valueFrom: default_ns.name
    dependsOn:
      - default_ns
      - service_base_image
  - kind: buildImage2
    name: auth_image
    dockerFile: /io/repo/auth/Dockerfile
    contextPath: /io/repo
    publishAs: auth
    inputs:
      - from: /repo
        to: /io/repo
    dependsOn:
      - service_base_image
      - merge_code
  - kind: deploy
    name: deploy_auth_driver_service_account
    namespace:
      valueFrom: default_ns.name
    config: auth/auth-driver-service-account.yaml
    dependsOn:
      - default_ns
  - kind: runImage
    name: create_accounts
    image:
      valueFrom: auth_image.image
    script: |
      set -ex
      export HAIL_DEFAULT_NAMESPACE={{ default_ns.name }}
      export HAIL_SCOPE={{ scope }}
      python3 /io/bootstrap_create_accounts.py
    serviceAccount:
      name: admin
      namespace:
        valueFrom: default_ns.name
    secrets:
      - name:
          valueFrom: auth_database.user_secret_name
        namespace:
          valueFrom: default_ns.name
        mountPath: /sql-config
      - name: database-server-config
        namespace:
          valueFrom: default_ns.name
        mountPath: /database-server-config
      - name: worker-deploy-config
        namespace:
          valueFrom: default_ns.name
        mountPath: /deploy-config
      - name: auth-gsa-key
        namespace:
          valueFrom: default_ns.name
        mountPath: /auth-gsa-key
      - name: global-config
        namespace:
          valueFrom: default_ns.name
        mountPath: /global-config
    inputs:
      - from: /repo/ci/bootstrap_create_accounts.py
        to: /io/bootstrap_create_accounts.py
    dependsOn:
      - default_ns
      - deploy_test_batch_sa
      - auth_database
      - auth_image
      - create_deploy_config
      - deploy_auth_driver_service_account
      - create_test_gsa_keys
  - kind: runImage
    name: create_initial_user
    runIfRequested: true
    image:
      valueFrom: service_base_image.image
    script: |
      set -ex
      export NAMESPACE={{ default_ns.name }}
      export CLOUD={{ global.cloud }}
      python3 /io/create_initial_account.py {{ code.username }} {{ code.login_id }}
    serviceAccount:
      name: admin
      namespace:
        valueFrom: default_ns.name
    secrets:
      - name:
          valueFrom: auth_database.user_secret_name
        namespace:
          valueFrom: default_ns.name
        mountPath: /sql-config
    inputs:
      - from: /repo/ci/create_initial_account.py
        to: /io/create_initial_account.py
    dependsOn:
      - default_ns
      - service_base_image
      - merge_code
      - auth_database
  - kind: buildImage2
    name: hail_build_image
    dockerFile: /io/hail/Dockerfile.hail-build
    contextPath: /io/hail
    publishAs: hail-build
    inputs:
      - from: /repo/hail
        to: /io/hail
    dependsOn:
      - base_image
      - merge_code
  - kind: buildImage2
    name: hail_run_image
    dockerFile: /io/hail/Dockerfile.hail-run
    contextPath: /io/hail
    publishAs: hail-run
    resources:
      storage: 10Gi
      cpu: "2"
      memory: standard
    inputs:
      - from: /repo/hail
        to: /io/hail
    dependsOn:
      - service_base_image
      - merge_code
  - kind: buildImage2
    name: hail_run_tests_image
    dockerFile: /io/hail/Dockerfile.hail-run-tests
    contextPath: /io/hail
    publishAs: hail-run-tests
    inputs:
      - from: /repo/hail
        to: /io/hail
    dependsOn:
      - hail_run_image
      - merge_code
    resources:
      storage: 10Gi
      cpu: "2"
      memory: standard
  - kind: buildImage2
    name: benchmark_image
    dockerFile: /io/repo/benchmark-service/Dockerfile
    contextPath: /io/repo
    publishAs: benchmark
    inputs:
      - from: /repo
        to: /io/repo
    dependsOn:
      - service_base_image
      - merge_code
  - kind: runImage
    name: check_benchmark_service
    image:
      valueFrom: benchmark_image.image
    script: |
      set -ex
      SITE_PACKAGES=$(pip3 show benchmark | grep Location | sed 's/Location: //')
      python3 -m flake8 $SITE_PACKAGES/benchmark
      python3 -m pylint --rcfile pylintrc benchmark --score=n
    dependsOn:
      - benchmark_image
  - kind: buildImage2
    name: monitoring_image
    dockerFile: /io/repo/monitoring/Dockerfile
    contextPath: /io/repo
    publishAs: monitoring
    inputs:
      - from: /repo
        to: /io/repo
    dependsOn:
      - service_base_image
      - merge_code
  - kind: buildImage2
    name: batch_image
    dockerFile: /io/batch/Dockerfile
    contextPath: /io/batch/
    publishAs: batch
    inputs:
      - from: /repo/batch
        to: /io/batch
    dependsOn:
      - service_base_image
      - merge_code
  - kind: runImage
    name: render_grafana_nginx_conf
    image:
      valueFrom: service_base_image.image
    script: |
      set -ex
      cd /io/repo/grafana
      {% if deploy %}
      DEPLOY=true
      {% else %}
      DEPLOY=false
      {% endif %}
      python3 ../ci/jinja2_render.py '{"deploy": '${DEPLOY}', "global": {"domain": "{{ global.domain }}"}, "default_ns": {"name": "{{ default_ns.name }}"}}' nginx.conf nginx.conf.out
    inputs:
      - from: /repo
        to: /io/repo
    outputs:
      - from: /io/repo/grafana/nginx.conf.out
        to: /grafana/nginx.conf.out
    dependsOn:
      - default_ns
      - service_base_image
      - merge_code
  - kind: buildImage2
    name: grafana_nginx_image
    dockerFile: /io/grafana/Dockerfile.nginx
    contextPath: /io/grafana
    publishAs: grafana
    inputs:
      - from: /repo/grafana
        to: /io/grafana
      - from: /grafana/nginx.conf.out
        to: /io/grafana/nginx.conf.out
    dependsOn:
      - hail_ubuntu_image
      - render_grafana_nginx_conf
      - merge_code
  - kind: buildImage2
    name: test_ci_image
    dockerFile: /io/repo/ci/Dockerfile.test
    contextPath: /io/repo
    publishAs: test-ci
    scopes:
      - test
      - dev
    inputs:
      - from: /repo
        to: /io/repo
      - from: /hail_version
        to: /io/repo/hail_version
    dependsOn:
      - base_image
      - merge_code
  - kind: buildImage2
    name: test_monitoring_image
    dockerFile: /io/repo/monitoring/Dockerfile.test
    contextPath: /io/repo
    publishAs: test-monitoring
    inputs:
      - from: /repo
        to: /io/repo
    dependsOn:
      - service_base_image
      - merge_code
  - kind: buildImage2
    name: test_benchmark_image
    dockerFile: /io/repo/benchmark-service/Dockerfile.test
    contextPath: /io/repo
    publishAs: test-benchmark
    inputs:
      - from: /repo
        to: /io/repo
    dependsOn:
      - service_base_image
      - merge_code
  - kind: buildImage2
    name: ci_image
    dockerFile: /io/repo/ci/Dockerfile
    contextPath: /io/repo
    publishAs: ci
    inputs:
      - from: /repo
        to: /io/repo
    dependsOn:
      - service_base_image
      - merge_code
  - kind: buildImage2
    name: hail_buildkit_image
    dockerFile: /io/repo/ci/buildkit/Dockerfile
    contextPath: /io/repo/ci
    publishAs: hail-buildkit
    inputs:
      - from: /repo/ci
        to: /io/repo/ci
    dependsOn:
      - service_base_image
      - merge_code
  - kind: buildImage2
    name: ci_utils_image
    dockerFile: /io/ci/Dockerfile.ci-utils
    contextPath: /io/ci
    publishAs: ci-utils
    inputs:
      - from: /repo/ci
        to: /io/ci
    dependsOn:
      - service_base_image
      - merge_code
  - kind: runImage
    name: build_hail_jar_and_wheel_only
    image:
      valueFrom: hail_build_image.image
    resources:
      memory: standard
      cpu: '4'
    script: |
      set -ex
      cd /io/repo/hail
      chmod 755 ./gradlew
      time retry ./gradlew --version
      time retry make shadowJar wheel
      (cd build/deploy/dist/ && tar -cvf wheel-container.tar hail-*-py3-none-any.whl)
    inputs:
      - from: /repo
        to: /io/repo
    outputs:
      - from: /io/repo/hail/build/libs/hail-all-spark.jar
        to: /just-jar/hail.jar
      - from: /io/repo/hail/build/deploy/dist/wheel-container.tar
        to: /just-wheel/wheel-container.tar
    dependsOn:
      - hail_build_image
      - merge_code
  - kind: runImage
    name: build_hail
    image:
      valueFrom: hail_build_image.image
    resources:
      memory: standard
      cpu: '4'
    script: |
      set -ex
      cd /io/repo/hail
      chmod 755 ./gradlew
      time retry ./gradlew --version
      time retry make jars wheel HAIL_DEBUG_MODE=1
      (cd build/deploy/dist/ && tar -cvf debug-wheel-container.tar hail-*-py3-none-any.whl)
      cd /io/repo/hail
      mkdir build/debug_libs
      mv build/libs/hail-all-spark.jar build/debug_libs/
      mv build/libs/hail-all-spark-test.jar build/debug_libs/
      mv build/deploy/dist/debug-wheel-container.tar build/debug_libs
      time retry make jars python-version-info wheel
      time (cd python && zip -r hail.zip hail hailtop)
      time tar czf test.tar.gz -C python test
      time tar czf resources.tar.gz -C src/test resources
      time tar czf data.tar.gz -C python/hail/docs data
      (cd .. && time tar czf hail/website-src.tar.gz website)
      time tar czf cluster-tests.tar.gz python/cluster-tests
      (cd build/deploy/dist/ && tar -cvf wheel-container.tar hail-*-py3-none-any.whl)
      time TESTNG_SPLITS=5 python3 generate_splits.py
      time tar czf splits.tar.gz testng-splits-*.xml
    inputs:
      - from: /repo
        to: /io/repo
    outputs:
      - from: /io/repo/hail/build/libs/hail-all-spark.jar
        to: /hail.jar
      - from: /io/repo/hail/build/libs/hail-all-spark-test.jar
        to: /hail-test.jar
      - from: /io/repo/hail/build/debug_libs/hail-all-spark-test.jar
        to: /hail-debug-test.jar
      - from: /io/repo/hail/testng-build.xml
        to: /testng-build.xml
      - from: /io/repo/hail/testng-services.xml
        to: /testng-services.xml
      - from: /io/repo/hail/testng-fs.xml
        to: /testng-fs.xml
      - from: /io/repo/hail/python/hail.zip
        to: /hail.zip
      - from: /io/repo/hail/build/deploy/dist/wheel-container.tar
        to: /wheel-container.tar
      - from: /io/repo/hail/build/debug_libs/debug-wheel-container.tar
        to: /debug-wheel-container.tar
      - from: /io/repo/hail/test.tar.gz
        to: /test.tar.gz
      - from: /io/repo/hail/resources.tar.gz
        to: /resources.tar.gz
      - from: /io/repo/hail/splits.tar.gz
        to: /splits.tar.gz
      - from: /io/repo/hail/data.tar.gz
        to: /data.tar.gz
      - from: /io/repo/hail/website-src.tar.gz
        to: /website-src.tar.gz
      - from: /io/repo/hail/cluster-tests.tar.gz
        to: /cluster-tests.tar.gz
    dependsOn:
      - hail_build_image
      - merge_code
  - kind: runImage
    name: build_hail_spark2.4.5
    image:
      valueFrom: hail_build_image.image
    resources:
      memory: standard
      cpu: '4'
    script: |
      set -ex
      cd /io/repo/hail
      chmod 755 ./gradlew
      time retry ./gradlew --version
      export SPARK_VERSION="2.4.5" SCALA_VERSION="2.11.12"
      time retry make jars python-version-info wheel
    inputs:
      - from: /repo
        to: /io/repo
    dependsOn:
      - hail_build_image
      - merge_code
  - kind: runImage
    name: build_hail_spark3.0.1
    image:
      valueFrom: hail_build_image.image
    resources:
      memory: standard
      cpu: '4'
    script: |
      set -ex
      cd /io/repo/hail
      chmod 755 ./gradlew
      time retry ./gradlew --version
      export SPARK_VERSION="3.0.1" SCALA_VERSION="2.12.12"
      time retry make jars python-version-info wheel
    inputs:
      - from: /repo
        to: /io/repo
    dependsOn:
      - hail_build_image
      - merge_code
  - kind: runImage
    name: build_wheel_for_azure
    image:
      valueFrom: hail_build_image.image
    resources:
      memory: standard
      cpu: '4'
    script: |
      set -ex
      cd /io/repo/hail
      chmod 755 ./gradlew
      time retry ./gradlew --version
      export SPARK_VERSION="3.0.2" SCALA_VERSION="2.12.10"
      time retry make wheel
      (cd build/deploy/dist/ && tar -cvf wheel-container.tar hail-*-py3-none-any.whl)
    inputs:
      - from: /repo
        to: /io/repo
    outputs:
      - from: /io/repo/hail/build/deploy/dist/wheel-container.tar
        to: /wheel-for-azure-container.tar
    dependsOn:
      - hail_build_image
      - merge_code
    name: compile_batch_worker_jvm_entryway
    image:
      valueFrom: base_image.image
    script: |
      set -ex

      cd /io

      curl -sSfL https://github.com/kohlschutter/junixsocket/releases/download/junixsocket-parent-2.3.3/junixsocket-selftest-2.3.3-jar-with-dependencies.jar \
           > junixsocket-selftest-2.3.3-jar-with-dependencies.jar

      javac -cp junixsocket-selftest-2.3.3-jar-with-dependencies.jar \
            batch/src/main/java/is/hail/JVMEntryway.java
    inputs:
      - from: /repo/batch
        to: /io/batch
    outputs:
      - from: /io/junixsocket-selftest-2.3.3-jar-with-dependencies.jar
        to: /junixsocket-selftest-2.3.3-jar-with-dependencies.jar
      - from: /io/batch/src/main/java/is/hail
        to: /batch-jvm-entryway-classes
    dependsOn:
      - base_image
      - merge_code
  - kind: buildImage2
    name: batch_worker_image
    dockerFile: /io/repo/batch/Dockerfile.worker
    contextPath: /io/repo
    publishAs: batch-worker
    inputs:
      - from: /repo
        to: /io/repo
      - from: /batch-jvm-entryway-classes
        to: /io/repo/batch/src/main/java/is/hail
      - from: /junixsocket-selftest-2.3.3-jar-with-dependencies.jar
        to: /io/repo/batch/jars/junixsocket-selftest-2.3.3-jar-with-dependencies.jar
      - from: /hail_version
        to: /io/repo/hail_version
    dependsOn:
      - merge_code
      - hail_ubuntu_image
      - compile_batch_worker_jvm_entryway
  - kind: buildImage2
    name: service_java_run_base_image
    dockerFile: /io/repo/docker/Dockerfile.service-java-run-base
    contextPath: /io/repo
    publishAs: service-java-run-base
    inputs:
      - from: /repo
        to: /io/repo
      - from: /hail_version
        to: /io/repo/hail_version
    dependsOn:
      - hail_ubuntu_image
      - merge_code
  - kind: buildImage2
    name: memory_image
    dockerFile: /io/repo/memory/Dockerfile
    contextPath: /io/repo
    publishAs: memory
    inputs:
      - from: /repo
        to: /io/repo
    dependsOn:
      - service_base_image
      - merge_code
  - kind: deploy
    name: deploy_memory_sa
    namespace:
      valueFrom: default_ns.name
    config: memory/service-account.yaml
    dependsOn:
      - default_ns
  - kind: buildImage2
    name: hail_pip_installed_image
    dockerFile: /io/hail/Dockerfile.hail-pip-installed
    contextPath: /io/hail
    publishAs: hail-run
    inputs:
      - from: /repo/hail
        to: /io/hail
      - from: /just-wheel/wheel-container.tar
        to: /io/hail/wheel-container.tar
    dependsOn:
      - service_base_image
      - build_hail_jar_and_wheel_only
      - merge_code
    resources:
      storage: 10Gi
      cpu: "2"
      memory: standard
  - kind: runImage
    name: upload_test_resources_to_blob_storage
    image:
      valueFrom: hail_pip_installed_image.image
    script: |
      set -ex
      cd /io/repo/hail/
      export GOOGLE_APPLICATION_CREDENTIALS=/test-gsa-key/key.json
      export AZURE_APPLICATION_CREDENTIALS=/test-gsa-key/key.json
      python3 -m hailtop.aiotools.copy 'null' '[
      {"from": "src/test/resources",
       "to":   "{{ global.test_storage_uri }}/{{ token }}/test/resources"},
      {"from": "python/hail/docs/data",
       "to":   "{{ global.test_storage_uri }}/{{ token }}/doctest/data"}
      ]'
    secrets:
      - name: test-gsa-key
        namespace:
          valueFrom: default_ns.name
        mountPath: /test-gsa-key
    inputs:
      - from: /repo/hail/src/test/resources
        to: /io/repo/hail/src/test/resources
      - from: /repo/hail/python/hail/docs/data
        to: /io/repo/hail/python/hail/docs/data
    dependsOn:
      - default_ns
      - hail_pip_installed_image
      - merge_code
  - kind: runImage
    name: test_hail_java_0
    image:
      valueFrom: hail_run_tests_image.image
    resources:
      memory: standard
      cpu: '2'
    script: |
      set -ex
      cd /io
      mkdir -p src/test
      tar xzf resources.tar.gz -C src/test
      tar xzf splits.tar.gz
      export HAIL_TEST_SKIP_R=1
      java -cp hail-test.jar:$SPARK_HOME/jars/* org.testng.TestNG -listener is.hail.LogTestListener testng-splits-0.xml
    inputs:
      - from: /resources.tar.gz
        to: /io/resources.tar.gz
      - from: /hail-debug-test.jar
        to: /io/hail-test.jar
      - from: /splits.tar.gz
        to: /io/splits.tar.gz
    outputs:
      - from: /io/test-output
        to: /test-output-0
    secrets:
      - name: test-gsa-key
        namespace:
          valueFrom: default_ns.name
        mountPath: /test-gsa-key
    dependsOn:
      - default_ns
      - hail_run_tests_image
      - build_hail
  - kind: runImage
    name: test_hail_java_1
    image:
      valueFrom: hail_run_tests_image.image
    resources:
      memory: standard
      cpu: '2'
    script: |
      set -ex
      cd /io
      mkdir -p src/test
      tar xzf resources.tar.gz -C src/test
      tar xzf splits.tar.gz
      export HAIL_TEST_SKIP_R=1
      java -cp hail-test.jar:$SPARK_HOME/jars/* org.testng.TestNG -listener is.hail.LogTestListener testng-splits-1.xml
    inputs:
      - from: /resources.tar.gz
        to: /io/resources.tar.gz
      - from: /hail-debug-test.jar
        to: /io/hail-test.jar
      - from: /splits.tar.gz
        to: /io/splits.tar.gz
    outputs:
      - from: /io/test-output
        to: /test-output-1
    secrets:
      - name: test-gsa-key
        namespace:
          valueFrom: default_ns.name
        mountPath: /test-gsa-key
    dependsOn:
      - default_ns
      - hail_run_tests_image
      - build_hail
  - kind: runImage
    name: test_hail_java_2
    image:
      valueFrom: hail_run_tests_image.image
    resources:
      memory: standard
      cpu: '2'
    script: |
      set -ex
      cd /io
      mkdir -p src/test
      tar xzf resources.tar.gz -C src/test
      tar xzf splits.tar.gz
      export HAIL_TEST_SKIP_R=1
      java -cp hail-test.jar:$SPARK_HOME/jars/* org.testng.TestNG -listener is.hail.LogTestListener testng-splits-2.xml
    inputs:
      - from: /resources.tar.gz
        to: /io/resources.tar.gz
      - from: /hail-debug-test.jar
        to: /io/hail-test.jar
      - from: /splits.tar.gz
        to: /io/splits.tar.gz
    outputs:
      - from: /io/test-output
        to: /test-output-2
    secrets:
      - name: test-gsa-key
        namespace:
          valueFrom: default_ns.name
        mountPath: /test-gsa-key
    dependsOn:
      - default_ns
      - hail_run_tests_image
      - build_hail
  - kind: runImage
    name: test_hail_java_3
    image:
      valueFrom: hail_run_tests_image.image
    resources:
      memory: standard
      cpu: '2'
    script: |
      set -ex
      cd /io
      mkdir -p src/test
      tar xzf resources.tar.gz -C src/test
      tar xzf splits.tar.gz
      export HAIL_TEST_SKIP_R=1
      java -cp hail-test.jar:$SPARK_HOME/jars/* org.testng.TestNG -listener is.hail.LogTestListener testng-splits-3.xml
    inputs:
      - from: /resources.tar.gz
        to: /io/resources.tar.gz
      - from: /hail-debug-test.jar
        to: /io/hail-test.jar
      - from: /splits.tar.gz
        to: /io/splits.tar.gz
    outputs:
      - from: /io/test-output
        to: /test-output-3
    secrets:
      - name: test-gsa-key
        namespace:
          valueFrom: default_ns.name
        mountPath: /test-gsa-key
    dependsOn:
      - default_ns
      - hail_run_tests_image
      - build_hail
  - kind: runImage
    name: test_hail_java_4
    image:
      valueFrom: hail_run_tests_image.image
    resources:
      memory: standard
      cpu: '2'
    script: |
      set -ex
      cd /io
      mkdir -p src/test
      tar xzf resources.tar.gz -C src/test
      tar xzf splits.tar.gz
      export HAIL_TEST_SKIP_R=1
      java -cp hail-test.jar:$SPARK_HOME/jars/* org.testng.TestNG -listener is.hail.LogTestListener testng-splits-4.xml
    inputs:
      - from: /resources.tar.gz
        to: /io/resources.tar.gz
      - from: /hail-debug-test.jar
        to: /io/hail-test.jar
      - from: /splits.tar.gz
        to: /io/splits.tar.gz
    outputs:
      - from: /io/test-output
        to: /test-output-4
    secrets:
      - name: test-gsa-key
        namespace:
          valueFrom: default_ns.name
        mountPath: /test-gsa-key
    dependsOn:
      - default_ns
      - hail_run_tests_image
      - build_hail
  - kind: buildImage2
    name: hail_base_image
    dockerFile: /io/repo/hail/Dockerfile.hail-base
    contextPath: /io/repo
    publishAs: hail-base
    resources:
      storage: 10Gi
      cpu: "2"
      memory: standard
    inputs:
      - from: /repo
        to: /io/repo
      - from: /hail.jar
        to: /io/repo/hail.jar
      - from: /hail.zip
        to: /io/repo/hail.zip
    dependsOn:
      - hail_run_image
      - build_hail
      - merge_code
  - kind: buildImage2
    name: hail_pip_installed_python37_image
    dockerFile: /io/repo/hail/Dockerfile.hail-pip-installed-python37
    contextPath: /io/repo
    publishAs: hail-pip-installed-python37
    inputs:
      - from: /repo
        to: /io/repo
      - from: /just-wheel/wheel-container.tar
        to: /io/repo/wheel-container.tar
    dependsOn:
      - build_hail_jar_and_wheel_only
      - hail_ubuntu_image
      - merge_code
  - kind: buildImage2
    name: hail_pip_installed_python38_image
    dockerFile: /io/repo/hail/Dockerfile.hail-pip-installed-python38
    contextPath: /io/repo
    publishAs: hail-pip-installed-python38
    inputs:
      - from: /repo
        to: /io/repo
      - from: /just-wheel/wheel-container.tar
        to: /io/repo/wheel-container.tar
    dependsOn:
      - build_hail_jar_and_wheel_only
      - hail_ubuntu_image
      - merge_code
  - kind: runImage
    name: check_hail_python37
    image:
      valueFrom: hail_pip_installed_python37_image.image
    script: |
      set -x
      SITE_PACKAGES=$(pip3 show hail | grep Location | sed 's/Location: //')

      exit_status=0

      python3 -m flake8 --config setup.cfg $SITE_PACKAGES/hail $SITE_PACKAGES/hailtop || exit_status=$?
      python3 -m pylint --rcfile pylintrc hailtop || exit_status=$?
      # working around this: https://github.com/python/mypy/issues/7087
      ln -s $SITE_PACKAGES/hailtop hailtop
      mypy --config-file /setup.cfg -p hailtop || exit_status=$?

      exit $exit_status
    dependsOn:
      - hail_pip_installed_python37_image
  - kind: runImage
    name: check_hail_python38
    image:
      valueFrom: hail_pip_installed_python38_image.image
    script: |
      set -x
      SITE_PACKAGES=$(pip3 show hail | grep Location | sed 's/Location: //')

      exit_status=0

      python3 -m flake8 --config setup.cfg $SITE_PACKAGES/hail $SITE_PACKAGES/hailtop || exit_status=$?
      python3 -m pylint --rcfile pylintrc hailtop || exit_status=$?
      # working around this: https://github.com/python/mypy/issues/7087
      ln -s $SITE_PACKAGES/hailtop hailtop
      mypy --config-file /setup.cfg -p hailtop || exit_status=$?

      exit $exit_status
    dependsOn:
      - hail_pip_installed_python38_image
  - kind: buildImage2
    name: notebook_image
    dockerFile: /io/repo/notebook/Dockerfile
    contextPath: /io/repo/
    publishAs: notebook
    inputs:
      - from: /repo
        to: /io/repo
    dependsOn:
      - service_base_image
      - merge_code
  - kind: runImage
    name: render_notebook_nginx_conf
    image:
      valueFrom: service_base_image.image
    script: |
      set -ex
      cd /io/repo/notebook
      {% if deploy %}
      DEPLOY=true
      {% else %}
      DEPLOY=false
      {% endif %}
      python3 ../ci/jinja2_render.py '{"deploy": '${DEPLOY}', "default_ns": {"name": "{{ default_ns.name }}"}}' nginx.conf nginx.conf.out
    inputs:
      - from: /repo
        to: /io/repo
    outputs:
      - from: /io/repo/notebook/nginx.conf.out
        to: /notebook/nginx.conf.out
    dependsOn:
      - default_ns
      - service_base_image
      - merge_code
  - kind: buildImage2
    name: notebook_nginx_image
    dockerFile: /io/notebook/Dockerfile.nginx
    contextPath: /io/notebook
    publishAs: notebook_nginx
    inputs:
      - from: /repo/notebook
        to: /io/notebook
      - from: /notebook/nginx.conf.out
        to: /io/notebook/nginx.conf.out
    dependsOn:
      - hail_ubuntu_image
      - render_notebook_nginx_conf
      - merge_code
  - kind: runImage
    name: check_notebook
    image:
      valueFrom: notebook_image.image
    script: |
      set -ex
      SITE_PACKAGES=$(pip3 show notebook | grep Location | sed 's/Location: //')
      python3 -m flake8 $SITE_PACKAGES/notebook
      python3 -m pylint --rcfile pylintrc notebook
    dependsOn:
      - notebook_image
  - kind: runImage
    name: test_hail_python_0
    image:
      valueFrom: hail_run_tests_image.image
    resources:
      memory: standard
      cpu: '2'
    script: |
      set -ex
      cd /io
      tar xzf test.tar.gz
      tar xzf resources.tar.gz
      tar xzf data.tar.gz
      tar xvf debug-wheel-container.tar
      python3 -m pip install --no-dependencies hail-*-py3-none-any.whl

      # pyspark/conf/core-site.xml already points at /gsa-key/key.json
      mv /test-gsa-key/key.json /gsa-key/key.json

      export HAIL_TEST_RESOURCES_DIR=./resources
      export HAIL_DOCTEST_DATA_DIR=./data
      export HAIL_TEST_STORAGE_URI={{ global.test_storage_uri }}/{{ token }}
      export PYSPARK_SUBMIT_ARGS="--driver-memory 6g pyspark-shell"
      export PYTEST_SPLITS=7
      export PYTEST_SPLIT_INDEX=0
      python3 -m pytest \
              --ignore=test/hailtop/batch/ \
              --ignore=test/hailtop/inter_cloud \
              --log-cli-level=INFO \
              -s \
              -vv \
              --instafail \
              --durations=50 \
              test
    inputs:
      - from: /debug-wheel-container.tar
        to: /io/debug-wheel-container.tar
      - from: /test.tar.gz
        to: /io/test.tar.gz
      - from: /resources.tar.gz
        to: /io/resources.tar.gz
      - from: /data.tar.gz
        to: /io/data.tar.gz
    secrets:
      - name: test-gsa-key
        namespace:
          valueFrom: default_ns.name
        mountPath: /test-gsa-key
    dependsOn:
      - default_ns
      - hail_run_tests_image
      - build_hail
    clouds:
      - gcp
  - kind: runImage
    name: test_hail_python_1
    image:
      valueFrom: hail_run_tests_image.image
    resources:
      memory: standard
      cpu: '2'
    script: |
      set -ex
      cd /io
      tar xzf test.tar.gz
      tar xzf resources.tar.gz
      tar xzf data.tar.gz
      tar xvf debug-wheel-container.tar
      python3 -m pip install --no-dependencies hail-*-py3-none-any.whl

      # pyspark/conf/core-site.xml already points at /gsa-key/key.json
      mv /test-gsa-key/key.json /gsa-key/key.json

      export HAIL_TEST_RESOURCES_DIR=./resources
      export HAIL_DOCTEST_DATA_DIR=./data
      export HAIL_TEST_STORAGE_URI={{ global.test_storage_uri }}/{{ token }}
      export PYSPARK_SUBMIT_ARGS="--driver-memory 6g pyspark-shell"
      export PYTEST_SPLITS=7
      export PYTEST_SPLIT_INDEX=1
      python3 -m pytest \
              --ignore=test/hailtop/batch/ \
              --ignore=test/hailtop/inter_cloud \
              --log-cli-level=INFO \
              -s \
              -vv \
              --instafail \
              --durations=50 \
              test
    inputs:
      - from: /debug-wheel-container.tar
        to: /io/debug-wheel-container.tar
      - from: /test.tar.gz
        to: /io/test.tar.gz
      - from: /resources.tar.gz
        to: /io/resources.tar.gz
      - from: /data.tar.gz
        to: /io/data.tar.gz
    secrets:
      - name: test-gsa-key
        namespace:
          valueFrom: default_ns.name
        mountPath: /test-gsa-key
    dependsOn:
      - default_ns
      - hail_run_tests_image
      - build_hail
    clouds:
      - gcp
  - kind: runImage
    name: test_hail_python_2
    image:
      valueFrom: hail_run_tests_image.image
    resources:
      memory: standard
      cpu: '2'
    script: |
      set -ex
      cd /io
      tar xzf test.tar.gz
      tar xzf resources.tar.gz
      tar xzf data.tar.gz
      tar xvf debug-wheel-container.tar
      python3 -m pip install --no-dependencies hail-*-py3-none-any.whl

      # pyspark/conf/core-site.xml already points at /gsa-key/key.json
      mv /test-gsa-key/key.json /gsa-key/key.json

      export HAIL_TEST_RESOURCES_DIR=./resources
      export HAIL_DOCTEST_DATA_DIR=./data
      export HAIL_TEST_STORAGE_URI={{ global.test_storage_uri }}/{{ token }}
      export PYSPARK_SUBMIT_ARGS="--driver-memory 6g pyspark-shell"
      export PYTEST_SPLITS=7
      export PYTEST_SPLIT_INDEX=2
      python3 -m pytest \
              --ignore=test/hailtop/batch/ \
              --ignore=test/hailtop/inter_cloud \
              --log-cli-level=INFO \
              -s \
              -vv \
              --instafail \
              --durations=50 \
              test
    inputs:
      - from: /debug-wheel-container.tar
        to: /io/debug-wheel-container.tar
      - from: /test.tar.gz
        to: /io/test.tar.gz
      - from: /resources.tar.gz
        to: /io/resources.tar.gz
      - from: /data.tar.gz
        to: /io/data.tar.gz
    secrets:
      - name: test-gsa-key
        namespace:
          valueFrom: default_ns.name
        mountPath: /test-gsa-key
    dependsOn:
      - default_ns
      - hail_run_tests_image
      - build_hail
    clouds:
      - gcp
  - kind: runImage
    name: test_hail_python_3
    image:
      valueFrom: hail_run_tests_image.image
    resources:
      memory: standard
      cpu: '2'
    script: |
      set -ex
      cd /io
      tar xzf test.tar.gz
      tar xzf resources.tar.gz
      tar xzf data.tar.gz
      tar xvf debug-wheel-container.tar
      python3 -m pip install --no-dependencies hail-*-py3-none-any.whl

      # pyspark/conf/core-site.xml already points at /gsa-key/key.json
      mv /test-gsa-key/key.json /gsa-key/key.json

      export HAIL_TEST_RESOURCES_DIR=./resources
      export HAIL_DOCTEST_DATA_DIR=./data
      export HAIL_TEST_STORAGE_URI={{ global.test_storage_uri }}/{{ token }}
      export PYSPARK_SUBMIT_ARGS="--driver-memory 6g pyspark-shell"
      export PYTEST_SPLITS=7
      export PYTEST_SPLIT_INDEX=3
      python3 -m pytest \
              --ignore=test/hailtop/batch/ \
              --ignore=test/hailtop/inter_cloud \
              --log-cli-level=INFO \
              -s \
              -vv \
              --instafail \
              --durations=50 \
              test
    inputs:
      - from: /debug-wheel-container.tar
        to: /io/debug-wheel-container.tar
      - from: /test.tar.gz
        to: /io/test.tar.gz
      - from: /resources.tar.gz
        to: /io/resources.tar.gz
      - from: /data.tar.gz
        to: /io/data.tar.gz
    secrets:
      - name: test-gsa-key
        namespace:
          valueFrom: default_ns.name
        mountPath: /test-gsa-key
    dependsOn:
      - default_ns
      - hail_run_tests_image
      - build_hail
    clouds:
      - gcp
  - kind: runImage
    name: test_hail_python_4
    image:
      valueFrom: hail_run_tests_image.image
    resources:
      memory: standard
      cpu: '2'
    script: |
      set -ex
      cd /io
      tar xzf test.tar.gz
      tar xzf resources.tar.gz
      tar xzf data.tar.gz
      tar xvf debug-wheel-container.tar
      python3 -m pip install --no-dependencies hail-*-py3-none-any.whl

      # pyspark/conf/core-site.xml already points at /gsa-key/key.json
      mv /test-gsa-key/key.json /gsa-key/key.json

      export HAIL_TEST_RESOURCES_DIR=./resources
      export HAIL_DOCTEST_DATA_DIR=./data
      export HAIL_TEST_STORAGE_URI={{ global.test_storage_uri }}/{{ token }}
      export PYSPARK_SUBMIT_ARGS="--driver-memory 6g pyspark-shell"
      export PYTEST_SPLITS=7
      export PYTEST_SPLIT_INDEX=4
      python3 -m pytest \
              --ignore=test/hailtop/batch/ \
              --ignore=test/hailtop/inter_cloud \
              --log-cli-level=INFO \
              -s \
              -vv \
              --instafail \
              --durations=50 \
              test
    inputs:
      - from: /debug-wheel-container.tar
        to: /io/debug-wheel-container.tar
      - from: /test.tar.gz
        to: /io/test.tar.gz
      - from: /resources.tar.gz
        to: /io/resources.tar.gz
      - from: /data.tar.gz
        to: /io/data.tar.gz
    secrets:
      - name: test-gsa-key
        namespace:
          valueFrom: default_ns.name
        mountPath: /test-gsa-key
    dependsOn:
      - default_ns
      - hail_run_tests_image
      - build_hail
    clouds:
      - gcp
  - kind: runImage
    name: test_hail_python_5
    image:
      valueFrom: hail_run_tests_image.image
    resources:
      memory: standard
      cpu: '2'
    script: |
      set -ex
      cd /io
      tar xzf test.tar.gz
      tar xzf resources.tar.gz
      tar xzf data.tar.gz
      tar xvf debug-wheel-container.tar
      python3 -m pip install --no-dependencies hail-*-py3-none-any.whl

      # pyspark/conf/core-site.xml already points at /gsa-key/key.json
      mv /test-gsa-key/key.json /gsa-key/key.json

      export HAIL_TEST_RESOURCES_DIR=./resources
      export HAIL_DOCTEST_DATA_DIR=./data
      export HAIL_TEST_STORAGE_URI={{ global.test_storage_uri }}/{{ token }}
      export PYSPARK_SUBMIT_ARGS="--driver-memory 6g pyspark-shell"
      export PYTEST_SPLITS=7
      export PYTEST_SPLIT_INDEX=5
      python3 -m pytest \
              --ignore=test/hailtop/batch/ \
              --ignore=test/hailtop/inter_cloud \
              --log-cli-level=INFO \
              -s \
              -vv \
              --instafail \
              --durations=50 \
              test
    inputs:
      - from: /debug-wheel-container.tar
        to: /io/debug-wheel-container.tar
      - from: /test.tar.gz
        to: /io/test.tar.gz
      - from: /resources.tar.gz
        to: /io/resources.tar.gz
      - from: /data.tar.gz
        to: /io/data.tar.gz
    secrets:
      - name: test-gsa-key
        namespace:
          valueFrom: default_ns.name
        mountPath: /test-gsa-key
    dependsOn:
      - default_ns
      - hail_run_tests_image
      - build_hail
    clouds:
      - gcp
  - kind: runImage
    name: test_hail_python_6
    image:
      valueFrom: hail_run_tests_image.image
    resources:
      memory: standard
      cpu: '2'
    script: |
      set -ex
      cd /io
      tar xzf test.tar.gz
      tar xzf resources.tar.gz
      tar xzf data.tar.gz
      tar xvf debug-wheel-container.tar
      python3 -m pip install --no-dependencies hail-*-py3-none-any.whl

      # pyspark/conf/core-site.xml already points at /gsa-key/key.json
      mv /test-gsa-key/key.json /gsa-key/key.json

      export HAIL_TEST_RESOURCES_DIR=./resources
      export HAIL_DOCTEST_DATA_DIR=./data
      export HAIL_TEST_STORAGE_URI={{ global.test_storage_uri }}/{{ token }}
      export PYSPARK_SUBMIT_ARGS="--driver-memory 6g pyspark-shell"
      export PYTEST_SPLITS=7
      export PYTEST_SPLIT_INDEX=6
      python3 -m pytest \
              --ignore=test/hailtop/batch/ \
              --ignore=test/hailtop/inter_cloud \
              --log-cli-level=INFO \
              -s \
              -vv \
              --instafail \
              --durations=50 \
              test
    inputs:
      - from: /debug-wheel-container.tar
        to: /io/debug-wheel-container.tar
      - from: /test.tar.gz
        to: /io/test.tar.gz
      - from: /resources.tar.gz
        to: /io/resources.tar.gz
      - from: /data.tar.gz
        to: /io/data.tar.gz
    secrets:
      - name: test-gsa-key
        namespace:
          valueFrom: default_ns.name
        mountPath: /test-gsa-key
    dependsOn:
      - default_ns
      - hail_run_tests_image
      - build_hail
    clouds:
      - gcp
  - kind: runImage
    name: test_hail_python_fs
    image:
      valueFrom: hail_run_image.image
    resources:
      memory: standard
      cpu: '2'
    script: |
      set -ex
      cd /io
      tar xzf test.tar.gz
      tar xvf debug-wheel-container.tar
      python3 -m pip install --no-dependencies hail-*-py3-none-any.whl

      export HAIL_TEST_GCS_BUCKET={{ global.hail_test_gcs_bucket }}
      export GOOGLE_APPLICATION_CREDENTIALS=/test-gsa-key/key.json

      export HAIL_TEST_S3_BUCKET=hail-test-dy5rg
      export AWS_SHARED_CREDENTIALS_FILE=/test-aws-key/credentials

      export HAIL_TEST_AZURE_ACCOUNT=hailtest
      export HAIL_TEST_AZURE_CONTAINER=hail-test-4nxei
      export AZURE_APPLICATION_CREDENTIALS=/test-azure-key/credentials.json

      python3 -m pytest \
              --log-cli-level=INFO \
              -s \
              -vv \
              --instafail \
              --durations=50 \
              test/hailtop/inter_cloud
    inputs:
      - from: /debug-wheel-container.tar
        to: /io/debug-wheel-container.tar
      - from: /test.tar.gz
        to: /io/test.tar.gz
    secrets:
      - name: test-gsa-key
        namespace:
          valueFrom: default_ns.name
        mountPath: /test-gsa-key
      - name: test-aws-key
        namespace:
          valueFrom: default_ns.name
        mountPath: /test-aws-key
      - name: test-azure-key
        namespace:
          valueFrom: default_ns.name
        mountPath: /test-azure-key
    dependsOn:
      - default_ns
      - hail_run_image
      - build_hail
    clouds:
      - gcp
  - kind: runImage
    name: test_hail_python_unchecked_allocator
    image:
      valueFrom: hail_run_tests_image.image
    resources:
      memory: standard
      cpu: '2'
    script: |
      set -ex
      cd /io
      tar xzf test.tar.gz
      tar xzf resources.tar.gz
      tar xzf data.tar.gz
      tar xvf wheel-container.tar
      python3 -m pip install --no-dependencies hail-*-py3-none-any.whl

      # pyspark/conf/core-site.xml already points at /gsa-key/key.json
      mv /test-gsa-key/key.json /gsa-key/key.json

      export HAIL_TEST_RESOURCES_DIR=./resources
      export HAIL_DOCTEST_DATA_DIR=./data
      export HAIL_TEST_STORAGE_URI={{ global.test_storage_uri }}/{{ token }}
      export PYSPARK_SUBMIT_ARGS="--driver-memory 6g pyspark-shell"
      python3 -m pytest \
              --ignore=test/hailtop/batch/ \
              --ignore=test/hailtop/inter_cloud \
              --log-cli-level=INFO \
              -s \
              -vv \
              --instafail \
              --durations=50 \
              test
    inputs:
      - from: /wheel-container.tar
        to: /io/wheel-container.tar
      - from: /test.tar.gz
        to: /io/test.tar.gz
      - from: /resources.tar.gz
        to: /io/resources.tar.gz
      - from: /data.tar.gz
        to: /io/data.tar.gz
    secrets:
      - name: test-gsa-key
        namespace:
          valueFrom: default_ns.name
        mountPath: /test-gsa-key
    dependsOn:
      - default_ns
      - hail_run_tests_image
      - build_hail
    clouds:
      - gcp
  - kind: runImage
    name: test_hail_python_local_backend_0
    image:
      valueFrom: hail_run_tests_image.image
    resources:
      memory: standard
      cpu: '2'
    script: |
      set -ex
      cd /io
      tar xzf test.tar.gz
      tar xzf resources.tar.gz
      tar xzf data.tar.gz
      tar xvf debug-wheel-container.tar
      python3 -m pip install --no-dependencies hail-*-py3-none-any.whl
      mkdir -p /io/tmp

      export HAIL_TEST_STORAGE_URI=/io/tmp/
      export HAIL_TEST_RESOURCES_DIR=./resources
      export HAIL_DOCTEST_DATA_DIR=./data
      export PYTEST_SPLITS=7
      export PYTEST_SPLIT_INDEX=0
      export HAIL_QUERY_BACKEND=local
      python3 -m pytest \
              --ignore=test/hailtop/ \
              --log-cli-level=INFO \
              -s \
              -vv \
              --instafail \
              --durations=50 \
              test
    inputs:
      - from: /debug-wheel-container.tar
        to: /io/debug-wheel-container.tar
      - from: /test.tar.gz
        to: /io/test.tar.gz
      - from: /resources.tar.gz
        to: /io/resources.tar.gz
      - from: /data.tar.gz
        to: /io/data.tar.gz
    secrets:
      - name: test-gsa-key
        namespace:
          valueFrom: default_ns.name
        mountPath: /test-gsa-key
    dependsOn:
      - default_ns
      - hail_run_tests_image
      - build_hail
  - kind: runImage
    name: test_hail_python_local_backend_1
    image:
      valueFrom: hail_run_tests_image.image
    resources:
      memory: standard
      cpu: '2'
    script: |
      set -ex
      cd /io
      tar xzf test.tar.gz
      tar xzf resources.tar.gz
      tar xzf data.tar.gz
      tar xvf debug-wheel-container.tar
      python3 -m pip install --no-dependencies hail-*-py3-none-any.whl
      mkdir -p /io/tmp

      export HAIL_TEST_STORAGE_URI=/io/tmp/
      export HAIL_TEST_RESOURCES_DIR=./resources
      export HAIL_DOCTEST_DATA_DIR=./data
      export PYTEST_SPLITS=7
      export PYTEST_SPLIT_INDEX=1
      export HAIL_QUERY_BACKEND=local
      python3 -m pytest \
              --ignore=test/hailtop/ \
              --log-cli-level=INFO \
              -s \
              -vv \
              --instafail \
              --durations=50 \
              test
    inputs:
      - from: /debug-wheel-container.tar
        to: /io/debug-wheel-container.tar
      - from: /test.tar.gz
        to: /io/test.tar.gz
      - from: /resources.tar.gz
        to: /io/resources.tar.gz
      - from: /data.tar.gz
        to: /io/data.tar.gz
    secrets:
      - name: test-gsa-key
        namespace:
          valueFrom: default_ns.name
        mountPath: /test-gsa-key
    dependsOn:
      - default_ns
      - hail_run_tests_image
      - build_hail
  - kind: runImage
    name: test_hail_python_local_backend_2
    image:
      valueFrom: hail_run_tests_image.image
    resources:
      memory: standard
      cpu: '2'
    script: |
      set -ex
      cd /io
      tar xzf test.tar.gz
      tar xzf resources.tar.gz
      tar xzf data.tar.gz
      tar xvf debug-wheel-container.tar
      python3 -m pip install --no-dependencies hail-*-py3-none-any.whl
      mkdir -p /io/tmp

      export HAIL_TEST_STORAGE_URI=/io/tmp/
      export HAIL_TEST_RESOURCES_DIR=./resources
      export HAIL_DOCTEST_DATA_DIR=./data
      export PYTEST_SPLITS=7
      export PYTEST_SPLIT_INDEX=2
      export HAIL_QUERY_BACKEND=local
      python3 -m pytest \
              --ignore=test/hailtop/ \
              --log-cli-level=INFO \
              -s \
              -vv \
              --instafail \
              --durations=50 \
              test
    inputs:
      - from: /debug-wheel-container.tar
        to: /io/debug-wheel-container.tar
      - from: /test.tar.gz
        to: /io/test.tar.gz
      - from: /resources.tar.gz
        to: /io/resources.tar.gz
      - from: /data.tar.gz
        to: /io/data.tar.gz
    secrets:
      - name: test-gsa-key
        namespace:
          valueFrom: default_ns.name
        mountPath: /test-gsa-key
    dependsOn:
      - default_ns
      - hail_run_tests_image
      - build_hail
  - kind: runImage
    name: test_hail_python_local_backend_3
    image:
      valueFrom: hail_run_tests_image.image
    resources:
      memory: standard
      cpu: '2'
    script: |
      set -ex
      cd /io
      tar xzf test.tar.gz
      tar xzf resources.tar.gz
      tar xzf data.tar.gz
      tar xvf debug-wheel-container.tar
      python3 -m pip install --no-dependencies hail-*-py3-none-any.whl
      mkdir -p /io/tmp

      export HAIL_TEST_STORAGE_URI=/io/tmp/
      export HAIL_TEST_RESOURCES_DIR=./resources
      export HAIL_DOCTEST_DATA_DIR=./data
      export PYTEST_SPLITS=7
      export PYTEST_SPLIT_INDEX=3
      export HAIL_QUERY_BACKEND=local
      python3 -m pytest \
              --ignore=test/hailtop/ \
              --log-cli-level=INFO \
              -s \
              -vv \
              --instafail \
              --durations=50 \
              test
    inputs:
      - from: /debug-wheel-container.tar
        to: /io/debug-wheel-container.tar
      - from: /test.tar.gz
        to: /io/test.tar.gz
      - from: /resources.tar.gz
        to: /io/resources.tar.gz
      - from: /data.tar.gz
        to: /io/data.tar.gz
    secrets:
      - name: test-gsa-key
        namespace:
          valueFrom: default_ns.name
        mountPath: /test-gsa-key
    dependsOn:
      - default_ns
      - hail_run_tests_image
      - build_hail
  - kind: runImage
    name: test_hail_python_local_backend_4
    image:
      valueFrom: hail_run_tests_image.image
    resources:
      memory: standard
      cpu: '2'
    script: |
      set -ex
      cd /io
      tar xzf test.tar.gz
      tar xzf resources.tar.gz
      tar xzf data.tar.gz
      tar xvf debug-wheel-container.tar
      python3 -m pip install --no-dependencies hail-*-py3-none-any.whl
      mkdir -p /io/tmp

      export HAIL_TEST_STORAGE_URI=/io/tmp/
      export HAIL_TEST_RESOURCES_DIR=./resources
      export HAIL_DOCTEST_DATA_DIR=./data
      export PYTEST_SPLITS=7
      export PYTEST_SPLIT_INDEX=4
      export HAIL_QUERY_BACKEND=local
      python3 -m pytest \
              --ignore=test/hailtop/ \
              --log-cli-level=INFO \
              -s \
              -vv \
              --instafail \
              --durations=50 \
              test
    inputs:
      - from: /debug-wheel-container.tar
        to: /io/debug-wheel-container.tar
      - from: /test.tar.gz
        to: /io/test.tar.gz
      - from: /resources.tar.gz
        to: /io/resources.tar.gz
      - from: /data.tar.gz
        to: /io/data.tar.gz
    secrets:
      - name: test-gsa-key
        namespace:
          valueFrom: default_ns.name
        mountPath: /test-gsa-key
    dependsOn:
      - default_ns
      - hail_run_tests_image
      - build_hail
  - kind: runImage
    name: test_hail_python_local_backend_5
    image:
      valueFrom: hail_run_tests_image.image
    resources:
      memory: standard
      cpu: '2'
    script: |
      set -ex
      cd /io
      tar xzf test.tar.gz
      tar xzf resources.tar.gz
      tar xzf data.tar.gz
      tar xvf debug-wheel-container.tar
      python3 -m pip install --no-dependencies hail-*-py3-none-any.whl
      mkdir -p /io/tmp

      export HAIL_TEST_STORAGE_URI=/io/tmp/
      export HAIL_TEST_RESOURCES_DIR=./resources
      export HAIL_DOCTEST_DATA_DIR=./data
      export PYTEST_SPLITS=7
      export PYTEST_SPLIT_INDEX=5
      export HAIL_QUERY_BACKEND=local
      python3 -m pytest \
              --ignore=test/hailtop/ \
              --log-cli-level=INFO \
              -s \
              -vv \
              --instafail \
              --durations=50 \
              test
    inputs:
      - from: /debug-wheel-container.tar
        to: /io/debug-wheel-container.tar
      - from: /test.tar.gz
        to: /io/test.tar.gz
      - from: /resources.tar.gz
        to: /io/resources.tar.gz
      - from: /data.tar.gz
        to: /io/data.tar.gz
    secrets:
      - name: test-gsa-key
        namespace:
          valueFrom: default_ns.name
        mountPath: /test-gsa-key
    dependsOn:
      - default_ns
      - hail_run_tests_image
      - build_hail
  - kind: runImage
    name: test_hail_python_local_backend_6
    image:
      valueFrom: hail_run_tests_image.image
    resources:
      memory: standard
      cpu: '2'
    script: |
      set -ex
      cd /io
      tar xzf test.tar.gz
      tar xzf resources.tar.gz
      tar xzf data.tar.gz
      tar xvf debug-wheel-container.tar
      python3 -m pip install --no-dependencies hail-*-py3-none-any.whl
      mkdir -p /io/tmp

      export HAIL_TEST_STORAGE_URI=/io/tmp/
      export HAIL_TEST_RESOURCES_DIR=./resources
      export HAIL_DOCTEST_DATA_DIR=./data
      export PYTEST_SPLITS=7
      export PYTEST_SPLIT_INDEX=6
      export HAIL_QUERY_BACKEND=local
      python3 -m pytest \
              --ignore=test/hailtop/ \
              --log-cli-level=INFO \
              -s \
              -vv \
              --instafail \
              --durations=50 \
              test
    inputs:
      - from: /debug-wheel-container.tar
        to: /io/debug-wheel-container.tar
      - from: /test.tar.gz
        to: /io/test.tar.gz
      - from: /resources.tar.gz
        to: /io/resources.tar.gz
      - from: /data.tar.gz
        to: /io/data.tar.gz
    secrets:
      - name: test-gsa-key
        namespace:
          valueFrom: default_ns.name
        mountPath: /test-gsa-key
    dependsOn:
      - default_ns
      - hail_run_tests_image
      - build_hail
  - kind: runImage
    name: test_python_docs
    image:
      valueFrom: hail_base_image.image
    script: |
      set -ex
      cd /hail/python/hail
      python3 -m pytest --instafail \
        --doctest-modules \
        --doctest-glob='*.rst' \
        --ignore=docs/conf.py \
        --ignore=docs/doctest_write_data.py
    dependsOn:
      - hail_base_image
    clouds:
      - gcp
  - kind: runImage
    name: make_docs
    image:
      valueFrom: hail_base_image.image
    script: |
      set -ex
      export HAIL_SHORT_VERSION='0.2'
      export SPHINXOPTS='-tgenerate_notebook_outputs'

      mkdir -p {{ token }}/python
      cd {{ token }}
      unzip -q -d python /io/hail.zip

      tar xzf /io/website-src.tar.gz
      export HAIL_WEBSITE_DIR=$(pwd)/website/website/

      sed -E "s/\(hail\#([0-9]+)\)/(\[#\1](https:\/\/github.com\/hail-is\/hail\/pull\/\1))/g" \
        < python/hail/docs/change_log.md \
        | pandoc -o python/hail/docs/change_log.rst

      make -C python/hail/docs BUILDDIR=_build clean html
      make -C python/hailtop/batch/docs BUILDDIR=_build clean html

      mkdir -p www/docs
      mv python/hail/docs/_build/html www/docs/0.2
      mv python/hailtop/batch/docs/_build/html www/docs/batch

      HAIL_CACHE_VERSION=$(cat python/hail/hail_version)
      find www -iname *.html -type f -exec sed -i -e "s/\.css/\.css\?v\=$HAIL_CACHE_VERSION/" {} +;

      tar czf /io/www.tar.gz www
    resources:
      memory: standard
      cpu: '2'
    inputs:
      - from: /hail.zip
        to: /io/hail.zip
      - from: /website-src.tar.gz
        to: /io/website-src.tar.gz
    outputs:
      - from: /io/www.tar.gz
        to: /www.tar.gz
    dependsOn:
      - hail_base_image
      - build_hail
  - kind: runImage
    name: make_pip_versioned_docs
    image:
      valueFrom: hail_pip_installed_image.image
    script: |
      set -ex

      cd /io/repo

      make -C hail python/hail/hail_pip_version

      # dev deploy elides the hail-is remote, add it and retrieve the tags
      git remote add hail-is https://github.com/hail-is/hail.git
      git fetch hail-is

      # 0.2.63 was the last old-style docs
      if [[ "$(cat hail/python/hail/hail_pip_version)" != "0.2.63" ]]
      then
          # downloading files from GCS changes permissions, so we reset all of that first
          git reset --hard HEAD
          # if the tag doesn't exist, this commit is the release
          git checkout $(cat hail/python/hail/hail_pip_version) || true
      fi

      PYTHONPATH=$PYTHONPATH:$(pwd)/hail/python make -C hail hail-docs-no-test batch-docs

      python3 -m hailtop.aiotools.copy 'null' '[
      {"from": "gs://hail-common/builds/0.1/docs/hail-0.1-docs-5a6778710097.tar.gz",
       "to": "hail-0.1-docs-5a6778710097.tar.gz"}
      ]'

      mkdir hail/build/www/docs/0.1
      tar -xvf hail-0.1-docs-5a6778710097.tar.gz -C hail/build/www/docs/0.1 --strip-components 2

      tar czf /io/docs.tar.gz -C hail/build/www .
    resources:
      memory: standard
      cpu: '2'
    inputs:
      - from: /repo
        to: /io/repo
    outputs:
      - from: /io/docs.tar.gz
        to: /docs.tar.gz
    dependsOn:
      - hail_pip_installed_image
      - merge_code
    clouds:
      - gcp
  - kind: deploy
    name: deploy_grafana
    namespace:
      valueFrom: default_ns.name
    config: grafana/deployment.yaml
    scopes:
      - deploy
      - test
      - dev
    dependsOn:
      - default_ns
      - base_image
      - grafana_nginx_image
      - create_certs
  - kind: runImage
    name: render_prom_nginx_conf
    image:
      valueFrom: service_base_image.image
    script: |
      set -ex
      cd /io/repo/prometheus
      {% if deploy %}
      DEPLOY=true
      {% else %}
      DEPLOY=false
      {% endif %}
      python3 ../ci/jinja2_render.py '{"deploy": '${DEPLOY}', "default_ns": {"name": "{{ default_ns.name }}"}}' nginx.conf nginx.conf.out
    inputs:
      - from: /repo
        to: /io/repo
    outputs:
      - from: /io/repo/prometheus/nginx.conf.out
        to: /prometheus/nginx.conf.out
    dependsOn:
      - default_ns
      - service_base_image
      - merge_code
  - kind: buildImage2
    name: prom_nginx_image
    dockerFile: /io/prometheus/Dockerfile.nginx
    contextPath: /io/prometheus
    publishAs: prometheus
    inputs:
      - from: /repo/prometheus
        to: /io/prometheus
      - from: /prometheus/nginx.conf.out
        to: /io/prometheus/nginx.conf.out
    dependsOn:
      - hail_ubuntu_image
      - render_prom_nginx_conf
      - merge_code
  - kind: deploy
    name: deploy_prometheus
    namespace:
      valueFrom: default_ns.name
    config: prometheus/prometheus.yaml
    scopes:
      - deploy
      - dev
    dependsOn:
      - default_ns
      - prom_nginx_image
      - create_certs
  - kind: runImage
    name: create_dummy_oauth2_client_secret
    image:
      valueFrom: base_image.image
    script: |
      set -ex
      kubectl -n {{ default_ns.name }} create secret generic auth-oauth2-client-secret || true
    scopes:
      - test
      - dev
    dependsOn:
      - default_ns
      - base_image
  - kind: deploy
    name: deploy_auth
    namespace:
      valueFrom: default_ns.name
    config: auth/deployment.yaml
    wait:
      - kind: Service
        name: auth
        for: alive
      - kind: Service
        name: auth-driver
        for: alive
    dependsOn:
      - default_ns
      - create_deploy_config
      - create_session_key
      - auth_database
      - auth_image
      - create_dummy_oauth2_client_secret
      - create_certs
      - create_accounts
  - kind: runImage
    name: check_monitoring
    image:
      valueFrom: monitoring_image.image
    script: |
      set -ex
      SITE_PACKAGES=$(pip3 show monitoring | grep Location | sed 's/Location: //')
      python3 -m flake8 $SITE_PACKAGES/monitoring
      python3 -m pylint --rcfile pylintrc monitoring
    dependsOn:
      - monitoring_image
  - kind: runImage
    name: delete_monitoring_tables
    image:
      valueFrom: service_base_image.image
    script: |
      set -ex
      mysql --defaults-extra-file=/sql-config/sql-config.cnf < /io/sql/delete-monitoring-tables.sql
    inputs:
      - from: /repo/monitoring/sql
        to: /io/sql
    secrets:
      - name: database-server-config
        namespace:
          valueFrom: default_ns.name
        mountPath: /sql-config
    runIfRequested: true
    scopes:
      - dev
    dependsOn:
      - default_ns
      - service_base_image
      - merge_code
  - kind: createDatabase
    name: monitoring_database
    databaseName: monitoring
    migrations:
      - name: initial
        script: /io/sql/initial.sql
    inputs:
      - from: /repo/monitoring/sql
        to: /io/sql
    namespace:
      valueFrom: default_ns.name
    shutdowns:
      - kind: Deployment
        namespace:
          valueFrom: default_ns.name
        name: monitoring
    dependsOn:
      - default_ns
      - merge_code
      - delete_monitoring_tables
  - kind: deploy
    name: deploy_monitoring
    namespace:
      valueFrom: default_ns.name
    config: monitoring/deployment.yaml
    wait:
      - kind: Service
        name: monitoring
        for: alive
    dependsOn:
      - default_ns
      - monitoring_image
      - monitoring_database
      - deploy_auth
      - create_certs
      - create_accounts
    clouds:
      - gcp
  - kind: runImage
    name: test_monitoring
    image:
      valueFrom: test_monitoring_image.image
    script: |
      set -ex
      python3 -m pytest --log-cli-level=INFO -s -vv --instafail --durations=50 /test/
    secrets:
      - name: worker-deploy-config
        namespace:
          valueFrom: default_ns.name
        mountPath: /deploy-config
      - name: test-dev-tokens
        namespace:
          valueFrom: default_ns.name
        mountPath: /user-tokens
      - name: ssl-config-monitoring-tests
        namespace:
          valueFrom: default_ns.name
        mountPath: /ssl-config
    timeout: 300
    dependsOn:
      - test_monitoring_image
      - create_deploy_config
      - create_accounts
      - default_ns
      - create_certs
      - deploy_monitoring
    clouds:
      - gcp
  - kind: runImage
    name: test_auth_copy_paste_login
    image:
      valueFrom: service_base_image.image
    script: |
      set -ex

      export HAIL_DEPLOY_CONFIG_FILE=/deploy-config/deploy-config.json

      COPY_PASTE_TOKEN=$(hailctl curl {{ default_ns.name }} \
                         auth /api/v1alpha/copy-paste-token \
                         -fsSL \
                         --retry 3 \
                         --retry-delay 5 \
                         -XPOST)
      hailctl auth copy-paste-login "$COPY_PASTE_TOKEN" --namespace {{ default_ns.name }}

      if hailctl auth copy-paste-login "$COPY_PASTE_TOKEN" --namespace {{ default_ns.name }}
      then
          echo "reusing a token should not work, but did"
          exit 1
      fi

      COPY_PASTE_TOKEN=$(hailctl curl {{ default_ns.name }} \
                         auth /api/v1alpha/copy-paste-token \
                         -fsSL \
                         --retry 3 \
                         --retry-delay 5 \
                         -XPOST)
      python3 -c '
      from hailtop.auth import copy_paste_login;
      copy_paste_login("'$COPY_PASTE_TOKEN'", "{{ default_ns.name }}")
      '

      python3 -c '
      from hailtop.auth import copy_paste_login;
      import aiohttp
      try:
          copy_paste_login("'$COPY_PASTE_TOKEN'", "{{ default_ns.name }}")
          print("reusing a token should not work, but did")
          sys.exit(1)
      except aiohttp.client_exceptions.ClientResponseError as exc:
          assert(exc.status == 401)
      '
    secrets:
      - name: test-tokens
        namespace:
          valueFrom: default_ns.name
        mountPath: /user-tokens
      - name: worker-deploy-config
        namespace:
          valueFrom: default_ns.name
        mountPath: /deploy-config
    dependsOn:
      - default_ns
      - create_accounts
      - deploy_auth
      - create_deploy_config
      - service_base_image
  - kind: runImage
    name: test_auth_copy_paste_login_timeout
    image:
      valueFrom: service_base_image.image
    script: |
      set -ex

      export HAIL_DEPLOY_CONFIG_FILE=/deploy-config/deploy-config.json

      COPY_PASTE_TOKEN=$(hailctl curl {{ default_ns.name }} \
                         auth /api/v1alpha/copy-paste-token \
                         -fsSL \
                         --retry 3 \
                         --retry-delay 5 \
                         -XPOST)
      sleep $(( 5 * 60 + 1))
      if hailctl auth copy-paste-login "$COPY_PASTE_TOKEN" --namespace {{ default_ns.name }}
      then
          echo "using an expired token should not work, but did"
          exit 1
      fi

      python3 -c '
      import aiohttp
      from hailtop.auth import copy_paste_login;
      try:
          copy_paste_login("'$COPY_PASTE_TOKEN'", "{{ default_ns.name }}")
          print("using an expired token should not work, but did")
          sys.exit(1)
      except aiohttp.client_exceptions.ClientResponseError as exc:
          assert(exc.status == 401)
      '
    secrets:
      - name: test-tokens
        namespace:
          valueFrom: default_ns.name
        mountPath: /user-tokens
      - name: worker-deploy-config
        namespace:
          valueFrom: default_ns.name
        mountPath: /deploy-config
    dependsOn:
      - default_ns
      - create_accounts
      - deploy_auth
      - create_deploy_config
      - service_base_image
  - kind: runImage
    name: delete_batch_tables
    image:
      valueFrom: service_base_image.image
    script: |
      set -ex
      mysql --defaults-extra-file=/sql-config/sql-config.cnf < /io/sql/delete-batch-tables.sql
    inputs:
      - from: /repo/batch/sql
        to: /io/sql
    secrets:
      - name: database-server-config
        namespace:
          valueFrom: default_ns.name
        mountPath: /sql-config
    runIfRequested: true
    scopes:
      - dev
    dependsOn:
      - default_ns
      - service_base_image
      - merge_code
  - kind: runImage
    name: delete_ci_tables
    image:
      valueFrom: service_base_image.image
    script: |
      set -ex
      mysql --defaults-extra-file=/sql-config/sql-config.cnf < /io/sql/delete-ci-tables.sql
    inputs:
      - from: /repo/ci/sql
        to: /io/sql
    secrets:
      - name: database-server-config
        namespace:
          valueFrom: default_ns.name
        mountPath: /sql-config
    runIfRequested: true
    scopes:
      - dev
    dependsOn:
      - default_ns
      - service_base_image
      - merge_code
  - kind: createDatabase
    name: ci_database
    databaseName: ci
    migrations:
      - name: initial
        script: /io/sql/initial.sql
      - name: invalidated-batches
        script: /io/sql/invalidated-batches.sql
    inputs:
      - from: /repo/ci/sql
        to: /io/sql
    namespace:
      valueFrom: default_ns.name
    shutdowns:
      - kind: Deployment
        namespace:
          valueFrom: default_ns.name
        name: ci
    dependsOn:
      - default_ns
      - merge_code
      - delete_ci_tables
  - kind: createDatabase
    name: batch_database
    databaseName: batch
    migrations:
      - name: initial
        script: /io/sql/initial.sql
      - name: insert-globals
        script: /io/sql/insert_globals.py
      - name: create-billing-projects
        script: /io/sql/create-billing-projects.sql
      - name: increase-spec-size
        script: /io/sql/increase-spec-size.sql
      - name: remove-fk-batches-user-resources
        script: /io/sql/remove-fk-batches-user-resources.sql
      - name: change-ready-cores-bigint
        script: /io/sql/change-ready-cores-bigint.sql
      - name: add-user-resources-ready-cores-token
        script: /io/sql/add-user-resources-ready-cores-token.sql
      - name: add-lock-in-share-mode
        script: /io/sql/add-lock-in-share-mode.sql
      - name: add-batch-create-token
        script: /io/sql/add-batch-create-token.sql
      - name: improve-cancel
        script: /io/sql/improve-cancel.sql
      - name: store-specs-in-gcs
        script: /io/sql/store-specs-in-gcs.sql
      - name: add-batches-time-closed
        script: /io/sql/add-batches-time-closed.sql
      - name: add-instance-zone
        script: /io/sql/add-instance-zone.sql
      - name: add-batches-time-created-index
        script: /io/sql/add-batches-time-created-index.sql
      - name: change-test-worker-disk-size
        script: /io/sql/change_test_worker_disk_size.py
      - name: add-resources
        script: /io/sql/add-resources.sql
      - name: insert-resources
        script: /io/sql/insert_resources.py
      - name: insert-standing-worker-globals
        script: /io/sql/insert_standing_worker_globals.py
      - name: insert-local-ssd-resource
        script: /io/sql/insert_local_ssd_resource.py
      - name: fix-mark-job-complete-on-error
        script: /io/sql/fix-mark-job-complete-on-error.sql
      - name: add-worker-pd-ssd-data-disk
        script: /io/sql/add-worker-pd-ssd-data-disk.sql
      - name: add-aggregated-batch-resources-tokens
        script: /io/sql/add-aggregated-batch-resources-tokens.sql
      - name: change-test-worker-pool-size
        script: /io/sql/change_test_worker_pool_size.py
      - name: add-test-dev-to-billing-project-users
        script: /io/sql/add-test-dev-to-billing-project-users.sql
      - name: add-status-flag-billing-projects
        script: /io/sql/add-status-flag-billing-projects.sql
      - name: add-aggregated-billing-project-resources
        script: /io/sql/add-aggregated-billing-project-resources.sql
      - name: add-enable-standing-worker
        script: /io/sql/add-enable-standing-worker.py
      - name: add-inst-colls
        script: /io/sql/add-inst-colls.sql
      - name: add-creating-job-state
        script: /io/sql/add-creating-job-state.sql
      - name: add-job-private-inst-coll
        script: /io/sql/add-job-private-inst-coll.sql
      - name: insert-nonpreemptible-resources
        script: /io/sql/insert_nonpreemptible_resources.py
      - name: fix-schedule-job
        script: /io/sql/fix-schedule-job.sql
      - name: increase-test-and-dev-pool-sizes
        script: /io/sql/increase-test-and-dev-pool-sizes.py
      - name: fix-provisioning-bug
        script: /io/sql/fix-provisioning-bug.sql
      - name: do-not-lock-entire-batch
        script: /io/sql/do-not-lock-entire-batch.sql
      - name: add-fail-fast
        script: /io/sql/add-fail-fast.sql
      - name: add-frozen-mode
        script: /io/sql/add-frozen-mode.sql
      - name: add-instance-config
        script: /io/sql/add-instance-config.sql
      - name: cloud-agnostic
        script: /io/sql/cloud-agnostic.sql
      - name: support-azure
        script: /io/sql/support-azure.sql
      - name: add-azure-tables
        script: /io/sql/add_azure_tables.py
      - name: change-azure-test-highcpu-pool
        script: /io/sql/change_azure_test_highcpu_pool.py
      - name: add-latest-product-versions
        script: /io/sql/add-latest-product-versions.sql
      - name: add-products-and-versions
        script: /io/sql/add_products_and_versions.py
      - name: kill-more-deadlocks
        script: /io/sql/kill-more-deadlocks.sql
      - name: kill-more-deadlocks2
        script: /io/sql/kill-more-deadlocks2.sql
      - name: no-locks-add-attempt
        script: /io/sql/no-locks-add-attempt.sql
<<<<<<< HEAD
      - name: big-test-instances
        script: /io/sql/big-test-instances.py
=======
      - name: fix-n-cancelled-creating-jobs
        script: /io/sql/fix-n-cancelled-creating-jobs.sql
>>>>>>> 31d9de14
    inputs:
      - from: /repo/batch/sql
        to: /io/sql
    namespace:
      valueFrom: default_ns.name
    shutdowns:
      - kind: Deployment
        namespace:
          valueFrom: default_ns.name
        name: batch
      - kind: Deployment
        namespace:
          valueFrom: default_ns.name
        name: batch-driver
    dependsOn:
      - default_ns
      - merge_code
      - delete_batch_tables
  - kind: deploy
    name: deploy_batch
    namespace:
      valueFrom: default_ns.name
    config: batch/deployment.yaml
    wait:
      - kind: Service
        name: batch
        for: alive
      - kind: Service
        name: batch-driver
        for: alive
    dependsOn:
      - default_ns
      - deploy_batch_sa
      - create_accounts
      - batch_image
      - batch_worker_image
      - batch_database
      - deploy_auth
      - create_certs
  - kind: runImage
    name: create_billing_projects
    image:
      valueFrom: service_base_image.image
    script: |
      set -ex
      # create billing projects and add users to them
      cat > create-billing-projects.py <<EOF
      import sys
      import json
      import asyncio
      import aiohttp
      from hailtop.utils import async_to_blocking
      from hailtop.batch_client.aioclient import BatchClient
      async def create(billing_project, user, limit=None):
          bc = await BatchClient.create(None)
          try:
              try:
                  await bc.create_billing_project(billing_project)
              except aiohttp.ClientResponseError as e:
                  if e.status != 403 or 'already exists' not in e.message:
                       raise

              try:
                  await bc.add_user(user, billing_project)
              except aiohttp.ClientResponseError as e:
                  if e.status != 403 or 'already member of billing project' not in e.message:
                       raise

              await bc.edit_billing_limit(billing_project, limit)
          finally:
              await bc.close()
      async def main():
          {% if deploy %}
          benchmark_limit = 25
          {% else %}
          benchmark_limit = 5
          {% endif %}

          await asyncio.gather(*[
              create(billing_project="benchmark", user="benchmark", limit=benchmark_limit)
          ])
      async_to_blocking(main())
      EOF
      python3 create-billing-projects.py
    secrets:
      - name: test-dev-tokens
        namespace:
          valueFrom: default_ns.name
        mountPath: /user-tokens
      - name: worker-deploy-config
        namespace:
          valueFrom: default_ns.name
        mountPath: /deploy-config
    dependsOn:
      - default_ns
      - service_base_image
      - create_deploy_config
      - create_accounts
      - deploy_batch
  - kind: deploy
    name: deploy_benchmark
    namespace:
      valueFrom: default_ns.name
    config: benchmark-service/deployment.yaml
    wait:
      - kind: Service
        name: benchmark
        for: alive
    dependsOn:
      - default_ns
      - benchmark_image
      - create_certs
      - deploy_auth
      - create_accounts
      - create_billing_projects
      - deploy_batch
    clouds:
      - gcp
  - kind: runImage
    name: test_benchmark
    image:
      valueFrom: test_benchmark_image.image
    script: |
      set -ex
      python3 -m pytest --log-cli-level=INFO -s -vv --instafail --durations=50 /test/
    secrets:
      - name: worker-deploy-config
        namespace:
          valueFrom: default_ns.name
        mountPath: /deploy-config
      - name: test-dev-tokens
        namespace:
          valueFrom: default_ns.name
        mountPath: /user-tokens
      - name: ssl-config-benchmark-tests
        namespace:
          valueFrom: default_ns.name
        mountPath: /ssl-config
    timeout: 1200
    dependsOn:
      - test_benchmark_image
      - create_deploy_config
      - create_accounts
      - default_ns
      - create_certs
      - deploy_benchmark
    clouds:
      - gcp
  - kind: runImage
    name: upload_query_jar
    image:
      valueFrom: hail_pip_installed_image.image
    script: |
      set -ex
      export GOOGLE_APPLICATION_CREDENTIALS=/query-gsa-key/key.json
      export HAIL_TEST_AZURE_ACCOUNT=hailtest
      export HAIL_TEST_AZURE_CONTAINER=hail-test-4nxei
      export AZURE_APPLICATION_CREDENTIALS=/test-azure-key/credentials.json

      {% if scope == "deploy" %}
      HAIL_JAR_URL={{ global.query_storage_uri }}
      {% elif scope == "test" %}
      HAIL_JAR_URL={{ global.test_storage_uri }}/{{ deploy_batch.token }}
      {% elif scope == "dev" %}
      HAIL_JAR_URL={{ global.test_storage_uri }}/{{ default_ns.name }}
      {% else %}
      echo "!!! unexpected scope {{ scope }} !!!"
      exit 1
      {% endif %}
      HAIL_JAR_URL=${HAIL_JAR_URL}/jars/$(cat /io/git_version).jar

      python3 -m hailtop.aiotools.copy 'null' '[{"from": "/io/hail.jar", "to": "'${HAIL_JAR_URL}'"}]'
    secrets:
      - name: query-gsa-key
        namespace:
          valueFrom: default_ns.name
        mountPath: /query-gsa-key
    inputs:
      - from: /just-jar/hail.jar
        to: /io/hail.jar
      - from: /git_version
        to: /io/git_version
    dependsOn:
      - default_ns
      - deploy_batch
      - hail_pip_installed_image
      - build_hail_jar_and_wheel_only
      - merge_code
      - create_test_gsa_keys
  - kind: runImage
    name: test_hail_python_service_backend_0
    image:
      valueFrom: hail_run_tests_image.image
    resources:
      cpu: '1'
    script: |
      set -ex
      tar xvf /io/wheel-container.tar
      python3 -m pip install --no-dependencies hail-*-py3-none-any.whl

      cd /io/repo/hail/python

      export HAIL_SHA="$(cat /io/git_version)"
      {% if scope == "deploy" %}
      export HAIL_JAR_URL={{ global.query_storage_uri }}
      {% elif scope == "test" %}
      export HAIL_JAR_URL={{ global.test_storage_uri }}/{{ deploy_batch.token }}
      {% elif scope == "dev" %}
      export HAIL_JAR_URL={{ global.test_storage_uri }}/{{ default_ns.name }}
      {% else %}
      echo "!!! unexpected scope {{ scope }} !!!"
      exit 1
      {% endif %}
      export HAIL_JAR_URL=${HAIL_JAR_URL}/jars/$(cat /io/git_version).jar

      export HAIL_TEST_STORAGE_URI={{ global.test_storage_uri }}/{{ token }}
      export HAIL_TEST_RESOURCES_DIR="{{ global.test_storage_uri }}/{{ upload_test_resources_to_blob_storage.token }}/test/resources/"
      export HAIL_DOCTEST_DATA_DIR="{{ global.test_storage_uri }}/{{ upload_test_resources_to_blob_storage.token }}/doctest/data/"
      export GOOGLE_APPLICATION_CREDENTIALS=/test-gsa-key/key.json
      export PYTEST_SPLITS=5
      export PYTEST_SPLIT_INDEX=0
      export HAIL_QUERY_BACKEND=service

      hailctl config set batch/billing_project test
      hailctl config set batch/remote_tmpdir {{ global.test_storage_uri }}

      python3 -m pytest \
              --ignore=test/hailtop/ \
              --log-cli-level=INFO \
              -s \
              -vv \
              --instafail \
              --durations=50 \
              -n 4 \
              test
    inputs:
      - from: /just-wheel/wheel-container.tar
        to: /io/wheel-container.tar
      - from: /repo/hail/python/test
        to: /io/repo/hail/python/test
      - from: /git_version
        to: /io/git_version
    secrets:
      - name: test-gsa-key
        namespace:
          valueFrom: default_ns.name
        mountPath: /test-gsa-key
      - name: worker-deploy-config
        namespace:
          valueFrom: default_ns.name
        mountPath: /deploy-config
      - name: test-tokens
        namespace:
          valueFrom: default_ns.name
        mountPath: /user-tokens
      - name: ssl-config-batch-tests
        namespace:
          valueFrom: default_ns.name
        mountPath: /ssl-config
    dependsOn:
      - default_ns
      - merge_code
      - deploy_batch
      - create_deploy_config
      - create_accounts
      - hail_run_tests_image
      - upload_query_jar
      - upload_test_resources_to_blob_storage
      - build_hail_jar_and_wheel_only
    clouds:
      - gcp
  - kind: runImage
    name: test_hail_python_service_backend_1
    image:
      valueFrom: hail_run_tests_image.image
    resources:
      cpu: '1'
    script: |
      set -ex
      tar xvf /io/wheel-container.tar
      python3 -m pip install --no-dependencies hail-*-py3-none-any.whl

      cd /io/repo/hail/python

      export HAIL_SHA="$(cat /io/git_version)"
      {% if scope == "deploy" %}
      export HAIL_JAR_URL={{ global.query_storage_uri }}
      {% elif scope == "test" %}
      export HAIL_JAR_URL={{ global.test_storage_uri }}/{{ deploy_batch.token }}
      {% elif scope == "dev" %}
      export HAIL_JAR_URL={{ global.test_storage_uri }}/{{ default_ns.name }}
      {% else %}
      echo "!!! unexpected scope {{ scope }} !!!"
      exit 1
      {% endif %}
      export HAIL_JAR_URL=${HAIL_JAR_URL}/jars/$(cat /io/git_version).jar

      export HAIL_TEST_STORAGE_URI={{ global.test_storage_uri }}/{{ token }}
      export HAIL_TEST_RESOURCES_DIR="{{ global.test_storage_uri }}/{{ upload_test_resources_to_blob_storage.token }}/test/resources/"
      export HAIL_DOCTEST_DATA_DIR="{{ global.test_storage_uri }}/{{ upload_test_resources_to_blob_storage.token }}/doctest/data/"
      export GOOGLE_APPLICATION_CREDENTIALS=/test-gsa-key/key.json
      export PYTEST_SPLITS=5
      export PYTEST_SPLIT_INDEX=1
      export HAIL_QUERY_BACKEND=service

      hailctl config set batch/billing_project test
      hailctl config set batch/remote_tmpdir {{ global.test_storage_uri }}

      python3 -m pytest \
              --ignore=test/hailtop/ \
              --log-cli-level=INFO \
              -s \
              -vv \
              --instafail \
              --durations=50 \
              -n 4 \
              test
    inputs:
      - from: /just-wheel/wheel-container.tar
        to: /io/wheel-container.tar
      - from: /repo/hail/python/test
        to: /io/repo/hail/python/test
      - from: /git_version
        to: /io/git_version
    secrets:
      - name: test-gsa-key
        namespace:
          valueFrom: default_ns.name
        mountPath: /test-gsa-key
      - name: worker-deploy-config
        namespace:
          valueFrom: default_ns.name
        mountPath: /deploy-config
      - name: test-tokens
        namespace:
          valueFrom: default_ns.name
        mountPath: /user-tokens
      - name: ssl-config-batch-tests
        namespace:
          valueFrom: default_ns.name
        mountPath: /ssl-config
    dependsOn:
      - default_ns
      - merge_code
      - deploy_batch
      - create_deploy_config
      - create_accounts
      - hail_run_tests_image
      - upload_query_jar
      - upload_test_resources_to_blob_storage
      - build_hail_jar_and_wheel_only
    clouds:
      - gcp
  - kind: runImage
    name: test_hail_python_service_backend_2
    image:
      valueFrom: hail_run_tests_image.image
    resources:
      cpu: '1'
    script: |
      set -ex
      tar xvf /io/wheel-container.tar
      python3 -m pip install --no-dependencies hail-*-py3-none-any.whl

      cd /io/repo/hail/python

      export HAIL_SHA="$(cat /io/git_version)"
      {% if scope == "deploy" %}
      export HAIL_JAR_URL={{ global.query_storage_uri }}
      {% elif scope == "test" %}
      export HAIL_JAR_URL={{ global.test_storage_uri }}/{{ deploy_batch.token }}
      {% elif scope == "dev" %}
      export HAIL_JAR_URL={{ global.test_storage_uri }}/{{ default_ns.name }}
      {% else %}
      echo "!!! unexpected scope {{ scope }} !!!"
      exit 1
      {% endif %}
      export HAIL_JAR_URL=${HAIL_JAR_URL}/jars/$(cat /io/git_version).jar

      export HAIL_TEST_STORAGE_URI={{ global.test_storage_uri }}/{{ token }}
      export HAIL_TEST_RESOURCES_DIR="{{ global.test_storage_uri }}/{{ upload_test_resources_to_blob_storage.token }}/test/resources/"
      export HAIL_DOCTEST_DATA_DIR="{{ global.test_storage_uri }}/{{ upload_test_resources_to_blob_storage.token }}/doctest/data/"
      export GOOGLE_APPLICATION_CREDENTIALS=/test-gsa-key/key.json
      export PYTEST_SPLITS=5
      export PYTEST_SPLIT_INDEX=2
      export HAIL_QUERY_BACKEND=service

      hailctl config set batch/billing_project test
      hailctl config set batch/remote_tmpdir {{ global.test_storage_uri }}

      python3 -m pytest \
              --ignore=test/hailtop/ \
              --log-cli-level=INFO \
              -s \
              -vv \
              --instafail \
              --durations=50 \
              -n 4 \
              test
    inputs:
      - from: /just-wheel/wheel-container.tar
        to: /io/wheel-container.tar
      - from: /repo/hail/python/test
        to: /io/repo/hail/python/test
      - from: /git_version
        to: /io/git_version
    secrets:
      - name: test-gsa-key
        namespace:
          valueFrom: default_ns.name
        mountPath: /test-gsa-key
      - name: worker-deploy-config
        namespace:
          valueFrom: default_ns.name
        mountPath: /deploy-config
      - name: test-tokens
        namespace:
          valueFrom: default_ns.name
        mountPath: /user-tokens
      - name: ssl-config-batch-tests
        namespace:
          valueFrom: default_ns.name
        mountPath: /ssl-config
    dependsOn:
      - default_ns
      - merge_code
      - deploy_batch
      - create_deploy_config
      - create_accounts
      - hail_run_tests_image
      - upload_query_jar
      - upload_test_resources_to_blob_storage
      - build_hail_jar_and_wheel_only
    clouds:
      - gcp
  - kind: runImage
    name: test_hail_python_service_backend_3
    image:
      valueFrom: hail_run_tests_image.image
    resources:
      cpu: '1'
    script: |
      set -ex
      tar xvf /io/wheel-container.tar
      python3 -m pip install --no-dependencies hail-*-py3-none-any.whl

      cd /io/repo/hail/python

      export HAIL_SHA="$(cat /io/git_version)"
      {% if scope == "deploy" %}
      export HAIL_JAR_URL={{ global.query_storage_uri }}
      {% elif scope == "test" %}
      export HAIL_JAR_URL={{ global.test_storage_uri }}/{{ deploy_batch.token }}
      {% elif scope == "dev" %}
      export HAIL_JAR_URL={{ global.test_storage_uri }}/{{ default_ns.name }}
      {% else %}
      echo "!!! unexpected scope {{ scope }} !!!"
      exit 1
      {% endif %}
      export HAIL_JAR_URL=${HAIL_JAR_URL}/jars/$(cat /io/git_version).jar

      export HAIL_TEST_STORAGE_URI={{ global.test_storage_uri }}/{{ token }}
      export HAIL_TEST_RESOURCES_DIR="{{ global.test_storage_uri }}/{{ upload_test_resources_to_blob_storage.token }}/test/resources/"
      export HAIL_DOCTEST_DATA_DIR="{{ global.test_storage_uri }}/{{ upload_test_resources_to_blob_storage.token }}/doctest/data/"
      export GOOGLE_APPLICATION_CREDENTIALS=/test-gsa-key/key.json
      export PYTEST_SPLITS=5
      export PYTEST_SPLIT_INDEX=3
      export HAIL_QUERY_BACKEND=service

      hailctl config set batch/billing_project test
      hailctl config set batch/remote_tmpdir {{ global.test_storage_uri }}

      python3 -m pytest \
              --ignore=test/hailtop/ \
              --log-cli-level=INFO \
              -s \
              -vv \
              --instafail \
              --durations=50 \
              -n 4 \
              test
    inputs:
      - from: /just-wheel/wheel-container.tar
        to: /io/wheel-container.tar
      - from: /repo/hail/python/test
        to: /io/repo/hail/python/test
      - from: /git_version
        to: /io/git_version
    secrets:
      - name: test-gsa-key
        namespace:
          valueFrom: default_ns.name
        mountPath: /test-gsa-key
      - name: worker-deploy-config
        namespace:
          valueFrom: default_ns.name
        mountPath: /deploy-config
      - name: test-tokens
        namespace:
          valueFrom: default_ns.name
        mountPath: /user-tokens
      - name: ssl-config-batch-tests
        namespace:
          valueFrom: default_ns.name
        mountPath: /ssl-config
    dependsOn:
      - default_ns
      - merge_code
      - deploy_batch
      - create_deploy_config
      - create_accounts
      - hail_run_tests_image
      - upload_query_jar
      - upload_test_resources_to_blob_storage
      - build_hail_jar_and_wheel_only
    clouds:
      - gcp
  - kind: runImage
    name: test_hail_python_service_backend_4
    image:
      valueFrom: hail_run_tests_image.image
    resources:
      cpu: '1'
    script: |
      set -ex
      tar xvf /io/wheel-container.tar
      python3 -m pip install --no-dependencies hail-*-py3-none-any.whl

      cd /io/repo/hail/python

      export HAIL_SHA="$(cat /io/git_version)"
      {% if scope == "deploy" %}
      export HAIL_JAR_URL={{ global.query_storage_uri }}
      {% elif scope == "test" %}
      export HAIL_JAR_URL={{ global.test_storage_uri }}/{{ deploy_batch.token }}
      {% elif scope == "dev" %}
      export HAIL_JAR_URL={{ global.test_storage_uri }}/{{ default_ns.name }}
      {% else %}
      echo "!!! unexpected scope {{ scope }} !!!"
      exit 1
      {% endif %}
      export HAIL_JAR_URL=${HAIL_JAR_URL}/jars/$(cat /io/git_version).jar

      export HAIL_TEST_STORAGE_URI={{ global.test_storage_uri }}/{{ token }}
      export HAIL_TEST_RESOURCES_DIR="{{ global.test_storage_uri }}/{{ upload_test_resources_to_blob_storage.token }}/test/resources/"
      export HAIL_DOCTEST_DATA_DIR="{{ global.test_storage_uri }}/{{ upload_test_resources_to_blob_storage.token }}/doctest/data/"
      export GOOGLE_APPLICATION_CREDENTIALS=/test-gsa-key/key.json
      export PYTEST_SPLITS=5
      export PYTEST_SPLIT_INDEX=4
      export HAIL_QUERY_BACKEND=service

      hailctl config set batch/billing_project test
      hailctl config set batch/remote_tmpdir {{ global.test_storage_uri }}

      python3 -m pytest \
              --ignore=test/hailtop/ \
              --log-cli-level=INFO \
              -s \
              -vv \
              --instafail \
              --durations=50 \
              -n 4 \
              test
    inputs:
      - from: /just-wheel/wheel-container.tar
        to: /io/wheel-container.tar
      - from: /repo/hail/python/test
        to: /io/repo/hail/python/test
      - from: /git_version
        to: /io/git_version
    secrets:
      - name: test-gsa-key
        namespace:
          valueFrom: default_ns.name
        mountPath: /test-gsa-key
      - name: worker-deploy-config
        namespace:
          valueFrom: default_ns.name
        mountPath: /deploy-config
      - name: test-tokens
        namespace:
          valueFrom: default_ns.name
        mountPath: /user-tokens
      - name: ssl-config-batch-tests
        namespace:
          valueFrom: default_ns.name
        mountPath: /ssl-config
    dependsOn:
      - default_ns
      - merge_code
      - deploy_batch
      - create_deploy_config
      - create_accounts
      - hail_run_tests_image
      - upload_query_jar
      - upload_test_resources_to_blob_storage
      - build_hail_jar_and_wheel_only
    clouds:
      - gcp
  - kind: deploy
    name: deploy_memory
    namespace:
      valueFrom: default_ns.name
    config: memory/deployment.yaml
    wait:
      - kind: Service
        name: memory
        for: alive
    dependsOn:
      - default_ns
      - memory_image
      - deploy_memory_sa
      - create_certs
    clouds:
      - gcp
  - kind: runImage
    name: test_lsm
    image:
      valueFrom: base_image.image
    script: |
      cd /io/lsm
      make
      make test
    inputs:
      - from: /repo/lsm
        to: /io/lsm
    dependsOn:
      - base_image
      - merge_code
  - kind: buildImage2
    name: netcat_ubuntu_image
    dockerFile:
      inline: |
        FROM {{ hail_ubuntu_image.image }}
        RUN hail-apt-get-install netcat
    dependsOn:
      - hail_ubuntu_image
  - kind: buildImage2
    name: volume_image
    dockerFile:
      inline: |
        FROM {{ hail_ubuntu_image.image }}
        VOLUME ["/data"]
    dependsOn:
      - hail_ubuntu_image
  - kind: buildImage2
    name: workdir_image
    dockerFile:
      inline: |
        FROM {{ hail_ubuntu_image.image }}
        WORKDIR ["/work"]
    dependsOn:
      - hail_ubuntu_image
  - kind: buildImage2
    name: curl_image
    dockerFile:
      inline: |
        FROM {{ hail_ubuntu_image.image }}
        RUN hail-apt-get-install curl
    dependsOn:
      - hail_ubuntu_image
  - kind: runImage
    name: test_memory
    image:
      valueFrom: memory_image.image
    resources:
      memory: 3.75Gi
      cpu: '1'
    script: |
      export GOOGLE_APPLICATION_CREDENTIALS=/test-gsa-key/key.json
      hailctl config set batch/remote_tmpdir {{ global.test_storage_uri }}/batch/
      python3 -m pytest --log-cli-level=INFO -s -vv --instafail --durations=50 /io/test/
    timeout: 600
    secrets:
      - name: worker-deploy-config
        namespace:
          valueFrom: default_ns.name
        mountPath: /deploy-config
      - name: test-tokens
        namespace:
          valueFrom: default_ns.name
        mountPath: /user-tokens
      - name: ssl-config-memory-tests
        namespace:
          valueFrom: default_ns.name
        mountPath: /ssl-config
      - name: test-gsa-key
        namespace:
          valueFrom: default_ns.name
        mountPath: /test-gsa-key
      - name: global-config
        namespace:
          valueFrom: default_ns.name
        mountPath: /global-config
    inputs:
      - from: /repo/memory/test
        to: /io/test
    dependsOn:
      - create_deploy_config
      - create_accounts
      - default_ns
      - merge_code
      - memory_image
      - deploy_memory
    clouds:
      - gcp
  - kind: runImage
    name: test_batch_0
    image:
      valueFrom: batch_image.image
    script: |
      set -ex
      export PYTEST_SPLITS=5
      export PYTEST_SPLIT_INDEX=0
      export HAIL_GSA_KEY_FILE=/test-gsa-key/key.json
      export HAIL_BASE_IMAGE={{ base_image.image }}
      export CI_UTILS_IMAGE={{ ci_utils_image.image }}
      export HAIL_CURL_IMAGE={{ curl_image.image }}
      export HAIL_DEFAULT_NAMESPACE={{ default_ns.name }}
      export HAIL_NETCAT_UBUNTU_IMAGE={{ netcat_ubuntu_image.image }}
      export HAIL_VOLUME_IMAGE={{ volume_image.image }}
      export HAIL_WORKDIR_IMAGE={{ workdir_image.image }}
      export HAIL_HAIL_BASE_IMAGE={{ hail_base_image.image }}
      export DOCKER_PREFIX="{{ global.docker_prefix }}"
      export DOCKER_ROOT_IMAGE="{{ global.docker_root_image }}"
      export HAIL_TEST_TOKEN_FILE=/user-tokens/tokens.json
      export HAIL_TEST_DEV_TOKEN_FILE=/dev-tokens/tokens.json
      export HAIL_TOKEN="{{ token }}"
      export HAIL_SCOPE="{{ scope }}"
      export HAIL_CLOUD="{{ global.cloud }}"
      export HAIL_DOMAIN="{{ global.domain }}"
      hailctl config set batch/remote_tmpdir {{ global.test_storage_uri }}/batch/
      python3 -m pytest \
              --log-date-format="%Y-%m-%dT%H:%M:%S" \
              --log-format="%(asctime)s %(levelname)s %(name)s %(filename)s:%(lineno)d:%(funcName)s %(message)s" \
              --log-cli-level=INFO \
              -s \
              -vv \
              --instafail \
              -k "not test_scale and not test_invariants" \
              --durations=0 \
              /io/test/
    inputs:
      - from: /repo/batch/test
        to: /io/test
    port: 5000
    timeout: 1200
    secrets:
      - name: worker-deploy-config
        namespace:
          valueFrom: default_ns.name
        mountPath: /deploy-config
      - name: test-tokens
        namespace:
          valueFrom: default_ns.name
        mountPath: /user-tokens
      - name: test-dev-tokens
        namespace:
          valueFrom: default_ns.name
        mountPath: /dev-tokens
      - name: ssl-config-batch-tests
        namespace:
          valueFrom: default_ns.name
        mountPath: /ssl-config
      - name: test-gsa-key
        namespace:
          valueFrom: default_ns.name
        mountPath: /test-gsa-key
    dependsOn:
      - create_deploy_config
      - create_accounts
      - default_ns
      - merge_code
      - base_image
      - hail_base_image
      - batch_image
      - ci_utils_image
      - deploy_batch
      - netcat_ubuntu_image
      - volume_image
      - workdir_image
      - curl_image
  - kind: runImage
    name: test_batch_1
    image:
      valueFrom: batch_image.image
    script: |
      set -ex
      export PYTEST_SPLITS=5
      export PYTEST_SPLIT_INDEX=1
      export HAIL_GSA_KEY_FILE=/test-gsa-key/key.json
      export HAIL_BASE_IMAGE={{ base_image.image }}
      export CI_UTILS_IMAGE={{ ci_utils_image.image }}
      export HAIL_CURL_IMAGE={{ curl_image.image }}
      export HAIL_DEFAULT_NAMESPACE={{ default_ns.name }}
      export HAIL_NETCAT_UBUNTU_IMAGE={{ netcat_ubuntu_image.image }}
      export HAIL_VOLUME_IMAGE={{ volume_image.image }}
      export HAIL_WORKDIR_IMAGE={{ workdir_image.image }}
      export HAIL_HAIL_BASE_IMAGE={{ hail_base_image.image }}
      export DOCKER_PREFIX="{{ global.docker_prefix }}"
      export DOCKER_ROOT_IMAGE="{{ global.docker_root_image }}"
      export HAIL_TEST_TOKEN_FILE=/user-tokens/tokens.json
      export HAIL_TEST_DEV_TOKEN_FILE=/dev-tokens/tokens.json
      export HAIL_TOKEN="{{ token }}"
      export HAIL_SCOPE="{{ scope }}"
      export HAIL_CLOUD="{{ global.cloud }}"
      export HAIL_DOMAIN="{{ global.domain }}"
      hailctl config set batch/remote_tmpdir {{ global.test_storage_uri }}/batch/
      python3 -m pytest \
              --log-date-format="%Y-%m-%dT%H:%M:%S" \
              --log-format="%(asctime)s %(levelname)s %(name)s %(filename)s:%(lineno)d:%(funcName)s %(message)s" \
              --log-cli-level=INFO \
              -s \
              -vv \
              --instafail \
              -k "not test_scale and not test_invariants" \
              --durations=0 \
              /io/test/
    inputs:
      - from: /repo/batch/test
        to: /io/test
    port: 5000
    timeout: 1200
    secrets:
      - name: worker-deploy-config
        namespace:
          valueFrom: default_ns.name
        mountPath: /deploy-config
      - name: test-tokens
        namespace:
          valueFrom: default_ns.name
        mountPath: /user-tokens
      - name: test-dev-tokens
        namespace:
          valueFrom: default_ns.name
        mountPath: /dev-tokens
      - name: ssl-config-batch-tests
        namespace:
          valueFrom: default_ns.name
        mountPath: /ssl-config
      - name: test-gsa-key
        namespace:
          valueFrom: default_ns.name
        mountPath: /test-gsa-key
    dependsOn:
      - default_ns
      - create_deploy_config
      - create_accounts
      - merge_code
      - base_image
      - hail_base_image
      - batch_image
      - ci_utils_image
      - deploy_batch
      - netcat_ubuntu_image
      - volume_image
      - workdir_image
      - curl_image
  - kind: runImage
    name: test_batch_2
    image:
      valueFrom: batch_image.image
    script: |
      set -ex
      export PYTEST_SPLITS=5
      export PYTEST_SPLIT_INDEX=2
      export HAIL_GSA_KEY_FILE=/test-gsa-key/key.json
      export HAIL_BASE_IMAGE={{ base_image.image }}
      export CI_UTILS_IMAGE={{ ci_utils_image.image }}
      export HAIL_CURL_IMAGE={{ curl_image.image }}
      export HAIL_DEFAULT_NAMESPACE={{ default_ns.name }}
      export HAIL_NETCAT_UBUNTU_IMAGE={{ netcat_ubuntu_image.image }}
      export HAIL_VOLUME_IMAGE={{ volume_image.image }}
      export HAIL_WORKDIR_IMAGE={{ workdir_image.image }}
      export HAIL_HAIL_BASE_IMAGE={{ hail_base_image.image }}
      export DOCKER_PREFIX="{{ global.docker_prefix }}"
      export DOCKER_ROOT_IMAGE="{{ global.docker_root_image }}"
      export HAIL_TEST_TOKEN_FILE=/user-tokens/tokens.json
      export HAIL_TEST_DEV_TOKEN_FILE=/dev-tokens/tokens.json
      export HAIL_TOKEN="{{ token }}"
      export HAIL_SCOPE="{{ scope }}"
      export HAIL_CLOUD="{{ global.cloud }}"
      export HAIL_DOMAIN="{{ global.domain }}"
      hailctl config set batch/remote_tmpdir {{ global.test_storage_uri }}/batch/
      python3 -m pytest \
              --log-date-format="%Y-%m-%dT%H:%M:%S" \
              --log-format="%(asctime)s %(levelname)s %(name)s %(filename)s:%(lineno)d:%(funcName)s %(message)s" \
              --log-cli-level=INFO \
              -s \
              -vv \
              --instafail \
              -k "not test_scale and not test_invariants" \
              --durations=0 \
              /io/test/
    inputs:
      - from: /repo/batch/test
        to: /io/test
    port: 5000
    timeout: 1200
    secrets:
      - name: worker-deploy-config
        namespace:
          valueFrom: default_ns.name
        mountPath: /deploy-config
      - name: test-tokens
        namespace:
          valueFrom: default_ns.name
        mountPath: /user-tokens
      - name: test-dev-tokens
        namespace:
          valueFrom: default_ns.name
        mountPath: /dev-tokens
      - name: ssl-config-batch-tests
        namespace:
          valueFrom: default_ns.name
        mountPath: /ssl-config
      - name: test-gsa-key
        namespace:
          valueFrom: default_ns.name
        mountPath: /test-gsa-key
    dependsOn:
      - create_deploy_config
      - create_accounts
      - default_ns
      - merge_code
      - base_image
      - hail_base_image
      - batch_image
      - ci_utils_image
      - deploy_batch
      - netcat_ubuntu_image
      - volume_image
      - workdir_image
      - curl_image
  - kind: runImage
    name: test_batch_3
    image:
      valueFrom: batch_image.image
    script: |
      set -ex
      export PYTEST_SPLITS=5
      export PYTEST_SPLIT_INDEX=3
      export HAIL_GSA_KEY_FILE=/test-gsa-key/key.json
      export HAIL_BASE_IMAGE={{ base_image.image }}
      export CI_UTILS_IMAGE={{ ci_utils_image.image }}
      export HAIL_CURL_IMAGE={{ curl_image.image }}
      export HAIL_DEFAULT_NAMESPACE={{ default_ns.name }}
      export HAIL_NETCAT_UBUNTU_IMAGE={{ netcat_ubuntu_image.image }}
      export HAIL_VOLUME_IMAGE={{ volume_image.image }}
      export HAIL_WORKDIR_IMAGE={{ workdir_image.image }}
      export HAIL_HAIL_BASE_IMAGE={{ hail_base_image.image }}
      export DOCKER_PREFIX="{{ global.docker_prefix }}"
      export DOCKER_ROOT_IMAGE="{{ global.docker_root_image }}"
      export HAIL_TEST_TOKEN_FILE=/user-tokens/tokens.json
      export HAIL_TEST_DEV_TOKEN_FILE=/dev-tokens/tokens.json
      export HAIL_TOKEN="{{ token }}"
      export HAIL_SCOPE="{{ scope }}"
      export HAIL_CLOUD="{{ global.cloud }}"
      export HAIL_DOMAIN="{{ global.domain }}"
      hailctl config set batch/remote_tmpdir {{ global.test_storage_uri }}/batch/
      python3 -m pytest \
              --log-date-format="%Y-%m-%dT%H:%M:%S" \
              --log-format="%(asctime)s %(levelname)s %(name)s %(filename)s:%(lineno)d:%(funcName)s %(message)s" \
              --log-cli-level=INFO \
              -s \
              -vv \
              --instafail \
              -k "not test_scale and not test_invariants" \
              --durations=0 \
              /io/test/
    inputs:
      - from: /repo/batch/test
        to: /io/test
    port: 5000
    timeout: 1200
    secrets:
      - name: worker-deploy-config
        namespace:
          valueFrom: default_ns.name
        mountPath: /deploy-config
      - name: test-tokens
        namespace:
          valueFrom: default_ns.name
        mountPath: /user-tokens
      - name: test-dev-tokens
        namespace:
          valueFrom: default_ns.name
        mountPath: /dev-tokens
      - name: ssl-config-batch-tests
        namespace:
          valueFrom: default_ns.name
        mountPath: /ssl-config
      - name: test-gsa-key
        namespace:
          valueFrom: default_ns.name
        mountPath: /test-gsa-key
    dependsOn:
      - create_deploy_config
      - create_accounts
      - default_ns
      - merge_code
      - base_image
      - hail_base_image
      - batch_image
      - ci_utils_image
      - deploy_batch
      - netcat_ubuntu_image
      - volume_image
      - workdir_image
      - curl_image
  - kind: runImage
    name: test_batch_4
    image:
      valueFrom: batch_image.image
    script: |
      set -ex
      export PYTEST_SPLITS=5
      export PYTEST_SPLIT_INDEX=4
      export HAIL_GSA_KEY_FILE=/test-gsa-key/key.json
      export HAIL_BASE_IMAGE={{ base_image.image }}
      export CI_UTILS_IMAGE={{ ci_utils_image.image }}
      export HAIL_CURL_IMAGE={{ curl_image.image }}
      export HAIL_DEFAULT_NAMESPACE={{ default_ns.name }}
      export HAIL_NETCAT_UBUNTU_IMAGE={{ netcat_ubuntu_image.image }}
      export HAIL_VOLUME_IMAGE={{ volume_image.image }}
      export HAIL_WORKDIR_IMAGE={{ workdir_image.image }}
      export HAIL_HAIL_BASE_IMAGE={{ hail_base_image.image }}
      export DOCKER_PREFIX="{{ global.docker_prefix }}"
      export DOCKER_ROOT_IMAGE="{{ global.docker_root_image }}"
      export HAIL_TEST_TOKEN_FILE=/user-tokens/tokens.json
      export HAIL_TEST_DEV_TOKEN_FILE=/dev-tokens/tokens.json
      export HAIL_TOKEN="{{ token }}"
      export HAIL_SCOPE="{{ scope }}"
      export HAIL_CLOUD="{{ global.cloud }}"
      export HAIL_DOMAIN="{{ global.domain }}"
      hailctl config set batch/remote_tmpdir {{ global.test_storage_uri }}/batch/
      python3 -m pytest \
              --log-date-format="%Y-%m-%dT%H:%M:%S" \
              --log-format="%(asctime)s %(levelname)s %(name)s %(filename)s:%(lineno)d:%(funcName)s %(message)s" \
              --log-cli-level=INFO \
              -s \
              -vv \
              --instafail \
              -k "not test_scale and not test_invariants" \
              --durations=0 \
              /io/test/
    inputs:
      - from: /repo/batch/test
        to: /io/test
    port: 5000
    timeout: 1200
    secrets:
      - name: worker-deploy-config
        namespace:
          valueFrom: default_ns.name
        mountPath: /deploy-config
      - name: test-tokens
        namespace:
          valueFrom: default_ns.name
        mountPath: /user-tokens
      - name: test-dev-tokens
        namespace:
          valueFrom: default_ns.name
        mountPath: /dev-tokens
      - name: ssl-config-batch-tests
        namespace:
          valueFrom: default_ns.name
        mountPath: /ssl-config
      - name: test-gsa-key
        namespace:
          valueFrom: default_ns.name
        mountPath: /test-gsa-key
    dependsOn:
      - create_deploy_config
      - create_accounts
      - default_ns
      - merge_code
      - base_image
      - hail_base_image
      - batch_image
      - ci_utils_image
      - deploy_batch
      - netcat_ubuntu_image
      - volume_image
      - workdir_image
      - curl_image
  - kind: runImage
    name: delete_test_billing_projects
    image:
      valueFrom: batch_image.image
    script: |
      set -ex
      export DOCKER_ROOT_IMAGE="{{ global.docker_root_image }}"
      export HAIL_TEST_DEV_TOKEN_FILE=/dev-tokens/tokens.json
      for token in "{{ test_batch_0.token }}" "{{ test_batch_1.token }}" "{{ test_batch_2.token }}" "{{ test_batch_3.token }}" "{{ test_batch_4.token }}"
      do
          export HAIL_TOKEN="$token"
          cd /io/test
          python3 -c '
      import billing_projects
      import asyncio
      asyncio.get_event_loop().run_until_complete(billing_projects.delete_all_test_billing_projects())
      '
      done
    inputs:
      - from: /repo/batch/test
        to: /io/test
    secrets:
      - name: worker-deploy-config
        namespace:
          valueFrom: default_ns.name
        mountPath: /deploy-config
      - name: test-dev-tokens
        namespace:
          valueFrom: default_ns.name
        mountPath: /dev-tokens
      - name: ssl-config-batch-tests
        namespace:
          valueFrom: default_ns.name
        mountPath: /ssl-config
    alwaysRun: true
    dependsOn:
      - create_deploy_config
      - create_accounts
      - default_ns
      - merge_code
      - batch_image
      - deploy_batch
      - test_batch_0
      - test_batch_1
      - test_batch_2
      - test_batch_3
      - test_batch_4
  - kind: runImage
    name: create_ci_test_repo
    image:
      valueFrom: base_image.image
    script: |
      set -e
      TOKEN=$(cat /secret/ci-secrets/user1)
      REPO_NAME="ci-test-{{token}}"

      echo creating $REPO_NAME...
      curl -XPOST \
        -i \
        -fsSL \
        https://api.github.com/orgs/hail-ci-test/repos \
        -H "Authorization: token ${TOKEN}" \
        -d "{ \"name\" : \"$REPO_NAME\" }"

      # checkout new ci repo
      cd /io
      for i in {1..12}; do
          git clone https://$TOKEN@github.com/hail-ci-test/$REPO_NAME.git && break
          sleep 5;
      done
      cd $REPO_NAME

      mkdir -p ./ci/test ./hail/
      cp /io/repo/ci/test/resources/build.yaml ./
      cp -R /io/repo/ci/* ./ci/
      cp /io/repo/tls/Dockerfile ./ci/test/resources/Dockerfile.certs
      cp /io/repo/tls/create_certs.py ./ci/test/resources/
      cp /io/repo/pylintrc ./
      cp /io/repo/setup.cfg ./
      cp -R /io/repo/docker ./
      cp -R /io/repo/gear ./
      cp -R /io/repo/hail/python ./hail/
      cp /io/repo/hail/Makefile ./hail/
      cp /io/repo/hail/env_var.mk ./hail/
      cp -R /io/repo/web_common ./
      cp /io/repo/hail/python/setup-hailtop.py ./hail/python/

      git config user.name ci
      git config user.email ci@hail.is
      git add * && git commit -m "setup repo"
      git push
    secrets:
      - name: hail-ci-0-1-service-account-key
        namespace:
          valueFrom: default_ns.name
        mountPath: /secret/ci-secrets
    scopes:
      - test
      - dev
    inputs:
      - from: /repo
        to: /io/repo
    dependsOn:
      - default_ns
      - base_image
      - merge_code
  - kind: runImage
    name: create_ci_config
    image:
      valueFrom: base_image.image
    script: |
      kubectl -n {{ default_ns.name }} create secret generic ci-config \
          --from-literal=github_context="ci-test" \
          --from-literal=storage_uri="{{ global.test_storage_uri }}" \
          --from-literal=deploy_steps="[]" \
          --from-literal=watched_branches="[[\"hail-ci-test/ci-test-{{create_ci_test_repo.token}}:master\", true, true]]" \
          --save-config --dry-run=client -o yaml \
        | kubectl -n {{ default_ns.name }} apply -f -
    serviceAccount:
      name: admin
      namespace:
        valueFrom: default_ns.name
    scopes:
      - test
      - dev
    dependsOn:
      - default_ns
      - base_image
      - create_ci_test_repo
  - kind: deploy
    name: deploy_ci
    namespace:
      valueFrom: default_ns.name
    config: ci/deployment.yaml
    wait:
      - kind: Service
        name: ci
        for: alive
    dependsOn:
      - default_ns
      - create_database_server_config
      - ci_image
      - ci_utils_image
      - create_accounts
      - ci_database
      - deploy_auth
      - deploy_batch
      - create_ci_test_repo
      - create_ci_config
      - deploy_ci_agent
      - create_certs
      - hail_buildkit_image
  - kind: runImage
    name: test_ci
    image:
      valueFrom: test_ci_image.image
    script: |
      set -ex
      export ORGANIZATION=hail-ci-test
      export REPO_NAME=ci-test-"{{ create_ci_test_repo.token }}"
      export NAMESPACE="{{ default_ns.name }}"
      python3 -m pytest --log-cli-level=INFO -s -vv --instafail --durations=50 /test/
    secrets:
      - name: worker-deploy-config
        namespace:
          valueFrom: default_ns.name
        mountPath: /deploy-config
      - name: test-dev-tokens
        namespace:
          valueFrom: default_ns.name
        mountPath: /user-tokens
      - name: hail-ci-0-1-service-account-key
        namespace:
          valueFrom: default_ns.name
        mountPath: /secret/ci-secrets
      - name: ssl-config-ci-tests
        namespace:
          valueFrom: default_ns.name
        mountPath: /ssl-config
    timeout: 5400
    scopes:
      - test
      - dev
    dependsOn:
      - create_deploy_config
      - create_accounts
      - default_ns
      - create_certs
      - deploy_ci
      - test_ci_image
      - create_ci_test_repo
  - kind: buildImage2
    name: hailgenetics_hail_image
    dockerFile: /io/docker/hail/Dockerfile
    contextPath: /io/docker/hail/
    publishAs: hailgenetics/hail
    inputs:
      - from: /repo/docker/hail
        to: /io/docker/hail
      - from: /just-wheel/wheel-container.tar
        to: /io/docker/hail/wheel-container.tar
    dependsOn:
      - merge_code
      - build_hail_jar_and_wheel_only
      - hail_ubuntu_image
  - kind: runImage
    name: test_hailgenetics_hail_image
    image:
      valueFrom: hailgenetics_hail_image.image
    script: |
      set -ex
      python3 -c 'import hail as hl; hl.balding_nichols_model(3, 100, 100)._force_count_rows()'
      python3 -c 'import numpy; import pandas; import sklearn; import matplotlib; import scipy'
      gsutil --version
    dependsOn:
      - hailgenetics_hail_image
  - kind: runImage
    name: test_hailtop_batch_0
    image:
      valueFrom: service_base_image.image
    script: |
      cd /io/hailtop
      set -ex
      export HAIL_CLOUD={{ global.cloud }}
      export GOOGLE_APPLICATION_CREDENTIALS=/test-gsa-key/key.json
      export PYTEST_SPLITS=5
      export PYTEST_SPLIT_INDEX=0
      export DOCKER_PREFIX="{{ global.docker_prefix }}"
      export DOCKER_ROOT_IMAGE="{{ global.docker_root_image }}"
      export PYTHON_DILL_IMAGE="{{ global.docker_prefix }}/python-dill:3.7-slim"
      export HAIL_GENETICS_HAIL_IMAGE="{{ hailgenetics_hail_image.image }}"
      hailctl config set batch/billing_project test
      hailctl config set batch/remote_tmpdir {{ global.test_storage_uri }}/batch/
      python3 -m pytest \
              --durations=0 \
              --log-cli-level=INFO \
              -s \
              -vv \
              --instafail \
              /io/test/hailtop/batch/
    inputs:
      - from: /repo/hail/python/test
        to: /io/test
      - from: /repo/hail/python/hailtop
        to: /io/hailtop
    timeout: 1200
    secrets:
      - name: worker-deploy-config
        namespace:
          valueFrom: default_ns.name
        mountPath: /deploy-config
      - name: test-tokens
        namespace:
          valueFrom: default_ns.name
        mountPath: /user-tokens
      - name: test-gsa-key
        namespace:
          valueFrom: default_ns.name
        mountPath: /test-gsa-key
      - name: ssl-config-batch-tests
        namespace:
          valueFrom: default_ns.name
        mountPath: /ssl-config
    dependsOn:
      - hailgenetics_hail_image
      - create_deploy_config
      - create_accounts
      - default_ns
      - merge_code
      - service_base_image
      - deploy_batch
  - kind: runImage
    name: test_hailtop_batch_1
    image:
      valueFrom: service_base_image.image
    script: |
      cd /io/hailtop
      set -ex
      export HAIL_CLOUD={{ global.cloud }}
      export GOOGLE_APPLICATION_CREDENTIALS=/test-gsa-key/key.json
      export PYTEST_SPLITS=5
      export PYTEST_SPLIT_INDEX=1
      export DOCKER_PREFIX="{{ global.docker_prefix }}"
      export DOCKER_ROOT_IMAGE="{{ global.docker_root_image }}"
      export PYTHON_DILL_IMAGE="{{ global.docker_prefix }}/python-dill:3.7-slim"
      export HAIL_GENETICS_HAIL_IMAGE="{{ hailgenetics_hail_image.image }}"
      hailctl config set batch/billing_project test
      hailctl config set batch/remote_tmpdir {{ global.test_storage_uri }}/batch/
      python3 -m pytest \
              --durations=0 \
              --log-cli-level=INFO \
              -s \
              -vv \
              --instafail \
              /io/test/hailtop/batch/
    inputs:
      - from: /repo/hail/python/test
        to: /io/test
      - from: /repo/hail/python/hailtop
        to: /io/hailtop
    timeout: 1200
    secrets:
      - name: worker-deploy-config
        namespace:
          valueFrom: default_ns.name
        mountPath: /deploy-config
      - name: test-tokens
        namespace:
          valueFrom: default_ns.name
        mountPath: /user-tokens
      - name: test-gsa-key
        namespace:
          valueFrom: default_ns.name
        mountPath: /test-gsa-key
      - name: ssl-config-batch-tests
        namespace:
          valueFrom: default_ns.name
        mountPath: /ssl-config
    dependsOn:
      - hailgenetics_hail_image
      - create_deploy_config
      - create_accounts
      - default_ns
      - merge_code
      - service_base_image
      - deploy_batch
  - kind: runImage
    name: test_hailtop_batch_2
    image:
      valueFrom: service_base_image.image
    script: |
      cd /io/hailtop
      set -ex
      export HAIL_CLOUD={{ global.cloud }}
      export GOOGLE_APPLICATION_CREDENTIALS=/test-gsa-key/key.json
      export PYTEST_SPLITS=5
      export PYTEST_SPLIT_INDEX=2
      export DOCKER_PREFIX="{{ global.docker_prefix }}"
      export DOCKER_ROOT_IMAGE="{{ global.docker_root_image }}"
      export PYTHON_DILL_IMAGE="{{ global.docker_prefix }}/python-dill:3.7-slim"
      export HAIL_GENETICS_HAIL_IMAGE="{{ hailgenetics_hail_image.image }}"
      hailctl config set batch/billing_project test
      hailctl config set batch/remote_tmpdir {{ global.test_storage_uri }}/batch/
      python3 -m pytest \
              --durations=0 \
              --log-cli-level=INFO \
              -s \
              -vv \
              --instafail \
              /io/test/hailtop/batch/
    inputs:
      - from: /repo/hail/python/test
        to: /io/test
      - from: /repo/hail/python/hailtop
        to: /io/hailtop
    timeout: 1200
    secrets:
      - name: worker-deploy-config
        namespace:
          valueFrom: default_ns.name
        mountPath: /deploy-config
      - name: test-tokens
        namespace:
          valueFrom: default_ns.name
        mountPath: /user-tokens
      - name: test-gsa-key
        namespace:
          valueFrom: default_ns.name
        mountPath: /test-gsa-key
      - name: ssl-config-batch-tests
        namespace:
          valueFrom: default_ns.name
        mountPath: /ssl-config
    dependsOn:
      - hailgenetics_hail_image
      - create_deploy_config
      - create_accounts
      - default_ns
      - merge_code
      - service_base_image
      - deploy_batch
  - kind: runImage
    name: test_hailtop_batch_3
    image:
      valueFrom: service_base_image.image
    script: |
      cd /io/hailtop
      set -ex
      export HAIL_CLOUD={{ global.cloud }}
      export GOOGLE_APPLICATION_CREDENTIALS=/test-gsa-key/key.json
      export PYTEST_SPLITS=5
      export PYTEST_SPLIT_INDEX=3
      export DOCKER_PREFIX="{{ global.docker_prefix }}"
      export DOCKER_ROOT_IMAGE="{{ global.docker_root_image }}"
      export PYTHON_DILL_IMAGE="{{ global.docker_prefix }}/python-dill:3.7-slim"
      export HAIL_GENETICS_HAIL_IMAGE="{{ hailgenetics_hail_image.image }}"
      hailctl config set batch/billing_project test
      hailctl config set batch/remote_tmpdir {{ global.test_storage_uri }}/batch/
      python3 -m pytest \
              --durations=0 \
              --log-cli-level=INFO \
              -s \
              -vv \
              --instafail \
              /io/test/hailtop/batch/
    inputs:
      - from: /repo/hail/python/test
        to: /io/test
      - from: /repo/hail/python/hailtop
        to: /io/hailtop
    timeout: 1200
    secrets:
      - name: worker-deploy-config
        namespace:
          valueFrom: default_ns.name
        mountPath: /deploy-config
      - name: test-tokens
        namespace:
          valueFrom: default_ns.name
        mountPath: /user-tokens
      - name: test-gsa-key
        namespace:
          valueFrom: default_ns.name
        mountPath: /test-gsa-key
      - name: ssl-config-batch-tests
        namespace:
          valueFrom: default_ns.name
        mountPath: /ssl-config
    dependsOn:
      - hailgenetics_hail_image
      - create_deploy_config
      - create_accounts
      - default_ns
      - merge_code
      - service_base_image
      - deploy_batch
  - kind: runImage
    name: test_hailtop_batch_4
    image:
      valueFrom: service_base_image.image
    script: |
      cd /io/hailtop
      set -ex
      export HAIL_CLOUD={{ global.cloud }}
      export GOOGLE_APPLICATION_CREDENTIALS=/test-gsa-key/key.json
      export PYTEST_SPLITS=5
      export PYTEST_SPLIT_INDEX=4
      export DOCKER_PREFIX="{{ global.docker_prefix }}"
      export DOCKER_ROOT_IMAGE="{{ global.docker_root_image }}"
      export PYTHON_DILL_IMAGE="{{ global.docker_prefix }}/python-dill:3.7-slim"
      export HAIL_GENETICS_HAIL_IMAGE="{{ hailgenetics_hail_image.image }}"
      hailctl config set batch/billing_project test
      hailctl config set batch/remote_tmpdir {{ global.test_storage_uri }}/batch/
      python3 -m pytest \
              --durations=0 \
              --log-cli-level=INFO \
              -s \
              -vv \
              --instafail \
              /io/test/hailtop/batch/
    inputs:
      - from: /repo/hail/python/test
        to: /io/test
      - from: /repo/hail/python/hailtop
        to: /io/hailtop
    timeout: 1200
    secrets:
      - name: worker-deploy-config
        namespace:
          valueFrom: default_ns.name
        mountPath: /deploy-config
      - name: test-tokens
        namespace:
          valueFrom: default_ns.name
        mountPath: /user-tokens
      - name: test-gsa-key
        namespace:
          valueFrom: default_ns.name
        mountPath: /test-gsa-key
      - name: ssl-config-batch-tests
        namespace:
          valueFrom: default_ns.name
        mountPath: /ssl-config
    dependsOn:
      - hailgenetics_hail_image
      - create_deploy_config
      - create_accounts
      - default_ns
      - merge_code
      - service_base_image
      - deploy_batch
  - kind: runImage
    name: test_batch_docs
    image:
      valueFrom: service_base_image.image
    script: |
      set -ex
      export GOOGLE_APPLICATION_CREDENTIALS=/test-gsa-key/key.json
      cd /io/hailtop/batch
      hailctl config set batch/billing_project test
      hailctl config set batch/remote_tmpdir {{ global.test_storage_uri }}/batch/
      python3 -m pytest --instafail \
        --doctest-modules \
        --doctest-glob='*.rst' \
        --ignore=docs/cookbook/files/ \
        --ignore=docs/conf.py
    secrets:
      - name: worker-deploy-config
        namespace:
          valueFrom: default_ns.name
        mountPath: /deploy-config
      - name: test-tokens
        namespace:
          valueFrom: default_ns.name
        mountPath: /user-tokens
      - name: test-gsa-key
        namespace:
          valueFrom: default_ns.name
        mountPath: /test-gsa-key
    dependsOn:
      - create_deploy_config
      - create_accounts
      - default_ns
      - service_base_image
      - merge_code
      - deploy_batch
    timeout: 1200
    inputs:
      - from: /repo/hail/python/hailtop
        to: /io/hailtop
  - kind: createDatabase
    name: notebook_database
    databaseName: notebook
    migrations:
      - name: initial
        script: /io/sql/initial.sql
    inputs:
      - from: /repo/notebook/sql
        to: /io/sql
    namespace:
      valueFrom: default_ns.name
    shutdowns:
      - kind: Deployment
        namespace:
          valueFrom: default_ns.name
        name: notebook
    dependsOn:
      - default_ns
      - merge_code
  - kind: deploy
    name: deploy_notebook
    namespace:
      valueFrom: default_ns.name
    config: notebook/deployment.yaml
    dependsOn:
      - default_ns
      - create_session_key
      - notebook_image
      - notebook_nginx_image
      - deploy_auth
      - notebook_database
      - create_certs
    wait:
      - kind: Service
        name: notebook
        for: alive
  - kind: runImage
    name: cleanup_ci_test_repo
    image:
      valueFrom: base_image.image
    script: |
      set -e
      TOKEN=$(cat /secret/ci-secrets/user1)
      echo deleting ci-test-{{ create_ci_test_repo.token }}...
      curl -XDELETE \
        -ifsSL \
        https://api.github.com/repos/hail-ci-test/ci-test-{{ create_ci_test_repo.token }} \
        -H "Authorization: token ${TOKEN}"
    secrets:
      - name: hail-ci-0-1-service-account-key
        namespace:
          valueFrom: default_ns.name
        mountPath: /secret/ci-secrets
    alwaysRun: true
    scopes:
      - test
      - dev
    dependsOn:
      - default_ns
      - base_image
      - create_ci_test_repo
      - deploy_ci
      - test_ci
  - kind: buildImage2
    name: blog_nginx_image
    dockerFile: /io/blog/Dockerfile.nginx
    contextPath: /io/blog
    publishAs: blog_nginx
    inputs:
      - from: /repo/blog
        to: /io/blog
    dependsOn:
      - hail_ubuntu_image
      - merge_code
  - kind: deploy
    name: deploy_blog
    namespace:
      valueFrom: default_ns.name
    config: blog/deployment.yaml
    wait:
      - kind: Service
        name: blog
        for: alive
        resource_type: statefulset
    dependsOn:
      - default_ns
      - blog_nginx_image
      - create_certs
  - kind: runImage
    name: test_dataproc-37
    image:
      valueFrom: ci_utils_image.image
    script: |
      set -ex

      cd /io/repo

      gcloud auth activate-service-account --key-file=/test-dataproc-service-account-key/test-dataproc-service-account-key.json
      gcloud config set project hail-vdc
      gcloud config set dataproc/region us-central1

      if git ls-remote --exit-code --tags origin $(cat /io/hail_pip_version)
      then
          echo "tag $HAIL_PIP_VERSION already exists"
          exit 0
      fi

      cd hail
      chmod 755 ./gradlew
      time retry ./gradlew --version
      make test-dataproc-37 DEV_CLARIFIER=ci_test_dataproc
    dependsOn:
      - ci_utils_image
      - default_ns
      - merge_code
    inputs:
      - from: /hail_pip_version
        to: /io/hail_pip_version
      - from: /repo
        to: /io/repo
    secrets:
      - name: test-dataproc-service-account-key
        namespace:
          valueFrom: default_ns.name
        mountPath: /test-dataproc-service-account-key
    scopes:
      - deploy
      - dev
    clouds:
      - gcp
  - kind: runImage
    name: test_dataproc-38
    image:
      valueFrom: ci_utils_image.image
    script: |
      set -ex

      cd /io/repo

      gcloud auth activate-service-account --key-file=/test-dataproc-service-account-key/test-dataproc-service-account-key.json
      gcloud config set project hail-vdc
      gcloud config set dataproc/region us-central1

      if git ls-remote --exit-code --tags origin $(cat /io/hail_pip_version)
      then
          echo "tag $HAIL_PIP_VERSION already exists"
          exit 0
      fi

      cd hail
      chmod 755 ./gradlew
      time retry ./gradlew --version
      make test-dataproc-38 DEV_CLARIFIER=ci_test_dataproc
    dependsOn:
      - ci_utils_image
      - default_ns
      - merge_code
    inputs:
      - from: /hail_pip_version
        to: /io/hail_pip_version
      - from: /repo
        to: /io/repo
    secrets:
      - name: test-dataproc-service-account-key
        namespace:
          valueFrom: default_ns.name
        mountPath: /test-dataproc-service-account-key
    scopes:
      - deploy
      - dev
    clouds:
      - gcp
  - kind: runImage
    name: deploy
    image:
      valueFrom: ci_utils_image.image
    script: |
      set -ex
      cd /io

      gcloud auth activate-service-account --key-file=/ci-deploy-0-1--hail-is-hail/ci-deploy-0-1--hail-is-hail.json

      gcloud auth -q configure-docker gcr.io
      cat /docker-hub-hailgenetics/password | skopeo login --username hailgenetics --password-stdin docker.io

      cp /pypi-credentials/pypirc $HOME/.pypirc
      printf 'Authorization: token ' > github-oauth
      cat /hail-ci-0-1-github-oauth-token/oauth-token >>github-oauth
      printf '#!/bin/bash\necho ' > git-askpass
      cat /hail-ci-0-1-github-oauth-token/oauth-token >>git-askpass
      chmod 755 git-askpass
      export GIT_ASKPASS=/io/git-askpass

      cd /io/repo/hail

      if git ls-remote --exit-code --tags origin $(cat /io/hail_pip_version)
      then
          echo "tag $HAIL_PIP_VERSION already exists"
          exit 0
      fi

      chmod 755 ./gradlew
      time retry ./gradlew --version
      make wheel upload-artifacts DEPLOY_REMOTE=origin

      (mkdir /io/wheel-for-azure && cd /io/wheel-for-azure && tar xvf /io/wheel-for-azure-container.tar)

      bash scripts/deploy.sh $(cat /io/hail_pip_version) \
                             $(cat /io/hail_version) \
                             $(cat /io/git_version) \
                             origin \
                             /io/repo/hail/build/deploy/dist/hail-*-py3-none-any.whl \
                             /io/github-oauth \
                             docker://{{ hailgenetics_hail_image.image }} \
                             /io/wheel-for-azure/hail-*-py3-none-any.whl
    inputs:
      - from: /hail_version
        to: /io/hail_version
      - from: /hail_pip_version
        to: /io/hail_pip_version
      - from: /git_version
        to: /io/git_version
      - from: /repo
        to: /io/repo
      - from: /wheel-for-azure-container.tar
        to: /io/wheel-for-azure-container.tar
    secrets:
      - name: pypi-credentials
        namespace:
          valueFrom: default_ns.name
        mountPath: /pypi-credentials
      - name: ci-deploy-0-1--hail-is-hail
        namespace:
          valueFrom: default_ns.name
        mountPath: /ci-deploy-0-1--hail-is-hail
      - name: docker-hub-hailgenetics
        namespace:
          valueFrom: default_ns.name
        mountPath: /docker-hub-hailgenetics
      - name: hail-ci-0-1-github-oauth-token
        namespace:
          valueFrom: default_ns.name
        mountPath: /hail-ci-0-1-github-oauth-token
    scopes:
      - deploy
      - dev
    dependsOn:
      - test_dataproc-37
      - test_dataproc-38
      - default_ns
      - ci_utils_image
      - build_hail
      - merge_code
      - hailgenetics_hail_image
      - build_wheel_for_azure
    clouds:
      - gcp
  - kind: buildImage2
    name: website_image
    dockerFile: /io/website/Dockerfile
    contextPath: /io/website
    publishAs: website
    inputs:
      - from: /repo/website
        to: /io/website
      - from: /docs.tar.gz
        to: /io/website/docs.tar.gz
    dependsOn:
      - service_base_image
      - make_pip_versioned_docs
    clouds:
      - gcp
    resources:
      storage: 10Gi
      cpu: "2"
      memory: standard
  - kind: deploy
    name: deploy_website
    namespace:
      valueFrom: default_ns.name
    config: website/deployment.yaml
    wait:
      - kind: Service
        name: website
        for: alive
    dependsOn:
      - default_ns
      - website_image
      - create_certs
    clouds:
      - gcp
  - kind: runImage
    name: test_website
    image:
      valueFrom: service_base_image.image
    script: |
      set -ex
      hailctl curl {{ default_ns.name }} www / \
              -vvv \
              -fsSL \
              --retry 3 \
              --retry-delay 5
    secrets:
      - name: test-tokens
        namespace:
          valueFrom: default_ns.name
        mountPath: /user-tokens
      - name: worker-deploy-config
        namespace:
          valueFrom: default_ns.name
        mountPath: /deploy-config
    dependsOn:
      - default_ns
      - create_accounts
      - service_base_image
      - deploy_website
    clouds:
      - gcp
  - kind: runImage
    name: test_hail_scala_fs
    image:
      valueFrom: hail_run_tests_image.image
    resources:
      memory: standard
      cpu: '2'
    script: |
      set -ex
      cd /io
      mkdir -p src/test
      tar xzf resources.tar.gz -C src/test

      export HAIL_CLOUD={{ global.cloud }}
      export GOOGLE_APPLICATION_CREDENTIALS=/test-gsa-key/key.json
      export HAIL_FS_TEST_CLOUD_RESOURCES_URI={{ global.test_storage_uri }}/{{ upload_test_resources_to_blob_storage.token }}/test/resources/fs
      export HAIL_TEST_STORAGE_URI={{ global.test_storage_uri }}

      set +e
      java -Xms7500M -Xmx7500M \
           -cp hail-test.jar:$SPARK_HOME/jars/* \
           org.testng.TestNG \
           -listener is.hail.LogTestListener \
           testng-fs.xml
      exit_code=$?
      set -e
      if [[ $exit_code -eq 2 ]]
      then
          echo "some tests were skipped, but exiting success anyway"
          exit 0
      else
          exit $exit_code
      fi
    inputs:
      - from: /resources.tar.gz
        to: /io/resources.tar.gz
      - from: /hail-test.jar
        to: /io/hail-test.jar
      - from: /testng-fs.xml
        to: /io/testng-fs.xml
    secrets:
      - name: test-tokens
        namespace:
          valueFrom: default_ns.name
        mountPath: /user-tokens
      - name: worker-deploy-config
        namespace:
          valueFrom: default_ns.name
        mountPath: /deploy-config
      - name: ssl-config-services-java-tests
        namespace:
          valueFrom: default_ns.name
        mountPath: /ssl-config
      - name: test-gsa-key
        namespace:
          valueFrom: default_ns.name
        mountPath: /test-gsa-key
    timeout: 1200
    dependsOn:
      - default_ns
      - create_certs
      - hail_run_tests_image
      - build_hail
      - upload_test_resources_to_blob_storage
  - kind: runImage
    name: test_hail_services_java
    image:
      valueFrom: hail_run_tests_image.image
    resources:
      memory: standard
      cpu: '2'
    script: |
      set -ex
      cd /io
      mkdir -p src/test
      tar xzf resources.tar.gz -C src/test
      java -Xms7500M -Xmx7500M \
           -cp hail-test.jar:$SPARK_HOME/jars/* \
           org.testng.TestNG \
           -listener is.hail.LogTestListener \
           testng-services.xml
    inputs:
      - from: /resources.tar.gz
        to: /io/resources.tar.gz
      - from: /hail-test.jar
        to: /io/hail-test.jar
      - from: /testng-services.xml
        to: /io/testng-services.xml
    secrets:
      - name: test-tokens
        namespace:
          valueFrom: default_ns.name
        mountPath: /user-tokens
      - name: worker-deploy-config
        namespace:
          valueFrom: default_ns.name
        mountPath: /deploy-config
      - name: ssl-config-services-java-tests
        namespace:
          valueFrom: default_ns.name
        mountPath: /ssl-config
    timeout: 1200
    dependsOn:
      - default_ns
      - create_certs
      - hail_run_tests_image
      - build_hail
      - deploy_batch
  - kind: runImage
    name: test_batch_invariants
    image:
      valueFrom: batch_image.image
    script: |
      export DOCKER_PREFIX="{{ global.docker_prefix }}"
      export DOCKER_ROOT_IMAGE="{{ global.docker_root_image }}"
      python3 -m pytest --log-date-format="%Y-%m-%dT%H:%M:%S" --log-format="%(asctime)s %(levelname)s %(name)s %(filename)s:%(lineno)d:%(funcName)s %(message)s" --log-cli-level=INFO -s -vv --instafail -k "test_invariants" /io/test/
    inputs:
      - from: /repo/batch/test
        to: /io/test
    timeout: 300
    secrets:
      - name: worker-deploy-config
        namespace:
          valueFrom: default_ns.name
        mountPath: /deploy-config
      - name: test-dev-tokens
        namespace:
          valueFrom: default_ns.name
        mountPath: /user-tokens
      - name: ssl-config-batch-tests
        namespace:
          valueFrom: default_ns.name
        mountPath: /ssl-config
    scopes:
      - test
      - dev
    dependsOn:
      - create_deploy_config
      - create_accounts
      - default_ns
      - merge_code
      - batch_image
      - deploy_batch
      - test_batch_0
      - test_batch_1
      - test_batch_2
      - test_batch_3
      - test_batch_4
      - test_ci
      - test_hailtop_batch_0
      - test_hailtop_batch_1
      - test_hailtop_batch_2
      - test_hailtop_batch_3
      - test_hailtop_batch_4
      - test_hail_python_service_backend_0
      - test_hail_python_service_backend_1
      - test_hail_python_service_backend_2
      - test_hail_python_service_backend_3
      - test_hail_python_service_backend_4
  - kind: runImage
    name: delete_gcp_batch_instances
    image:
      valueFrom: base_image.image
    alwaysRun: true
    script: |
      set -ex
      gcloud -q auth activate-service-account --key-file=/test-gsa-key/key.json
      set +e
      gcloud -q compute instances list \
          --filter 'tags.items=batch2-agent AND labels.namespace={{ default_ns.name }}' \
          --format="table[no-heading](zone.basename(), name)" \
          --project {{ global.gcp_project }} \
        | xargs -n2 -r sh -c 'gcloud -q compute instances delete --zone "$1" --project {{ global.gcp_project }} "$2" || true' argv0
      gcloud -q compute disks list \
          --filter 'labels.batch=1 AND labels.namespace={{ default_ns.name }}' \
          --format="table[no-heading](zone.basename(), name)" \
          --project {{ global.gcp_project }} \
        | xargs -n2 -r sh -c 'gcloud -q compute disks delete --zone "$1" --project {{ global.gcp_project }} "$2" || true' argv0
    secrets:
      - name: test-gsa-key
        namespace:
          valueFrom: default_ns.name
        mountPath: /test-gsa-key
    scopes:
      - dev
      - test
    clouds:
      - gcp
    dependsOn:
      - default_ns
      - base_image
      - test_batch_invariants
      - test_batch_0
      - test_batch_1
      - test_batch_2
      - test_batch_3
      - test_batch_4
      - test_ci
      - test_hailtop_batch_0
      - test_hailtop_batch_1
      - test_hailtop_batch_2
      - test_hailtop_batch_3
      - test_hailtop_batch_4
      - test_hail_python_service_backend_0
      - test_hail_python_service_backend_1
      - test_hail_python_service_backend_2
      - test_hail_python_service_backend_3
      - test_hail_python_service_backend_4
  - kind: runImage
    name: delete_azure_batch_instances
    image: mcr.microsoft.com/azure-cli
    alwaysRun: true
    script: |
      set -e -o pipefail
      AZURE_USERNAME=$(jq -r '.appId' /test-gsa-key/key.json)
      AZURE_PASSWORD=$(jq -r '.password' /test-gsa-key/key.json)
      AZURE_TENANT_ID=$(jq -r '.tenant' /test-gsa-key/key.json)
      az login --service-principal -u $AZURE_USERNAME -p $AZURE_PASSWORD --tenant $AZURE_TENANT_ID
      set +e
      set -x
      export AZURE_RESOURCE_GROUP="{{ global.azure_resource_group }}"
      az vm list --resource-group $AZURE_RESOURCE_GROUP -o tsv \
          --query "[?tags.namespace == '{{ default_ns.name }}'].name" \
        | xargs -n1 -r sh -c 'az vm delete --resource-group $AZURE_RESOURCE_GROUP --name "$1" --yes || true' argv0
      az network nic list --resource-group $AZURE_RESOURCE_GROUP -o tsv \
          --query "[?tags.namespace == '{{ default_ns.name }}'].name" \
        | xargs -n1 -r sh -c 'az network nic delete --resource-group $AZURE_RESOURCE_GROUP --name "$1" || true' argv0
      az network public-ip list --resource-group $AZURE_RESOURCE_GROUP -o tsv \
          --query "[?tags.namespace == '{{ default_ns.name }}'].name" \
        | xargs -n1 -r sh -c 'az network public-ip delete --resource-group $AZURE_RESOURCE_GROUP --name "$1" || true' argv0
      az deployment group list --resource-group $AZURE_RESOURCE_GROUP -o tsv \
          --query "[?tags.namespace == '{{ default_ns.name }}'].name" \
        | xargs -n1 -r sh -c 'az deployment delete --name "$1" || true' argv0
    secrets:
      - name: test-gsa-key
        namespace:
          valueFrom: default_ns.name
        mountPath: /test-gsa-key
    scopes:
      - dev
      - test
    clouds:
      - azure
    dependsOn:
      - default_ns
      - base_image
      - test_batch_invariants
      - test_batch_0
      - test_batch_1
      - test_batch_2
      - test_batch_3
      - test_batch_4
      - test_ci
      - test_hailtop_batch_0
      - test_hailtop_batch_1
      - test_hailtop_batch_2
      - test_hailtop_batch_3
      - test_hailtop_batch_4<|MERGE_RESOLUTION|>--- conflicted
+++ resolved
@@ -2683,13 +2683,10 @@
         script: /io/sql/kill-more-deadlocks2.sql
       - name: no-locks-add-attempt
         script: /io/sql/no-locks-add-attempt.sql
-<<<<<<< HEAD
+      - name: fix-n-cancelled-creating-jobs
+        script: /io/sql/fix-n-cancelled-creating-jobs.sql
       - name: big-test-instances
         script: /io/sql/big-test-instances.py
-=======
-      - name: fix-n-cancelled-creating-jobs
-        script: /io/sql/fix-n-cancelled-creating-jobs.sql
->>>>>>> 31d9de14
     inputs:
       - from: /repo/batch/sql
         to: /io/sql
