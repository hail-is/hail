--- conflicted
+++ resolved
@@ -13,10 +13,7 @@
     - gcr-push-service-account-key
     - test-gsa-key
     - auth-oauth2-client-secret
-<<<<<<< HEAD
-=======
     - zulip-config
->>>>>>> eb05f9c6
     - benchmark-gsa-key
  - kind: buildImage
    name: echo_image
