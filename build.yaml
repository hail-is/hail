steps:
  - kind: buildImage2
    name: git_make_bash_image
    dockerFile:
      inline: |
        FROM {{ global.docker_root_image }}
        RUN apt-get update && apt-get install -y git make bash
  - kind: runImage
    name: merge_code
    image:
      valueFrom: git_make_bash_image.image
    script: |
      set -ex
      cd /io
      mkdir repo
      cd repo
      {{ code.checkout_script }}
      make -C hail python-version-info
      git rev-parse HEAD > git_version
    outputs:
      - from: /io/repo/
        to: /repo
      - from: /io/repo/hail/python/hail/hail_version
        to: /hail_version
      - from: /io/repo/hail/python/hail/hail_pip_version
        to: /hail_pip_version
      - from: /io/repo/git_version
        to: /git_version
    dependsOn:
      - git_make_bash_image
  - kind: buildImage2
    name: hail_ubuntu_image
    dockerFile: /io/hail-ubuntu/Dockerfile
    contextPath: /io/hail-ubuntu
    publishAs: hail-ubuntu
    inputs:
      - from: /repo/docker/hail-ubuntu
        to: /io/hail-ubuntu
    dependsOn:
      - merge_code
  - kind: createNamespace
    name: default_ns
    namespaceName: default
    public: true
    secrets:
      - gcr-pull-key
      - gcr-push-service-account-key
      - test-gsa-key
      - test-aws-key
      - auth-oauth2-client-secret
      - benchmark-gsa-key
  - kind: buildImage2
    name: echo_image
    dockerFile: /io/echo/Dockerfile
    contextPath: /io/echo
    publishAs: echo
    inputs:
      - from: /repo/echo
        to: /io/echo
    dependsOn:
      - hail_ubuntu_image
      - merge_code
  - kind: deploy
    name: deploy_echo
    namespace:
      valueFrom: default_ns.name
    config: echo/deployment.yaml
    dependsOn:
      - default_ns
      - echo_image
  - kind: deploy
    name: deploy_batch_sa
    namespace:
      valueFrom: default_ns.name
    config: batch/service-account.yaml
    dependsOn:
      - default_ns
  - kind: deploy
    name: deploy_ci_agent
    namespace:
      valueFrom: default_ns.name
    config: ci/ci-agent.yaml
    dependsOn:
      - default_ns
  - kind: deploy
    name: deploy_test_batch_sa
    namespace:
      valueFrom: default_ns.name
    config: batch/test-sa.yaml
    dependsOn:
      - default_ns
  - kind: buildImage2
    name: base_image
    dockerFile: /io/repo/docker/Dockerfile.base
    contextPath: /io/repo
    publishAs: base
    resources:
      storage: 10Gi
      cpu: "2"
      memory: 7.5Gi
    inputs:
      - from: /repo
        to: /io/repo
    dependsOn:
      - hail_ubuntu_image
      - merge_code
  - kind: runImage
    name: check_hail
    image:
      valueFrom: base_image.image
    script: |
      set -ex
      cd /io/repo
      make check-hail
    inputs:
      - from: /repo
        to: /io/repo
    dependsOn:
      - base_image
      - merge_code
  - kind: buildImage2
    name: service_base_image
    dockerFile: /io/repo/docker/Dockerfile.service-base
    contextPath: /io/repo
    publishAs: service-base
    dependsOn:
      - base_image
      - merge_code
    inputs:
      - from: /hail_version
        to: /io/repo/hail_version
      - from: /repo
        to: /io/repo
  - kind: runImage
    name: check_services
    image:
      valueFrom: service_base_image.image
    script: |
      set -ex
      cd /io/repo
      {% if 'target_sha' in code %}
      export HAIL_TARGET_SHA={{ code.target_sha }}
      {% endif %}
      make -k check-services
    inputs:
      - from: /repo
        to: /io/repo
    dependsOn:
      - service_base_image
      - merge_code
  - kind: buildImage2
    name: create_certs_image
    dockerFile: /io/tls/Dockerfile
    contextPath: /io/tls
    publishAs: create_certs_image
    inputs:
      - from: /repo/tls
        to: /io/tls
    dependsOn:
      - hail_ubuntu_image
      - merge_code
  - kind: runImage
    name: create_ssl_config_hail_root
    image:
      valueFrom: create_certs_image.image
    script: |
      # Create dev certificates, or overwrite the existing ones. The usecase for
      # overwriting is to update the dev certificates, as they expire after 30 days
      # (the default `-days` parameter value for `openssl req`).
      until ! kubectl get secret -n {{ default_ns.name }} ssl-config-hail-root 2>/dev/null
      do
          kubectl delete secret -n {{ default_ns.name }} ssl-config-hail-root
      done
      openssl req -new -x509 -subj /CN=hail-root -nodes -newkey rsa:4096 -keyout hail-root-key.pem -out hail-root-cert.pem
      until kubectl get secret -n {{ default_ns.name }} ssl-config-hail-root
      do
          kubectl create secret generic -n {{ default_ns.name }} ssl-config-hail-root \
                  --from-file=hail-root-key.pem \
                  --from-file=hail-root-cert.pem
      done
    serviceAccount:
      name: admin
      namespace:
        valueFrom: default_ns.name
    scopes:
      - test
      - dev
    dependsOn:
      - default_ns
      - create_certs_image
  - kind: runImage
    name: create_certs
    image:
      valueFrom: create_certs_image.image
    script: |
      set -ex
      python3 create_certs.py \
              {{ default_ns.name }} \
              config.yaml \
              /ssl-config-hail-root/hail-root-key.pem \
              /ssl-config-hail-root/hail-root-cert.pem
    serviceAccount:
      name: admin
      namespace:
        valueFrom: default_ns.name
    secrets:
      - name: ssl-config-hail-root
        namespace:
          valueFrom: default_ns.name
        mountPath: /ssl-config-hail-root
    dependsOn:
      - default_ns
      - create_certs_image
      - create_ssl_config_hail_root
  - kind: createDatabase
    name: test_database_instance
    databaseName: test-instance
    migrations: []
    namespace:
      valueFrom: default_ns.name
    scopes:
      - test
    dependsOn:
      - default_ns
  - kind: runImage
    name: create_database_server_config
    image:
      valueFrom: base_image.image
    script: |
     kubectl -n {{ default_ns.name }} get -o json secret {{ test_database_instance.admin_secret_name }} | jq '{apiVersion, kind, type, data, metadata: {name: "database-server-config"}}' | kubectl -n {{ default_ns.name }} apply -f -
    serviceAccount:
      name: admin
      namespace:
        valueFrom: default_ns.name
    scopes:
      - test
    dependsOn:
      - default_ns
      - base_image
      - test_database_instance
  - kind: runImage
    name: delete_auth_tables
    image:
      valueFrom: service_base_image.image
    script: |
      set -ex
      mysql --defaults-extra-file=/sql-config/sql-config.cnf < /io/sql/delete-auth-tables.sql
    inputs:
      - from: /repo/auth/sql
        to: /io/sql
    secrets:
      - name: database-server-config
        namespace:
          valueFrom: default_ns.name
        mountPath: /sql-config
    runIfRequested: true
    scopes:
      - dev
    dependsOn:
      - default_ns
      - service_base_image
      - merge_code
  - kind: createDatabase
    name: auth_database
    databaseName: auth
    migrations:
      - name: initial
        script: /io/sql/initial.sql
      - name: copy-paste-tokens
        script: /io/sql/copy-paste-tokens.sql
      - name: drop-bucket
        script: /io/sql/drop-bucket.sql
      - name: add-trial-billing-project
        script: /io/sql/add-trial-billing-project.sql
      - name: add-roles
        script: /io/sql/add-roles.sql
    inputs:
      - from: /repo/auth/sql
        to: /io/sql
    namespace:
      valueFrom: default_ns.name
    shutdowns:
      - kind: Deployment
        namespace:
          valueFrom: default_ns.name
        name: auth
    dependsOn:
      - default_ns
      - merge_code
      - delete_auth_tables
  - kind: runImage
    name: create_deploy_config
    image:
      valueFrom: base_image.image
    script: |
      set -ex
      # k8s deploy config
      cat > deploy-config.json <<EOF
      {"location":"k8s","default_namespace":"{{ default_ns.name }}","domain":"{{ global.domain }}"}
      EOF
      kubectl -n {{ default_ns.name }} create secret generic deploy-config \
              --from-file=./deploy-config.json \
              --save-config --dry-run=client -o yaml \
          | kubectl -n {{ default_ns.name }} apply -f -
      # gce deploy config
      cat > deploy-config.json <<EOF
      {"location":"gce","default_namespace":"{{ default_ns.name }}","domain":"{{ global.domain }}"}
      EOF
      kubectl -n {{ default_ns.name }} create secret generic gce-deploy-config \
              --from-file=./deploy-config.json \
              --save-config --dry-run=client -o yaml \
          | kubectl -n {{ default_ns.name }} apply -f -
    serviceAccount:
      name: admin
      namespace:
        valueFrom: default_ns.name
    dependsOn:
      - default_ns
      - base_image
  - kind: deploy
    name: deploy_admin_pod
    namespace:
      valueFrom: default_ns.name
    config: admin-pod/admin-pod.yaml
    scopes:
      - deploy
      - dev
    dependsOn:
      - default_ns
      - service_base_image
      - create_deploy_config
      - create_certs
  - kind: runImage
    name: create_session_key
    image:
      valueFrom: base_image.image
    script: |
      set -ex
      # create session keys
      N=$(kubectl -n {{ default_ns.name }} get secret --ignore-not-found=true --no-headers session-secret-key | wc -l | tr -d '[:space:]')
      if [[ $N != 0 ]]; then
        exit
      fi
      mkdir /session-secret-key
      cat > generate-session-key.py <<EOF
      import base64
      from cryptography import fernet
      with open('/session-secret-key/session-secret-key', 'wb') as f:
          f.write(base64.urlsafe_b64decode(fernet.Fernet.generate_key()))
      EOF
      python3 generate-session-key.py
      kubectl -n {{ default_ns.name }} create secret generic session-secret-key --from-file=/session-secret-key/session-secret-key
    serviceAccount:
      name: admin
      namespace:
        valueFrom: default_ns.name
    dependsOn:
      - default_ns
      - base_image
  - kind: runImage
    name: create_test_gsa_keys
    image:
      valueFrom: service_base_image.image
    script: |
      kubectl -n {{ default_ns.name }} get -o json secret test-gsa-key | jq '{apiVersion, kind, type, data, metadata: {name: "atgu-gsa-key"}}' | kubectl -n {{ default_ns.name }} apply -f -
      kubectl -n {{ default_ns.name }} get -o json secret test-gsa-key | jq '{apiVersion, kind, type, data, metadata: {name: "auth-gsa-key"}}' | kubectl -n {{ default_ns.name }} apply -f -
      kubectl -n {{ default_ns.name }} get -o json secret test-gsa-key | jq '{apiVersion, kind, type, data, metadata: {name: "batch-gsa-key"}}' | kubectl -n {{ default_ns.name }} apply -f -
      kubectl -n {{ default_ns.name }} get -o json secret test-gsa-key | jq '{apiVersion, kind, type, data, metadata: {name: "benchmark-gsa-key"}}' | kubectl -n {{ default_ns.name }} apply -f -
      kubectl -n {{ default_ns.name }} get -o json secret test-gsa-key | jq '{apiVersion, kind, type, data, metadata: {name: "ci-gsa-key"}}' | kubectl -n {{ default_ns.name }} apply -f -
      kubectl -n {{ default_ns.name }} get -o json secret test-gsa-key | jq '{apiVersion, kind, type, data, metadata: {name: "query-gsa-key"}}' | kubectl -n {{ default_ns.name }} apply -f -
      kubectl -n {{ default_ns.name }} get -o json secret test-gsa-key | jq '{apiVersion, kind, type, data, metadata: {name: "test-dev-gsa-key"}}' | kubectl -n {{ default_ns.name }} apply -f -
    scopes:
      - test
      - dev
    serviceAccount:
      name: admin
      namespace:
        valueFrom: default_ns.name
    dependsOn:
      - default_ns
      - service_base_image
  - kind: buildImage2
    name: auth_image
    dockerFile: /io/repo/auth/Dockerfile
    contextPath: /io/repo
    publishAs: auth
    inputs:
      - from: /repo
        to: /io/repo
    dependsOn:
      - service_base_image
      - merge_code
  - kind: deploy
    name: deploy_auth_driver_service_account
    namespace:
      valueFrom: default_ns.name
    config: auth/auth-driver-service-account.yaml
    dependsOn:
      - default_ns
  - kind: runImage
    name: create_accounts
    image:
      valueFrom: auth_image.image
    script: |
      set -ex
      export PROJECT={{ global.project }}
      export ZONE={{ global.zone }}
      export HAIL_PROJECT={{ global.project }}
      export HAIL_DEFAULT_NAMESPACE={{ default_ns.name }}
      export HAIL_SCOPE={{ scope }}
      python3 /io/bootstrap_create_accounts.py
    serviceAccount:
      name: admin
      namespace:
        valueFrom: default_ns.name
    secrets:
      - name:
          valueFrom: auth_database.user_secret_name
        namespace:
          valueFrom: default_ns.name
        mountPath: /sql-config
      - name: database-server-config
        namespace:
          valueFrom: default_ns.name
        mountPath: /database-server-config
      - name: gce-deploy-config
        namespace:
          valueFrom: default_ns.name
        mountPath: /deploy-config
      - name: auth-gsa-key
        namespace:
          valueFrom: default_ns.name
        mountPath: /auth-gsa-key
    inputs:
      - from: /repo/ci/bootstrap_create_accounts.py
        to: /io/bootstrap_create_accounts.py
    dependsOn:
      - default_ns
      - deploy_test_batch_sa
      - auth_database
      - auth_image
      - create_deploy_config
      - deploy_auth_driver_service_account
      - create_test_gsa_keys
  - kind: runImage
    name: create_initial_user
    runIfRequested: true
    image:
      valueFrom: service_base_image.image
    script: |
      set -ex
      python3 /io/create_initial_account.py {{ code.username }} {{ code.email }}
    secrets:
      - name:
          valueFrom: auth_database.user_secret_name
        namespace:
          valueFrom: default_ns.name
        mountPath: /sql-config
    inputs:
      - from: /repo/ci/create_initial_account.py
        to: /io/create_initial_account.py
    dependsOn:
      - default_ns
      - service_base_image
      - merge_code
      - auth_database
  - kind: buildImage2
    name: hail_build_image
    dockerFile: /io/hail/Dockerfile.hail-build
    contextPath: /io/hail
    publishAs: hail-build
    inputs:
      - from: /repo/hail
        to: /io/hail
    dependsOn:
      - base_image
      - merge_code
  - kind: buildImage2
    name: hail_run_image
    dockerFile: /io/hail/Dockerfile.hail-run
    contextPath: /io/hail
    publishAs: hail-run
    inputs:
      - from: /repo/hail
        to: /io/hail
    dependsOn:
      - service_base_image
      - merge_code
  - kind: buildImage2
    name: hail_run_tests_image
    dockerFile: /io/hail/Dockerfile.hail-run-tests
    contextPath: /io/hail
    publishAs: hail-run-tests
    inputs:
      - from: /repo/hail
        to: /io/hail
    dependsOn:
      - hail_run_image
      - merge_code
  - kind: buildImage2
    name: benchmark_image
    dockerFile: /io/repo/benchmark-service/Dockerfile
    contextPath: /io/repo
    publishAs: benchmark
    inputs:
      - from: /repo
        to: /io/repo
    dependsOn:
      - service_base_image
      - merge_code
  - kind: runImage
    name: check_benchmark_service
    image:
      valueFrom: benchmark_image.image
    script: |
      set -ex
      SITE_PACKAGES=$(pip3 show benchmark | grep Location | sed 's/Location: //')
      python3 -m flake8 $SITE_PACKAGES/benchmark
      python3 -m pylint --rcfile pylintrc benchmark --score=n
    dependsOn:
      - benchmark_image
  - kind: buildImage2
    name: monitoring_image
    dockerFile: /io/repo/monitoring/Dockerfile
    contextPath: /io/repo
    publishAs: monitoring
    inputs:
      - from: /repo
        to: /io/repo
    dependsOn:
      - service_base_image
      - merge_code
  - kind: buildImage2
    name: batch_image
    dockerFile: /io/batch/Dockerfile
    contextPath: /io/batch/
    publishAs: batch
    inputs:
      - from: /repo/batch
        to: /io/batch
    dependsOn:
      - service_base_image
      - merge_code
  - kind: runImage
    name: render_grafana_nginx_conf
    image:
      valueFrom: service_base_image.image
    script: |
      set -ex
      cd /io/repo/grafana
      {% if deploy %}
      DEPLOY=true
      {% else %}
      DEPLOY=false
      {% endif %}
      python3 ../ci/jinja2_render.py '{"deploy": '${DEPLOY}', "default_ns": {"name": "{{ default_ns.name }}"}}' nginx.conf nginx.conf.out
    inputs:
      - from: /repo
        to: /io/repo
    outputs:
      - from: /io/repo/grafana/nginx.conf.out
        to: /grafana/nginx.conf.out
    dependsOn:
      - default_ns
      - service_base_image
      - merge_code
  - kind: buildImage2
    name: grafana_nginx_image
    dockerFile: /io/grafana/Dockerfile.nginx
    contextPath: /io/grafana
    publishAs: grafana
    inputs:
      - from: /repo/grafana
        to: /io/grafana
      - from: /grafana/nginx.conf.out
        to: /io/grafana/nginx.conf.out
    dependsOn:
      - hail_ubuntu_image
      - render_grafana_nginx_conf
      - merge_code
  - kind: buildImage2
    name: test_ci_image
    dockerFile: /io/repo/ci/Dockerfile.test
    contextPath: /io/repo
    publishAs: test-ci
    scopes:
      - test
      - dev
    inputs:
      - from: /repo
        to: /io/repo
      - from: /hail_version
        to: /io/repo/hail_version
    dependsOn:
      - base_image
      - merge_code
  - kind: buildImage2
    name: test_monitoring_image
    dockerFile: /io/repo/monitoring/Dockerfile.test
    contextPath: /io/repo
    publishAs: test-monitoring
    inputs:
      - from: /repo
        to: /io/repo
    dependsOn:
      - service_base_image
      - merge_code
  - kind: buildImage2
    name: test_benchmark_image
    dockerFile: /io/repo/benchmark-service/Dockerfile.test
    contextPath: /io/repo
    publishAs: test-benchmark
    inputs:
      - from: /repo
        to: /io/repo
    dependsOn:
      - service_base_image
      - merge_code
  - kind: buildImage2
    name: ci_image
    dockerFile: /io/repo/ci/Dockerfile
    contextPath: /io/repo
    publishAs: ci
    inputs:
      - from: /repo
        to: /io/repo
    dependsOn:
      - service_base_image
      - merge_code
  - kind: buildImage2
    name: hail_buildkit_image
    dockerFile: /io/repo/ci/buildkit/Dockerfile
    contextPath: /io/repo/ci
    publishAs: hail-buildkit
    inputs:
      - from: /repo/ci
        to: /io/repo/ci
    dependsOn:
      - service_base_image
      - merge_code
  - kind: buildImage2
    name: ci_utils_image
    dockerFile: /io/ci/Dockerfile.ci-utils
    contextPath: /io/ci
    publishAs: ci-utils
    inputs:
      - from: /repo/ci
        to: /io/ci
    dependsOn:
      - service_base_image
      - merge_code
  - kind: runImage
    name: build_hail_jar_only
    image:
      valueFrom: hail_build_image.image
    resources:
      memory: 7.5G
      cpu: '4'
    script: |
      set -ex
      cd /io/repo/hail
      chmod 755 ./gradlew
      time retry ./gradlew --version
      time retry make shadowJar
    inputs:
      - from: /repo
        to: /io/repo
    outputs:
      - from: /io/repo/hail/build/libs/hail-all-spark.jar
        to: /just-jar/hail.jar
    dependsOn:
      - hail_build_image
      - merge_code
  - kind: runImage
    name: build_hail
    image:
      valueFrom: hail_build_image.image
    resources:
      memory: 7.5G
      cpu: '4'
    script: |
      set -ex
      cd /io/repo/hail
      chmod 755 ./gradlew
      time retry ./gradlew --version
      time retry make jars wheel HAIL_DEBUG_MODE=1
      (cd build/deploy/dist/ && tar -cvf debug-wheel-container.tar hail-*-py3-none-any.whl)
      cd /io/repo/hail
      mkdir build/debug_libs
      mv build/libs/hail-all-spark.jar build/debug_libs/
      mv build/libs/hail-all-spark-test.jar build/debug_libs/
      mv build/deploy/dist/debug-wheel-container.tar build/debug_libs
      time retry make jars python-version-info wheel
      time (cd python && zip -r hail.zip hail hailtop)
      time tar czf test.tar.gz -C python test
      time tar czf resources.tar.gz -C src/test resources
      time tar czf data.tar.gz -C python/hail/docs data
      (cd .. && time tar czf hail/website-src.tar.gz website)
      time tar czf cluster-tests.tar.gz python/cluster-tests
      (cd build/deploy/dist/ && tar -cvf wheel-container.tar hail-*-py3-none-any.whl)
      time TESTNG_SPLITS=5 python3 generate_splits.py
      time tar czf splits.tar.gz testng-splits-*.xml
    inputs:
      - from: /repo
        to: /io/repo
    outputs:
      - from: /io/repo/hail/build/libs/hail-all-spark.jar
        to: /hail.jar
      - from: /io/repo/hail/build/libs/hail-all-spark-test.jar
        to: /hail-test.jar
      - from: /io/repo/hail/build/debug_libs/hail-all-spark-test.jar
        to: /hail-debug-test.jar
      - from: /io/repo/hail/testng-build.xml
        to: /testng-build.xml
      - from: /io/repo/hail/testng-services.xml
        to: /testng-services.xml
      - from: /io/repo/hail/python/hail.zip
        to: /hail.zip
      - from: /io/repo/hail/build/deploy/dist/wheel-container.tar
        to: /wheel-container.tar
      - from: /io/repo/hail/build/debug_libs/debug-wheel-container.tar
        to: /debug-wheel-container.tar
      - from: /io/repo/hail/test.tar.gz
        to: /test.tar.gz
      - from: /io/repo/hail/resources.tar.gz
        to: /resources.tar.gz
      - from: /io/repo/hail/splits.tar.gz
        to: /splits.tar.gz
      - from: /io/repo/hail/data.tar.gz
        to: /data.tar.gz
      - from: /io/repo/hail/website-src.tar.gz
        to: /website-src.tar.gz
      - from: /io/repo/hail/cluster-tests.tar.gz
        to: /cluster-tests.tar.gz
    dependsOn:
      - hail_build_image
      - merge_code
  - kind: runImage
    name: build_hail_spark2.4.5
    image:
      valueFrom: hail_build_image.image
    resources:
      memory: 7.5G
      cpu: '4'
    script: |
      set -ex
      cd /io/repo/hail
      chmod 755 ./gradlew
      time retry ./gradlew --version
      export SPARK_VERSION="2.4.5" SCALA_VERSION="2.11.12"
      time retry make jars python-version-info wheel
    inputs:
      - from: /repo
        to: /io/repo
    dependsOn:
      - hail_build_image
      - merge_code
  - kind: runImage
    name: build_hail_spark3.0.1
    image:
      valueFrom: hail_build_image.image
    resources:
      memory: 7.5G
      cpu: '4'
    script: |
      set -ex
      cd /io/repo/hail
      chmod 755 ./gradlew
      time retry ./gradlew --version
      export SPARK_VERSION="3.0.1" SCALA_VERSION="2.12.12"
      time retry make jars python-version-info wheel
    inputs:
      - from: /repo
        to: /io/repo
    dependsOn:
      - hail_build_image
      - merge_code
  - kind: buildImage2
    name: batch_worker_image
    dockerFile: /io/repo/batch/Dockerfile.worker
    contextPath: /io/repo
    publishAs: batch-worker
    inputs:
      - from: /repo
        to: /io/repo
      - from: /hail_version
        to: /io/repo/hail_version
    dependsOn:
      - merge_code
  - kind: buildImage2
    name: service_java_run_base_image
    dockerFile: /io/repo/docker/Dockerfile.service-java-run-base
    contextPath: /io/repo
    publishAs: service-java-run-base
    inputs:
      - from: /repo
        to: /io/repo
      - from: /hail_version
        to: /io/repo/hail_version
    dependsOn:
      - hail_ubuntu_image
      - merge_code
  - kind: buildImage2
    name: query_image
    dockerFile: /io/query/Dockerfile
    contextPath: /io/query/
    publishAs: query
    inputs:
      - from: /repo/query
        to: /io/query
      - from: /just-jar/hail.jar
        to: /io/query/hail.jar
    dependsOn:
      - service_java_run_base_image
      - build_hail_jar_only
      - merge_code
  - kind: deploy
    name: deploy_query_sa
    namespace:
      valueFrom: default_ns.name
    config: query/service-account.yaml
    dependsOn:
      - default_ns
  - kind: buildImage2
    name: memory_image
    dockerFile: /io/repo/memory/Dockerfile
    contextPath: /io/repo
    publishAs: memory
    inputs:
      - from: /repo
        to: /io/repo
    dependsOn:
      - service_base_image
      - merge_code
  - kind: deploy
    name: deploy_memory_sa
    namespace:
      valueFrom: default_ns.name
    config: memory/service-account.yaml
    dependsOn:
      - default_ns
  - kind: buildImage2
    name: shuffler_image
    dockerFile: /io/shuffler/Dockerfile
    contextPath: /io/shuffler
    publishAs: shuffler
    inputs:
      - from: /repo/shuffler
        to: /io/shuffler
      - from: /just-jar/hail.jar
        to: /io/shuffler/hail.jar
    dependsOn:
      - service_base_image
      - build_hail_jar_only
      - merge_code
  - kind: deploy
    name: deploy_shuffler
    namespace:
      valueFrom: default_ns.name
    config: shuffler/deployment.yaml
    wait:
      - kind: Service
        name: shuffler
        for: alive
    dependsOn:
      - default_ns
      - shuffler_image
      - create_certs
  - kind: buildImage2
    name: hail_repl_image
    dockerFile: /io/hail/Dockerfile.hail-repl
    contextPath: /io/hail
    publishAs: hail-run
    inputs:
      - from: /repo/hail
        to: /io/hail
      - from: /wheel-container.tar
        to: /io/hail/wheel-container.tar
    dependsOn:
      - base_image
      - build_hail
      - merge_code
  - kind: deploy
    name: deploy_hail_repl
    runIfRequested: true
    scopes:
      - dev
    namespace:
      valueFrom: default_ns.name
    config: hail/hail_repl.yaml
    dependsOn:
      - default_ns
      - hail_repl_image
  - kind: runImage
    name: upload_test_resources_to_gcs
    image:
      valueFrom: base_image.image
    script: |
      set -ex
      cd /io/repo/hail/
      gcloud -q auth activate-service-account --key-file=/test-gsa-key/key.json
      gsutil -m cp -r src/test/resources/* gs://cpg-hail-test/{{ token }}/test/resources/
      gsutil -m cp -r python/hail/docs/data/* gs://cpg-hail-test/{{ token }}/doctest/data/
    secrets:
      - name: test-gsa-key
        namespace:
          valueFrom: default_ns.name
        mountPath: /test-gsa-key
    inputs:
      - from: /repo/hail/src/test/resources
        to: /io/repo/hail/src/test/resources
      - from: /repo/hail/python/hail/docs/data
        to: /io/repo/hail/python/hail/docs/data
    dependsOn:
      - default_ns
      - base_image
      - merge_code
  - kind: runImage
    name: test_hail_java_0
    image:
      valueFrom: hail_run_tests_image.image
    resources:
      memory: 7.5G
      cpu: '2'
    script: |
      set -ex
      cd /io
      mkdir -p src/test
      tar xzf resources.tar.gz -C src/test
      tar xzf splits.tar.gz
      export HAIL_TEST_SKIP_R=1
      export HAIL_GS_FS_TEST_RESOURCES=gs://cpg-hail-test/{{ upload_test_resources_to_gcs.token }}/test/resources/fs
      java -cp hail-test.jar:$SPARK_HOME/jars/* org.testng.TestNG -listener is.hail.LogTestListener testng-splits-0.xml
    inputs:
      - from: /resources.tar.gz
        to: /io/resources.tar.gz
      - from: /hail-debug-test.jar
        to: /io/hail-test.jar
      - from: /splits.tar.gz
        to: /io/splits.tar.gz
    outputs:
      - from: /io/test-output
        to: /test-output
    secrets:
      - name: test-gsa-key
        namespace:
          valueFrom: default_ns.name
        mountPath: /test-gsa-key
    dependsOn:
      - default_ns
      - upload_test_resources_to_gcs
      - hail_run_tests_image
      - build_hail
  - kind: runImage
    name: test_hail_java_1
    image:
      valueFrom: hail_run_tests_image.image
    resources:
      memory: 7.5G
      cpu: '2'
    script: |
      set -ex
      cd /io
      mkdir -p src/test
      tar xzf resources.tar.gz -C src/test
      tar xzf splits.tar.gz
      export HAIL_TEST_SKIP_R=1
      export HAIL_GS_FS_TEST_RESOURCES=gs://cpg-hail-test/{{ upload_test_resources_to_gcs.token }}/test/resources/fs
      java -cp hail-test.jar:$SPARK_HOME/jars/* org.testng.TestNG -listener is.hail.LogTestListener testng-splits-1.xml
    inputs:
      - from: /resources.tar.gz
        to: /io/resources.tar.gz
      - from: /hail-debug-test.jar
        to: /io/hail-test.jar
      - from: /splits.tar.gz
        to: /io/splits.tar.gz
    outputs:
      - from: /io/test-output
        to: /test-output
    secrets:
      - name: test-gsa-key
        namespace:
          valueFrom: default_ns.name
        mountPath: /test-gsa-key
    dependsOn:
      - default_ns
      - upload_test_resources_to_gcs
      - hail_run_tests_image
      - build_hail
  - kind: runImage
    name: test_hail_java_2
    image:
      valueFrom: hail_run_tests_image.image
    resources:
      memory: 7.5G
      cpu: '2'
    script: |
      set -ex
      cd /io
      mkdir -p src/test
      tar xzf resources.tar.gz -C src/test
      tar xzf splits.tar.gz
      export HAIL_TEST_SKIP_R=1
      export HAIL_GS_FS_TEST_RESOURCES=gs://cpg-hail-test/{{ upload_test_resources_to_gcs.token }}/test/resources/fs
      java -cp hail-test.jar:$SPARK_HOME/jars/* org.testng.TestNG -listener is.hail.LogTestListener testng-splits-2.xml
    inputs:
      - from: /resources.tar.gz
        to: /io/resources.tar.gz
      - from: /hail-debug-test.jar
        to: /io/hail-test.jar
      - from: /splits.tar.gz
        to: /io/splits.tar.gz
    outputs:
      - from: /io/test-output
        to: /test-output
    secrets:
      - name: test-gsa-key
        namespace:
          valueFrom: default_ns.name
        mountPath: /test-gsa-key
    dependsOn:
      - default_ns
      - upload_test_resources_to_gcs
      - hail_run_tests_image
      - build_hail
  - kind: runImage
    name: test_hail_java_3
    image:
      valueFrom: hail_run_tests_image.image
    resources:
      memory: 7.5G
      cpu: '2'
    script: |
      set -ex
      cd /io
      mkdir -p src/test
      tar xzf resources.tar.gz -C src/test
      tar xzf splits.tar.gz
      export HAIL_TEST_SKIP_R=1
      export HAIL_GS_FS_TEST_RESOURCES=gs://cpg-hail-test/{{ upload_test_resources_to_gcs.token }}/test/resources/fs
      java -cp hail-test.jar:$SPARK_HOME/jars/* org.testng.TestNG -listener is.hail.LogTestListener testng-splits-3.xml
    inputs:
      - from: /resources.tar.gz
        to: /io/resources.tar.gz
      - from: /hail-debug-test.jar
        to: /io/hail-test.jar
      - from: /splits.tar.gz
        to: /io/splits.tar.gz
    outputs:
      - from: /io/test-output
        to: /test-output
    secrets:
      - name: test-gsa-key
        namespace:
          valueFrom: default_ns.name
        mountPath: /test-gsa-key
    dependsOn:
      - default_ns
      - upload_test_resources_to_gcs
      - hail_run_tests_image
      - build_hail
  - kind: runImage
    name: test_hail_java_4
    image:
      valueFrom: hail_run_tests_image.image
    resources:
      memory: 7.5G
      cpu: '2'
    script: |
      set -ex
      cd /io
      mkdir -p src/test
      tar xzf resources.tar.gz -C src/test
      tar xzf splits.tar.gz
      export HAIL_TEST_SKIP_R=1
      export HAIL_GS_FS_TEST_RESOURCES=gs://cpg-hail-test/{{ upload_test_resources_to_gcs.token }}/test/resources/fs
      java -cp hail-test.jar:$SPARK_HOME/jars/* org.testng.TestNG -listener is.hail.LogTestListener testng-splits-4.xml
    inputs:
      - from: /resources.tar.gz
        to: /io/resources.tar.gz
      - from: /hail-debug-test.jar
        to: /io/hail-test.jar
      - from: /splits.tar.gz
        to: /io/splits.tar.gz
    outputs:
      - from: /io/test-output
        to: /test-output
    secrets:
      - name: test-gsa-key
        namespace:
          valueFrom: default_ns.name
        mountPath: /test-gsa-key
    dependsOn:
      - default_ns
      - upload_test_resources_to_gcs
      - hail_run_tests_image
      - build_hail
  - kind: buildImage2
    name: hail_base_image
    dockerFile: /io/repo/hail/Dockerfile.hail-base
    contextPath: /io/repo
    publishAs: hail-base
    inputs:
      - from: /repo
        to: /io/repo
      - from: /hail.jar
        to: /io/repo/hail.jar
      - from: /hail.zip
        to: /io/repo/hail.zip
    dependsOn:
      - hail_run_image
      - build_hail
      - merge_code
  - kind: buildImage2
    name: hail_pip_installed_python37_image
    dockerFile: /io/repo/hail/Dockerfile.hail-pip-installed-python37
    contextPath: /io/repo
    publishAs: hail-pip-installed-python37
    inputs:
      - from: /repo
        to: /io/repo
      - from: /wheel-container.tar
        to: /io/repo/wheel-container.tar
    dependsOn:
      - build_hail
      - hail_ubuntu_image
      - merge_code
  - kind: buildImage2
    name: hail_pip_installed_python36_image
    dockerFile: /io/repo/hail/Dockerfile.hail-pip-installed-python36
    contextPath: /io/repo
    publishAs: hail-pip-installed-python36
    inputs:
      - from: /repo
        to: /io/repo
      - from: /wheel-container.tar
        to: /io/repo/wheel-container.tar
    dependsOn:
      - build_hail
      - hail_ubuntu_image
      - merge_code
  - kind: runImage
    name: check_hail_python37
    image:
      valueFrom: hail_pip_installed_python37_image.image
    script: |
      set -x
      SITE_PACKAGES=$(pip3 show hail | grep Location | sed 's/Location: //')

      exit_status=0

      python3 -m flake8 --config setup.cfg $SITE_PACKAGES/hail $SITE_PACKAGES/hailtop || exit_status=$?
      python3 -m pylint --rcfile pylintrc hailtop || exit_status=$?
      # working around this: https://github.com/python/mypy/issues/7087
      ln -s $SITE_PACKAGES/hailtop hailtop
      mypy --config-file /setup.cfg -p hailtop || exit_status=$?

      exit $exit_status
    dependsOn:
      - hail_pip_installed_python37_image
  - kind: runImage
    name: check_hail_python36
    image:
      valueFrom: hail_pip_installed_python36_image.image
    script: |
      set -x
      SITE_PACKAGES=$(pip3 show hail | grep Location | sed 's/Location: //')

      exit_status=0

      python3 -m flake8 --config setup.cfg $SITE_PACKAGES/hail $SITE_PACKAGES/hailtop || exit_status=$?
      python3 -m pylint --rcfile pylintrc hailtop || exit_status=$?
      # working around this: https://github.com/python/mypy/issues/7087
      ln -s $SITE_PACKAGES/hailtop hailtop
      mypy --config-file /setup.cfg -p hailtop || exit_status=$?

      exit $exit_status
    dependsOn:
      - hail_pip_installed_python36_image
  - kind: buildImage2
    name: notebook_image
    dockerFile: /io/repo/notebook/Dockerfile
    contextPath: /io/repo/
    publishAs: notebook
    inputs:
      - from: /repo
        to: /io/repo
    dependsOn:
      - service_base_image
      - merge_code
  - kind: runImage
    name: render_notebook_nginx_conf
    image:
      valueFrom: service_base_image.image
    script: |
      set -ex
      cd /io/repo/notebook
      {% if deploy %}
      DEPLOY=true
      {% else %}
      DEPLOY=false
      {% endif %}
      python3 ../ci/jinja2_render.py '{"deploy": '${DEPLOY}', "default_ns": {"name": "{{ default_ns.name }}"}}' nginx.conf nginx.conf.out
    inputs:
      - from: /repo
        to: /io/repo
    outputs:
      - from: /io/repo/notebook/nginx.conf.out
        to: /notebook/nginx.conf.out
    dependsOn:
      - default_ns
      - service_base_image
      - merge_code
  - kind: buildImage2
    name: notebook_nginx_image
    dockerFile: /io/notebook/Dockerfile.nginx
    contextPath: /io/notebook
    publishAs: notebook_nginx
    inputs:
      - from: /repo/notebook
        to: /io/notebook
      - from: /notebook/nginx.conf.out
        to: /io/notebook/nginx.conf.out
    dependsOn:
      - hail_ubuntu_image
      - render_notebook_nginx_conf
      - merge_code
  - kind: runImage
    name: check_notebook
    image:
      valueFrom: notebook_image.image
    script: |
      set -ex
      SITE_PACKAGES=$(pip3 show notebook | grep Location | sed 's/Location: //')
      python3 -m flake8 $SITE_PACKAGES/notebook
      python3 -m pylint --rcfile pylintrc notebook
    dependsOn:
      - notebook_image
  - kind: runImage
    name: test_hail_python_0
    image:
      valueFrom: hail_run_tests_image.image
    resources:
      memory: 7.5G
      cpu: '2'
    script: |
      set -ex
      cd /io
      tar xzf test.tar.gz
      tar xzf resources.tar.gz
      tar xzf data.tar.gz
      tar xvf debug-wheel-container.tar
      python3 -m pip install --no-dependencies hail-*-py3-none-any.whl
      export HAIL_TEST_RESOURCES_DIR=./resources
      export HAIL_DOCTEST_DATA_DIR=./data
<<<<<<< HEAD
      export HAIL_TEST_BUCKET=cpg-hail-test
=======
      export HAIL_TEST_GCS_BUCKET=hail-test-dmk9z
>>>>>>> 0ea5ec29
      export GOOGLE_APPLICATION_CREDENTIALS=/test-gsa-key/key.json
      export HAIL_TEST_S3_BUCKET=hail-test-dy5rg
      export AWS_SHARED_CREDENTIALS_FILE=/test-aws-key/credentials
      export PYSPARK_SUBMIT_ARGS="--driver-memory 6g pyspark-shell"
      export PYTEST_SPLITS=5
      export PYTEST_SPLIT_INDEX=0
      python3 -m pytest --ignore=test/hailtop/batch/ --ignore=test/hailtop/aiotools/test_copy.py --log-cli-level=INFO -s -vv --instafail --durations=50 test
    inputs:
      - from: /debug-wheel-container.tar
        to: /io/debug-wheel-container.tar
      - from: /test.tar.gz
        to: /io/test.tar.gz
      - from: /resources.tar.gz
        to: /io/resources.tar.gz
      - from: /data.tar.gz
        to: /io/data.tar.gz
    secrets:
      - name: test-gsa-key
        namespace:
          valueFrom: default_ns.name
        mountPath: /test-gsa-key
      - name: test-aws-key
        namespace:
          valueFrom: default_ns.name
        mountPath: /test-aws-key
    dependsOn:
      - default_ns
      - hail_run_tests_image
      - build_hail
  - kind: runImage
    name: test_hail_python_1
    image:
      valueFrom: hail_run_tests_image.image
    resources:
      memory: 7.5G
      cpu: '2'
    script: |
      set -ex
      cd /io
      tar xzf test.tar.gz
      tar xzf resources.tar.gz
      tar xzf data.tar.gz
      tar xvf debug-wheel-container.tar
      python3 -m pip install --no-dependencies hail-*-py3-none-any.whl
      export HAIL_TEST_RESOURCES_DIR=./resources
      export HAIL_DOCTEST_DATA_DIR=./data
<<<<<<< HEAD
      export HAIL_TEST_BUCKET=cpg-hail-test
=======
      export HAIL_TEST_GCS_BUCKET=hail-test-dmk9z
>>>>>>> 0ea5ec29
      export GOOGLE_APPLICATION_CREDENTIALS=/test-gsa-key/key.json
      export HAIL_TEST_S3_BUCKET=hail-test-dy5rg
      export AWS_SHARED_CREDENTIALS_FILE=/test-aws-key/credentials
      export PYSPARK_SUBMIT_ARGS="--driver-memory 6g pyspark-shell"
      export PYTEST_SPLITS=5
      export PYTEST_SPLIT_INDEX=1
      python3 -m pytest --ignore=test/hailtop/batch/ --ignore=test/hailtop/aiotools/test_copy.py --log-cli-level=INFO -s -vv --instafail --durations=50 test
    inputs:
      - from: /debug-wheel-container.tar
        to: /io/debug-wheel-container.tar
      - from: /test.tar.gz
        to: /io/test.tar.gz
      - from: /resources.tar.gz
        to: /io/resources.tar.gz
      - from: /data.tar.gz
        to: /io/data.tar.gz
    secrets:
      - name: test-gsa-key
        namespace:
          valueFrom: default_ns.name
        mountPath: /test-gsa-key
      - name: test-aws-key
        namespace:
          valueFrom: default_ns.name
        mountPath: /test-aws-key
    dependsOn:
      - default_ns
      - hail_run_tests_image
      - build_hail
  - kind: runImage
    name: test_hail_python_2
    image:
      valueFrom: hail_run_tests_image.image
    resources:
      memory: 7.5G
      cpu: '2'
    script: |
      set -ex
      cd /io
      tar xzf test.tar.gz
      tar xzf resources.tar.gz
      tar xzf data.tar.gz
      tar xvf debug-wheel-container.tar
      python3 -m pip install --no-dependencies hail-*-py3-none-any.whl
      export HAIL_TEST_RESOURCES_DIR=./resources
      export HAIL_DOCTEST_DATA_DIR=./data
<<<<<<< HEAD
      export HAIL_TEST_BUCKET=cpg-hail-test
=======
      export HAIL_TEST_GCS_BUCKET=hail-test-dmk9z
>>>>>>> 0ea5ec29
      export GOOGLE_APPLICATION_CREDENTIALS=/test-gsa-key/key.json
      export HAIL_TEST_S3_BUCKET=hail-test-dy5rg
      export AWS_SHARED_CREDENTIALS_FILE=/test-aws-key/credentials
      export PYSPARK_SUBMIT_ARGS="--driver-memory 6g pyspark-shell"
      export PYTEST_SPLITS=5
      export PYTEST_SPLIT_INDEX=2
      python3 -m pytest --ignore=test/hailtop/batch/ --ignore=test/hailtop/aiotools/test_copy.py --log-cli-level=INFO -s -vv --instafail --durations=50 test
    inputs:
      - from: /debug-wheel-container.tar
        to: /io/debug-wheel-container.tar
      - from: /test.tar.gz
        to: /io/test.tar.gz
      - from: /resources.tar.gz
        to: /io/resources.tar.gz
      - from: /data.tar.gz
        to: /io/data.tar.gz
    secrets:
      - name: test-gsa-key
        namespace:
          valueFrom: default_ns.name
        mountPath: /test-gsa-key
      - name: test-aws-key
        namespace:
          valueFrom: default_ns.name
        mountPath: /test-aws-key
    dependsOn:
      - default_ns
      - hail_run_tests_image
      - build_hail
  - kind: runImage
    name: test_hail_python_3
    image:
      valueFrom: hail_run_tests_image.image
    resources:
      memory: 7.5G
      cpu: '2'
    script: |
      set -ex
      cd /io
      tar xzf test.tar.gz
      tar xzf resources.tar.gz
      tar xzf data.tar.gz
      tar xvf debug-wheel-container.tar
      python3 -m pip install --no-dependencies hail-*-py3-none-any.whl
      export HAIL_TEST_RESOURCES_DIR=./resources
      export HAIL_DOCTEST_DATA_DIR=./data
<<<<<<< HEAD
      export HAIL_TEST_BUCKET=cpg-hail-test
=======
      export HAIL_TEST_GCS_BUCKET=hail-test-dmk9z
>>>>>>> 0ea5ec29
      export GOOGLE_APPLICATION_CREDENTIALS=/test-gsa-key/key.json
      export HAIL_TEST_S3_BUCKET=hail-test-dy5rg
      export AWS_SHARED_CREDENTIALS_FILE=/test-aws-key/credentials
      export PYSPARK_SUBMIT_ARGS="--driver-memory 6g pyspark-shell"
      export PYTEST_SPLITS=5
      export PYTEST_SPLIT_INDEX=3
      python3 -m pytest --ignore=test/hailtop/batch/ --ignore=test/hailtop/aiotools/test_copy.py --log-cli-level=INFO -s -vv --instafail --durations=50 test
    inputs:
      - from: /debug-wheel-container.tar
        to: /io/debug-wheel-container.tar
      - from: /test.tar.gz
        to: /io/test.tar.gz
      - from: /resources.tar.gz
        to: /io/resources.tar.gz
      - from: /data.tar.gz
        to: /io/data.tar.gz
    secrets:
      - name: test-gsa-key
        namespace:
          valueFrom: default_ns.name
        mountPath: /test-gsa-key
      - name: test-aws-key
        namespace:
          valueFrom: default_ns.name
        mountPath: /test-aws-key
    dependsOn:
      - default_ns
      - hail_run_tests_image
      - build_hail
  - kind: runImage
    name: test_hail_python_4
    image:
      valueFrom: hail_run_tests_image.image
    resources:
      memory: 7.5G
      cpu: '2'
    script: |
      set -ex
      cd /io
      tar xzf test.tar.gz
      tar xzf resources.tar.gz
      tar xzf data.tar.gz
      tar xvf debug-wheel-container.tar
      python3 -m pip install --no-dependencies hail-*-py3-none-any.whl
      export HAIL_TEST_RESOURCES_DIR=./resources
      export HAIL_DOCTEST_DATA_DIR=./data
<<<<<<< HEAD
      export HAIL_TEST_BUCKET=cpg-hail-test
=======
      export HAIL_TEST_GCS_BUCKET=hail-test-dmk9z
>>>>>>> 0ea5ec29
      export GOOGLE_APPLICATION_CREDENTIALS=/test-gsa-key/key.json
      export HAIL_TEST_S3_BUCKET=hail-test-dy5rg
      export AWS_SHARED_CREDENTIALS_FILE=/test-aws-key/credentials
      export PYSPARK_SUBMIT_ARGS="--driver-memory 6g pyspark-shell"
      export PYTEST_SPLITS=5
      export PYTEST_SPLIT_INDEX=4
      python3 -m pytest --ignore=test/hailtop/batch/ --ignore=test/hailtop/aiotools/test_copy.py --log-cli-level=INFO -s -vv --instafail --durations=50 test
    inputs:
      - from: /debug-wheel-container.tar
        to: /io/debug-wheel-container.tar
      - from: /test.tar.gz
        to: /io/test.tar.gz
      - from: /resources.tar.gz
        to: /io/resources.tar.gz
      - from: /data.tar.gz
        to: /io/data.tar.gz
    secrets:
      - name: test-gsa-key
        namespace:
          valueFrom: default_ns.name
        mountPath: /test-gsa-key
      - name: test-aws-key
        namespace:
          valueFrom: default_ns.name
        mountPath: /test-aws-key
    dependsOn:
      - default_ns
      - hail_run_tests_image
      - build_hail
  - kind: runImage
    name: test_hail_python_copy
    image:
      valueFrom: hail_run_image.image
    resources:
      memory: 7.5G
      cpu: '2'
    script: |
      set -ex
      cd /io
      tar xzf test.tar.gz
      tar xvf debug-wheel-container.tar
      python3 -m pip install --no-dependencies hail-*-py3-none-any.whl
<<<<<<< HEAD
      export HAIL_TEST_BUCKET=cpg-hail-test
=======
      export HAIL_TEST_GCS_BUCKET=hail-test-dmk9z
>>>>>>> 0ea5ec29
      export GOOGLE_APPLICATION_CREDENTIALS=/test-gsa-key/key.json
      export HAIL_TEST_S3_BUCKET=hail-test-dy5rg
      export AWS_SHARED_CREDENTIALS_FILE=/test-aws-key/credentials
      python3 -m pytest --log-cli-level=INFO -s -vv --instafail --durations=50 -n 10 test/hailtop/aiotools/test_copy.py
    inputs:
      - from: /debug-wheel-container.tar
        to: /io/debug-wheel-container.tar
      - from: /test.tar.gz
        to: /io/test.tar.gz
    secrets:
      - name: test-gsa-key
        namespace:
          valueFrom: default_ns.name
        mountPath: /test-gsa-key
      - name: test-aws-key
        namespace:
          valueFrom: default_ns.name
        mountPath: /test-aws-key
    dependsOn:
      - default_ns
      - hail_run_image
      - build_hail
  - kind: runImage
    name: test_hail_python_unchecked_allocator
    image:
      valueFrom: hail_run_tests_image.image
    resources:
      memory: 7.5G
      cpu: '2'
    script: |
      set -ex
      cd /io
      tar xzf test.tar.gz
      tar xzf resources.tar.gz
      tar xzf data.tar.gz
      tar xvf wheel-container.tar
      python3 -m pip install --no-dependencies hail-*-py3-none-any.whl
      export HAIL_TEST_RESOURCES_DIR=./resources
      export HAIL_DOCTEST_DATA_DIR=./data
<<<<<<< HEAD
      export HAIL_TEST_BUCKET=cpg-hail-test
=======
      export HAIL_TEST_GCS_BUCKET=hail-test-dmk9z
>>>>>>> 0ea5ec29
      export GOOGLE_APPLICATION_CREDENTIALS=/test-gsa-key/key.json
      export PYSPARK_SUBMIT_ARGS="--driver-memory 6g pyspark-shell"
      python3 -m pytest -m unchecked_allocator --ignore=test/hailtop/batch/ --log-cli-level=INFO -s -vv --instafail --durations=50 test
    inputs:
      - from: /wheel-container.tar
        to: /io/wheel-container.tar
      - from: /test.tar.gz
        to: /io/test.tar.gz
      - from: /resources.tar.gz
        to: /io/resources.tar.gz
      - from: /data.tar.gz
        to: /io/data.tar.gz
    secrets:
      - name: test-gsa-key
        namespace:
          valueFrom: default_ns.name
        mountPath: /test-gsa-key
    dependsOn:
      - default_ns
      - hail_run_tests_image
      - build_hail
  - kind: runImage
    name: test_hail_python_local_backend_0
    image:
      valueFrom: hail_run_tests_image.image
    resources:
      memory: 7.5G
      cpu: '2'
    script: |
      set -ex
      cd /io
      tar xzf test.tar.gz
      tar xzf resources.tar.gz
      tar xzf data.tar.gz
      tar xvf debug-wheel-container.tar
      python3 -m pip install --no-dependencies hail-*-py3-none-any.whl
      export HAIL_TEST_RESOURCES_DIR=./resources
      export HAIL_DOCTEST_DATA_DIR=./data
      export PYTEST_SPLITS=5
      export PYTEST_SPLIT_INDEX=0
      export HAIL_QUERY_BACKEND=local
      python3 -m pytest --ignore=test/hailtop/ --log-cli-level=INFO -s -vv --instafail --durations=50 test
    inputs:
      - from: /debug-wheel-container.tar
        to: /io/debug-wheel-container.tar
      - from: /test.tar.gz
        to: /io/test.tar.gz
      - from: /resources.tar.gz
        to: /io/resources.tar.gz
      - from: /data.tar.gz
        to: /io/data.tar.gz
    secrets:
      - name: test-gsa-key
        namespace:
          valueFrom: default_ns.name
        mountPath: /test-gsa-key
    dependsOn:
      - default_ns
      - hail_run_tests_image
      - build_hail
  - kind: runImage
    name: test_hail_python_local_backend_1
    image:
      valueFrom: hail_run_tests_image.image
    resources:
      memory: 7.5G
      cpu: '2'
    script: |
      set -ex
      cd /io
      tar xzf test.tar.gz
      tar xzf resources.tar.gz
      tar xzf data.tar.gz
      tar xvf debug-wheel-container.tar
      python3 -m pip install --no-dependencies hail-*-py3-none-any.whl
      export HAIL_TEST_RESOURCES_DIR=./resources
      export HAIL_DOCTEST_DATA_DIR=./data
      export PYTEST_SPLITS=5
      export PYTEST_SPLIT_INDEX=1
      export HAIL_QUERY_BACKEND=local
      python3 -m pytest --ignore=test/hailtop/ --log-cli-level=INFO -s -vv --instafail --durations=50 test
    inputs:
      - from: /debug-wheel-container.tar
        to: /io/debug-wheel-container.tar
      - from: /test.tar.gz
        to: /io/test.tar.gz
      - from: /resources.tar.gz
        to: /io/resources.tar.gz
      - from: /data.tar.gz
        to: /io/data.tar.gz
    secrets:
      - name: test-gsa-key
        namespace:
          valueFrom: default_ns.name
        mountPath: /test-gsa-key
    dependsOn:
      - default_ns
      - hail_run_tests_image
      - build_hail
  - kind: runImage
    name: test_hail_python_local_backend_2
    image:
      valueFrom: hail_run_tests_image.image
    resources:
      memory: 7.5G
      cpu: '2'
    script: |
      set -ex
      cd /io
      tar xzf test.tar.gz
      tar xzf resources.tar.gz
      tar xzf data.tar.gz
      tar xvf debug-wheel-container.tar
      python3 -m pip install --no-dependencies hail-*-py3-none-any.whl
      export HAIL_TEST_RESOURCES_DIR=./resources
      export HAIL_DOCTEST_DATA_DIR=./data
<<<<<<< HEAD
      export HAIL_TEST_BUCKET=cpg-hail-test
=======
      export HAIL_TEST_GCS_BUCKET=hail-test-dmk9z
>>>>>>> 0ea5ec29
      export PYTEST_SPLITS=5
      export PYTEST_SPLIT_INDEX=2
      export HAIL_QUERY_BACKEND=local
      python3 -m pytest --ignore=test/hailtop/ --log-cli-level=INFO -s -vv --instafail --durations=50 test
    inputs:
      - from: /debug-wheel-container.tar
        to: /io/debug-wheel-container.tar
      - from: /test.tar.gz
        to: /io/test.tar.gz
      - from: /resources.tar.gz
        to: /io/resources.tar.gz
      - from: /data.tar.gz
        to: /io/data.tar.gz
    secrets:
      - name: test-gsa-key
        namespace:
          valueFrom: default_ns.name
        mountPath: /test-gsa-key
    dependsOn:
      - default_ns
      - hail_run_tests_image
      - build_hail
  - kind: runImage
    name: test_hail_python_local_backend_3
    image:
      valueFrom: hail_run_tests_image.image
    resources:
      memory: 7.5G
      cpu: '2'
    script: |
      set -ex
      cd /io
      tar xzf test.tar.gz
      tar xzf resources.tar.gz
      tar xzf data.tar.gz
      tar xvf debug-wheel-container.tar
      python3 -m pip install --no-dependencies hail-*-py3-none-any.whl
      export HAIL_TEST_RESOURCES_DIR=./resources
      export HAIL_DOCTEST_DATA_DIR=./data
      export PYTEST_SPLITS=5
      export PYTEST_SPLIT_INDEX=3
      export HAIL_QUERY_BACKEND=local
      python3 -m pytest --ignore=test/hailtop/ --log-cli-level=INFO -s -vv --instafail --durations=50 test
    inputs:
      - from: /debug-wheel-container.tar
        to: /io/debug-wheel-container.tar
      - from: /test.tar.gz
        to: /io/test.tar.gz
      - from: /resources.tar.gz
        to: /io/resources.tar.gz
      - from: /data.tar.gz
        to: /io/data.tar.gz
    secrets:
      - name: test-gsa-key
        namespace:
          valueFrom: default_ns.name
        mountPath: /test-gsa-key
    dependsOn:
      - default_ns
      - hail_run_tests_image
      - build_hail
  - kind: runImage
    name: test_hail_python_local_backend_4
    image:
      valueFrom: hail_run_tests_image.image
    resources:
      memory: 7.5G
      cpu: '2'
    script: |
      set -ex
      cd /io
      tar xzf test.tar.gz
      tar xzf resources.tar.gz
      tar xzf data.tar.gz
      tar xvf debug-wheel-container.tar
      python3 -m pip install --no-dependencies hail-*-py3-none-any.whl
      export HAIL_TEST_RESOURCES_DIR=./resources
      export HAIL_DOCTEST_DATA_DIR=./data
      export PYTEST_SPLITS=5
      export PYTEST_SPLIT_INDEX=4
      export HAIL_QUERY_BACKEND=local
      python3 -m pytest --ignore=test/hailtop/ --log-cli-level=INFO -s -vv --instafail --durations=50 test
    inputs:
      - from: /debug-wheel-container.tar
        to: /io/debug-wheel-container.tar
      - from: /test.tar.gz
        to: /io/test.tar.gz
      - from: /resources.tar.gz
        to: /io/resources.tar.gz
      - from: /data.tar.gz
        to: /io/data.tar.gz
    secrets:
      - name: test-gsa-key
        namespace:
          valueFrom: default_ns.name
        mountPath: /test-gsa-key
    dependsOn:
      - default_ns
      - hail_run_tests_image
      - build_hail
  - kind: runImage
    name: test_python_docs
    image:
      valueFrom: hail_base_image.image
    script: |
      set -ex
      cd /hail/python/hail
      python3 -m pytest --instafail \
        --doctest-modules \
        --doctest-glob='*.rst' \
        --ignore=docs/conf.py \
        --ignore=docs/doctest_write_data.py
    dependsOn:
      - hail_base_image
  - kind: runImage
    name: make_docs
    image:
      valueFrom: hail_base_image.image
    script: |
      set -ex
      export HAIL_SHORT_VERSION='0.2'
      export SPHINXOPTS='-tgenerate_notebook_outputs'

      mkdir -p {{ token }}/python
      cd {{ token }}
      unzip -q -d python /io/hail.zip

      tar xzf /io/website-src.tar.gz
      export HAIL_WEBSITE_DIR=$(pwd)/website/website/

      sed -E "s/\(hail\#([0-9]+)\)/(\[#\1](https:\/\/github.com\/hail-is\/hail\/pull\/\1))/g" \
        < python/hail/docs/change_log.md \
        | pandoc -o python/hail/docs/change_log.rst

      make -C python/hail/docs BUILDDIR=_build clean html
      make -C python/hailtop/batch/docs BUILDDIR=_build clean html

      mkdir -p www/docs
      mv python/hail/docs/_build/html www/docs/0.2
      mv python/hailtop/batch/docs/_build/html www/docs/batch

      HAIL_CACHE_VERSION=$(cat python/hail/hail_version)
      find www -iname *.html -type f -exec sed -i -e "s/\.css/\.css\?v\=$HAIL_CACHE_VERSION/" {} +;

      tar czf /io/www.tar.gz www
    resources:
      memory: 7.5G
      cpu: '2'
    inputs:
      - from: /hail.zip
        to: /io/hail.zip
      - from: /website-src.tar.gz
        to: /io/website-src.tar.gz
    outputs:
      - from: /io/www.tar.gz
        to: /www.tar.gz
    dependsOn:
      - hail_base_image
      - build_hail
  - kind: runImage
    name: make_pip_versioned_docs
    image:
      valueFrom: hail_run_image.image
    script: |
      set -ex

      cd /io/repo

      make -C hail python/hail/hail_pip_version

      # dev deploy elides the hail-is remote, add it and retrieve the tags
      git remote add hail-is https://github.com/hail-is/hail.git
      git fetch hail-is

      # 0.2.63 was the last old-style docs
      if [[ "$(cat hail/python/hail/hail_pip_version)" != "0.2.63" ]]
      then
          # downloading files from GCS changes permissions, so we reset all of that first
          git reset --hard HEAD
          # if the tag doesn't exist, this commit is the release
          git checkout $(cat hail/python/hail/hail_pip_version) || true
      fi

      PYTHONPATH=$PYTHONPATH:$(pwd)/hail/python make -C hail hail-docs-no-test batch-docs

      tar czf /io/docs.tar.gz -C hail/build/www .
    resources:
      memory: 7.5G
      cpu: '2'
    inputs:
      - from: /repo
        to: /io/repo
    outputs:
      - from: /io/docs.tar.gz
        to: /docs.tar.gz
    dependsOn:
      - hail_run_image
      - merge_code
  - kind: deploy
    name: deploy_grafana
    namespace:
      valueFrom: default_ns.name
    config: grafana/deployment.yaml
    scopes:
      - deploy
      - dev
    dependsOn:
      - default_ns
      - grafana_nginx_image
      - create_certs
  - kind: runImage
    name: render_prom_nginx_conf
    image:
      valueFrom: service_base_image.image
    script: |
      set -ex
      cd /io/repo/prometheus
      {% if deploy %}
      DEPLOY=true
      {% else %}
      DEPLOY=false
      {% endif %}
      python3 ../ci/jinja2_render.py '{"deploy": '${DEPLOY}', "default_ns": {"name": "{{ default_ns.name }}"}}' nginx.conf nginx.conf.out
    inputs:
      - from: /repo
        to: /io/repo
    outputs:
      - from: /io/repo/prometheus/nginx.conf.out
        to: /prometheus/nginx.conf.out
    dependsOn:
      - default_ns
      - service_base_image
      - merge_code
  - kind: buildImage2
    name: prom_nginx_image
    dockerFile: /io/prometheus/Dockerfile.nginx
    contextPath: /io/prometheus
    publishAs: prometheus
    inputs:
      - from: /repo/prometheus
        to: /io/prometheus
      - from: /prometheus/nginx.conf.out
        to: /io/prometheus/nginx.conf.out
    dependsOn:
      - hail_ubuntu_image
      - render_prom_nginx_conf
      - merge_code
  - kind: deploy
    name: deploy_prometheus
    namespace:
      valueFrom: default_ns.name
    config: prometheus/prometheus.yaml
    scopes:
      - deploy
      - dev
    dependsOn:
      - default_ns
      - prom_nginx_image
      - create_certs
  - kind: runImage
    name: create_dummy_oauth2_client_secret
    image:
      valueFrom: base_image.image
    script: |
      set -ex
      kubectl -n {{ default_ns.name }} create secret generic auth-oauth2-client-secret || true
    scopes:
      - test
      - dev
    dependsOn:
      - default_ns
      - base_image
  - kind: deploy
    name: deploy_auth
    namespace:
      valueFrom: default_ns.name
    config: auth/deployment.yaml
    wait:
      - kind: Service
        name: auth
        for: alive
      - kind: Service
        name: auth-driver
        for: alive
    dependsOn:
      - default_ns
      - create_deploy_config
      - create_session_key
      - auth_database
      - auth_image
      - create_dummy_oauth2_client_secret
      - create_certs
      - create_accounts
  - kind: runImage
    name: check_monitoring
    image:
      valueFrom: monitoring_image.image
    script: |
      set -ex
      SITE_PACKAGES=$(pip3 show monitoring | grep Location | sed 's/Location: //')
      python3 -m flake8 $SITE_PACKAGES/monitoring
      python3 -m pylint --rcfile pylintrc monitoring
    dependsOn:
      - monitoring_image
  - kind: runImage
    name: delete_monitoring_tables
    image:
      valueFrom: service_base_image.image
    script: |
      set -ex
      mysql --defaults-extra-file=/sql-config/sql-config.cnf < /io/sql/delete-monitoring-tables.sql
    inputs:
      - from: /repo/monitoring/sql
        to: /io/sql
    secrets:
      - name: database-server-config
        namespace:
          valueFrom: default_ns.name
        mountPath: /sql-config
    runIfRequested: true
    scopes:
      - dev
    dependsOn:
      - default_ns
      - service_base_image
      - merge_code
  - kind: createDatabase
    name: monitoring_database
    databaseName: monitoring
    migrations:
      - name: initial
        script: /io/sql/initial.sql
    inputs:
      - from: /repo/monitoring/sql
        to: /io/sql
    namespace:
      valueFrom: default_ns.name
    shutdowns:
      - kind: Deployment
        namespace:
          valueFrom: default_ns.name
        name: monitoring
    dependsOn:
      - default_ns
      - merge_code
      - delete_monitoring_tables
  - kind: deploy
    name: deploy_monitoring
    namespace:
      valueFrom: default_ns.name
    config: monitoring/deployment.yaml
    wait:
      - kind: Service
        name: monitoring
        for: alive
    dependsOn:
      - default_ns
      - monitoring_image
      - monitoring_database
      - deploy_auth
      - create_certs
      - create_accounts
  - kind: runImage
    name: test_monitoring
    image:
      valueFrom: test_monitoring_image.image
    script: |
      set -ex
      python3 -m pytest --log-cli-level=INFO -s -vv --instafail --durations=50 /test/
    secrets:
      - name: gce-deploy-config
        namespace:
          valueFrom: default_ns.name
        mountPath: /deploy-config
      - name: test-dev-tokens
        namespace:
          valueFrom: default_ns.name
        mountPath: /user-tokens
      - name: ssl-config-monitoring-tests
        namespace:
          valueFrom: default_ns.name
        mountPath: /ssl-config
    timeout: 300
    dependsOn:
      - test_monitoring_image
      - create_deploy_config
      - create_accounts
      - default_ns
      - create_certs
      - deploy_monitoring
  - kind: runImage
    name: test_auth_copy_paste_login
    image:
      valueFrom: service_base_image.image
    script: |
      set -ex

      export HAIL_DEPLOY_CONFIG_FILE=/deploy-config/deploy-config.json

      COPY_PASTE_TOKEN=$(hailctl curl {{ default_ns.name }} \
                         auth /api/v1alpha/copy-paste-token \
                         -fsSL \
                         --retry 3 \
                         --retry-delay 5 \
                         -XPOST)
      hailctl auth copy-paste-login "$COPY_PASTE_TOKEN" --namespace {{ default_ns.name }}

      if hailctl auth copy-paste-login "$COPY_PASTE_TOKEN" --namespace {{ default_ns.name }}
      then
          echo "reusing a token should not work, but did"
          exit 1
      fi

      COPY_PASTE_TOKEN=$(hailctl curl {{ default_ns.name }} \
                         auth /api/v1alpha/copy-paste-token \
                         -fsSL \
                         --retry 3 \
                         --retry-delay 5 \
                         -XPOST)
      python3 -c '
      from hailtop.auth import copy_paste_login;
      copy_paste_login("'$COPY_PASTE_TOKEN'", "{{ default_ns.name }}")
      '

      python3 -c '
      from hailtop.auth import copy_paste_login;
      import aiohttp
      try:
          copy_paste_login("'$COPY_PASTE_TOKEN'", "{{ default_ns.name }}")
          print("reusing a token should not work, but did")
          sys.exit(1)
      except aiohttp.client_exceptions.ClientResponseError as exc:
          assert(exc.status == 401)
      '
    secrets:
      - name: test-tokens
        namespace:
          valueFrom: default_ns.name
        mountPath: /user-tokens
      - name: gce-deploy-config
        namespace:
          valueFrom: default_ns.name
        mountPath: /deploy-config
    dependsOn:
      - default_ns
      - create_accounts
      - deploy_auth
      - create_deploy_config
      - service_base_image
  - kind: runImage
    name: test_auth_copy_paste_login_timeout
    image:
      valueFrom: service_base_image.image
    script: |
      set -ex

      export HAIL_DEPLOY_CONFIG_FILE=/deploy-config/deploy-config.json

      COPY_PASTE_TOKEN=$(hailctl curl {{ default_ns.name }} \
                         auth /api/v1alpha/copy-paste-token \
                         -fsSL \
                         --retry 3 \
                         --retry-delay 5 \
                         -XPOST)
      sleep $(( 5 * 60 + 1))
      if hailctl auth copy-paste-login "$COPY_PASTE_TOKEN" --namespace {{ default_ns.name }}
      then
          echo "using an expired token should not work, but did"
          exit 1
      fi

      python3 -c '
      import aiohttp
      from hailtop.auth import copy_paste_login;
      try:
          copy_paste_login("'$COPY_PASTE_TOKEN'", "{{ default_ns.name }}")
          print("using an expired token should not work, but did")
          sys.exit(1)
      except aiohttp.client_exceptions.ClientResponseError as exc:
          assert(exc.status == 401)
      '
    secrets:
      - name: test-tokens
        namespace:
          valueFrom: default_ns.name
        mountPath: /user-tokens
      - name: gce-deploy-config
        namespace:
          valueFrom: default_ns.name
        mountPath: /deploy-config
    dependsOn:
      - default_ns
      - create_accounts
      - deploy_auth
      - create_deploy_config
      - service_base_image
  - kind: runImage
    name: delete_batch_tables
    image:
      valueFrom: service_base_image.image
    script: |
      set -ex
      mysql --defaults-extra-file=/sql-config/sql-config.cnf < /io/sql/delete-batch-tables.sql
    inputs:
      - from: /repo/batch/sql
        to: /io/sql
    secrets:
      - name: database-server-config
        namespace:
          valueFrom: default_ns.name
        mountPath: /sql-config
    runIfRequested: true
    scopes:
      - dev
    dependsOn:
      - default_ns
      - service_base_image
      - merge_code
  - kind: runImage
    name: delete_ci_tables
    image:
      valueFrom: service_base_image.image
    script: |
      set -ex
      mysql --defaults-extra-file=/sql-config/sql-config.cnf < /io/sql/delete-ci-tables.sql
    inputs:
      - from: /repo/ci/sql
        to: /io/sql
    secrets:
      - name: database-server-config
        namespace:
          valueFrom: default_ns.name
        mountPath: /sql-config
    runIfRequested: true
    scopes:
      - dev
    dependsOn:
      - default_ns
      - service_base_image
      - merge_code
  - kind: createDatabase
    name: ci_database
    databaseName: ci
    migrations:
      - name: initial
        script: /io/sql/initial.sql
      - name: invalidated-batches
        script: /io/sql/invalidated-batches.sql
    inputs:
      - from: /repo/ci/sql
        to: /io/sql
    namespace:
      valueFrom: default_ns.name
    shutdowns:
      - kind: Deployment
        namespace:
          valueFrom: default_ns.name
        name: ci
    dependsOn:
      - default_ns
      - merge_code
      - delete_ci_tables
  - kind: createDatabase
    name: batch_database
    databaseName: batch
    migrations:
      - name: initial
        script: /io/sql/initial.sql
      - name: insert-globals
        script: /io/sql/insert_globals.py
      - name: create-billing-projects
        script: /io/sql/create-billing-projects.sql
      - name: increase-spec-size
        script: /io/sql/increase-spec-size.sql
      - name: remove-fk-batches-user-resources
        script: /io/sql/remove-fk-batches-user-resources.sql
      - name: change-ready-cores-bigint
        script: /io/sql/change-ready-cores-bigint.sql
      - name: add-user-resources-ready-cores-token
        script: /io/sql/add-user-resources-ready-cores-token.sql
      - name: add-lock-in-share-mode
        script: /io/sql/add-lock-in-share-mode.sql
      - name: add-batch-create-token
        script: /io/sql/add-batch-create-token.sql
      - name: improve-cancel
        script: /io/sql/improve-cancel.sql
      - name: store-specs-in-gcs
        script: /io/sql/store-specs-in-gcs.sql
      - name: add-batches-time-closed
        script: /io/sql/add-batches-time-closed.sql
      - name: add-instance-zone
        script: /io/sql/add-instance-zone.sql
      - name: add-batches-time-created-index
        script: /io/sql/add-batches-time-created-index.sql
      - name: change-test-worker-disk-size
        script: /io/sql/change_test_worker_disk_size.py
      - name: add-resources
        script: /io/sql/add-resources.sql
      - name: insert-resources
        script: /io/sql/insert_resources.py
      - name: insert-standing-worker-globals
        script: /io/sql/insert_standing_worker_globals.py
      - name: insert-local-ssd-resource
        script: /io/sql/insert_local_ssd_resource.py
      - name: fix-mark-job-complete-on-error
        script: /io/sql/fix-mark-job-complete-on-error.sql
      - name: add-worker-pd-ssd-data-disk
        script: /io/sql/add-worker-pd-ssd-data-disk.sql
      - name: add-aggregated-batch-resources-tokens
        script: /io/sql/add-aggregated-batch-resources-tokens.sql
      - name: change-test-worker-pool-size
        script: /io/sql/change_test_worker_pool_size.py
      - name: add-test-dev-to-billing-project-users
        script: /io/sql/add-test-dev-to-billing-project-users.sql
      - name: add-status-flag-billing-projects
        script: /io/sql/add-status-flag-billing-projects.sql
      - name: add-aggregated-billing-project-resources
        script: /io/sql/add-aggregated-billing-project-resources.sql
      - name: add-enable-standing-worker
        script: /io/sql/add-enable-standing-worker.py
      - name: add-inst-colls
        script: /io/sql/add-inst-colls.sql
      - name: add-creating-job-state
        script: /io/sql/add-creating-job-state.sql
      - name: add-job-private-inst-coll
        script: /io/sql/add-job-private-inst-coll.sql
      - name: insert-nonpreemptible-resources
        script: /io/sql/insert_nonpreemptible_resources.py
      - name: fix-schedule-job
        script: /io/sql/fix-schedule-job.sql
      - name: increase-test-and-dev-pool-sizes
        script: /io/sql/increase-test-and-dev-pool-sizes.py
      - name: fix-provisioning-bug
        script: /io/sql/fix-provisioning-bug.sql
      - name: do-not-lock-entire-batch
        script: /io/sql/do-not-lock-entire-batch.sql
      - name: add-fail-fast
        script: /io/sql/add-fail-fast.sql
    inputs:
      - from: /repo/batch/sql
        to: /io/sql
    namespace:
      valueFrom: default_ns.name
    shutdowns:
      - kind: Deployment
        namespace:
          valueFrom: default_ns.name
        name: batch
      - kind: Deployment
        namespace:
          valueFrom: default_ns.name
        name: batch-driver
    dependsOn:
      - default_ns
      - merge_code
      - delete_batch_tables
  - kind: deploy
    name: deploy_batch
    namespace:
      valueFrom: default_ns.name
    config: batch/deployment.yaml
    wait:
      - kind: Service
        name: batch
        for: alive
      - kind: Service
        name: batch-driver
        for: alive
    dependsOn:
      - default_ns
      - deploy_batch_sa
      - create_accounts
      - batch_image
      - batch_worker_image
      - batch_database
      - deploy_auth
      - create_certs
  - kind: runImage
    name: create_billing_projects
    image:
      valueFrom: service_base_image.image
    script: |
      set -ex
      # create billing projects and add users to them
      cat > create-billing-projects.py <<EOF
      import sys
      import json
      import asyncio
      import aiohttp
      from hailtop.utils import async_to_blocking
      from hailtop.batch_client.aioclient import BatchClient
      async def create(billing_project, user, limit=None):
          bc = BatchClient(None)
          try:
              try:
                  await bc.create_billing_project(billing_project)
              except aiohttp.ClientResponseError as e:
                  if e.status != 403 or 'already exists' not in e.message:
                       raise

              try:
                  await bc.add_user(user, billing_project)
              except aiohttp.ClientResponseError as e:
                  if e.status != 403 or 'already member of billing project' not in e.message:
                       raise

              await bc.edit_billing_limit(billing_project, limit)
          finally:
              await bc.close()
      async def main():
          {% if deploy %}
          benchmark_limit = 25
          {% else %}
          benchmark_limit = 5
          {% endif %}

          await asyncio.gather(*[
              create(billing_project="benchmark", user="benchmark", limit=benchmark_limit)
          ])
      async_to_blocking(main())
      EOF
      python3 create-billing-projects.py
    secrets:
      - name: test-dev-tokens
        namespace:
          valueFrom: default_ns.name
        mountPath: /user-tokens
      - name: gce-deploy-config
        namespace:
          valueFrom: default_ns.name
        mountPath: /deploy-config
    dependsOn:
      - default_ns
      - service_base_image
      - create_deploy_config
      - create_accounts
      - deploy_batch
  - kind: deploy
    name: deploy_benchmark
    namespace:
      valueFrom: default_ns.name
    config: benchmark-service/deployment.yaml
    wait:
      - kind: Service
        name: benchmark
        for: alive
    dependsOn:
      - default_ns
      - benchmark_image
      - create_certs
      - deploy_auth
      - create_accounts
      - create_billing_projects
      - deploy_batch
  - kind: runImage
    name: test_benchmark
    image:
      valueFrom: test_benchmark_image.image
    script: |
      set -ex
      python3 -m pytest --log-cli-level=INFO -s -vv --instafail --durations=50 /test/
    secrets:
      - name: gce-deploy-config
        namespace:
          valueFrom: default_ns.name
        mountPath: /deploy-config
      - name: test-dev-tokens
        namespace:
          valueFrom: default_ns.name
        mountPath: /user-tokens
      - name: ssl-config-benchmark-tests
        namespace:
          valueFrom: default_ns.name
        mountPath: /ssl-config
    timeout: 1200
    dependsOn:
      - test_benchmark_image
      - create_deploy_config
      - create_accounts
      - default_ns
      - create_certs
      - deploy_benchmark
  - kind: buildImage2
    name: address_image
    dockerFile: /io/repo/address/Dockerfile
    contextPath: /io/repo
    publishAs: address
    inputs:
      - from: /repo
        to: /io/repo
    dependsOn:
      - service_base_image
      - merge_code
  - kind: runImage
    name: check_address
    image:
      valueFrom: address_image.image
    script: |
      set -ex
      SITE_PACKAGES=$(pip3 show address | grep Location | sed 's/Location: //')
      python3 -m flake8 $SITE_PACKAGES/address
      python3 -m pylint --rcfile pylintrc address
    dependsOn:
      - address_image
  - kind: deploy
    name: deploy_address_sa
    namespace:
      valueFrom: default_ns.name
    config: address/service-account.yaml
    dependsOn:
      - default_ns
  - kind: deploy
    name: deploy_address
    namespace:
      valueFrom: default_ns.name
    config: address/deployment.yaml
    wait:
      - kind: Service
        name: address
        for: alive
    dependsOn:
      - default_ns
      - deploy_address_sa
      - address_image
      - create_certs
  - kind: runImage
    name: upload_query_jar
    image:
      valueFrom: base_image.image
    script: |
      set -ex
      gcloud -q auth activate-service-account --key-file=/query-gsa-key/key.json

      {% if deploy %}
      destination=$(cat /global-config/hail_query_gcs_path)/jars/
      {% else %}
      destination=gs://cpg-hail-test/{{ token }}/jars/
      {% endif %}

      gsutil -m cp /io/hail.jar ${destination}$(cat /io/git_version).jar
    secrets:
      - name: query-gsa-key
        namespace:
          valueFrom: default_ns.name
        mountPath: /query-gsa-key
      - name: global-config
        namespace:
          valueFrom: default_ns.name
        mountPath: /global-config
    inputs:
      - from: /just-jar/hail.jar
        to: /io/hail.jar
      - from: /git_version
        to: /io/git_version
    dependsOn:
      - default_ns
      - base_image
      - build_hail_jar_only
      - merge_code
      - create_test_gsa_keys
  - kind: deploy
    name: deploy_query
    namespace:
      valueFrom: default_ns.name
    config: query/deployment.yaml
    wait:
      - kind: Service
        name: query
        for: alive
    dependsOn:
      - default_ns
      - deploy_batch
      - deploy_shuffler
      - query_image
      - deploy_query_sa
      - upload_query_jar
      - deploy_address
      - create_certs
  - kind: deploy
    name: deploy_memory
    namespace:
      valueFrom: default_ns.name
    config: memory/deployment.yaml
    wait:
      - kind: Service
        name: memory
        for: alive
    dependsOn:
      - default_ns
      - memory_image
      - deploy_memory_sa
      - create_certs
  - kind: runImage
    name: test_lsm
    image:
      valueFrom: base_image.image
    script: |
      cd /io/lsm
      make
      make test
    inputs:
      - from: /repo/lsm
        to: /io/lsm
    dependsOn:
      - base_image
      - merge_code
  - kind: buildImage2
    name: netcat_ubuntu_image
    dockerFile:
      inline: |
        FROM {{ hail_ubuntu_image.image }}
        RUN hail-apt-get-install netcat
    dependsOn:
      - hail_ubuntu_image
  - kind: buildImage2
    name: curl_image
    dockerFile:
      inline: |
        FROM {{ hail_ubuntu_image.image }}
        RUN hail-apt-get-install curl
    dependsOn:
      - hail_ubuntu_image
  - kind: runImage
    name: test_memory
    image:
      valueFrom: memory_image.image
    resources:
      memory: 3.75Gi
      cpu: '1'
    script: |
      export HAIL_GSA_KEY_FILE=/test-gsa-key/key.json
      export PROJECT={{ global.project }}
      hailctl config set batch/bucket cpg-hail-test
      python3 -m pytest --log-cli-level=INFO -s -vv --instafail --durations=50 /io/test/
    timeout: 600
    secrets:
      - name: gce-deploy-config
        namespace:
          valueFrom: default_ns.name
        mountPath: /deploy-config
      - name: test-tokens
        namespace:
          valueFrom: default_ns.name
        mountPath: /user-tokens
      - name: ssl-config-memory-tests
        namespace:
          valueFrom: default_ns.name
        mountPath: /ssl-config
      - name: test-gsa-key
        namespace:
          valueFrom: default_ns.name
        mountPath: /test-gsa-key
    inputs:
      - from: /repo/memory/test
        to: /io/test
    dependsOn:
      - create_deploy_config
      - create_accounts
      - default_ns
      - merge_code
      - memory_image
      - deploy_memory
  - kind: runImage
    name: test_batch_0
    image:
      valueFrom: batch_image.image
    script: |
      set -ex
      export PYTEST_SPLITS=5
      export PYTEST_SPLIT_INDEX=0
      export HAIL_GSA_KEY_FILE=/test-gsa-key/key.json
      export HAIL_BASE_IMAGE={{ base_image.image }}
      export CI_UTILS_IMAGE={{ ci_utils_image.image }}
      export HAIL_CURL_IMAGE={{ curl_image.image }}
      export HAIL_DEFAULT_NAMESPACE={{ default_ns.name }}
      export HAIL_NETCAT_UBUNTU_IMAGE={{ netcat_ubuntu_image.image }}
      export HAIL_HAIL_BASE_IMAGE={{ hail_base_image.image }}
      export DOCKER_PREFIX="{{ global.docker_prefix }}"
      export DOCKER_ROOT_IMAGE="{{ global.docker_root_image }}"
      export HAIL_TEST_TOKEN_FILE=/user-tokens/tokens.json
      export HAIL_TEST_DEV_TOKEN_FILE=/dev-tokens/tokens.json
      export HAIL_TOKEN="{{ token }}"
      export HAIL_SCOPE="{{ scope }}"
      hailctl config set batch/bucket cpg-hail-test
      python3 -m pytest \
              --log-date-format="%Y-%m-%dT%H:%M:%S" \
              --log-format="%(asctime)s %(levelname)s %(name)s %(filename)s:%(lineno)d:%(funcName)s %(message)s" \
              --log-cli-level=INFO \
              -s \
              -vv \
              --instafail \
              -k "not test_scale and not test_invariants" \
              --durations=0 \
              /io/test/
    inputs:
      - from: /repo/batch/test
        to: /io/test
    port: 5000
    timeout: 1200
    secrets:
      - name: gce-deploy-config
        namespace:
          valueFrom: default_ns.name
        mountPath: /deploy-config
      - name: test-tokens
        namespace:
          valueFrom: default_ns.name
        mountPath: /user-tokens
      - name: test-dev-tokens
        namespace:
          valueFrom: default_ns.name
        mountPath: /dev-tokens
      - name: ssl-config-batch-tests
        namespace:
          valueFrom: default_ns.name
        mountPath: /ssl-config
      - name: test-gsa-key
        namespace:
          valueFrom: default_ns.name
        mountPath: /test-gsa-key
    dependsOn:
      - create_deploy_config
      - create_accounts
      - default_ns
      - merge_code
      - base_image
      - hail_base_image
      - batch_image
      - ci_utils_image
      - deploy_batch
      - netcat_ubuntu_image
      - curl_image
  - kind: runImage
    name: test_batch_1
    image:
      valueFrom: batch_image.image
    script: |
      set -ex
      export PYTEST_SPLITS=5
      export PYTEST_SPLIT_INDEX=1
      export HAIL_GSA_KEY_FILE=/test-gsa-key/key.json
      export HAIL_BASE_IMAGE={{ base_image.image }}
      export CI_UTILS_IMAGE={{ ci_utils_image.image }}
      export HAIL_CURL_IMAGE={{ curl_image.image }}
      export HAIL_DEFAULT_NAMESPACE={{ default_ns.name }}
      export HAIL_NETCAT_UBUNTU_IMAGE={{ netcat_ubuntu_image.image }}
      export HAIL_HAIL_BASE_IMAGE={{ hail_base_image.image }}
      export DOCKER_PREFIX="{{ global.docker_prefix }}"
      export DOCKER_ROOT_IMAGE="{{ global.docker_root_image }}"
      export HAIL_TEST_TOKEN_FILE=/user-tokens/tokens.json
      export HAIL_TEST_DEV_TOKEN_FILE=/dev-tokens/tokens.json
      export HAIL_TOKEN="{{ token }}"
      export HAIL_SCOPE="{{ scope }}"
      hailctl config set batch/bucket cpg-hail-test
      python3 -m pytest \
              --log-date-format="%Y-%m-%dT%H:%M:%S" \
              --log-format="%(asctime)s %(levelname)s %(name)s %(filename)s:%(lineno)d:%(funcName)s %(message)s" \
              --log-cli-level=INFO \
              -s \
              -vv \
              --instafail \
              -k "not test_scale and not test_invariants" \
              --durations=0 \
              /io/test/
    inputs:
      - from: /repo/batch/test
        to: /io/test
    port: 5000
    timeout: 1200
    secrets:
      - name: gce-deploy-config
        namespace:
          valueFrom: default_ns.name
        mountPath: /deploy-config
      - name: test-tokens
        namespace:
          valueFrom: default_ns.name
        mountPath: /user-tokens
      - name: test-dev-tokens
        namespace:
          valueFrom: default_ns.name
        mountPath: /dev-tokens
      - name: ssl-config-batch-tests
        namespace:
          valueFrom: default_ns.name
        mountPath: /ssl-config
      - name: test-gsa-key
        namespace:
          valueFrom: default_ns.name
        mountPath: /test-gsa-key
    dependsOn:
      - default_ns
      - create_deploy_config
      - create_accounts
      - merge_code
      - base_image
      - hail_base_image
      - batch_image
      - ci_utils_image
      - deploy_batch
      - netcat_ubuntu_image
      - curl_image
  - kind: runImage
    name: test_batch_2
    image:
      valueFrom: batch_image.image
    script: |
      set -ex
      export PYTEST_SPLITS=5
      export PYTEST_SPLIT_INDEX=2
      export HAIL_GSA_KEY_FILE=/test-gsa-key/key.json
      export HAIL_BASE_IMAGE={{ base_image.image }}
      export CI_UTILS_IMAGE={{ ci_utils_image.image }}
      export HAIL_CURL_IMAGE={{ curl_image.image }}
      export HAIL_DEFAULT_NAMESPACE={{ default_ns.name }}
      export HAIL_NETCAT_UBUNTU_IMAGE={{ netcat_ubuntu_image.image }}
      export HAIL_HAIL_BASE_IMAGE={{ hail_base_image.image }}
      export DOCKER_PREFIX="{{ global.docker_prefix }}"
      export DOCKER_ROOT_IMAGE="{{ global.docker_root_image }}"
      export HAIL_TEST_TOKEN_FILE=/user-tokens/tokens.json
      export HAIL_TEST_DEV_TOKEN_FILE=/dev-tokens/tokens.json
      export HAIL_TOKEN="{{ token }}"
      export HAIL_SCOPE="{{ scope }}"
      hailctl config set batch/bucket cpg-hail-test
      python3 -m pytest \
              --log-date-format="%Y-%m-%dT%H:%M:%S" \
              --log-format="%(asctime)s %(levelname)s %(name)s %(filename)s:%(lineno)d:%(funcName)s %(message)s" \
              --log-cli-level=INFO \
              -s \
              -vv \
              --instafail \
              -k "not test_scale and not test_invariants" \
              --durations=0 \
              /io/test/
    inputs:
      - from: /repo/batch/test
        to: /io/test
    port: 5000
    timeout: 1200
    secrets:
      - name: gce-deploy-config
        namespace:
          valueFrom: default_ns.name
        mountPath: /deploy-config
      - name: test-tokens
        namespace:
          valueFrom: default_ns.name
        mountPath: /user-tokens
      - name: test-dev-tokens
        namespace:
          valueFrom: default_ns.name
        mountPath: /dev-tokens
      - name: ssl-config-batch-tests
        namespace:
          valueFrom: default_ns.name
        mountPath: /ssl-config
      - name: test-gsa-key
        namespace:
          valueFrom: default_ns.name
        mountPath: /test-gsa-key
    dependsOn:
      - create_deploy_config
      - create_accounts
      - default_ns
      - merge_code
      - base_image
      - hail_base_image
      - batch_image
      - ci_utils_image
      - deploy_batch
      - netcat_ubuntu_image
      - curl_image
  - kind: runImage
    name: test_batch_3
    image:
      valueFrom: batch_image.image
    script: |
      set -ex
      export PYTEST_SPLITS=5
      export PYTEST_SPLIT_INDEX=3
      export HAIL_GSA_KEY_FILE=/test-gsa-key/key.json
      export HAIL_BASE_IMAGE={{ base_image.image }}
      export CI_UTILS_IMAGE={{ ci_utils_image.image }}
      export HAIL_CURL_IMAGE={{ curl_image.image }}
      export HAIL_DEFAULT_NAMESPACE={{ default_ns.name }}
      export HAIL_NETCAT_UBUNTU_IMAGE={{ netcat_ubuntu_image.image }}
      export HAIL_HAIL_BASE_IMAGE={{ hail_base_image.image }}
      export DOCKER_PREFIX="{{ global.docker_prefix }}"
      export DOCKER_ROOT_IMAGE="{{ global.docker_root_image }}"
      export HAIL_TEST_TOKEN_FILE=/user-tokens/tokens.json
      export HAIL_TEST_DEV_TOKEN_FILE=/dev-tokens/tokens.json
      export HAIL_TOKEN="{{ token }}"
      export HAIL_SCOPE="{{ scope }}"
      hailctl config set batch/bucket cpg-hail-test
      python3 -m pytest \
              --log-date-format="%Y-%m-%dT%H:%M:%S" \
              --log-format="%(asctime)s %(levelname)s %(name)s %(filename)s:%(lineno)d:%(funcName)s %(message)s" \
              --log-cli-level=INFO \
              -s \
              -vv \
              --instafail \
              -k "not test_scale and not test_invariants" \
              --durations=0 \
              /io/test/
    inputs:
      - from: /repo/batch/test
        to: /io/test
    port: 5000
    timeout: 1200
    secrets:
      - name: gce-deploy-config
        namespace:
          valueFrom: default_ns.name
        mountPath: /deploy-config
      - name: test-tokens
        namespace:
          valueFrom: default_ns.name
        mountPath: /user-tokens
      - name: test-dev-tokens
        namespace:
          valueFrom: default_ns.name
        mountPath: /dev-tokens
      - name: ssl-config-batch-tests
        namespace:
          valueFrom: default_ns.name
        mountPath: /ssl-config
      - name: test-gsa-key
        namespace:
          valueFrom: default_ns.name
        mountPath: /test-gsa-key
    dependsOn:
      - create_deploy_config
      - create_accounts
      - default_ns
      - merge_code
      - base_image
      - hail_base_image
      - batch_image
      - ci_utils_image
      - deploy_batch
      - netcat_ubuntu_image
      - curl_image
  - kind: runImage
    name: test_batch_4
    image:
      valueFrom: batch_image.image
    script: |
      set -ex
      export PYTEST_SPLITS=5
      export PYTEST_SPLIT_INDEX=4
      export HAIL_GSA_KEY_FILE=/test-gsa-key/key.json
      export HAIL_BASE_IMAGE={{ base_image.image }}
      export CI_UTILS_IMAGE={{ ci_utils_image.image }}
      export HAIL_CURL_IMAGE={{ curl_image.image }}
      export HAIL_DEFAULT_NAMESPACE={{ default_ns.name }}
      export HAIL_NETCAT_UBUNTU_IMAGE={{ netcat_ubuntu_image.image }}
      export HAIL_HAIL_BASE_IMAGE={{ hail_base_image.image }}
      export DOCKER_PREFIX="{{ global.docker_prefix }}"
      export DOCKER_ROOT_IMAGE="{{ global.docker_root_image }}"
      export HAIL_TEST_TOKEN_FILE=/user-tokens/tokens.json
      export HAIL_TEST_DEV_TOKEN_FILE=/dev-tokens/tokens.json
      export HAIL_TOKEN="{{ token }}"
      export HAIL_SCOPE="{{ scope }}"
      hailctl config set batch/bucket cpg-hail-test
      python3 -m pytest \
              --log-date-format="%Y-%m-%dT%H:%M:%S" \
              --log-format="%(asctime)s %(levelname)s %(name)s %(filename)s:%(lineno)d:%(funcName)s %(message)s" \
              --log-cli-level=INFO \
              -s \
              -vv \
              --instafail \
              -k "not test_scale and not test_invariants" \
              --durations=0 \
              /io/test/
    inputs:
      - from: /repo/batch/test
        to: /io/test
    port: 5000
    timeout: 1200
    secrets:
      - name: gce-deploy-config
        namespace:
          valueFrom: default_ns.name
        mountPath: /deploy-config
      - name: test-tokens
        namespace:
          valueFrom: default_ns.name
        mountPath: /user-tokens
      - name: test-dev-tokens
        namespace:
          valueFrom: default_ns.name
        mountPath: /dev-tokens
      - name: ssl-config-batch-tests
        namespace:
          valueFrom: default_ns.name
        mountPath: /ssl-config
      - name: test-gsa-key
        namespace:
          valueFrom: default_ns.name
        mountPath: /test-gsa-key
    dependsOn:
      - create_deploy_config
      - create_accounts
      - default_ns
      - merge_code
      - base_image
      - hail_base_image
      - batch_image
      - ci_utils_image
      - deploy_batch
      - netcat_ubuntu_image
      - curl_image
  - kind: runImage
    name: delete_test_billing_projects
    image:
      valueFrom: batch_image.image
    script: |
      export HAIL_TEST_DEV_TOKEN_FILE=/dev-tokens/tokens.json
      export HAIL_TOKEN="{{ token }}"
      cd /io/test
      python3 -c '
      import test_accounts
      import asyncio
      asyncio.get_event_loop().run_until_complete(test_accounts.delete_all_test_billing_projects())'
    inputs:
      - from: /repo/batch/test
        to: /io/test
    secrets:
      - name: gce-deploy-config
        namespace:
          valueFrom: default_ns.name
        mountPath: /deploy-config
      - name: test-dev-tokens
        namespace:
          valueFrom: default_ns.name
        mountPath: /dev-tokens
      - name: ssl-config-batch-tests
        namespace:
          valueFrom: default_ns.name
        mountPath: /ssl-config
    alwaysRun: true
    dependsOn:
      - create_deploy_config
      - create_accounts
      - default_ns
      - merge_code
      - batch_image
      - deploy_batch
      - test_batch_0
      - test_batch_1
      - test_batch_2
      - test_batch_3
      - test_batch_4
  - kind: runImage
    name: create_ci_test_repo
    image:
      valueFrom: base_image.image
    script: |
      set -e
      TOKEN=$(cat /secret/ci-secrets/user1)
      REPO_NAME="ci-test-{{token}}"

      echo creating $REPO_NAME...
      curl -XPOST \
        -i \
        -fsSL \
        https://api.github.com/orgs/hail-ci-test/repos \
        -H "Authorization: token ${TOKEN}" \
        -d "{ \"name\" : \"$REPO_NAME\" }"

      # checkout new ci repo
      cd /io
      git clone https://$TOKEN@github.com/hail-ci-test/$REPO_NAME.git
      cd $REPO_NAME

      mkdir -p ./ci/test ./hail/
      cp /io/repo/ci/test/resources/build.yaml ./
      cp -R /io/repo/ci/* ./ci/
      cp /io/repo/tls/Dockerfile ./ci/test/resources/Dockerfile.certs
      cp /io/repo/tls/create_certs.py ./ci/test/resources/
      cp /io/repo/pylintrc ./
      cp /io/repo/setup.cfg ./
      cp -R /io/repo/docker ./
      cp -R /io/repo/gear ./
      cp -R /io/repo/hail/python ./hail/
      cp /io/repo/hail/Makefile ./hail/
      cp /io/repo/hail/env_var.mk ./hail/
      cp -R /io/repo/web_common ./
      cp /io/repo/hail/python/setup-hailtop.py ./hail/python/

      git config user.name ci
      git config user.email ci@hail.is
      git add * && git commit -m "setup repo"
      git push
    secrets:
      - name: hail-ci-0-1-service-account-key
        namespace:
          valueFrom: default_ns.name
        mountPath: /secret/ci-secrets
    scopes:
      - test
      - dev
    inputs:
      - from: /repo
        to: /io/repo
    dependsOn:
      - default_ns
      - base_image
      - merge_code
  - kind: deploy
    name: deploy_ci
    namespace:
      valueFrom: default_ns.name
    config: ci/deployment.yaml
    wait:
      - kind: Service
        name: ci
        for: alive
    dependsOn:
      - default_ns
      - create_database_server_config
      - ci_image
      - ci_utils_image
      - create_accounts
      - ci_database
      - deploy_auth
      - deploy_batch
      - deploy_ci_agent
      - create_certs
      - hail_buildkit_image
  - kind: runImage
    name: test_ci
    image:
      valueFrom: test_ci_image.image
    script: |
      set -ex
      export ORGANIZATION=hail-ci-test
      export REPO_NAME=ci-test-"{{ create_ci_test_repo.token }}"
      export NAMESPACE="{{ default_ns.name }}"
      python3 -m pytest --log-cli-level=INFO -s -vv --instafail --durations=50 /test/
    secrets:
      - name: gce-deploy-config
        namespace:
          valueFrom: default_ns.name
        mountPath: /deploy-config
      - name: test-dev-tokens
        namespace:
          valueFrom: default_ns.name
        mountPath: /user-tokens
      - name: hail-ci-0-1-service-account-key
        namespace:
          valueFrom: default_ns.name
        mountPath: /secret/ci-secrets
      - name: ssl-config-ci-tests
        namespace:
          valueFrom: default_ns.name
        mountPath: /ssl-config
    timeout: 5400
    scopes:
      - test
      - dev
    dependsOn:
      - create_deploy_config
      - create_accounts
      - default_ns
      - create_certs
      - deploy_ci
      - test_ci_image
      - create_ci_test_repo
  - kind: runImage
    name: test_hailtop_batch_0
    image:
      valueFrom: service_base_image.image
    script: |
      cd /io/hailtop
      set -ex
      export HAIL_GSA_KEY_FILE=/test-gsa-key/key.json
      export GOOGLE_APPLICATION_CREDENTIALS=/test-gsa-key/key.json
      export PYTEST_SPLITS=5
      export PYTEST_SPLIT_INDEX=0
      export DOCKER_PREFIX="{{ global.docker_prefix }}"
      export DOCKER_ROOT_IMAGE="{{ global.docker_root_image }}"
      export PYTHON_DILL_IMAGE="{{ global.docker_prefix }}/python-dill:3.7-slim"
      hailctl config set batch/billing_project test
      hailctl config set batch/bucket cpg-hail-test
      python3 -m pytest \
              --durations=0 \
              --log-cli-level=INFO \
              -s \
              -vv \
              --instafail \
              /io/test/hailtop/batch/
    inputs:
      - from: /repo/hail/python/test
        to: /io/test
      - from: /repo/hail/python/hailtop
        to: /io/hailtop
    timeout: 1200
    secrets:
      - name: gce-deploy-config
        namespace:
          valueFrom: default_ns.name
        mountPath: /deploy-config
      - name: test-tokens
        namespace:
          valueFrom: default_ns.name
        mountPath: /user-tokens
      - name: test-gsa-key
        namespace:
          valueFrom: default_ns.name
        mountPath: /test-gsa-key
      - name: ssl-config-batch-tests
        namespace:
          valueFrom: default_ns.name
        mountPath: /ssl-config
    dependsOn:
      - create_deploy_config
      - create_accounts
      - default_ns
      - merge_code
      - service_base_image
      - deploy_batch
  - kind: runImage
    name: test_hailtop_batch_1
    image:
      valueFrom: service_base_image.image
    script: |
      cd /io/hailtop
      set -ex
      export HAIL_GSA_KEY_FILE=/test-gsa-key/key.json
      export GOOGLE_APPLICATION_CREDENTIALS=/test-gsa-key/key.json
      export PYTEST_SPLITS=5
      export PYTEST_SPLIT_INDEX=1
      export DOCKER_PREFIX="{{ global.docker_prefix }}"
      export DOCKER_ROOT_IMAGE="{{ global.docker_root_image }}"
      export PYTHON_DILL_IMAGE="{{ global.docker_prefix }}/python-dill:3.7-slim"
      hailctl config set batch/billing_project test
      hailctl config set batch/bucket cpg-hail-test
      python3 -m pytest \
              --durations=0 \
              --log-cli-level=INFO \
              -s \
              -vv \
              --instafail \
              /io/test/hailtop/batch/
    inputs:
      - from: /repo/hail/python/test
        to: /io/test
      - from: /repo/hail/python/hailtop
        to: /io/hailtop
    timeout: 1200
    secrets:
      - name: gce-deploy-config
        namespace:
          valueFrom: default_ns.name
        mountPath: /deploy-config
      - name: test-tokens
        namespace:
          valueFrom: default_ns.name
        mountPath: /user-tokens
      - name: test-gsa-key
        namespace:
          valueFrom: default_ns.name
        mountPath: /test-gsa-key
      - name: ssl-config-batch-tests
        namespace:
          valueFrom: default_ns.name
        mountPath: /ssl-config
    dependsOn:
      - create_deploy_config
      - create_accounts
      - default_ns
      - merge_code
      - service_base_image
      - deploy_batch
  - kind: runImage
    name: test_hailtop_batch_2
    image:
      valueFrom: service_base_image.image
    script: |
      cd /io/hailtop
      set -ex
      export HAIL_GSA_KEY_FILE=/test-gsa-key/key.json
      export GOOGLE_APPLICATION_CREDENTIALS=/test-gsa-key/key.json
      export PYTEST_SPLITS=5
      export PYTEST_SPLIT_INDEX=2
      export DOCKER_PREFIX="{{ global.docker_prefix }}"
      export DOCKER_ROOT_IMAGE="{{ global.docker_root_image }}"
      export PYTHON_DILL_IMAGE="{{ global.docker_prefix }}/python-dill:3.7-slim"
      hailctl config set batch/billing_project test
      hailctl config set batch/bucket cpg-hail-test
      python3 -m pytest \
              --durations=0 \
              --log-cli-level=INFO \
              -s \
              -vv \
              --instafail \
              /io/test/hailtop/batch/
    inputs:
      - from: /repo/hail/python/test
        to: /io/test
      - from: /repo/hail/python/hailtop
        to: /io/hailtop
    timeout: 1200
    secrets:
      - name: gce-deploy-config
        namespace:
          valueFrom: default_ns.name
        mountPath: /deploy-config
      - name: test-tokens
        namespace:
          valueFrom: default_ns.name
        mountPath: /user-tokens
      - name: test-gsa-key
        namespace:
          valueFrom: default_ns.name
        mountPath: /test-gsa-key
      - name: ssl-config-batch-tests
        namespace:
          valueFrom: default_ns.name
        mountPath: /ssl-config
    dependsOn:
      - create_deploy_config
      - create_accounts
      - default_ns
      - merge_code
      - service_base_image
      - deploy_batch
  - kind: runImage
    name: test_hailtop_batch_3
    image:
      valueFrom: service_base_image.image
    script: |
      cd /io/hailtop
      set -ex
      export HAIL_GSA_KEY_FILE=/test-gsa-key/key.json
      export GOOGLE_APPLICATION_CREDENTIALS=/test-gsa-key/key.json
      export PYTEST_SPLITS=5
      export PYTEST_SPLIT_INDEX=3
      export DOCKER_PREFIX="{{ global.docker_prefix }}"
      export DOCKER_ROOT_IMAGE="{{ global.docker_root_image }}"
      export PYTHON_DILL_IMAGE="{{ global.docker_prefix }}/python-dill:3.7-slim"
      hailctl config set batch/billing_project test
      hailctl config set batch/bucket cpg-hail-test
      python3 -m pytest \
              --durations=0 \
              --log-cli-level=INFO \
              -s \
              -vv \
              --instafail \
              /io/test/hailtop/batch/
    inputs:
      - from: /repo/hail/python/test
        to: /io/test
      - from: /repo/hail/python/hailtop
        to: /io/hailtop
    timeout: 1200
    secrets:
      - name: gce-deploy-config
        namespace:
          valueFrom: default_ns.name
        mountPath: /deploy-config
      - name: test-tokens
        namespace:
          valueFrom: default_ns.name
        mountPath: /user-tokens
      - name: test-gsa-key
        namespace:
          valueFrom: default_ns.name
        mountPath: /test-gsa-key
      - name: ssl-config-batch-tests
        namespace:
          valueFrom: default_ns.name
        mountPath: /ssl-config
    dependsOn:
      - create_deploy_config
      - create_accounts
      - default_ns
      - merge_code
      - service_base_image
      - deploy_batch
  - kind: runImage
    name: test_hailtop_batch_4
    image:
      valueFrom: service_base_image.image
    script: |
      cd /io/hailtop
      set -ex
      export HAIL_GSA_KEY_FILE=/test-gsa-key/key.json
      export GOOGLE_APPLICATION_CREDENTIALS=/test-gsa-key/key.json
      export PYTEST_SPLITS=5
      export PYTEST_SPLIT_INDEX=4
      export DOCKER_PREFIX="{{ global.docker_prefix }}"
      export DOCKER_ROOT_IMAGE="{{ global.docker_root_image }}"
      export PYTHON_DILL_IMAGE="{{ global.docker_prefix }}/python-dill:3.7-slim"
      hailctl config set batch/billing_project test
      hailctl config set batch/bucket cpg-hail-test
      python3 -m pytest \
              --durations=0 \
              --log-cli-level=INFO \
              -s \
              -vv \
              --instafail \
              /io/test/hailtop/batch/
    inputs:
      - from: /repo/hail/python/test
        to: /io/test
      - from: /repo/hail/python/hailtop
        to: /io/hailtop
    timeout: 1200
    secrets:
      - name: gce-deploy-config
        namespace:
          valueFrom: default_ns.name
        mountPath: /deploy-config
      - name: test-tokens
        namespace:
          valueFrom: default_ns.name
        mountPath: /user-tokens
      - name: test-gsa-key
        namespace:
          valueFrom: default_ns.name
        mountPath: /test-gsa-key
      - name: ssl-config-batch-tests
        namespace:
          valueFrom: default_ns.name
        mountPath: /ssl-config
    dependsOn:
      - create_deploy_config
      - create_accounts
      - default_ns
      - merge_code
      - service_base_image
      - deploy_batch
  - kind: runImage
    name: test_batch_docs
    image:
      valueFrom: service_base_image.image
    script: |
      set -ex
      export HAIL_GSA_KEY_FILE=/test-gsa-key/key.json
      export GOOGLE_APPLICATION_CREDENTIALS=/test-gsa-key/key.json
      cd /io/hailtop/batch
      hailctl config set batch/billing_project test
      hailctl config set batch/bucket cpg-hail-test
      python3 -m pytest --instafail \
        --doctest-modules \
        --doctest-glob='*.rst' \
        --ignore=docs/cookbook/files/ \
        --ignore=docs/conf.py
    secrets:
      - name: gce-deploy-config
        namespace:
          valueFrom: default_ns.name
        mountPath: /deploy-config
      - name: test-tokens
        namespace:
          valueFrom: default_ns.name
        mountPath: /user-tokens
      - name: test-gsa-key
        namespace:
          valueFrom: default_ns.name
        mountPath: /test-gsa-key
    dependsOn:
      - create_deploy_config
      - create_accounts
      - default_ns
      - service_base_image
      - merge_code
      - deploy_batch
    timeout: 1200
    inputs:
      - from: /repo/hail/python/hailtop
        to: /io/hailtop
  - kind: createDatabase
    name: notebook_database
    databaseName: notebook
    migrations:
      - name: initial
        script: /io/sql/initial.sql
    inputs:
      - from: /repo/notebook/sql
        to: /io/sql
    namespace:
      valueFrom: default_ns.name
    shutdowns:
      - kind: Deployment
        namespace:
          valueFrom: default_ns.name
        name: notebook
    dependsOn:
      - default_ns
      - merge_code
  - kind: deploy
    name: deploy_notebook
    namespace:
      valueFrom: default_ns.name
    config: notebook/deployment.yaml
    dependsOn:
      - default_ns
      - create_session_key
      - notebook_image
      - notebook_nginx_image
      - deploy_auth
      - notebook_database
      - create_certs
    wait:
      - kind: Service
        name: notebook
        for: alive
  - kind: runImage
    name: cleanup_ci_test_repo
    image:
      valueFrom: base_image.image
    script: |
      set -e
      TOKEN=$(cat /secret/ci-secrets/user1)
      echo deleting ci-test-{{ create_ci_test_repo.token }}...
      curl -XDELETE \
        -ifsSL \
        https://api.github.com/repos/hail-ci-test/ci-test-{{ create_ci_test_repo.token }} \
        -H "Authorization: token ${TOKEN}"
    secrets:
      - name: hail-ci-0-1-service-account-key
        namespace:
          valueFrom: default_ns.name
        mountPath: /secret/ci-secrets
    alwaysRun: true
    scopes:
      - test
      - dev
    dependsOn:
      - default_ns
      - base_image
      - create_ci_test_repo
      - deploy_ci
      - test_ci
  - kind: runImage
    name: deploy_hail
    script: |
      set -ex
      gcloud auth activate-service-account --key-file=/secrets/ci-deploy-0-1--hail-is-hail.json
      SPARK_VERSION=3.1.1
      BRANCH=0.2
      SHA="{{ code.sha }}"
      GS_JAR=gs://hail-common/builds/${BRANCH}/jars/hail-${BRANCH}-${SHA}-Spark-${SPARK_VERSION}.jar
      gsutil cp /io/hail.jar ${GS_JAR}
      gsutil acl set public-read ${GS_JAR}
      GS_HAIL_ZIP=gs://hail-common/builds/${BRANCH}/python/hail-${BRANCH}-${SHA}.zip
      gsutil cp /io/hail.zip ${GS_HAIL_ZIP}
      gsutil acl set public-read ${GS_HAIL_ZIP}
    image:
      valueFrom: base_image.image
    secrets:
      - name: ci-deploy-0-1--hail-is-hail
        namespace:
          valueFrom: default_ns.name
        mountPath: /secrets
    inputs:
      - from: /hail.jar
        to: /io/hail.jar
      - from: /hail.zip
        to: /io/hail.zip
    scopes:
      - deploy
    dependsOn:
      - default_ns
      - base_image
      - build_hail
  - kind: buildImage2
    name: blog_nginx_image
    dockerFile: /io/blog/Dockerfile.nginx
    contextPath: /io/blog
    publishAs: blog_nginx
    inputs:
      - from: /repo/blog
        to: /io/blog
    dependsOn:
      - hail_ubuntu_image
      - merge_code
  - kind: deploy
    name: deploy_blog
    namespace:
      valueFrom: default_ns.name
    config: blog/deployment.yaml
    wait:
      - kind: Service
        name: blog
        for: alive
        resource_type: statefulset
    dependsOn:
      - default_ns
      - blog_nginx_image
      - create_certs
  - kind: runImage
    name: test_dataproc
    image:
      valueFrom: ci_utils_image.image
    script: |
      set -ex

      cd /io/repo

      gcloud auth activate-service-account --key-file=/test-dataproc-service-account-key/test-dataproc-service-account-key.json
      gcloud config set project hail-vdc
      gcloud config set dataproc/region us-central1

      if git ls-remote --exit-code --tags origin $(cat /io/hail_pip_version)
      then
          echo "tag $HAIL_PIP_VERSION already exists"
          exit 0
      fi

      cd hail
      chmod 755 ./gradlew
      time retry ./gradlew --version
      make test-dataproc DEV_CLARIFIER=ci_test_dataproc/
    dependsOn:
      - ci_utils_image
      - default_ns
      - merge_code
    inputs:
      - from: /hail_pip_version
        to: /io/hail_pip_version
      - from: /repo
        to: /io/repo
    secrets:
      - name: test-dataproc-service-account-key
        namespace:
          valueFrom: default_ns.name
        mountPath: /test-dataproc-service-account-key
    scopes:
      - deploy
      - dev
  - kind: runImage
    name: deploy
    image:
      valueFrom: ci_utils_image.image
    script: |
      set -ex
      cd /io

      gcloud auth activate-service-account --key-file=/ci-deploy-0-1--hail-is-hail/ci-deploy-0-1--hail-is-hail.json
      cp /pypi-credentials/pypirc $HOME/.pypirc
      printf 'Authorization: token ' > github-oauth
      cat /hail-ci-0-1-github-oauth-token/oauth-token >>github-oauth
      printf '#!/bin/bash\necho ' > git-askpass
      cat /hail-ci-0-1-github-oauth-token/oauth-token >>git-askpass
      chmod 755 git-askpass
      export GIT_ASKPASS=/io/git-askpass

      cd /io/repo/hail

      if git ls-remote --exit-code --tags origin $(cat /io/hail_pip_version)
      then
          echo "tag $HAIL_PIP_VERSION already exists"
          exit 0
      fi

      chmod 755 ./gradlew
      time retry ./gradlew --version
      make wheel upload-artifacts DEPLOY_REMOTE=origin

      bash scripts/deploy.sh $(cat /io/hail_pip_version) \
                             $(cat /io/hail_version) \
                             $(cat /io/git_version) \
                             origin \
                             /io/repo/hail/build/deploy/dist/hail-*-py3-none-any.whl \
                             /io/github-oauth
    inputs:
      - from: /hail_version
        to: /io/hail_version
      - from: /hail_pip_version
        to: /io/hail_pip_version
      - from: /git_version
        to: /io/git_version
      - from: /repo
        to: /io/repo
    secrets:
      - name: pypi-credentials
        namespace:
          valueFrom: default_ns.name
        mountPath: /pypi-credentials
      - name: ci-deploy-0-1--hail-is-hail
        namespace:
          valueFrom: default_ns.name
        mountPath: /ci-deploy-0-1--hail-is-hail
      - name: hail-ci-0-1-github-oauth-token
        namespace:
          valueFrom: default_ns.name
        mountPath: /hail-ci-0-1-github-oauth-token
    scopes:
      - deploy
      - dev
    dependsOn:
      - test_dataproc
      - default_ns
      - ci_utils_image
      - build_hail
      - merge_code
  - kind: buildImage2
    name: website_image
    dockerFile: /io/website/Dockerfile
    contextPath: /io/website
    publishAs: website
    inputs:
      - from: /repo/website
        to: /io/website
      - from: /docs.tar.gz
        to: /io/website/docs.tar.gz
    dependsOn:
      - service_base_image
      - make_pip_versioned_docs
  - kind: deploy
    name: deploy_website
    namespace:
      valueFrom: default_ns.name
    config: website/deployment.yaml
    wait:
      - kind: Service
        name: website
        for: alive
    dependsOn:
      - default_ns
      - website_image
      - create_certs
  - kind: runImage
    name: test_website
    image:
      valueFrom: service_base_image.image
    script: |
      set -ex
      hailctl curl {{ default_ns.name }} www / \
              -vvv \
              -fsSL \
              --retry 3 \
              --retry-delay 5
    secrets:
      - name: test-tokens
        namespace:
          valueFrom: default_ns.name
        mountPath: /user-tokens
      - name: gce-deploy-config
        namespace:
          valueFrom: default_ns.name
        mountPath: /deploy-config
    dependsOn:
      - default_ns
      - create_accounts
      - service_base_image
      - deploy_website
  - kind: buildImage2
    name: hail_public_image
    dockerFile: /io/hail/Dockerfile
    contextPath: /io/hail/
    publishAs: hail-public
    inputs:
      - from: /docker/hail
        to: /io/hail
      - from: /hail/hail_pip_version
        to: /io/hail/hail_pip_version
    dependsOn:
      - merge_code
      - hail_ubuntu_image
    scopes:
      - dev
  - kind: runImage
    name: test_hail_public_image
    image:
      valueFrom: hail_public_image.image
    script: |
      set -ex
      python3 -c 'import hail as hl; hl.balding_nichols_model(3, 100, 100)._force_count_rows()'
      python3 -c 'import numpy; import pandas; import sklearn; import matplotlib; import scipy'
      gsutil --version
    dependsOn:
      - hail_public_image
    scopes:
      - dev
  - kind: buildImage2
    name: genetics_public_image
    dockerFile: /io/genetics/Dockerfile
    contextPath: /io/genetics/
    publishAs: genetics-public
    inputs:
      - from: /repo/genetics
        to: /io/genetics
    dependsOn:
      - hail_public_image
      - merge_code
    scopes:
      - dev
  - kind: runImage
    name: test_genetics_public_image
    image:
      valueFrom: genetics_public_image.image
    script: |
      set -ex
      samtools --version
      plink --version
      plink2 --version
    dependsOn:
      - genetics_public_image
    scopes:
      - dev
  - kind: runImage
    name: test_address
    image:
      valueFrom: service_base_image.image
    script: |
      python3 -m pytest --log-date-format="%Y-%m-%dT%H:%M:%S" --log-format="%(asctime)s %(levelname)s %(name)s %(filename)s:%(lineno)d:%(funcName)s %(message)s" --log-cli-level=INFO -s -vv --instafail /io/test/
    inputs:
      - from: /repo/address/test
        to: /io/test
    port: 5000
    timeout: 1200
    secrets:
      - name: gce-deploy-config
        namespace:
          valueFrom: default_ns.name
        mountPath: /deploy-config
      - name: ssl-config-address-tests
        namespace:
          valueFrom: default_ns.name
        mountPath: /ssl-config
      - name: test-tokens
        namespace:
          valueFrom: default_ns.name
        mountPath: /user-tokens
    dependsOn:
      - create_accounts
      - default_ns
      - create_deploy_config
      - merge_code
      - service_base_image
      - create_certs
      - deploy_address
  - kind: runImage
    name: test_hail_services_java
    image:
      valueFrom: hail_run_tests_image.image
    resources:
      memory: 7.5G
      cpu: '2'
    script: |
      set -ex
      cd /io
      mkdir -p src/test
      tar xzf resources.tar.gz -C src/test
      java -Xms7500M -Xmx7500M \
           -cp hail-test.jar:$SPARK_HOME/jars/* \
           org.testng.TestNG \
           -listener is.hail.LogTestListener \
           testng-services.xml
    inputs:
      - from: /resources.tar.gz
        to: /io/resources.tar.gz
      - from: /hail-test.jar
        to: /io/hail-test.jar
      - from: /testng-services.xml
        to: /io/testng-services.xml
    secrets:
      - name: test-tokens
        namespace:
          valueFrom: default_ns.name
        mountPath: /user-tokens
      - name: gce-deploy-config
        namespace:
          valueFrom: default_ns.name
        mountPath: /deploy-config
      - name: ssl-config-services-java-tests
        namespace:
          valueFrom: default_ns.name
        mountPath: /ssl-config
    timeout: 1200
    dependsOn:
      - default_ns
      - create_certs
      - hail_run_tests_image
      - build_hail
      - deploy_batch
      - deploy_shuffler
      - deploy_address
  - kind: runImage
    name: test_batch_invariants
    image:
      valueFrom: batch_image.image
    script: |
      python3 -m pytest --log-date-format="%Y-%m-%dT%H:%M:%S" --log-format="%(asctime)s %(levelname)s %(name)s %(filename)s:%(lineno)d:%(funcName)s %(message)s" --log-cli-level=INFO -s -vv --instafail -k "test_invariants" /io/test/
    inputs:
      - from: /repo/batch/test
        to: /io/test
    timeout: 300
    secrets:
      - name: gce-deploy-config
        namespace:
          valueFrom: default_ns.name
        mountPath: /deploy-config
      - name: test-dev-tokens
        namespace:
          valueFrom: default_ns.name
        mountPath: /user-tokens
      - name: ssl-config-batch-tests
        namespace:
          valueFrom: default_ns.name
        mountPath: /ssl-config
    scopes:
      - test
      - dev
    dependsOn:
      - create_deploy_config
      - create_accounts
      - default_ns
      - merge_code
      - batch_image
      - deploy_batch
      - test_batch_0
      - test_batch_1
      - test_batch_2
      - test_batch_3
      - test_batch_4
      - test_ci
      - test_hailtop_batch_0
      - test_hailtop_batch_1
      - test_hailtop_batch_2
      - test_hailtop_batch_3
      - test_hailtop_batch_4
  - kind: runImage
    name: delete_batch_instances
    image:
      valueFrom: base_image.image
    alwaysRun: true
    script: |
      set -ex
      gcloud -q auth activate-service-account --key-file=/test-gsa-key/key.json
      set +e
      gcloud -q compute instances list \
          --filter 'tags.items=batch2-agent AND labels.namespace={{ default_ns.name }}' \
          --format="table[no-heading](zone.basename(), name)" \
          --project {{ global.project }} \
        | xargs -n2 -r sh -c 'gcloud -q compute instances delete --zone "$1" --project {{ global.project }} "$2" || true' argv0
      gcloud -q compute disks list \
          --filter 'labels.batch=1 AND labels.namespace={{ default_ns.name }}' \
          --format="table[no-heading](zone.basename(), name)" \
          --project {{ global.project }} \
        | xargs -n2 -r sh -c 'gcloud -q compute disks delete --zone "$1" --project {{ global.project }} "$2" || true' argv0
    secrets:
      - name: test-gsa-key
        namespace:
          valueFrom: default_ns.name
        mountPath: /test-gsa-key
    scopes:
      - dev
      - test
    dependsOn:
      - default_ns
      - base_image
      - test_batch_invariants
      - test_batch_0
      - test_batch_1
      - test_batch_2
      - test_batch_3
      - test_batch_4
      - test_ci
      - test_hailtop_batch_0
      - test_hailtop_batch_1
      - test_hailtop_batch_2
      - test_hailtop_batch_3
      - test_hailtop_batch_4
  - kind: runImage
    name: delete_atgu_tables
    image:
      valueFrom: service_base_image.image
    script: |
      set -ex
      mysql --defaults-extra-file=/sql-config/sql-config.cnf < /io/sql/delete-atgu-tables.sql
    inputs:
      - from: /repo/atgu/sql
        to: /io/sql
    secrets:
      - name: database-server-config
        namespace:
          valueFrom: default_ns.name
        mountPath: /sql-config
    runIfRequested: true
    scopes:
      - dev
    dependsOn:
      - default_ns
      - service_base_image
      - merge_code
  - kind: buildImage2
    name: atgu_image
    dockerFile: /io/repo/atgu/Dockerfile
    contextPath: /io/repo
    publishAs: atgu
    inputs:
      - from: /repo
        to: /io/repo
    dependsOn:
      - service_base_image
      - merge_code
  - kind: createDatabase
    name: atgu_database
    databaseName: atgu
    migrations:
      - name: initial
        script: /io/sql/initial.sql
    inputs:
      - from: /repo/atgu/sql
        to: /io/sql
    namespace:
      valueFrom: default_ns.name
    shutdowns:
      - kind: Deployment
        namespace:
          valueFrom: default_ns.name
        name: atgu
      - kind: Deployment
        namespace:
          valueFrom: default_ns.name
        name: atgu-driver
    dependsOn:
      - default_ns
      - merge_code
      - delete_atgu_tables
  - kind: deploy
    name: deploy_atgu
    namespace:
      valueFrom: default_ns.name
    config: atgu/deployment.yaml
    wait:
      - kind: Service
        name: atgu
        for: alive
    dependsOn:
      - default_ns
      - create_certs
      - create_accounts
      - deploy_auth
      - atgu_image
      - atgu_database<|MERGE_RESOLUTION|>--- conflicted
+++ resolved
@@ -1253,11 +1253,7 @@
       python3 -m pip install --no-dependencies hail-*-py3-none-any.whl
       export HAIL_TEST_RESOURCES_DIR=./resources
       export HAIL_DOCTEST_DATA_DIR=./data
-<<<<<<< HEAD
-      export HAIL_TEST_BUCKET=cpg-hail-test
-=======
-      export HAIL_TEST_GCS_BUCKET=hail-test-dmk9z
->>>>>>> 0ea5ec29
+      export HAIL_TEST_GCS_BUCKET=cpg-hail-test
       export GOOGLE_APPLICATION_CREDENTIALS=/test-gsa-key/key.json
       export HAIL_TEST_S3_BUCKET=hail-test-dy5rg
       export AWS_SHARED_CREDENTIALS_FILE=/test-aws-key/credentials
@@ -1304,11 +1300,7 @@
       python3 -m pip install --no-dependencies hail-*-py3-none-any.whl
       export HAIL_TEST_RESOURCES_DIR=./resources
       export HAIL_DOCTEST_DATA_DIR=./data
-<<<<<<< HEAD
-      export HAIL_TEST_BUCKET=cpg-hail-test
-=======
-      export HAIL_TEST_GCS_BUCKET=hail-test-dmk9z
->>>>>>> 0ea5ec29
+      export HAIL_TEST_GCS_BUCKET=cpg-hail-test
       export GOOGLE_APPLICATION_CREDENTIALS=/test-gsa-key/key.json
       export HAIL_TEST_S3_BUCKET=hail-test-dy5rg
       export AWS_SHARED_CREDENTIALS_FILE=/test-aws-key/credentials
@@ -1355,11 +1347,7 @@
       python3 -m pip install --no-dependencies hail-*-py3-none-any.whl
       export HAIL_TEST_RESOURCES_DIR=./resources
       export HAIL_DOCTEST_DATA_DIR=./data
-<<<<<<< HEAD
-      export HAIL_TEST_BUCKET=cpg-hail-test
-=======
-      export HAIL_TEST_GCS_BUCKET=hail-test-dmk9z
->>>>>>> 0ea5ec29
+      export HAIL_TEST_GCS_BUCKET=cpg-hail-test
       export GOOGLE_APPLICATION_CREDENTIALS=/test-gsa-key/key.json
       export HAIL_TEST_S3_BUCKET=hail-test-dy5rg
       export AWS_SHARED_CREDENTIALS_FILE=/test-aws-key/credentials
@@ -1406,11 +1394,7 @@
       python3 -m pip install --no-dependencies hail-*-py3-none-any.whl
       export HAIL_TEST_RESOURCES_DIR=./resources
       export HAIL_DOCTEST_DATA_DIR=./data
-<<<<<<< HEAD
-      export HAIL_TEST_BUCKET=cpg-hail-test
-=======
-      export HAIL_TEST_GCS_BUCKET=hail-test-dmk9z
->>>>>>> 0ea5ec29
+      export HAIL_TEST_GCS_BUCKET=cpg-hail-test
       export GOOGLE_APPLICATION_CREDENTIALS=/test-gsa-key/key.json
       export HAIL_TEST_S3_BUCKET=hail-test-dy5rg
       export AWS_SHARED_CREDENTIALS_FILE=/test-aws-key/credentials
@@ -1457,11 +1441,7 @@
       python3 -m pip install --no-dependencies hail-*-py3-none-any.whl
       export HAIL_TEST_RESOURCES_DIR=./resources
       export HAIL_DOCTEST_DATA_DIR=./data
-<<<<<<< HEAD
-      export HAIL_TEST_BUCKET=cpg-hail-test
-=======
-      export HAIL_TEST_GCS_BUCKET=hail-test-dmk9z
->>>>>>> 0ea5ec29
+      export HAIL_TEST_GCS_BUCKET=cpg-hail-test
       export GOOGLE_APPLICATION_CREDENTIALS=/test-gsa-key/key.json
       export HAIL_TEST_S3_BUCKET=hail-test-dy5rg
       export AWS_SHARED_CREDENTIALS_FILE=/test-aws-key/credentials
@@ -1504,11 +1484,7 @@
       tar xzf test.tar.gz
       tar xvf debug-wheel-container.tar
       python3 -m pip install --no-dependencies hail-*-py3-none-any.whl
-<<<<<<< HEAD
-      export HAIL_TEST_BUCKET=cpg-hail-test
-=======
-      export HAIL_TEST_GCS_BUCKET=hail-test-dmk9z
->>>>>>> 0ea5ec29
+      export HAIL_TEST_GCS_BUCKET=cpg-hail-test
       export GOOGLE_APPLICATION_CREDENTIALS=/test-gsa-key/key.json
       export HAIL_TEST_S3_BUCKET=hail-test-dy5rg
       export AWS_SHARED_CREDENTIALS_FILE=/test-aws-key/credentials
@@ -1548,11 +1524,7 @@
       python3 -m pip install --no-dependencies hail-*-py3-none-any.whl
       export HAIL_TEST_RESOURCES_DIR=./resources
       export HAIL_DOCTEST_DATA_DIR=./data
-<<<<<<< HEAD
-      export HAIL_TEST_BUCKET=cpg-hail-test
-=======
-      export HAIL_TEST_GCS_BUCKET=hail-test-dmk9z
->>>>>>> 0ea5ec29
+      export HAIL_TEST_GCS_BUCKET=cpg-hail-test
       export GOOGLE_APPLICATION_CREDENTIALS=/test-gsa-key/key.json
       export PYSPARK_SUBMIT_ARGS="--driver-memory 6g pyspark-shell"
       python3 -m pytest -m unchecked_allocator --ignore=test/hailtop/batch/ --log-cli-level=INFO -s -vv --instafail --durations=50 test
@@ -1669,11 +1641,7 @@
       python3 -m pip install --no-dependencies hail-*-py3-none-any.whl
       export HAIL_TEST_RESOURCES_DIR=./resources
       export HAIL_DOCTEST_DATA_DIR=./data
-<<<<<<< HEAD
-      export HAIL_TEST_BUCKET=cpg-hail-test
-=======
-      export HAIL_TEST_GCS_BUCKET=hail-test-dmk9z
->>>>>>> 0ea5ec29
+      export HAIL_TEST_GCS_BUCKET=cpg-hail-test
       export PYTEST_SPLITS=5
       export PYTEST_SPLIT_INDEX=2
       export HAIL_QUERY_BACKEND=local
