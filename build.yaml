steps:
  - kind: buildImage2
    name: git_make_bash_image
    dockerFile:
      inline: |
        FROM {{ global.docker_root_image }}
        RUN apt-get update && apt-get install -y git make bash
  - kind: runImage
    name: merge_code
    image:
      valueFrom: git_make_bash_image.image
    script: |
      set -ex
      cd /io
      mkdir repo
      cd repo
      {{ code.checkout_script }}
      make -C hail python-version-info
      git rev-parse HEAD > git_version
    outputs:
      - from: /io/repo/
        to: /repo
      - from: /io/repo/hail/python/hail/hail_version
        to: /hail_version
      - from: /io/repo/hail/python/hail/hail_pip_version
        to: /hail_pip_version
      - from: /io/repo/git_version
        to: /git_version
    dependsOn:
      - git_make_bash_image
  - kind: buildImage2
    name: hail_ubuntu_image
    dockerFile: /io/hail-ubuntu/Dockerfile
    contextPath: /io/hail-ubuntu
    publishAs: hail-ubuntu
    inputs:
      - from: /repo/docker/hail-ubuntu
        to: /io/hail-ubuntu
    dependsOn:
      - merge_code
  - kind: createNamespace
    name: default_ns
    namespaceName: default
    public: true
    secrets:
      - gcr-pull-key
      - gcr-push-service-account-key
      - test-gsa-key
      - auth-oauth2-client-secret
      - benchmark-gsa-key
  - kind: buildImage2
    name: echo_image
    dockerFile: /io/echo/Dockerfile
    contextPath: /io/echo
    publishAs: echo
    inputs:
      - from: /repo/echo
        to: /io/echo
    dependsOn:
      - hail_ubuntu_image
      - merge_code
  - kind: deploy
    name: deploy_echo
    namespace:
      valueFrom: default_ns.name
    config: echo/deployment.yaml
    dependsOn:
      - default_ns
      - echo_image
  - kind: deploy
    name: deploy_batch_sa
    namespace:
      valueFrom: default_ns.name
    config: batch/service-account.yaml
    dependsOn:
      - default_ns
  - kind: deploy
    name: deploy_ci_agent
    namespace:
      valueFrom: default_ns.name
    config: ci/ci-agent.yaml
    dependsOn:
      - default_ns
  - kind: deploy
    name: deploy_test_batch_sa
    namespace:
      valueFrom: default_ns.name
    config: batch/test-sa.yaml
    dependsOn:
      - default_ns
  - kind: buildImage2
    name: base_image
    dockerFile: /io/repo/docker/Dockerfile.base
    contextPath: /io/repo
    publishAs: base
    resources:
      storage: 10Gi
      cpu: "2"
      memory: 7.5Gi
    inputs:
      - from: /repo
        to: /io/repo
    dependsOn:
      - hail_ubuntu_image
      - merge_code
  - kind: runImage
    name: check_hail
    image:
      valueFrom: base_image.image
    script: |
      set -ex
      cd /io/repo
      make check-hail
    inputs:
      - from: /repo
        to: /io/repo
    dependsOn:
      - base_image
      - merge_code
  - kind: buildImage2
    name: service_base_image
    dockerFile: /io/repo/docker/Dockerfile.service-base
    contextPath: /io/repo
    publishAs: service-base
    dependsOn:
      - base_image
      - merge_code
    inputs:
      - from: /hail_version
        to: /io/repo/hail_version
      - from: /repo
        to: /io/repo
  - kind: runImage
    name: check_services
    image:
      valueFrom: service_base_image.image
    script: |
      set -ex
      cd /io/repo
      {% if 'target_sha' in code %}
      export HAIL_TARGET_SHA={{ code.target_sha }}
      {% endif %}
      make -k check-services
    inputs:
      - from: /repo
        to: /io/repo
    dependsOn:
      - service_base_image
      - merge_code
  - kind: buildImage2
    name: create_certs_image
    dockerFile: /io/tls/Dockerfile
    contextPath: /io/tls
    publishAs: create_certs_image
    inputs:
      - from: /repo/tls
        to: /io/tls
    dependsOn:
      - service_base_image
      - merge_code
  - kind: runImage
    name: create_ssl_config_hail_root
    image:
      valueFrom: create_certs_image.image
    script: |
      # Create dev certificates, or overwrite the existing ones. The usecase for
      # overwriting is to update the dev certificates, as they expire after 30 days
      # (the default `-days` parameter value for `openssl req`).
      until ! kubectl get secret -n {{ default_ns.name }} ssl-config-hail-root 2>/dev/null
      do
          kubectl delete secret -n {{ default_ns.name }} ssl-config-hail-root
      done
      openssl req -new -x509 -subj /CN=hail-root -nodes -newkey rsa:4096 -keyout hail-root-key.pem -out hail-root-cert.pem
      until kubectl get secret -n {{ default_ns.name }} ssl-config-hail-root
      do
          kubectl create secret generic -n {{ default_ns.name }} ssl-config-hail-root \
                  --from-file=hail-root-key.pem \
                  --from-file=hail-root-cert.pem
      done
    serviceAccount:
      name: admin
      namespace:
        valueFrom: default_ns.name
    scopes:
      - test
      - dev
    dependsOn:
      - default_ns
      - create_certs_image
  - kind: runImage
    name: create_certs
    image:
      valueFrom: create_certs_image.image
    script: |
      set -ex
      python3 create_certs.py \
              {{ default_ns.name }} \
              config.yaml \
              /ssl-config-hail-root/hail-root-key.pem \
              /ssl-config-hail-root/hail-root-cert.pem
    serviceAccount:
      name: admin
      namespace:
        valueFrom: default_ns.name
    secrets:
      - name: ssl-config-hail-root
        namespace:
          valueFrom: default_ns.name
        mountPath: /ssl-config-hail-root
    dependsOn:
      - default_ns
      - create_certs_image
      - create_ssl_config_hail_root
  - kind: createDatabase
    name: test_database_instance
    databaseName: test-instance
    migrations: []
    namespace:
      valueFrom: default_ns.name
    scopes:
      - test
    dependsOn:
      - default_ns
  - kind: runImage
    name: create_database_server_config
    image:
      valueFrom: base_image.image
    script: |
     kubectl -n {{ default_ns.name }} get -o json secret {{ test_database_instance.admin_secret_name }} | jq '{apiVersion, kind, type, data, metadata: {name: "database-server-config"}}' | kubectl -n {{ default_ns.name }} apply -f -
    serviceAccount:
      name: admin
      namespace:
        valueFrom: default_ns.name
    scopes:
      - test
    dependsOn:
      - default_ns
      - base_image
      - test_database_instance
  - kind: runImage
    name: delete_auth_tables
    image:
      valueFrom: service_base_image.image
    script: |
      set -ex
      mysql --defaults-extra-file=/sql-config/sql-config.cnf < /io/sql/delete-auth-tables.sql
    inputs:
      - from: /repo/auth/sql
        to: /io/sql
    secrets:
      - name: database-server-config
        namespace:
          valueFrom: default_ns.name
        mountPath: /sql-config
    runIfRequested: true
    scopes:
      - dev
    dependsOn:
      - default_ns
      - service_base_image
      - merge_code
  - kind: createDatabase
    name: auth_database
    databaseName: auth
    migrations:
      - name: initial
        script: /io/sql/initial.sql
      - name: copy-paste-tokens
        script: /io/sql/copy-paste-tokens.sql
      - name: drop-bucket
        script: /io/sql/drop-bucket.sql
      - name: add-trial-billing-project
        script: /io/sql/add-trial-billing-project.sql
      - name: add-roles
        script: /io/sql/add-roles.sql
    inputs:
      - from: /repo/auth/sql
        to: /io/sql
    namespace:
      valueFrom: default_ns.name
    shutdowns:
      - kind: Deployment
        namespace:
          valueFrom: default_ns.name
        name: auth
    dependsOn:
      - default_ns
      - merge_code
      - delete_auth_tables
  - kind: runImage
    name: create_deploy_config
    image:
      valueFrom: base_image.image
    script: |
      set -ex
      # k8s deploy config
      cat > deploy-config.json <<EOF
      {"location":"k8s","default_namespace":"{{ default_ns.name }}","domain":"{{ global.domain }}"}
      EOF
      kubectl -n {{ default_ns.name }} create secret generic deploy-config \
              --from-file=./deploy-config.json \
              --save-config --dry-run=client -o yaml \
          | kubectl -n {{ default_ns.name }} apply -f -
      # gce deploy config
      cat > deploy-config.json <<EOF
      {"location":"gce","default_namespace":"{{ default_ns.name }}","domain":"{{ global.domain }}"}
      EOF
      kubectl -n {{ default_ns.name }} create secret generic gce-deploy-config \
              --from-file=./deploy-config.json \
              --save-config --dry-run=client -o yaml \
          | kubectl -n {{ default_ns.name }} apply -f -
    serviceAccount:
      name: admin
      namespace:
        valueFrom: default_ns.name
    dependsOn:
      - default_ns
      - base_image
  - kind: deploy
    name: deploy_admin_pod
    namespace:
      valueFrom: default_ns.name
    config: admin-pod/admin-pod.yaml
    scopes:
      - deploy
      - dev
    dependsOn:
      - default_ns
      - service_base_image
      - create_deploy_config
      - create_certs
  - kind: runImage
    name: create_session_key
    image:
      valueFrom: base_image.image
    script: |
      set -ex
      # create session keys
      N=$(kubectl -n {{ default_ns.name }} get secret --ignore-not-found=true --no-headers session-secret-key | wc -l | tr -d '[:space:]')
      if [[ $N != 0 ]]; then
        exit
      fi
      mkdir /session-secret-key
      cat > generate-session-key.py <<EOF
      import base64
      from cryptography import fernet
      with open('/session-secret-key/session-secret-key', 'wb') as f:
          f.write(base64.urlsafe_b64decode(fernet.Fernet.generate_key()))
      EOF
      python3 generate-session-key.py
      kubectl -n {{ default_ns.name }} create secret generic session-secret-key --from-file=/session-secret-key/session-secret-key
    serviceAccount:
      name: admin
      namespace:
        valueFrom: default_ns.name
    dependsOn:
      - default_ns
      - base_image
  - kind: runImage
    name: create_test_gsa_keys
    image:
      valueFrom: service_base_image.image
    script: |
      kubectl -n {{ default_ns.name }} get -o json secret test-gsa-key | jq '{apiVersion, kind, type, data, metadata: {name: "atgu-gsa-key"}}' | kubectl -n {{ default_ns.name }} apply -f -
      kubectl -n {{ default_ns.name }} get -o json secret test-gsa-key | jq '{apiVersion, kind, type, data, metadata: {name: "auth-gsa-key"}}' | kubectl -n {{ default_ns.name }} apply -f -
      kubectl -n {{ default_ns.name }} get -o json secret test-gsa-key | jq '{apiVersion, kind, type, data, metadata: {name: "batch-gsa-key"}}' | kubectl -n {{ default_ns.name }} apply -f -
      kubectl -n {{ default_ns.name }} get -o json secret test-gsa-key | jq '{apiVersion, kind, type, data, metadata: {name: "benchmark-gsa-key"}}' | kubectl -n {{ default_ns.name }} apply -f -
      kubectl -n {{ default_ns.name }} get -o json secret test-gsa-key | jq '{apiVersion, kind, type, data, metadata: {name: "ci-gsa-key"}}' | kubectl -n {{ default_ns.name }} apply -f -
      kubectl -n {{ default_ns.name }} get -o json secret test-gsa-key | jq '{apiVersion, kind, type, data, metadata: {name: "query-gsa-key"}}' | kubectl -n {{ default_ns.name }} apply -f -
      kubectl -n {{ default_ns.name }} get -o json secret test-gsa-key | jq '{apiVersion, kind, type, data, metadata: {name: "test-dev-gsa-key"}}' | kubectl -n {{ default_ns.name }} apply -f -
    scopes:
      - test
      - dev
    serviceAccount:
      name: admin
      namespace:
        valueFrom: default_ns.name
    dependsOn:
      - default_ns
      - service_base_image
  - kind: buildImage2
    name: auth_image
    dockerFile: /io/repo/auth/Dockerfile
    contextPath: /io/repo
    publishAs: auth
    inputs:
      - from: /repo
        to: /io/repo
    dependsOn:
      - service_base_image
      - merge_code
  - kind: deploy
    name: deploy_auth_driver_service_account
    namespace:
      valueFrom: default_ns.name
    config: auth/auth-driver-service-account.yaml
    dependsOn:
      - default_ns
  - kind: runImage
    name: create_accounts
    image:
      valueFrom: auth_image.image
    script: |
      set -ex
      export PROJECT={{ global.project }}
      export ZONE={{ global.zone }}
      export HAIL_PROJECT={{ global.project }}
      export HAIL_DEFAULT_NAMESPACE={{ default_ns.name }}
      export HAIL_SCOPE={{ scope }}
      python3 /io/bootstrap_create_accounts.py
    serviceAccount:
      name: admin
      namespace:
        valueFrom: default_ns.name
    secrets:
      - name:
          valueFrom: auth_database.user_secret_name
        namespace:
          valueFrom: default_ns.name
        mountPath: /sql-config
      - name: database-server-config
        namespace:
          valueFrom: default_ns.name
        mountPath: /database-server-config
      - name: gce-deploy-config
        namespace:
          valueFrom: default_ns.name
        mountPath: /deploy-config
      - name: auth-gsa-key
        namespace:
          valueFrom: default_ns.name
        mountPath: /auth-gsa-key
    inputs:
      - from: /repo/ci/bootstrap_create_accounts.py
        to: /io/bootstrap_create_accounts.py
    dependsOn:
      - default_ns
      - deploy_test_batch_sa
      - auth_database
      - auth_image
      - create_deploy_config
      - deploy_auth_driver_service_account
      - create_test_gsa_keys
  - kind: runImage
    name: create_initial_user
    runIfRequested: true
    image:
      valueFrom: service_base_image.image
    script: |
      set -ex
      python3 /io/create_initial_account.py {{ code.username }} {{ code.email }}
    secrets:
      - name:
          valueFrom: auth_database.user_secret_name
        namespace:
          valueFrom: default_ns.name
        mountPath: /sql-config
    inputs:
      - from: /repo/ci/create_initial_account.py
        to: /io/create_initial_account.py
    dependsOn:
      - default_ns
      - service_base_image
      - merge_code
      - auth_database
  - kind: buildImage2
    name: hail_build_image
    dockerFile: /io/hail/Dockerfile.hail-build
    contextPath: /io/hail
    publishAs: hail-build
    inputs:
      - from: /repo/hail
        to: /io/hail
    dependsOn:
      - base_image
      - merge_code
  - kind: buildImage2
    name: hail_run_image
    dockerFile: /io/hail/Dockerfile.hail-run
    contextPath: /io/hail
    publishAs: hail-run
    inputs:
      - from: /repo/hail
        to: /io/hail
    dependsOn:
      - service_base_image
      - merge_code
  - kind: buildImage2
    name: hail_run_tests_image
    dockerFile: /io/hail/Dockerfile.hail-run-tests
    contextPath: /io/hail
    publishAs: hail-run-tests
    inputs:
      - from: /repo/hail
        to: /io/hail
    dependsOn:
      - hail_run_image
      - merge_code
  - kind: buildImage2
    name: benchmark_image
    dockerFile: /io/repo/benchmark-service/Dockerfile
    contextPath: /io/repo
    publishAs: benchmark
    inputs:
      - from: /repo
        to: /io/repo
    dependsOn:
      - service_base_image
      - merge_code
  - kind: runImage
    name: check_benchmark_service
    image:
      valueFrom: benchmark_image.image
    script: |
      set -ex
      SITE_PACKAGES=$(pip3 show benchmark | grep Location | sed 's/Location: //')
      python3 -m flake8 $SITE_PACKAGES/benchmark
      python3 -m pylint --rcfile pylintrc benchmark --score=n
    dependsOn:
      - benchmark_image
  - kind: buildImage2
    name: monitoring_image
    dockerFile: /io/repo/monitoring/Dockerfile
    contextPath: /io/repo
    publishAs: monitoring
    inputs:
      - from: /repo
        to: /io/repo
    dependsOn:
      - service_base_image
      - merge_code
  - kind: buildImage2
    name: batch_image
    dockerFile: /io/batch/Dockerfile
    contextPath: /io/batch/
    publishAs: batch
    inputs:
      - from: /repo/batch
        to: /io/batch
    dependsOn:
      - service_base_image
      - merge_code
  - kind: runImage
    name: render_grafana_nginx_conf
    image:
      valueFrom: service_base_image.image
    script: |
      set -ex
      cd /io/repo/grafana
      {% if deploy %}
      DEPLOY=true
      {% else %}
      DEPLOY=false
      {% endif %}
      python3 ../ci/jinja2_render.py '{"deploy": '${DEPLOY}', "default_ns": {"name": "{{ default_ns.name }}"}}' nginx.conf nginx.conf.out
    inputs:
      - from: /repo
        to: /io/repo
    outputs:
      - from: /io/repo/grafana/nginx.conf.out
        to: /grafana/nginx.conf.out
    dependsOn:
      - default_ns
      - service_base_image
      - merge_code
  - kind: buildImage2
    name: grafana_nginx_image
    dockerFile: /io/grafana/Dockerfile.nginx
    contextPath: /io/grafana
    publishAs: grafana
    inputs:
      - from: /repo/grafana
        to: /io/grafana
      - from: /grafana/nginx.conf.out
        to: /io/grafana/nginx.conf.out
    dependsOn:
      - hail_ubuntu_image
      - render_grafana_nginx_conf
      - merge_code
  - kind: buildImage2
    name: test_ci_image
    dockerFile: /io/repo/ci/Dockerfile.test
    contextPath: /io/repo
    publishAs: test-ci
    scopes:
      - test
      - dev
    inputs:
      - from: /repo
        to: /io/repo
      - from: /hail_version
        to: /io/repo/hail_version
    dependsOn:
      - base_image
      - merge_code
  - kind: buildImage2
    name: test_monitoring_image
    dockerFile: /io/repo/monitoring/Dockerfile.test
    contextPath: /io/repo
    publishAs: test-monitoring
    inputs:
      - from: /repo
        to: /io/repo
    dependsOn:
      - service_base_image
      - merge_code
  - kind: buildImage2
    name: test_benchmark_image
    dockerFile: /io/repo/benchmark-service/Dockerfile.test
    contextPath: /io/repo
    publishAs: test-benchmark
    inputs:
      - from: /repo
        to: /io/repo
    dependsOn:
      - service_base_image
      - merge_code
  - kind: buildImage2
    name: ci_image
    dockerFile: /io/repo/ci/Dockerfile
    contextPath: /io/repo
    publishAs: ci
    inputs:
      - from: /repo
        to: /io/repo
    dependsOn:
      - service_base_image
      - merge_code
  - kind: buildImage2
    name: hail_kaniko_image
    dockerFile: /io/repo/ci/kaniko/Dockerfile
    contextPath: /io/repo/ci
    publishAs: hail-kaniko
    inputs:
      - from: /repo/ci
        to: /io/repo/ci
    dependsOn:
      - service_base_image
      - merge_code
  - kind: buildImage2
    name: ci_utils_image
    dockerFile: /io/ci/Dockerfile.ci-utils
    contextPath: /io/ci
    publishAs: ci-utils
    inputs:
      - from: /repo/ci
        to: /io/ci
    dependsOn:
      - service_base_image
      - merge_code
  - kind: runImage
    name: build_hail_jar_only
    image:
      valueFrom: hail_build_image.image
    resources:
      memory: 7.5G
      cpu: '4'
    script: |
      set -ex
      cd /io/repo/hail
      chmod 755 ./gradlew
      time retry ./gradlew --version
      time retry make shadowJar
    inputs:
      - from: /repo
        to: /io/repo
    outputs:
      - from: /io/repo/hail/build/libs/hail-all-spark.jar
        to: /just-jar/hail.jar
    dependsOn:
      - hail_build_image
      - merge_code
  - kind: runImage
    name: build_hail
    image:
      valueFrom: hail_build_image.image
    resources:
      memory: 7.5G
      cpu: '4'
    script: |
      set -ex
      cd /io/repo/hail
      chmod 755 ./gradlew
      time retry ./gradlew --version
      time retry make jars wheel HAIL_DEBUG_MODE=1
      (cd build/deploy/dist/ && tar -cvf debug-wheel-container.tar hail-*-py3-none-any.whl)
      cd /io/repo/hail
      mkdir build/debug_libs
      mv build/libs/hail-all-spark.jar build/debug_libs/
      mv build/libs/hail-all-spark-test.jar build/debug_libs/
      mv build/deploy/dist/debug-wheel-container.tar build/debug_libs
      time retry make jars python-version-info wheel
      time (cd python && zip -r hail.zip hail hailtop)
      time tar czf test.tar.gz -C python test
      time tar czf resources.tar.gz -C src/test resources
      time tar czf data.tar.gz -C python/hail/docs data
      (cd .. && time tar czf hail/website-src.tar.gz website)
      time tar czf cluster-tests.tar.gz python/cluster-tests
      (cd build/deploy/dist/ && tar -cvf wheel-container.tar hail-*-py3-none-any.whl)
      time TESTNG_SPLITS=5 python3 generate_splits.py
      time tar czf splits.tar.gz testng-splits-*.xml
    inputs:
      - from: /repo
        to: /io/repo
    outputs:
      - from: /io/repo/hail/build/libs/hail-all-spark.jar
        to: /hail.jar
      - from: /io/repo/hail/build/libs/hail-all-spark-test.jar
        to: /hail-test.jar
      - from: /io/repo/hail/build/debug_libs/hail-all-spark-test.jar
        to: /hail-debug-test.jar
      - from: /io/repo/hail/testng-build.xml
        to: /testng-build.xml
      - from: /io/repo/hail/testng-services.xml
        to: /testng-services.xml
      - from: /io/repo/hail/python/hail.zip
        to: /hail.zip
      - from: /io/repo/hail/build/deploy/dist/wheel-container.tar
        to: /wheel-container.tar
      - from: /io/repo/hail/build/debug_libs/debug-wheel-container.tar
        to: /debug-wheel-container.tar
      - from: /io/repo/hail/test.tar.gz
        to: /test.tar.gz
      - from: /io/repo/hail/resources.tar.gz
        to: /resources.tar.gz
      - from: /io/repo/hail/splits.tar.gz
        to: /splits.tar.gz
      - from: /io/repo/hail/data.tar.gz
        to: /data.tar.gz
      - from: /io/repo/hail/website-src.tar.gz
        to: /website-src.tar.gz
      - from: /io/repo/hail/cluster-tests.tar.gz
        to: /cluster-tests.tar.gz
    dependsOn:
      - hail_build_image
      - merge_code
  - kind: runImage
    name: build_hail_spark2.4.5
    image:
      valueFrom: hail_build_image.image
    resources:
      memory: 7.5G
      cpu: '4'
    script: |
      set -ex
      cd /io/repo/hail
      chmod 755 ./gradlew
      time retry ./gradlew --version
      export SPARK_VERSION="2.4.5" SCALA_VERSION="2.11.12"
      time retry make jars python-version-info wheel
    inputs:
      - from: /repo
        to: /io/repo
    dependsOn:
      - hail_build_image
      - merge_code
  - kind: runImage
    name: build_hail_spark3.0.1
    image:
      valueFrom: hail_build_image.image
    resources:
      memory: 7.5G
      cpu: '4'
    script: |
      set -ex
      cd /io/repo/hail
      chmod 755 ./gradlew
      time retry ./gradlew --version
      export SPARK_VERSION="3.0.1" SCALA_VERSION="2.12.12"
      time retry make jars python-version-info wheel
    inputs:
      - from: /repo
        to: /io/repo
    dependsOn:
      - hail_build_image
      - merge_code
  - kind: buildImage2
    name: batch_worker_image
    dockerFile: /io/repo/batch/Dockerfile.worker
    contextPath: /io/repo
    publishAs: batch-worker
    inputs:
      - from: /repo
        to: /io/repo
      - from: /hail_version
        to: /io/repo/hail_version
    dependsOn:
      - merge_code
  - kind: buildImage2
    name: service_java_run_base_image
    dockerFile: /io/repo/docker/Dockerfile.service-java-run-base
    contextPath: /io/repo
    publishAs: service-java-run-base
    inputs:
      - from: /repo
        to: /io/repo
      - from: /hail_version
        to: /io/repo/hail_version
    dependsOn:
      - hail_ubuntu_image
      - merge_code
  - kind: buildImage2
    name: query_image
    dockerFile: /io/query/Dockerfile
    contextPath: /io/query/
    publishAs: query
    inputs:
      - from: /repo/query
        to: /io/query
      - from: /just-jar/hail.jar
        to: /io/query/hail.jar
    dependsOn:
      - service_java_run_base_image
      - build_hail_jar_only
      - merge_code
  - kind: deploy
    name: deploy_query_sa
    namespace:
      valueFrom: default_ns.name
    config: query/service-account.yaml
    dependsOn:
      - default_ns
  - kind: buildImage2
    name: memory_image
    dockerFile: /io/repo/memory/Dockerfile
    contextPath: /io/repo
    publishAs: memory
    inputs:
      - from: /repo
        to: /io/repo
    dependsOn:
      - service_base_image
      - merge_code
  - kind: deploy
    name: deploy_memory_sa
    namespace:
      valueFrom: default_ns.name
    config: memory/service-account.yaml
    dependsOn:
      - default_ns
  - kind: buildImage2
    name: shuffler_image
    dockerFile: /io/shuffler/Dockerfile
    contextPath: /io/shuffler
    publishAs: shuffler
    inputs:
      - from: /repo/shuffler
        to: /io/shuffler
      - from: /just-jar/hail.jar
        to: /io/shuffler/hail.jar
    dependsOn:
      - service_base_image
      - build_hail_jar_only
      - merge_code
  - kind: deploy
    name: deploy_shuffler
    namespace:
      valueFrom: default_ns.name
    config: shuffler/deployment.yaml
    wait:
      - kind: Service
        name: shuffler
        for: alive
    dependsOn:
      - default_ns
      - shuffler_image
      - create_certs
  - kind: buildImage2
    name: hail_repl_image
    dockerFile: /io/hail/Dockerfile.hail-repl
    contextPath: /io/hail
    publishAs: hail-run
    inputs:
      - from: /repo/hail
        to: /io/hail
      - from: /wheel-container.tar
        to: /io/hail/wheel-container.tar
    dependsOn:
      - base_image
      - build_hail
      - merge_code
  - kind: deploy
    name: deploy_hail_repl
    runIfRequested: true
    scopes:
      - dev
    namespace:
      valueFrom: default_ns.name
    config: hail/hail_repl.yaml
    dependsOn:
      - default_ns
      - hail_repl_image
  - kind: runImage
    name: upload_test_resources_to_gcs
    image:
      valueFrom: base_image.image
    script: |
      set -ex
      cd /io/repo/hail/
      gcloud -q auth activate-service-account --key-file=/test-gsa-key/key.json
      gsutil -m cp -r src/test/resources/* gs://cpg-hail-test/{{ token }}/test/resources/
      gsutil -m cp -r python/hail/docs/data/* gs://cpg-hail-test/{{ token }}/doctest/data/
    secrets:
      - name: test-gsa-key
        namespace:
          valueFrom: default_ns.name
        mountPath: /test-gsa-key
    inputs:
      - from: /repo/hail/src/test/resources
        to: /io/repo/hail/src/test/resources
      - from: /repo/hail/python/hail/docs/data
        to: /io/repo/hail/python/hail/docs/data
    dependsOn:
      - default_ns
      - base_image
      - merge_code
  - kind: runImage
    name: test_hail_java_0
    image:
      valueFrom: hail_run_tests_image.image
    resources:
      memory: 7.5G
      cpu: '2'
    script: |
      set -ex
      cd /io
      mkdir -p src/test
      tar xzf resources.tar.gz -C src/test
      tar xzf splits.tar.gz
      export HAIL_TEST_SKIP_R=1
      export HAIL_GS_FS_TEST_RESOURCES=gs://cpg-hail-test/{{ upload_test_resources_to_gcs.token }}/test/resources/fs
      java -cp hail-test.jar:$SPARK_HOME/jars/* org.testng.TestNG -listener is.hail.LogTestListener testng-splits-0.xml
    inputs:
      - from: /resources.tar.gz
        to: /io/resources.tar.gz
      - from: /hail-debug-test.jar
        to: /io/hail-test.jar
      - from: /splits.tar.gz
        to: /io/splits.tar.gz
    outputs:
      - from: /io/test-output
        to: /test-output
    secrets:
      - name: test-gsa-key
        namespace:
          valueFrom: default_ns.name
        mountPath: /test-gsa-key
    dependsOn:
      - default_ns
      - upload_test_resources_to_gcs
      - hail_run_tests_image
      - build_hail
  - kind: runImage
    name: test_hail_java_1
    image:
      valueFrom: hail_run_tests_image.image
    resources:
      memory: 7.5G
      cpu: '2'
    script: |
      set -ex
      cd /io
      mkdir -p src/test
      tar xzf resources.tar.gz -C src/test
      tar xzf splits.tar.gz
      export HAIL_TEST_SKIP_R=1
      export HAIL_GS_FS_TEST_RESOURCES=gs://cpg-hail-test/{{ upload_test_resources_to_gcs.token }}/test/resources/fs
      java -cp hail-test.jar:$SPARK_HOME/jars/* org.testng.TestNG -listener is.hail.LogTestListener testng-splits-1.xml
    inputs:
      - from: /resources.tar.gz
        to: /io/resources.tar.gz
      - from: /hail-debug-test.jar
        to: /io/hail-test.jar
      - from: /splits.tar.gz
        to: /io/splits.tar.gz
    outputs:
      - from: /io/test-output
        to: /test-output
    secrets:
      - name: test-gsa-key
        namespace:
          valueFrom: default_ns.name
        mountPath: /test-gsa-key
    dependsOn:
      - default_ns
      - upload_test_resources_to_gcs
      - hail_run_tests_image
      - build_hail
  - kind: runImage
    name: test_hail_java_2
    image:
      valueFrom: hail_run_tests_image.image
    resources:
      memory: 7.5G
      cpu: '2'
    script: |
      set -ex
      cd /io
      mkdir -p src/test
      tar xzf resources.tar.gz -C src/test
      tar xzf splits.tar.gz
      export HAIL_TEST_SKIP_R=1
      export HAIL_GS_FS_TEST_RESOURCES=gs://cpg-hail-test/{{ upload_test_resources_to_gcs.token }}/test/resources/fs
      java -cp hail-test.jar:$SPARK_HOME/jars/* org.testng.TestNG -listener is.hail.LogTestListener testng-splits-2.xml
    inputs:
      - from: /resources.tar.gz
        to: /io/resources.tar.gz
      - from: /hail-debug-test.jar
        to: /io/hail-test.jar
      - from: /splits.tar.gz
        to: /io/splits.tar.gz
    outputs:
      - from: /io/test-output
        to: /test-output
    secrets:
      - name: test-gsa-key
        namespace:
          valueFrom: default_ns.name
        mountPath: /test-gsa-key
    dependsOn:
      - default_ns
      - upload_test_resources_to_gcs
      - hail_run_tests_image
      - build_hail
  - kind: runImage
    name: test_hail_java_3
    image:
      valueFrom: hail_run_tests_image.image
    resources:
      memory: 7.5G
      cpu: '2'
    script: |
      set -ex
      cd /io
      mkdir -p src/test
      tar xzf resources.tar.gz -C src/test
      tar xzf splits.tar.gz
      export HAIL_TEST_SKIP_R=1
      export HAIL_GS_FS_TEST_RESOURCES=gs://cpg-hail-test/{{ upload_test_resources_to_gcs.token }}/test/resources/fs
      java -cp hail-test.jar:$SPARK_HOME/jars/* org.testng.TestNG -listener is.hail.LogTestListener testng-splits-3.xml
    inputs:
      - from: /resources.tar.gz
        to: /io/resources.tar.gz
      - from: /hail-debug-test.jar
        to: /io/hail-test.jar
      - from: /splits.tar.gz
        to: /io/splits.tar.gz
    outputs:
      - from: /io/test-output
        to: /test-output
    secrets:
      - name: test-gsa-key
        namespace:
          valueFrom: default_ns.name
        mountPath: /test-gsa-key
    dependsOn:
      - default_ns
      - upload_test_resources_to_gcs
      - hail_run_tests_image
      - build_hail
  - kind: runImage
    name: test_hail_java_4
    image:
      valueFrom: hail_run_tests_image.image
    resources:
      memory: 7.5G
      cpu: '2'
    script: |
      set -ex
      cd /io
      mkdir -p src/test
      tar xzf resources.tar.gz -C src/test
      tar xzf splits.tar.gz
      export HAIL_TEST_SKIP_R=1
      export HAIL_GS_FS_TEST_RESOURCES=gs://cpg-hail-test/{{ upload_test_resources_to_gcs.token }}/test/resources/fs
      java -cp hail-test.jar:$SPARK_HOME/jars/* org.testng.TestNG -listener is.hail.LogTestListener testng-splits-4.xml
    inputs:
      - from: /resources.tar.gz
        to: /io/resources.tar.gz
      - from: /hail-debug-test.jar
        to: /io/hail-test.jar
      - from: /splits.tar.gz
        to: /io/splits.tar.gz
    outputs:
      - from: /io/test-output
        to: /test-output
    secrets:
      - name: test-gsa-key
        namespace:
          valueFrom: default_ns.name
        mountPath: /test-gsa-key
    dependsOn:
      - default_ns
      - upload_test_resources_to_gcs
      - hail_run_tests_image
      - build_hail
  - kind: buildImage2
    name: hail_base_image
    dockerFile: /io/repo/hail/Dockerfile.hail-base
    contextPath: /io/repo
    publishAs: hail-base
    inputs:
      - from: /repo
        to: /io/repo
      - from: /hail.jar
        to: /io/repo/hail.jar
      - from: /hail.zip
        to: /io/repo/hail.zip
    dependsOn:
      - hail_run_image
      - build_hail
      - merge_code
  - kind: buildImage2
    name: hail_pip_installed_python37_image
    dockerFile: /io/repo/hail/Dockerfile.hail-pip-installed-python37
    contextPath: /io/repo
    publishAs: hail-pip-installed-python37
    inputs:
      - from: /repo
        to: /io/repo
      - from: /wheel-container.tar
        to: /io/repo/wheel-container.tar
    dependsOn:
      - build_hail
      - hail_ubuntu_image
      - merge_code
  - kind: buildImage2
    name: hail_pip_installed_python36_image
    dockerFile: /io/repo/hail/Dockerfile.hail-pip-installed-python36
    contextPath: /io/repo
    publishAs: hail-pip-installed-python36
    inputs:
      - from: /repo
        to: /io/repo
      - from: /wheel-container.tar
        to: /io/repo/wheel-container.tar
    dependsOn:
      - build_hail
      - hail_ubuntu_image
      - merge_code
  - kind: runImage
    name: check_hail_python37
    image:
      valueFrom: hail_pip_installed_python37_image.image
    script: |
      set -x
      SITE_PACKAGES=$(pip3 show hail | grep Location | sed 's/Location: //')

      exit_status=0

      python3 -m flake8 --config setup.cfg $SITE_PACKAGES/hail $SITE_PACKAGES/hailtop || exit_status=$?
      python3 -m pylint --rcfile pylintrc hailtop || exit_status=$?
      # working around this: https://github.com/python/mypy/issues/7087
      ln -s $SITE_PACKAGES/hailtop hailtop
      mypy --config-file /setup.cfg -p hailtop || exit_status=$?

      exit $exit_status
    dependsOn:
      - hail_pip_installed_python37_image
  - kind: runImage
    name: check_hail_python36
    image:
      valueFrom: hail_pip_installed_python36_image.image
    script: |
      set -x
      SITE_PACKAGES=$(pip3 show hail | grep Location | sed 's/Location: //')

      exit_status=0

      python3 -m flake8 --config setup.cfg $SITE_PACKAGES/hail $SITE_PACKAGES/hailtop || exit_status=$?
      python3 -m pylint --rcfile pylintrc hailtop || exit_status=$?
      # working around this: https://github.com/python/mypy/issues/7087
      ln -s $SITE_PACKAGES/hailtop hailtop
      mypy --config-file /setup.cfg -p hailtop || exit_status=$?

      exit $exit_status
    dependsOn:
      - hail_pip_installed_python36_image
  - kind: buildImage2
    name: notebook_image
    dockerFile: /io/repo/notebook/Dockerfile
    contextPath: /io/repo/
    publishAs: notebook
    inputs:
      - from: /repo
        to: /io/repo
    dependsOn:
      - service_base_image
      - merge_code
  - kind: runImage
    name: render_notebook_nginx_conf
    image:
      valueFrom: service_base_image.image
    script: |
      set -ex
      cd /io/repo/notebook
      {% if deploy %}
      DEPLOY=true
      {% else %}
      DEPLOY=false
      {% endif %}
      python3 ../ci/jinja2_render.py '{"deploy": '${DEPLOY}', "default_ns": {"name": "{{ default_ns.name }}"}}' nginx.conf nginx.conf.out
    inputs:
      - from: /repo
        to: /io/repo
    outputs:
      - from: /io/repo/notebook/nginx.conf.out
        to: /notebook/nginx.conf.out
    dependsOn:
      - default_ns
      - service_base_image
      - merge_code
  - kind: buildImage2
    name: notebook_nginx_image
    dockerFile: /io/notebook/Dockerfile.nginx
    contextPath: /io/notebook
    publishAs: notebook_nginx
    inputs:
      - from: /repo/notebook
        to: /io/notebook
      - from: /notebook/nginx.conf.out
        to: /io/notebook/nginx.conf.out
    dependsOn:
      - hail_ubuntu_image
      - render_notebook_nginx_conf
      - merge_code
  - kind: runImage
    name: check_notebook
    image:
      valueFrom: notebook_image.image
    script: |
      set -ex
      SITE_PACKAGES=$(pip3 show notebook | grep Location | sed 's/Location: //')
      python3 -m flake8 $SITE_PACKAGES/notebook
      python3 -m pylint --rcfile pylintrc notebook
    dependsOn:
      - notebook_image
  - kind: runImage
    name: test_hail_python_0
    image:
      valueFrom: hail_run_tests_image.image
    resources:
      memory: 7.5G
      cpu: '2'
    script: |
      set -ex
      cd /io
      tar xzf test.tar.gz
      tar xzf resources.tar.gz
      tar xzf data.tar.gz
      tar xvf debug-wheel-container.tar
      python3 -m pip install --no-dependencies hail-*-py3-none-any.whl
      export HAIL_TEST_RESOURCES_DIR=./resources
      export HAIL_DOCTEST_DATA_DIR=./data
      export HAIL_TEST_BUCKET=cpg-hail-test
      export GOOGLE_APPLICATION_CREDENTIALS=/test-gsa-key/key.json
      export PYSPARK_SUBMIT_ARGS="--driver-memory 6g pyspark-shell"
      export PYTEST_SPLITS=5
      export PYTEST_SPLIT_INDEX=0
      python3 -m pytest --ignore=test/hailtop/batch/ --ignore=test/hailtop/aiotools/test_copy.py --log-cli-level=INFO -s -vv --instafail --durations=50 test
    inputs:
      - from: /debug-wheel-container.tar
        to: /io/debug-wheel-container.tar
      - from: /test.tar.gz
        to: /io/test.tar.gz
      - from: /resources.tar.gz
        to: /io/resources.tar.gz
      - from: /data.tar.gz
        to: /io/data.tar.gz
    secrets:
      - name: test-gsa-key
        namespace:
          valueFrom: default_ns.name
        mountPath: /test-gsa-key
    dependsOn:
      - default_ns
      - hail_run_tests_image
      - build_hail
  - kind: runImage
    name: test_hail_python_1
    image:
      valueFrom: hail_run_tests_image.image
    resources:
      memory: 7.5G
      cpu: '2'
    script: |
      set -ex
      cd /io
      tar xzf test.tar.gz
      tar xzf resources.tar.gz
      tar xzf data.tar.gz
      tar xvf debug-wheel-container.tar
      python3 -m pip install --no-dependencies hail-*-py3-none-any.whl
      export HAIL_TEST_RESOURCES_DIR=./resources
      export HAIL_DOCTEST_DATA_DIR=./data
      export HAIL_TEST_BUCKET=cpg-hail-test
      export GOOGLE_APPLICATION_CREDENTIALS=/test-gsa-key/key.json
      export PYSPARK_SUBMIT_ARGS="--driver-memory 6g pyspark-shell"
      export PYTEST_SPLITS=5
      export PYTEST_SPLIT_INDEX=1
      python3 -m pytest --ignore=test/hailtop/batch/ --ignore=test/hailtop/aiotools/test_copy.py --log-cli-level=INFO -s -vv --instafail --durations=50 test
    inputs:
      - from: /debug-wheel-container.tar
        to: /io/debug-wheel-container.tar
      - from: /test.tar.gz
        to: /io/test.tar.gz
      - from: /resources.tar.gz
        to: /io/resources.tar.gz
      - from: /data.tar.gz
        to: /io/data.tar.gz
    secrets:
      - name: test-gsa-key
        namespace:
          valueFrom: default_ns.name
        mountPath: /test-gsa-key
    dependsOn:
      - default_ns
      - hail_run_tests_image
      - build_hail
  - kind: runImage
    name: test_hail_python_2
    image:
      valueFrom: hail_run_tests_image.image
    resources:
      memory: 7.5G
      cpu: '2'
    script: |
      set -ex
      cd /io
      tar xzf test.tar.gz
      tar xzf resources.tar.gz
      tar xzf data.tar.gz
      tar xvf debug-wheel-container.tar
      python3 -m pip install --no-dependencies hail-*-py3-none-any.whl
      export HAIL_TEST_RESOURCES_DIR=./resources
      export HAIL_DOCTEST_DATA_DIR=./data
      export HAIL_TEST_BUCKET=cpg-hail-test
      export GOOGLE_APPLICATION_CREDENTIALS=/test-gsa-key/key.json
      export PYSPARK_SUBMIT_ARGS="--driver-memory 6g pyspark-shell"
      export PYTEST_SPLITS=5
      export PYTEST_SPLIT_INDEX=2
      python3 -m pytest --ignore=test/hailtop/batch/ --ignore=test/hailtop/aiotools/test_copy.py --log-cli-level=INFO -s -vv --instafail --durations=50 test
    inputs:
      - from: /debug-wheel-container.tar
        to: /io/debug-wheel-container.tar
      - from: /test.tar.gz
        to: /io/test.tar.gz
      - from: /resources.tar.gz
        to: /io/resources.tar.gz
      - from: /data.tar.gz
        to: /io/data.tar.gz
    secrets:
      - name: test-gsa-key
        namespace:
          valueFrom: default_ns.name
        mountPath: /test-gsa-key
    dependsOn:
      - default_ns
      - hail_run_tests_image
      - build_hail
  - kind: runImage
    name: test_hail_python_3
    image:
      valueFrom: hail_run_tests_image.image
    resources:
      memory: 7.5G
      cpu: '2'
    script: |
      set -ex
      cd /io
      tar xzf test.tar.gz
      tar xzf resources.tar.gz
      tar xzf data.tar.gz
      tar xvf debug-wheel-container.tar
      python3 -m pip install --no-dependencies hail-*-py3-none-any.whl
      export HAIL_TEST_RESOURCES_DIR=./resources
      export HAIL_DOCTEST_DATA_DIR=./data
      export HAIL_TEST_BUCKET=cpg-hail-test
      export GOOGLE_APPLICATION_CREDENTIALS=/test-gsa-key/key.json
      export PYSPARK_SUBMIT_ARGS="--driver-memory 6g pyspark-shell"
      export PYTEST_SPLITS=5
      export PYTEST_SPLIT_INDEX=3
      python3 -m pytest --ignore=test/hailtop/batch/ --ignore=test/hailtop/aiotools/test_copy.py --log-cli-level=INFO -s -vv --instafail --durations=50 test
    inputs:
      - from: /debug-wheel-container.tar
        to: /io/debug-wheel-container.tar
      - from: /test.tar.gz
        to: /io/test.tar.gz
      - from: /resources.tar.gz
        to: /io/resources.tar.gz
      - from: /data.tar.gz
        to: /io/data.tar.gz
    secrets:
      - name: test-gsa-key
        namespace:
          valueFrom: default_ns.name
        mountPath: /test-gsa-key
    dependsOn:
      - default_ns
      - hail_run_tests_image
      - build_hail
  - kind: runImage
    name: test_hail_python_4
    image:
      valueFrom: hail_run_tests_image.image
    resources:
      memory: 7.5G
      cpu: '2'
    script: |
      set -ex
      cd /io
      tar xzf test.tar.gz
      tar xzf resources.tar.gz
      tar xzf data.tar.gz
      tar xvf debug-wheel-container.tar
      python3 -m pip install --no-dependencies hail-*-py3-none-any.whl
      export HAIL_TEST_RESOURCES_DIR=./resources
      export HAIL_DOCTEST_DATA_DIR=./data
      export HAIL_TEST_BUCKET=cpg-hail-test
      export GOOGLE_APPLICATION_CREDENTIALS=/test-gsa-key/key.json
      export PYSPARK_SUBMIT_ARGS="--driver-memory 6g pyspark-shell"
      export PYTEST_SPLITS=5
      export PYTEST_SPLIT_INDEX=4
      python3 -m pytest --ignore=test/hailtop/batch/ --ignore=test/hailtop/aiotools/test_copy.py --log-cli-level=INFO -s -vv --instafail --durations=50 test
    inputs:
      - from: /debug-wheel-container.tar
        to: /io/debug-wheel-container.tar
      - from: /test.tar.gz
        to: /io/test.tar.gz
      - from: /resources.tar.gz
        to: /io/resources.tar.gz
      - from: /data.tar.gz
        to: /io/data.tar.gz
    secrets:
      - name: test-gsa-key
        namespace:
          valueFrom: default_ns.name
        mountPath: /test-gsa-key
    dependsOn:
      - default_ns
      - hail_run_tests_image
      - build_hail
  - kind: runImage
    name: test_hail_python_copy
    image:
      valueFrom: hail_run_image.image
    resources:
      memory: 7.5G
      cpu: '2'
    script: |
      set -ex
      cd /io
      tar xzf test.tar.gz
      tar xvf debug-wheel-container.tar
      python3 -m pip install --no-dependencies hail-*-py3-none-any.whl
      export HAIL_TEST_BUCKET=cpg-hail-test
      export GOOGLE_APPLICATION_CREDENTIALS=/test-gsa-key/key.json
      python3 -m pytest --log-cli-level=INFO -s -vv --instafail --durations=50 -n 10 test/hailtop/aiotools/test_copy.py
    inputs:
      - from: /debug-wheel-container.tar
        to: /io/debug-wheel-container.tar
      - from: /test.tar.gz
        to: /io/test.tar.gz
    secrets:
      - name: test-gsa-key
        namespace:
          valueFrom: default_ns.name
        mountPath: /test-gsa-key
    dependsOn:
      - default_ns
      - hail_run_image
      - build_hail
  - kind: runImage
    name: test_hail_python_unchecked_allocator
    image:
      valueFrom: hail_run_tests_image.image
    resources:
      memory: 7.5G
      cpu: '2'
    script: |
      set -ex
      cd /io
      tar xzf test.tar.gz
      tar xzf resources.tar.gz
      tar xzf data.tar.gz
      tar xvf wheel-container.tar
      python3 -m pip install --no-dependencies hail-*-py3-none-any.whl
      export HAIL_TEST_RESOURCES_DIR=./resources
      export HAIL_DOCTEST_DATA_DIR=./data
      export HAIL_TEST_BUCKET=cpg-hail-test
      export GOOGLE_APPLICATION_CREDENTIALS=/test-gsa-key/key.json
      export PYSPARK_SUBMIT_ARGS="--driver-memory 6g pyspark-shell"
      python3 -m pytest -m unchecked_allocator --ignore=test/hailtop/batch/ --log-cli-level=INFO -s -vv --instafail --durations=50 test
    inputs:
      - from: /wheel-container.tar
        to: /io/wheel-container.tar
      - from: /test.tar.gz
        to: /io/test.tar.gz
      - from: /resources.tar.gz
        to: /io/resources.tar.gz
      - from: /data.tar.gz
        to: /io/data.tar.gz
    secrets:
      - name: test-gsa-key
        namespace:
          valueFrom: default_ns.name
        mountPath: /test-gsa-key
    dependsOn:
      - default_ns
      - hail_run_tests_image
      - build_hail
  - kind: runImage
    name: test_hail_python_local_backend_0
    image:
      valueFrom: hail_run_tests_image.image
    resources:
      memory: 7.5G
      cpu: '2'
    script: |
      set -ex
      cd /io
      tar xzf test.tar.gz
      tar xzf resources.tar.gz
      tar xzf data.tar.gz
      tar xvf debug-wheel-container.tar
      python3 -m pip install --no-dependencies hail-*-py3-none-any.whl
      export HAIL_TEST_RESOURCES_DIR=./resources
      export HAIL_DOCTEST_DATA_DIR=./data
      export PYTEST_SPLITS=5
      export PYTEST_SPLIT_INDEX=0
      export HAIL_QUERY_BACKEND=local
      python3 -m pytest --ignore=test/hailtop/ --log-cli-level=INFO -s -vv --instafail --durations=50 test
    inputs:
      - from: /debug-wheel-container.tar
        to: /io/debug-wheel-container.tar
      - from: /test.tar.gz
        to: /io/test.tar.gz
      - from: /resources.tar.gz
        to: /io/resources.tar.gz
      - from: /data.tar.gz
        to: /io/data.tar.gz
    secrets:
      - name: test-gsa-key
        namespace:
          valueFrom: default_ns.name
        mountPath: /test-gsa-key
    dependsOn:
      - default_ns
      - hail_run_tests_image
      - build_hail
  - kind: runImage
    name: test_hail_python_local_backend_1
    image:
      valueFrom: hail_run_tests_image.image
    resources:
      memory: 7.5G
      cpu: '2'
    script: |
      set -ex
      cd /io
      tar xzf test.tar.gz
      tar xzf resources.tar.gz
      tar xzf data.tar.gz
      tar xvf debug-wheel-container.tar
      python3 -m pip install --no-dependencies hail-*-py3-none-any.whl
      export HAIL_TEST_RESOURCES_DIR=./resources
      export HAIL_DOCTEST_DATA_DIR=./data
      export PYTEST_SPLITS=5
      export PYTEST_SPLIT_INDEX=1
      export HAIL_QUERY_BACKEND=local
      python3 -m pytest --ignore=test/hailtop/ --log-cli-level=INFO -s -vv --instafail --durations=50 test
    inputs:
      - from: /debug-wheel-container.tar
        to: /io/debug-wheel-container.tar
      - from: /test.tar.gz
        to: /io/test.tar.gz
      - from: /resources.tar.gz
        to: /io/resources.tar.gz
      - from: /data.tar.gz
        to: /io/data.tar.gz
    secrets:
      - name: test-gsa-key
        namespace:
          valueFrom: default_ns.name
        mountPath: /test-gsa-key
    dependsOn:
      - default_ns
      - hail_run_tests_image
      - build_hail
  - kind: runImage
    name: test_hail_python_local_backend_2
    image:
      valueFrom: hail_run_tests_image.image
    resources:
      memory: 7.5G
      cpu: '2'
    script: |
      set -ex
      cd /io
      tar xzf test.tar.gz
      tar xzf resources.tar.gz
      tar xzf data.tar.gz
      tar xvf debug-wheel-container.tar
      python3 -m pip install --no-dependencies hail-*-py3-none-any.whl
      export HAIL_TEST_RESOURCES_DIR=./resources
      export HAIL_DOCTEST_DATA_DIR=./data
      export HAIL_TEST_BUCKET=cpg-hail-test
      export PYTEST_SPLITS=5
      export PYTEST_SPLIT_INDEX=2
      export HAIL_QUERY_BACKEND=local
      python3 -m pytest --ignore=test/hailtop/ --log-cli-level=INFO -s -vv --instafail --durations=50 test
    inputs:
      - from: /debug-wheel-container.tar
        to: /io/debug-wheel-container.tar
      - from: /test.tar.gz
        to: /io/test.tar.gz
      - from: /resources.tar.gz
        to: /io/resources.tar.gz
      - from: /data.tar.gz
        to: /io/data.tar.gz
    secrets:
      - name: test-gsa-key
        namespace:
          valueFrom: default_ns.name
        mountPath: /test-gsa-key
    dependsOn:
      - default_ns
      - hail_run_tests_image
      - build_hail
  - kind: runImage
    name: test_hail_python_local_backend_3
    image:
      valueFrom: hail_run_tests_image.image
    resources:
      memory: 7.5G
      cpu: '2'
    script: |
      set -ex
      cd /io
      tar xzf test.tar.gz
      tar xzf resources.tar.gz
      tar xzf data.tar.gz
      tar xvf debug-wheel-container.tar
      python3 -m pip install --no-dependencies hail-*-py3-none-any.whl
      export HAIL_TEST_RESOURCES_DIR=./resources
      export HAIL_DOCTEST_DATA_DIR=./data
      export PYTEST_SPLITS=5
      export PYTEST_SPLIT_INDEX=3
      export HAIL_QUERY_BACKEND=local
      python3 -m pytest --ignore=test/hailtop/ --log-cli-level=INFO -s -vv --instafail --durations=50 test
    inputs:
      - from: /debug-wheel-container.tar
        to: /io/debug-wheel-container.tar
      - from: /test.tar.gz
        to: /io/test.tar.gz
      - from: /resources.tar.gz
        to: /io/resources.tar.gz
      - from: /data.tar.gz
        to: /io/data.tar.gz
    secrets:
      - name: test-gsa-key
        namespace:
          valueFrom: default_ns.name
        mountPath: /test-gsa-key
    dependsOn:
      - default_ns
      - hail_run_tests_image
      - build_hail
  - kind: runImage
    name: test_hail_python_local_backend_4
    image:
      valueFrom: hail_run_tests_image.image
    resources:
      memory: 7.5G
      cpu: '2'
    script: |
      set -ex
      cd /io
      tar xzf test.tar.gz
      tar xzf resources.tar.gz
      tar xzf data.tar.gz
      tar xvf debug-wheel-container.tar
      python3 -m pip install --no-dependencies hail-*-py3-none-any.whl
      export HAIL_TEST_RESOURCES_DIR=./resources
      export HAIL_DOCTEST_DATA_DIR=./data
      export PYTEST_SPLITS=5
      export PYTEST_SPLIT_INDEX=4
      export HAIL_QUERY_BACKEND=local
      python3 -m pytest --ignore=test/hailtop/ --log-cli-level=INFO -s -vv --instafail --durations=50 test
    inputs:
      - from: /debug-wheel-container.tar
        to: /io/debug-wheel-container.tar
      - from: /test.tar.gz
        to: /io/test.tar.gz
      - from: /resources.tar.gz
        to: /io/resources.tar.gz
      - from: /data.tar.gz
        to: /io/data.tar.gz
    secrets:
      - name: test-gsa-key
        namespace:
          valueFrom: default_ns.name
        mountPath: /test-gsa-key
    dependsOn:
      - default_ns
      - hail_run_tests_image
      - build_hail
  - kind: runImage
    name: test_python_docs
    image:
      valueFrom: hail_base_image.image
    script: |
      set -ex
      cd /hail/python/hail
      python3 -m pytest --instafail \
        --doctest-modules \
        --doctest-glob='*.rst' \
        --ignore=docs/conf.py \
        --ignore=docs/doctest_write_data.py
    dependsOn:
      - hail_base_image
  - kind: runImage
    name: make_docs
    image:
      valueFrom: hail_base_image.image
    script: |
      set -ex
      export HAIL_SHORT_VERSION='0.2'
      export SPHINXOPTS='-tchecktutorial'

      mkdir -p {{ token }}/python
      cd {{ token }}
      unzip -q -d python /io/hail.zip

      tar xzf /io/website-src.tar.gz
      export HAIL_WEBSITE_DIR=$(pwd)/website/website/

      sed -E "s/\(hail\#([0-9]+)\)/(\[#\1](https:\/\/github.com\/hail-is\/hail\/pull\/\1))/g" \
        < python/hail/docs/change_log.md \
        | pandoc -o python/hail/docs/change_log.rst

      make -C python/hail/docs BUILDDIR=_build clean html
      make -C python/hailtop/batch/docs BUILDDIR=_build clean html

      mkdir -p www/docs
      mv python/hail/docs/_build/html www/docs/0.2
      mv python/hailtop/batch/docs/_build/html www/docs/batch

      HAIL_CACHE_VERSION=$(cat python/hail/hail_version)
      find www -iname *.html -type f -exec sed -i -e "s/\.css/\.css\?v\=$HAIL_CACHE_VERSION/" {} +;

      tar czf /io/www.tar.gz www
    resources:
      memory: 7.5G
      cpu: '2'
    inputs:
      - from: /hail.zip
        to: /io/hail.zip
      - from: /website-src.tar.gz
        to: /io/website-src.tar.gz
    outputs:
      - from: /io/www.tar.gz
        to: /www.tar.gz
    dependsOn:
      - hail_base_image
      - build_hail
  - kind: runImage
    name: make_pip_versioned_docs
    image:
      valueFrom: hail_run_image.image
    script: |
      set -ex

      cd /io/repo

      make -C hail python/hail/hail_pip_version

      # dev deploy elides the hail-is remote, add it and retrieve the tags
      git remote add hail-is https://github.com/hail-is/hail.git
      git fetch hail-is

      # 0.2.63 was the last old-style docs
      if [[ "$(cat hail/python/hail/hail_pip_version)" != "0.2.63" ]]
      then
          # downloading files from GCS changes permissions, so we reset all of that first
          git reset --hard HEAD
          # if the tag doesn't exist, this commit is the release
          git checkout $(cat hail/python/hail/hail_pip_version) || true
      fi

      PYTHONPATH=$PYTHONPATH:$(pwd)/hail/python make -C hail hail-docs-no-test batch-docs

      tar czf /io/docs.tar.gz -C hail/build/www .
    resources:
      memory: 7.5G
      cpu: '2'
    inputs:
      - from: /repo
        to: /io/repo
    outputs:
      - from: /io/docs.tar.gz
        to: /docs.tar.gz
    dependsOn:
      - hail_run_image
      - merge_code
  - kind: deploy
    name: deploy_grafana
    namespace:
      valueFrom: default_ns.name
    config: grafana/deployment.yaml
    scopes:
      - deploy
      - dev
    dependsOn:
      - default_ns
      - grafana_nginx_image
      - create_certs
  - kind: runImage
    name: render_prom_nginx_conf
    image:
      valueFrom: service_base_image.image
    script: |
      set -ex
      cd /io/repo/prometheus
      {% if deploy %}
      DEPLOY=true
      {% else %}
      DEPLOY=false
      {% endif %}
      python3 ../ci/jinja2_render.py '{"deploy": '${DEPLOY}', "default_ns": {"name": "{{ default_ns.name }}"}}' nginx.conf nginx.conf.out
    inputs:
      - from: /repo
        to: /io/repo
    outputs:
      - from: /io/repo/prometheus/nginx.conf.out
        to: /prometheus/nginx.conf.out
    dependsOn:
      - default_ns
      - service_base_image
      - merge_code
  - kind: buildImage2
    name: prom_nginx_image
    dockerFile: /io/prometheus/Dockerfile.nginx
    contextPath: /io/prometheus
    publishAs: prometheus
    inputs:
      - from: /repo/prometheus
        to: /io/prometheus
      - from: /prometheus/nginx.conf.out
        to: /io/prometheus/nginx.conf.out
    dependsOn:
      - hail_ubuntu_image
      - render_prom_nginx_conf
      - merge_code
  - kind: deploy
    name: deploy_prometheus
    namespace:
      valueFrom: default_ns.name
    config: prometheus/prometheus.yaml
    scopes:
      - deploy
      - dev
    dependsOn:
      - default_ns
      - prom_nginx_image
      - create_certs
  - kind: runImage
    name: create_dummy_oauth2_client_secret
    image:
      valueFrom: base_image.image
    script: |
      set -ex
      kubectl -n {{ default_ns.name }} create secret generic auth-oauth2-client-secret || true
    scopes:
      - test
      - dev
    dependsOn:
      - default_ns
      - base_image
  - kind: deploy
    name: deploy_auth
    namespace:
      valueFrom: default_ns.name
    config: auth/deployment.yaml
    wait:
      - kind: Service
        name: auth
        for: alive
      - kind: Service
        name: auth-driver
        for: alive
    dependsOn:
      - default_ns
      - create_deploy_config
      - create_session_key
      - auth_database
      - auth_image
      - create_dummy_oauth2_client_secret
      - create_certs
      - create_accounts
  - kind: runImage
    name: check_monitoring
    image:
      valueFrom: monitoring_image.image
    script: |
      set -ex
      SITE_PACKAGES=$(pip3 show monitoring | grep Location | sed 's/Location: //')
      python3 -m flake8 $SITE_PACKAGES/monitoring
      python3 -m pylint --rcfile pylintrc monitoring
    dependsOn:
      - monitoring_image
  - kind: runImage
    name: delete_monitoring_tables
    image:
      valueFrom: service_base_image.image
    script: |
      set -ex
      mysql --defaults-extra-file=/sql-config/sql-config.cnf < /io/sql/delete-monitoring-tables.sql
    inputs:
      - from: /repo/monitoring/sql
        to: /io/sql
    secrets:
      - name: database-server-config
        namespace:
          valueFrom: default_ns.name
        mountPath: /sql-config
    runIfRequested: true
    scopes:
      - dev
    dependsOn:
      - default_ns
      - service_base_image
      - merge_code
  - kind: createDatabase
    name: monitoring_database
    databaseName: monitoring
    migrations:
      - name: initial
        script: /io/sql/initial.sql
    inputs:
      - from: /repo/monitoring/sql
        to: /io/sql
    namespace:
      valueFrom: default_ns.name
    shutdowns:
      - kind: Deployment
        namespace:
          valueFrom: default_ns.name
        name: monitoring
    dependsOn:
      - default_ns
      - merge_code
      - delete_monitoring_tables
  - kind: deploy
    name: deploy_monitoring
    namespace:
      valueFrom: default_ns.name
    config: monitoring/deployment.yaml
    wait:
      - kind: Service
        name: monitoring
        for: alive
    dependsOn:
      - default_ns
      - monitoring_image
      - monitoring_database
      - deploy_auth
      - create_certs
      - create_accounts
  - kind: runImage
    name: test_monitoring
    image:
      valueFrom: test_monitoring_image.image
    script: |
      set -ex
      python3 -m pytest --log-cli-level=INFO -s -vv --instafail --durations=50 /test/
    secrets:
      - name: gce-deploy-config
        namespace:
          valueFrom: default_ns.name
        mountPath: /deploy-config
      - name: test-dev-tokens
        namespace:
          valueFrom: default_ns.name
        mountPath: /user-tokens
      - name: ssl-config-monitoring-tests
        namespace:
          valueFrom: default_ns.name
        mountPath: /ssl-config
    timeout: 300
    dependsOn:
      - test_monitoring_image
      - create_deploy_config
      - create_accounts
      - default_ns
      - create_certs
      - deploy_monitoring
  - kind: runImage
    name: test_auth_copy_paste_login
    image:
      valueFrom: service_base_image.image
    script: |
      set -ex

      export HAIL_DEPLOY_CONFIG_FILE=/deploy-config/deploy-config.json

      COPY_PASTE_TOKEN=$(hailctl curl {{ default_ns.name }} \
                         auth /api/v1alpha/copy-paste-token \
                         -fsSL \
                         --retry 3 \
                         --retry-delay 5 \
                         -XPOST)
      hailctl auth copy-paste-login "$COPY_PASTE_TOKEN" --namespace {{ default_ns.name }}

      if hailctl auth copy-paste-login "$COPY_PASTE_TOKEN" --namespace {{ default_ns.name }}
      then
          echo "reusing a token should not work, but did"
          exit 1
      fi

      COPY_PASTE_TOKEN=$(hailctl curl {{ default_ns.name }} \
                         auth /api/v1alpha/copy-paste-token \
                         -fsSL \
                         --retry 3 \
                         --retry-delay 5 \
                         -XPOST)
      python3 -c '
      from hailtop.auth import copy_paste_login;
      copy_paste_login("'$COPY_PASTE_TOKEN'", "{{ default_ns.name }}")
      '

      python3 -c '
      from hailtop.auth import copy_paste_login;
      import aiohttp
      try:
          copy_paste_login("'$COPY_PASTE_TOKEN'", "{{ default_ns.name }}")
          print("reusing a token should not work, but did")
          sys.exit(1)
      except aiohttp.client_exceptions.ClientResponseError as exc:
          assert(exc.status == 401)
      '
    secrets:
      - name: test-tokens
        namespace:
          valueFrom: default_ns.name
        mountPath: /user-tokens
      - name: gce-deploy-config
        namespace:
          valueFrom: default_ns.name
        mountPath: /deploy-config
    dependsOn:
      - default_ns
      - create_accounts
      - deploy_auth
      - create_deploy_config
      - service_base_image
  - kind: runImage
    name: test_auth_copy_paste_login_timeout
    image:
      valueFrom: service_base_image.image
    script: |
      set -ex

      export HAIL_DEPLOY_CONFIG_FILE=/deploy-config/deploy-config.json

      COPY_PASTE_TOKEN=$(hailctl curl {{ default_ns.name }} \
                         auth /api/v1alpha/copy-paste-token \
                         -fsSL \
                         --retry 3 \
                         --retry-delay 5 \
                         -XPOST)
      sleep $(( 5 * 60 + 1))
      if hailctl auth copy-paste-login "$COPY_PASTE_TOKEN" --namespace {{ default_ns.name }}
      then
          echo "using an expired token should not work, but did"
          exit 1
      fi

      python3 -c '
      import aiohttp
      from hailtop.auth import copy_paste_login;
      try:
          copy_paste_login("'$COPY_PASTE_TOKEN'", "{{ default_ns.name }}")
          print("using an expired token should not work, but did")
          sys.exit(1)
      except aiohttp.client_exceptions.ClientResponseError as exc:
          assert(exc.status == 401)
      '
    secrets:
      - name: test-tokens
        namespace:
          valueFrom: default_ns.name
        mountPath: /user-tokens
      - name: gce-deploy-config
        namespace:
          valueFrom: default_ns.name
        mountPath: /deploy-config
    dependsOn:
      - default_ns
      - create_accounts
      - deploy_auth
      - create_deploy_config
      - service_base_image
  - kind: runImage
    name: delete_batch_tables
    image:
      valueFrom: service_base_image.image
    script: |
      set -ex
      mysql --defaults-extra-file=/sql-config/sql-config.cnf < /io/sql/delete-batch-tables.sql
    inputs:
      - from: /repo/batch/sql
        to: /io/sql
    secrets:
      - name: database-server-config
        namespace:
          valueFrom: default_ns.name
        mountPath: /sql-config
    runIfRequested: true
    scopes:
      - dev
    dependsOn:
      - default_ns
      - service_base_image
      - merge_code
  - kind: runImage
    name: delete_ci_tables
    image:
      valueFrom: service_base_image.image
    script: |
      set -ex
      mysql --defaults-extra-file=/sql-config/sql-config.cnf < /io/sql/delete-ci-tables.sql
    inputs:
      - from: /repo/ci/sql
        to: /io/sql
    secrets:
      - name: database-server-config
        namespace:
          valueFrom: default_ns.name
        mountPath: /sql-config
    runIfRequested: true
    scopes:
      - dev
    dependsOn:
      - default_ns
      - service_base_image
      - merge_code
  - kind: createDatabase
    name: ci_database
    databaseName: ci
    migrations:
      - name: initial
        script: /io/sql/initial.sql
      - name: invalidated-batches
        script: /io/sql/invalidated-batches.sql
    inputs:
      - from: /repo/ci/sql
        to: /io/sql
    namespace:
      valueFrom: default_ns.name
    shutdowns:
      - kind: Deployment
        namespace:
          valueFrom: default_ns.name
        name: ci
    dependsOn:
      - default_ns
      - merge_code
      - delete_ci_tables
  - kind: createDatabase
    name: batch_database
    databaseName: batch
    migrations:
      - name: initial
        script: /io/sql/initial.sql
      - name: insert-globals
        script: /io/sql/insert_globals.py
      - name: create-billing-projects
        script: /io/sql/create-billing-projects.sql
      - name: increase-spec-size
        script: /io/sql/increase-spec-size.sql
      - name: remove-fk-batches-user-resources
        script: /io/sql/remove-fk-batches-user-resources.sql
      - name: change-ready-cores-bigint
        script: /io/sql/change-ready-cores-bigint.sql
      - name: add-user-resources-ready-cores-token
        script: /io/sql/add-user-resources-ready-cores-token.sql
      - name: add-lock-in-share-mode
        script: /io/sql/add-lock-in-share-mode.sql
      - name: add-batch-create-token
        script: /io/sql/add-batch-create-token.sql
      - name: improve-cancel
        script: /io/sql/improve-cancel.sql
      - name: store-specs-in-gcs
        script: /io/sql/store-specs-in-gcs.sql
      - name: add-batches-time-closed
        script: /io/sql/add-batches-time-closed.sql
      - name: add-instance-zone
        script: /io/sql/add-instance-zone.sql
      - name: add-batches-time-created-index
        script: /io/sql/add-batches-time-created-index.sql
      - name: change-test-worker-disk-size
        script: /io/sql/change_test_worker_disk_size.py
      - name: add-resources
        script: /io/sql/add-resources.sql
      - name: insert-resources
        script: /io/sql/insert_resources.py
      - name: insert-standing-worker-globals
        script: /io/sql/insert_standing_worker_globals.py
      - name: insert-local-ssd-resource
        script: /io/sql/insert_local_ssd_resource.py
      - name: fix-mark-job-complete-on-error
        script: /io/sql/fix-mark-job-complete-on-error.sql
      - name: add-worker-pd-ssd-data-disk
        script: /io/sql/add-worker-pd-ssd-data-disk.sql
      - name: add-aggregated-batch-resources-tokens
        script: /io/sql/add-aggregated-batch-resources-tokens.sql
      - name: change-test-worker-pool-size
        script: /io/sql/change_test_worker_pool_size.py
      - name: add-test-dev-to-billing-project-users
        script: /io/sql/add-test-dev-to-billing-project-users.sql
      - name: add-status-flag-billing-projects
        script: /io/sql/add-status-flag-billing-projects.sql
      - name: add-aggregated-billing-project-resources
        script: /io/sql/add-aggregated-billing-project-resources.sql
      - name: add-enable-standing-worker
        script: /io/sql/add-enable-standing-worker.py
      - name: add-inst-colls
        script: /io/sql/add-inst-colls.sql
      - name: add-creating-job-state
        script: /io/sql/add-creating-job-state.sql
      - name: add-job-private-inst-coll
        script: /io/sql/add-job-private-inst-coll.sql
      - name: insert-nonpreemptible-resources
        script: /io/sql/insert_nonpreemptible_resources.py
      - name: fix-schedule-job
        script: /io/sql/fix-schedule-job.sql
      - name: increase-test-and-dev-pool-sizes
        script: /io/sql/increase-test-and-dev-pool-sizes.py
      - name: fix-provisioning-bug
        script: /io/sql/fix-provisioning-bug.sql
      - name: do-not-lock-entire-batch
        script: /io/sql/do-not-lock-entire-batch.sql
      - name: add-fail-fast
        script: /io/sql/add-fail-fast.sql
    inputs:
      - from: /repo/batch/sql
        to: /io/sql
    namespace:
      valueFrom: default_ns.name
    shutdowns:
      - kind: Deployment
        namespace:
          valueFrom: default_ns.name
        name: batch
      - kind: Deployment
        namespace:
          valueFrom: default_ns.name
        name: batch-driver
    dependsOn:
      - default_ns
      - merge_code
      - delete_batch_tables
  - kind: deploy
    name: deploy_batch
    namespace:
      valueFrom: default_ns.name
    config: batch/deployment.yaml
    wait:
      - kind: Service
        name: batch
        for: alive
      - kind: Service
        name: batch-driver
        for: alive
    dependsOn:
      - default_ns
      - deploy_batch_sa
      - create_accounts
      - batch_image
      - batch_worker_image
      - batch_database
      - deploy_auth
      - create_certs
  - kind: runImage
    name: create_billing_projects
    image:
      valueFrom: service_base_image.image
    script: |
      set -ex
      # create billing projects and add users to them
      cat > create-billing-projects.py <<EOF
      import sys
      import json
      import asyncio
      import aiohttp
      from hailtop.utils import async_to_blocking
      from hailtop.batch_client.aioclient import BatchClient
      async def create(billing_project, user, limit=None):
          bc = BatchClient(None)
          try:
              try:
                  await bc.create_billing_project(billing_project)
              except aiohttp.ClientResponseError as e:
                  if e.status != 403 or 'already exists' not in e.message:
                       raise

              try:
                  await bc.add_user(user, billing_project)
              except aiohttp.ClientResponseError as e:
                  if e.status != 403 or 'already member of billing project' not in e.message:
                       raise

              await bc.edit_billing_limit(billing_project, limit)
          finally:
              await bc.close()
      async def main():
          {% if deploy %}
          benchmark_limit = 25
          {% else %}
          benchmark_limit = 5
          {% endif %}

          await asyncio.gather(*[
              create(billing_project="benchmark", user="benchmark", limit=benchmark_limit)
          ])
      async_to_blocking(main())
      EOF
      python3 create-billing-projects.py
    secrets:
      - name: test-dev-tokens
        namespace:
          valueFrom: default_ns.name
        mountPath: /user-tokens
      - name: gce-deploy-config
        namespace:
          valueFrom: default_ns.name
        mountPath: /deploy-config
    dependsOn:
      - default_ns
      - service_base_image
      - create_deploy_config
      - create_accounts
      - deploy_batch
  - kind: deploy
    name: deploy_benchmark
    namespace:
      valueFrom: default_ns.name
    config: benchmark-service/deployment.yaml
    wait:
      - kind: Service
        name: benchmark
        for: alive
    dependsOn:
      - default_ns
      - benchmark_image
      - create_certs
      - deploy_auth
      - create_accounts
      - create_billing_projects
      - deploy_batch
  - kind: runImage
    name: test_benchmark
    image:
      valueFrom: test_benchmark_image.image
    script: |
      set -ex
      python3 -m pytest --log-cli-level=INFO -s -vv --instafail --durations=50 /test/
    secrets:
      - name: gce-deploy-config
        namespace:
          valueFrom: default_ns.name
        mountPath: /deploy-config
      - name: test-dev-tokens
        namespace:
          valueFrom: default_ns.name
        mountPath: /user-tokens
      - name: ssl-config-benchmark-tests
        namespace:
          valueFrom: default_ns.name
        mountPath: /ssl-config
    timeout: 1200
    dependsOn:
      - test_benchmark_image
      - create_deploy_config
      - create_accounts
      - default_ns
      - create_certs
      - deploy_benchmark
  - kind: buildImage2
    name: address_image
    dockerFile: /io/repo/address/Dockerfile
    contextPath: /io/repo
    publishAs: address
    inputs:
      - from: /repo
        to: /io/repo
    dependsOn:
      - service_base_image
      - merge_code
  - kind: runImage
    name: check_address
    image:
      valueFrom: address_image.image
    script: |
      set -ex
      SITE_PACKAGES=$(pip3 show address | grep Location | sed 's/Location: //')
      python3 -m flake8 $SITE_PACKAGES/address
      python3 -m pylint --rcfile pylintrc address
    dependsOn:
      - address_image
  - kind: deploy
    name: deploy_address_sa
    namespace:
      valueFrom: default_ns.name
    config: address/service-account.yaml
    dependsOn:
      - default_ns
  - kind: deploy
    name: deploy_address
    namespace:
      valueFrom: default_ns.name
    config: address/deployment.yaml
    wait:
      - kind: Service
        name: address
        for: alive
    dependsOn:
      - default_ns
      - deploy_address_sa
      - address_image
      - create_certs
  - kind: runImage
    name: upload_query_jar
    image:
      valueFrom: base_image.image
    script: |
      set -ex
      gcloud -q auth activate-service-account --key-file=/query-gsa-key/key.json

      {% if deploy %}
      destination=$(cat /global-config/hail_query_gcs_path)/jars/
      {% else %}
      destination=gs://cpg-hail-test/{{ token }}/jars/
      {% endif %}

      gsutil -m cp /io/hail.jar ${destination}$(cat /io/git_version).jar
    secrets:
      - name: query-gsa-key
        namespace:
          valueFrom: default_ns.name
        mountPath: /query-gsa-key
      - name: global-config
        namespace:
          valueFrom: default_ns.name
        mountPath: /global-config
    inputs:
      - from: /just-jar/hail.jar
        to: /io/hail.jar
      - from: /git_version
        to: /io/git_version
    dependsOn:
      - default_ns
      - base_image
      - build_hail_jar_only
      - merge_code
  - kind: deploy
    name: deploy_query
    namespace:
      valueFrom: default_ns.name
    config: query/deployment.yaml
    wait:
      - kind: Service
        name: query
        for: alive
    dependsOn:
      - default_ns
      - deploy_batch
      - deploy_shuffler
      - query_image
      - deploy_query_sa
      - upload_query_jar
      - deploy_address
      - create_certs
  - kind: deploy
    name: deploy_memory
    namespace:
      valueFrom: default_ns.name
    config: memory/deployment.yaml
    wait:
      - kind: Service
        name: memory
        for: alive
    dependsOn:
      - default_ns
      - memory_image
      - deploy_memory_sa
      - create_certs
  - kind: runImage
<<<<<<< HEAD
    name: test_hail_python_service_backend_0
    image:
      valueFrom: hail_run_image.image
    script: |
      set -ex
      cd /io
      tar xzf test.tar.gz
      tar xvf wheel-container.tar
      python3 -m pip install --no-dependencies hail-*-py3-none-any.whl
      export PYTEST_SPLITS=3
      export PYTEST_SPLIT_INDEX=0
      export HAIL_TEST_RESOURCES_DIR=gs://cpg-hail-test/{{ upload_test_resources_to_gcs.token }}/test/resources
      export HAIL_DOCTEST_DATA_DIR=gs://cpg-hail-test/{{ upload_test_resources_to_gcs.token }}/doctest/data
      export HAIL_QUERY_BACKEND=service
      export GOOGLE_APPLICATION_CREDENTIALS=/test-gsa-key/key.json
      hailctl config set batch/billing_project test
      hailctl config set batch/bucket hail-test-dmk9z
      python3 -m pytest -n 8 --ignore=test/hailtop/ --log-cli-level=INFO -s -vv --instafail --durations=50 test
    inputs:
      - from: /wheel-container.tar
        to: /io/wheel-container.tar
      - from: /test.tar.gz
        to: /io/test.tar.gz
    secrets:
      - name: gce-deploy-config
        namespace:
          valueFrom: default_ns.name
        mountPath: /deploy-config
      - name: test-tokens
        namespace:
          valueFrom: default_ns.name
        mountPath: /user-tokens
      - name: ssl-config-query-tests
        namespace:
          valueFrom: default_ns.name
        mountPath: /ssl-config
      - name: test-gsa-key
        namespace:
          valueFrom: default_ns.name
        mountPath: /test-gsa-key
    timeout: 3600
    dependsOn:
      - default_ns
      - upload_test_resources_to_gcs
      - deploy_query
      - deploy_memory
      - deploy_shuffler
      - hail_run_image
      - build_hail
  - kind: runImage
    name: test_hail_python_service_backend_1
    image:
      valueFrom: hail_run_image.image
    script: |
      set -ex
      cd /io
      tar xzf test.tar.gz
      tar xvf wheel-container.tar
      python3 -m pip install --no-dependencies hail-*-py3-none-any.whl
      export PYTEST_SPLITS=3
      export PYTEST_SPLIT_INDEX=1
      export HAIL_TEST_RESOURCES_DIR=gs://cpg-hail-test/{{ upload_test_resources_to_gcs.token }}/test/resources
      export HAIL_DOCTEST_DATA_DIR=gs://cpg-hail-test/{{ upload_test_resources_to_gcs.token }}/doctest/data
      export HAIL_QUERY_BACKEND=service
      export GOOGLE_APPLICATION_CREDENTIALS=/test-gsa-key/key.json
      hailctl config set batch/billing_project test
      hailctl config set batch/bucket hail-test-dmk9z
      python3 -m pytest -n 8 --ignore=test/hailtop/ --log-cli-level=INFO -s -vv --instafail --durations=50 test
    inputs:
      - from: /wheel-container.tar
        to: /io/wheel-container.tar
      - from: /test.tar.gz
        to: /io/test.tar.gz
    secrets:
      - name: gce-deploy-config
        namespace:
          valueFrom: default_ns.name
        mountPath: /deploy-config
      - name: test-tokens
        namespace:
          valueFrom: default_ns.name
        mountPath: /user-tokens
      - name: ssl-config-query-tests
        namespace:
          valueFrom: default_ns.name
        mountPath: /ssl-config
      - name: test-gsa-key
        namespace:
          valueFrom: default_ns.name
        mountPath: /test-gsa-key
    timeout: 3600
    dependsOn:
      - default_ns
      - upload_test_resources_to_gcs
      - deploy_query
      - deploy_memory
      - deploy_shuffler
      - hail_run_image
      - build_hail
  - kind: runImage
    name: test_hail_python_service_backend_2
    image:
      valueFrom: hail_run_image.image
    script: |
      set -ex
      cd /io
      tar xzf test.tar.gz
      tar xvf wheel-container.tar
      python3 -m pip install --no-dependencies hail-*-py3-none-any.whl
      export PYTEST_SPLITS=3
      export PYTEST_SPLIT_INDEX=2
      export HAIL_TEST_RESOURCES_DIR=gs://cpg-hail-test/{{ upload_test_resources_to_gcs.token }}/test/resources
      export HAIL_DOCTEST_DATA_DIR=gs://cpg-hail-test/{{ upload_test_resources_to_gcs.token }}/doctest/data
      export HAIL_QUERY_BACKEND=service
      export GOOGLE_APPLICATION_CREDENTIALS=/test-gsa-key/key.json
      hailctl config set batch/billing_project test
      hailctl config set batch/bucket hail-test-dmk9z
      python3 -m pytest -n 8 --ignore=test/hailtop/ --log-cli-level=INFO -s -vv --instafail --durations=50 test
    inputs:
      - from: /wheel-container.tar
        to: /io/wheel-container.tar
      - from: /test.tar.gz
        to: /io/test.tar.gz
    secrets:
      - name: gce-deploy-config
        namespace:
          valueFrom: default_ns.name
        mountPath: /deploy-config
      - name: test-tokens
        namespace:
          valueFrom: default_ns.name
        mountPath: /user-tokens
      - name: ssl-config-query-tests
        namespace:
          valueFrom: default_ns.name
        mountPath: /ssl-config
      - name: test-gsa-key
        namespace:
          valueFrom: default_ns.name
        mountPath: /test-gsa-key
    timeout: 3600
    dependsOn:
      - default_ns
      - upload_test_resources_to_gcs
      - deploy_query
      - deploy_memory
      - deploy_shuffler
      - hail_run_image
      - build_hail
  - kind: runImage
=======
>>>>>>> f0a04caf
    name: test_lsm
    image:
      valueFrom: base_image.image
    script: |
      cd /io/lsm
      make
      make test
    inputs:
      - from: /repo/lsm
        to: /io/lsm
    dependsOn:
      - base_image
      - merge_code
  - kind: buildImage2
    name: netcat_ubuntu_image
    dockerFile:
      inline: |
        FROM {{ hail_ubuntu_image.image }}
        RUN hail-apt-get-install netcat
    dependsOn:
      - hail_ubuntu_image
  - kind: buildImage2
    name: curl_image
    dockerFile:
      inline: |
        FROM {{ hail_ubuntu_image.image }}
        RUN hail-apt-get-install curl
    dependsOn:
      - hail_ubuntu_image
  - kind: runImage
    name: test_memory
    image:
      valueFrom: memory_image.image
    resources:
      memory: 3.75Gi
      cpu: '1'
    script: |
      export HAIL_GSA_KEY_FILE=/test-gsa-key/key.json
      export PROJECT={{ global.project }}
      hailctl config set batch/bucket cpg-hail-test
      python3 -m pytest --log-cli-level=INFO -s -vv --instafail --durations=50 /io/test/
    timeout: 600
    secrets:
      - name: gce-deploy-config
        namespace:
          valueFrom: default_ns.name
        mountPath: /deploy-config
      - name: test-tokens
        namespace:
          valueFrom: default_ns.name
        mountPath: /user-tokens
      - name: ssl-config-memory-tests
        namespace:
          valueFrom: default_ns.name
        mountPath: /ssl-config
      - name: test-gsa-key
        namespace:
          valueFrom: default_ns.name
        mountPath: /test-gsa-key
    inputs:
      - from: /repo/memory/test
        to: /io/test
    dependsOn:
      - create_deploy_config
      - create_accounts
      - default_ns
      - merge_code
      - memory_image
      - deploy_memory
  - kind: runImage
    name: test_batch_0
    image:
      valueFrom: batch_image.image
    script: |
      set -ex
      export PYTEST_SPLITS=5
      export PYTEST_SPLIT_INDEX=0
      export HAIL_GSA_KEY_FILE=/test-gsa-key/key.json
      export HAIL_BASE_IMAGE={{ base_image.image }}
      export CI_UTILS_IMAGE={{ ci_utils_image.image }}
      export HAIL_CURL_IMAGE={{ curl_image.image }}
      export HAIL_DEFAULT_NAMESPACE={{ default_ns.name }}
      export HAIL_NETCAT_UBUNTU_IMAGE={{ netcat_ubuntu_image.image }}
      export HAIL_HAIL_BASE_IMAGE={{ hail_base_image.image }}
      export DOCKER_PREFIX="{{ global.docker_prefix }}"
      export DOCKER_ROOT_IMAGE="{{ global.docker_root_image }}"
      export HAIL_TEST_TOKEN_FILE=/user-tokens/tokens.json
      export HAIL_TEST_DEV_TOKEN_FILE=/dev-tokens/tokens.json
      export HAIL_TOKEN="{{ token }}"
      export HAIL_SCOPE="{{ scope }}"
      hailctl config set batch/bucket cpg-hail-test
      python3 -m pytest \
              --log-date-format="%Y-%m-%dT%H:%M:%S" \
              --log-format="%(asctime)s %(levelname)s %(name)s %(filename)s:%(lineno)d:%(funcName)s %(message)s" \
              --log-cli-level=INFO \
              -s \
              -vv \
              --instafail \
              -k "not test_scale and not test_invariants" \
              --durations=0 \
              /io/test/
    inputs:
      - from: /repo/batch/test
        to: /io/test
    port: 5000
    timeout: 1200
    secrets:
      - name: gce-deploy-config
        namespace:
          valueFrom: default_ns.name
        mountPath: /deploy-config
      - name: test-tokens
        namespace:
          valueFrom: default_ns.name
        mountPath: /user-tokens
      - name: test-dev-tokens
        namespace:
          valueFrom: default_ns.name
        mountPath: /dev-tokens
      - name: ssl-config-batch-tests
        namespace:
          valueFrom: default_ns.name
        mountPath: /ssl-config
      - name: test-gsa-key
        namespace:
          valueFrom: default_ns.name
        mountPath: /test-gsa-key
    dependsOn:
      - create_deploy_config
      - create_accounts
      - default_ns
      - merge_code
      - base_image
      - hail_base_image
      - batch_image
      - ci_utils_image
      - deploy_batch
      - netcat_ubuntu_image
      - curl_image
  - kind: runImage
    name: test_batch_1
    image:
      valueFrom: batch_image.image
    script: |
      set -ex
      export PYTEST_SPLITS=5
      export PYTEST_SPLIT_INDEX=1
      export HAIL_GSA_KEY_FILE=/test-gsa-key/key.json
      export HAIL_BASE_IMAGE={{ base_image.image }}
      export CI_UTILS_IMAGE={{ ci_utils_image.image }}
      export HAIL_CURL_IMAGE={{ curl_image.image }}
      export HAIL_DEFAULT_NAMESPACE={{ default_ns.name }}
      export HAIL_NETCAT_UBUNTU_IMAGE={{ netcat_ubuntu_image.image }}
      export HAIL_HAIL_BASE_IMAGE={{ hail_base_image.image }}
      export DOCKER_PREFIX="{{ global.docker_prefix }}"
      export DOCKER_ROOT_IMAGE="{{ global.docker_root_image }}"
      export HAIL_TEST_TOKEN_FILE=/user-tokens/tokens.json
      export HAIL_TEST_DEV_TOKEN_FILE=/dev-tokens/tokens.json
      export HAIL_TOKEN="{{ token }}"
      export HAIL_SCOPE="{{ scope }}"
      hailctl config set batch/bucket cpg-hail-test
      python3 -m pytest \
              --log-date-format="%Y-%m-%dT%H:%M:%S" \
              --log-format="%(asctime)s %(levelname)s %(name)s %(filename)s:%(lineno)d:%(funcName)s %(message)s" \
              --log-cli-level=INFO \
              -s \
              -vv \
              --instafail \
              -k "not test_scale and not test_invariants" \
              --durations=0 \
              /io/test/
    inputs:
      - from: /repo/batch/test
        to: /io/test
    port: 5000
    timeout: 1200
    secrets:
      - name: gce-deploy-config
        namespace:
          valueFrom: default_ns.name
        mountPath: /deploy-config
      - name: test-tokens
        namespace:
          valueFrom: default_ns.name
        mountPath: /user-tokens
      - name: test-dev-tokens
        namespace:
          valueFrom: default_ns.name
        mountPath: /dev-tokens
      - name: ssl-config-batch-tests
        namespace:
          valueFrom: default_ns.name
        mountPath: /ssl-config
      - name: test-gsa-key
        namespace:
          valueFrom: default_ns.name
        mountPath: /test-gsa-key
    dependsOn:
      - default_ns
      - create_deploy_config
      - create_accounts
      - merge_code
      - base_image
      - hail_base_image
      - batch_image
      - ci_utils_image
      - deploy_batch
      - netcat_ubuntu_image
      - curl_image
  - kind: runImage
    name: test_batch_2
    image:
      valueFrom: batch_image.image
    script: |
      set -ex
      export PYTEST_SPLITS=5
      export PYTEST_SPLIT_INDEX=2
      export HAIL_GSA_KEY_FILE=/test-gsa-key/key.json
      export HAIL_BASE_IMAGE={{ base_image.image }}
      export CI_UTILS_IMAGE={{ ci_utils_image.image }}
      export HAIL_CURL_IMAGE={{ curl_image.image }}
      export HAIL_DEFAULT_NAMESPACE={{ default_ns.name }}
      export HAIL_NETCAT_UBUNTU_IMAGE={{ netcat_ubuntu_image.image }}
      export HAIL_HAIL_BASE_IMAGE={{ hail_base_image.image }}
      export DOCKER_PREFIX="{{ global.docker_prefix }}"
      export DOCKER_ROOT_IMAGE="{{ global.docker_root_image }}"
      export HAIL_TEST_TOKEN_FILE=/user-tokens/tokens.json
      export HAIL_TEST_DEV_TOKEN_FILE=/dev-tokens/tokens.json
      export HAIL_TOKEN="{{ token }}"
      export HAIL_SCOPE="{{ scope }}"
      hailctl config set batch/bucket cpg-hail-test
      python3 -m pytest \
              --log-date-format="%Y-%m-%dT%H:%M:%S" \
              --log-format="%(asctime)s %(levelname)s %(name)s %(filename)s:%(lineno)d:%(funcName)s %(message)s" \
              --log-cli-level=INFO \
              -s \
              -vv \
              --instafail \
              -k "not test_scale and not test_invariants" \
              --durations=0 \
              /io/test/
    inputs:
      - from: /repo/batch/test
        to: /io/test
    port: 5000
    timeout: 1200
    secrets:
      - name: gce-deploy-config
        namespace:
          valueFrom: default_ns.name
        mountPath: /deploy-config
      - name: test-tokens
        namespace:
          valueFrom: default_ns.name
        mountPath: /user-tokens
      - name: test-dev-tokens
        namespace:
          valueFrom: default_ns.name
        mountPath: /dev-tokens
      - name: ssl-config-batch-tests
        namespace:
          valueFrom: default_ns.name
        mountPath: /ssl-config
      - name: test-gsa-key
        namespace:
          valueFrom: default_ns.name
        mountPath: /test-gsa-key
    dependsOn:
      - create_deploy_config
      - create_accounts
      - default_ns
      - merge_code
      - base_image
      - hail_base_image
      - batch_image
      - ci_utils_image
      - deploy_batch
      - netcat_ubuntu_image
      - curl_image
  - kind: runImage
    name: test_batch_3
    image:
      valueFrom: batch_image.image
    script: |
      set -ex
      export PYTEST_SPLITS=5
      export PYTEST_SPLIT_INDEX=3
      export HAIL_GSA_KEY_FILE=/test-gsa-key/key.json
      export HAIL_BASE_IMAGE={{ base_image.image }}
      export CI_UTILS_IMAGE={{ ci_utils_image.image }}
      export HAIL_CURL_IMAGE={{ curl_image.image }}
      export HAIL_DEFAULT_NAMESPACE={{ default_ns.name }}
      export HAIL_NETCAT_UBUNTU_IMAGE={{ netcat_ubuntu_image.image }}
      export HAIL_HAIL_BASE_IMAGE={{ hail_base_image.image }}
      export DOCKER_PREFIX="{{ global.docker_prefix }}"
      export DOCKER_ROOT_IMAGE="{{ global.docker_root_image }}"
      export HAIL_TEST_TOKEN_FILE=/user-tokens/tokens.json
      export HAIL_TEST_DEV_TOKEN_FILE=/dev-tokens/tokens.json
      export HAIL_TOKEN="{{ token }}"
      export HAIL_SCOPE="{{ scope }}"
      hailctl config set batch/bucket cpg-hail-test
      python3 -m pytest \
              --log-date-format="%Y-%m-%dT%H:%M:%S" \
              --log-format="%(asctime)s %(levelname)s %(name)s %(filename)s:%(lineno)d:%(funcName)s %(message)s" \
              --log-cli-level=INFO \
              -s \
              -vv \
              --instafail \
              -k "not test_scale and not test_invariants" \
              --durations=0 \
              /io/test/
    inputs:
      - from: /repo/batch/test
        to: /io/test
    port: 5000
    timeout: 1200
    secrets:
      - name: gce-deploy-config
        namespace:
          valueFrom: default_ns.name
        mountPath: /deploy-config
      - name: test-tokens
        namespace:
          valueFrom: default_ns.name
        mountPath: /user-tokens
      - name: test-dev-tokens
        namespace:
          valueFrom: default_ns.name
        mountPath: /dev-tokens
      - name: ssl-config-batch-tests
        namespace:
          valueFrom: default_ns.name
        mountPath: /ssl-config
      - name: test-gsa-key
        namespace:
          valueFrom: default_ns.name
        mountPath: /test-gsa-key
    dependsOn:
      - create_deploy_config
      - create_accounts
      - default_ns
      - merge_code
      - base_image
      - hail_base_image
      - batch_image
      - ci_utils_image
      - deploy_batch
      - netcat_ubuntu_image
      - curl_image
  - kind: runImage
    name: test_batch_4
    image:
      valueFrom: batch_image.image
    script: |
      set -ex
      export PYTEST_SPLITS=5
      export PYTEST_SPLIT_INDEX=4
      export HAIL_GSA_KEY_FILE=/test-gsa-key/key.json
      export HAIL_BASE_IMAGE={{ base_image.image }}
      export CI_UTILS_IMAGE={{ ci_utils_image.image }}
      export HAIL_CURL_IMAGE={{ curl_image.image }}
      export HAIL_DEFAULT_NAMESPACE={{ default_ns.name }}
      export HAIL_NETCAT_UBUNTU_IMAGE={{ netcat_ubuntu_image.image }}
      export HAIL_HAIL_BASE_IMAGE={{ hail_base_image.image }}
      export DOCKER_PREFIX="{{ global.docker_prefix }}"
      export DOCKER_ROOT_IMAGE="{{ global.docker_root_image }}"
      export HAIL_TEST_TOKEN_FILE=/user-tokens/tokens.json
      export HAIL_TEST_DEV_TOKEN_FILE=/dev-tokens/tokens.json
      export HAIL_TOKEN="{{ token }}"
      export HAIL_SCOPE="{{ scope }}"
      hailctl config set batch/bucket cpg-hail-test
      python3 -m pytest \
              --log-date-format="%Y-%m-%dT%H:%M:%S" \
              --log-format="%(asctime)s %(levelname)s %(name)s %(filename)s:%(lineno)d:%(funcName)s %(message)s" \
              --log-cli-level=INFO \
              -s \
              -vv \
              --instafail \
              -k "not test_scale and not test_invariants" \
              --durations=0 \
              /io/test/
    inputs:
      - from: /repo/batch/test
        to: /io/test
    port: 5000
    timeout: 1200
    secrets:
      - name: gce-deploy-config
        namespace:
          valueFrom: default_ns.name
        mountPath: /deploy-config
      - name: test-tokens
        namespace:
          valueFrom: default_ns.name
        mountPath: /user-tokens
      - name: test-dev-tokens
        namespace:
          valueFrom: default_ns.name
        mountPath: /dev-tokens
      - name: ssl-config-batch-tests
        namespace:
          valueFrom: default_ns.name
        mountPath: /ssl-config
      - name: test-gsa-key
        namespace:
          valueFrom: default_ns.name
        mountPath: /test-gsa-key
    dependsOn:
      - create_deploy_config
      - create_accounts
      - default_ns
      - merge_code
      - base_image
      - hail_base_image
      - batch_image
      - ci_utils_image
      - deploy_batch
      - netcat_ubuntu_image
      - curl_image
  - kind: runImage
    name: delete_test_billing_projects
    image:
      valueFrom: batch_image.image
    script: |
      export HAIL_TEST_DEV_TOKEN_FILE=/dev-tokens/tokens.json
      export HAIL_TOKEN="{{ token }}"
      cd /io/test
      python3 -c '
      import test_accounts
      import asyncio
      asyncio.get_event_loop().run_until_complete(test_accounts.delete_all_test_billing_projects())'
    inputs:
      - from: /repo/batch/test
        to: /io/test
    secrets:
      - name: gce-deploy-config
        namespace:
          valueFrom: default_ns.name
        mountPath: /deploy-config
      - name: test-dev-tokens
        namespace:
          valueFrom: default_ns.name
        mountPath: /dev-tokens
      - name: ssl-config-batch-tests
        namespace:
          valueFrom: default_ns.name
        mountPath: /ssl-config
    alwaysRun: true
    dependsOn:
      - create_deploy_config
      - create_accounts
      - default_ns
      - merge_code
      - batch_image
      - deploy_batch
      - test_batch_0
      - test_batch_1
      - test_batch_2
      - test_batch_3
      - test_batch_4
  - kind: runImage
    name: create_ci_test_repo
    image:
      valueFrom: base_image.image
    script: |
      set -e
      TOKEN=$(cat /secret/ci-secrets/user1)
      REPO_NAME="ci-test-{{token}}"

      echo creating $REPO_NAME...
      curl -XPOST \
        -i \
        -fsSL \
        https://api.github.com/orgs/hail-ci-test/repos \
        -H "Authorization: token ${TOKEN}" \
        -d "{ \"name\" : \"$REPO_NAME\" }"

      # checkout new ci repo
      cd /io
      git clone https://$TOKEN@github.com/hail-ci-test/$REPO_NAME.git
      cd $REPO_NAME

      mkdir -p ./ci/test ./hail/
      cp /io/repo/ci/test/resources/build.yaml ./
      cp -R /io/repo/ci/* ./ci/
      cp /io/repo/tls/Dockerfile ./ci/test/resources/Dockerfile.certs
      cp /io/repo/tls/create_certs.py ./ci/test/resources/
      cp /io/repo/pylintrc ./
      cp /io/repo/setup.cfg ./
      cp -R /io/repo/docker ./
      cp -R /io/repo/gear ./
      cp -R /io/repo/hail/python ./hail/
      cp /io/repo/hail/Makefile ./hail/
      cp /io/repo/hail/env_var.mk ./hail/
      cp -R /io/repo/web_common ./
      cp /io/repo/hail/python/setup-hailtop.py ./hail/python/

      git config user.name ci
      git config user.email ci@hail.is
      git add * && git commit -m "setup repo"
      git push
    secrets:
      - name: hail-ci-0-1-service-account-key
        namespace:
          valueFrom: default_ns.name
        mountPath: /secret/ci-secrets
    scopes:
      - test
      - dev
    inputs:
      - from: /repo
        to: /io/repo
    dependsOn:
      - default_ns
      - base_image
      - merge_code
  - kind: deploy
    name: deploy_ci
    namespace:
      valueFrom: default_ns.name
    config: ci/deployment.yaml
    wait:
      - kind: Service
        name: ci
        for: alive
    dependsOn:
      - default_ns
      - create_database_server_config
      - ci_image
      - ci_utils_image
      - create_accounts
      - ci_database
      - deploy_auth
      - deploy_batch
      - deploy_ci_agent
      - create_certs
      - hail_kaniko_image
  - kind: runImage
    name: test_ci
    image:
      valueFrom: test_ci_image.image
    script: |
      set -ex
      export ORGANIZATION=hail-ci-test
      export REPO_NAME=ci-test-"{{ create_ci_test_repo.token }}"
      export NAMESPACE="{{ default_ns.name }}"
      python3 -m pytest --log-cli-level=INFO -s -vv --instafail --durations=50 /test/
    secrets:
      - name: gce-deploy-config
        namespace:
          valueFrom: default_ns.name
        mountPath: /deploy-config
      - name: test-dev-tokens
        namespace:
          valueFrom: default_ns.name
        mountPath: /user-tokens
      - name: hail-ci-0-1-service-account-key
        namespace:
          valueFrom: default_ns.name
        mountPath: /secret/ci-secrets
      - name: ssl-config-ci-tests
        namespace:
          valueFrom: default_ns.name
        mountPath: /ssl-config
    timeout: 5400
    scopes:
      - test
      - dev
    dependsOn:
      - create_deploy_config
      - create_accounts
      - default_ns
      - create_certs
      - deploy_ci
      - test_ci_image
      - create_ci_test_repo
  - kind: runImage
    name: test_hailtop_batch_0
    image:
      valueFrom: service_base_image.image
    script: |
      cd /io/hailtop
      set -ex
      export HAIL_GSA_KEY_FILE=/test-gsa-key/key.json
      export PYTEST_SPLITS=5
      export PYTEST_SPLIT_INDEX=0
      export DOCKER_PREFIX="{{ global.docker_prefix }}"
      export DOCKER_ROOT_IMAGE="{{ global.docker_root_image }}"
      export PYTHON_DILL_IMAGE="{{ global.docker_prefix }}/python-dill:3.7-slim"
      hailctl config set batch/billing_project test
      hailctl config set batch/bucket cpg-hail-test
      python3 -m pytest \
              --durations=0 \
              --log-cli-level=INFO \
              -s \
              -vv \
              --instafail \
              /io/test/hailtop/batch/
    inputs:
      - from: /repo/hail/python/test
        to: /io/test
      - from: /repo/hail/python/hailtop
        to: /io/hailtop
    timeout: 1200
    secrets:
      - name: gce-deploy-config
        namespace:
          valueFrom: default_ns.name
        mountPath: /deploy-config
      - name: test-tokens
        namespace:
          valueFrom: default_ns.name
        mountPath: /user-tokens
      - name: test-gsa-key
        namespace:
          valueFrom: default_ns.name
        mountPath: /test-gsa-key
      - name: ssl-config-batch-tests
        namespace:
          valueFrom: default_ns.name
        mountPath: /ssl-config
    dependsOn:
      - create_deploy_config
      - create_accounts
      - default_ns
      - merge_code
      - service_base_image
      - deploy_batch
  - kind: runImage
    name: test_hailtop_batch_1
    image:
      valueFrom: service_base_image.image
    script: |
      cd /io/hailtop
      set -ex
      export HAIL_GSA_KEY_FILE=/test-gsa-key/key.json
      export PYTEST_SPLITS=5
      export PYTEST_SPLIT_INDEX=1
      export DOCKER_PREFIX="{{ global.docker_prefix }}"
      export DOCKER_ROOT_IMAGE="{{ global.docker_root_image }}"
      export PYTHON_DILL_IMAGE="{{ global.docker_prefix }}/python-dill:3.7-slim"
      hailctl config set batch/billing_project test
      hailctl config set batch/bucket cpg-hail-test
      python3 -m pytest \
              --durations=0 \
              --log-cli-level=INFO \
              -s \
              -vv \
              --instafail \
              /io/test/hailtop/batch/
    inputs:
      - from: /repo/hail/python/test
        to: /io/test
      - from: /repo/hail/python/hailtop
        to: /io/hailtop
    timeout: 1200
    secrets:
      - name: gce-deploy-config
        namespace:
          valueFrom: default_ns.name
        mountPath: /deploy-config
      - name: test-tokens
        namespace:
          valueFrom: default_ns.name
        mountPath: /user-tokens
      - name: test-gsa-key
        namespace:
          valueFrom: default_ns.name
        mountPath: /test-gsa-key
      - name: ssl-config-batch-tests
        namespace:
          valueFrom: default_ns.name
        mountPath: /ssl-config
    dependsOn:
      - create_deploy_config
      - create_accounts
      - default_ns
      - merge_code
      - service_base_image
      - deploy_batch
  - kind: runImage
    name: test_hailtop_batch_2
    image:
      valueFrom: service_base_image.image
    script: |
      cd /io/hailtop
      set -ex
      export HAIL_GSA_KEY_FILE=/test-gsa-key/key.json
      export PYTEST_SPLITS=5
      export PYTEST_SPLIT_INDEX=2
      export DOCKER_PREFIX="{{ global.docker_prefix }}"
      export DOCKER_ROOT_IMAGE="{{ global.docker_root_image }}"
      export PYTHON_DILL_IMAGE="{{ global.docker_prefix }}/python-dill:3.7-slim"
      hailctl config set batch/billing_project test
      hailctl config set batch/bucket cpg-hail-test
      python3 -m pytest \
              --durations=0 \
              --log-cli-level=INFO \
              -s \
              -vv \
              --instafail \
              /io/test/hailtop/batch/
    inputs:
      - from: /repo/hail/python/test
        to: /io/test
      - from: /repo/hail/python/hailtop
        to: /io/hailtop
    timeout: 1200
    secrets:
      - name: gce-deploy-config
        namespace:
          valueFrom: default_ns.name
        mountPath: /deploy-config
      - name: test-tokens
        namespace:
          valueFrom: default_ns.name
        mountPath: /user-tokens
      - name: test-gsa-key
        namespace:
          valueFrom: default_ns.name
        mountPath: /test-gsa-key
      - name: ssl-config-batch-tests
        namespace:
          valueFrom: default_ns.name
        mountPath: /ssl-config
    dependsOn:
      - create_deploy_config
      - create_accounts
      - default_ns
      - merge_code
      - service_base_image
      - deploy_batch
  - kind: runImage
    name: test_hailtop_batch_3
    image:
      valueFrom: service_base_image.image
    script: |
      cd /io/hailtop
      set -ex
      export HAIL_GSA_KEY_FILE=/test-gsa-key/key.json
      export PYTEST_SPLITS=5
      export PYTEST_SPLIT_INDEX=3
      export DOCKER_PREFIX="{{ global.docker_prefix }}"
      export DOCKER_ROOT_IMAGE="{{ global.docker_root_image }}"
      export PYTHON_DILL_IMAGE="{{ global.docker_prefix }}/python-dill:3.7-slim"
      hailctl config set batch/billing_project test
      hailctl config set batch/bucket cpg-hail-test
      python3 -m pytest \
              --durations=0 \
              --log-cli-level=INFO \
              -s \
              -vv \
              --instafail \
              /io/test/hailtop/batch/
    inputs:
      - from: /repo/hail/python/test
        to: /io/test
      - from: /repo/hail/python/hailtop
        to: /io/hailtop
    timeout: 1200
    secrets:
      - name: gce-deploy-config
        namespace:
          valueFrom: default_ns.name
        mountPath: /deploy-config
      - name: test-tokens
        namespace:
          valueFrom: default_ns.name
        mountPath: /user-tokens
      - name: test-gsa-key
        namespace:
          valueFrom: default_ns.name
        mountPath: /test-gsa-key
      - name: ssl-config-batch-tests
        namespace:
          valueFrom: default_ns.name
        mountPath: /ssl-config
    dependsOn:
      - create_deploy_config
      - create_accounts
      - default_ns
      - merge_code
      - service_base_image
      - deploy_batch
  - kind: runImage
    name: test_hailtop_batch_4
    image:
      valueFrom: service_base_image.image
    script: |
      cd /io/hailtop
      set -ex
      export HAIL_GSA_KEY_FILE=/test-gsa-key/key.json
      export PYTEST_SPLITS=5
      export PYTEST_SPLIT_INDEX=4
      export DOCKER_PREFIX="{{ global.docker_prefix }}"
      export DOCKER_ROOT_IMAGE="{{ global.docker_root_image }}"
      export PYTHON_DILL_IMAGE="{{ global.docker_prefix }}/python-dill:3.7-slim"
      hailctl config set batch/billing_project test
      hailctl config set batch/bucket cpg-hail-test
      python3 -m pytest \
              --durations=0 \
              --log-cli-level=INFO \
              -s \
              -vv \
              --instafail \
              /io/test/hailtop/batch/
    inputs:
      - from: /repo/hail/python/test
        to: /io/test
      - from: /repo/hail/python/hailtop
        to: /io/hailtop
    timeout: 1200
    secrets:
      - name: gce-deploy-config
        namespace:
          valueFrom: default_ns.name
        mountPath: /deploy-config
      - name: test-tokens
        namespace:
          valueFrom: default_ns.name
        mountPath: /user-tokens
      - name: test-gsa-key
        namespace:
          valueFrom: default_ns.name
        mountPath: /test-gsa-key
      - name: ssl-config-batch-tests
        namespace:
          valueFrom: default_ns.name
        mountPath: /ssl-config
    dependsOn:
      - create_deploy_config
      - create_accounts
      - default_ns
      - merge_code
      - service_base_image
      - deploy_batch
  - kind: runImage
    name: test_batch_docs
    image:
      valueFrom: service_base_image.image
    script: |
      set -ex
      export HAIL_GSA_KEY_FILE=/test-gsa-key/key.json
      cd /io/hailtop/batch
      hailctl config set batch/billing_project test
      hailctl config set batch/bucket cpg-hail-test
      python3 -m pytest --instafail \
        --doctest-modules \
        --doctest-glob='*.rst' \
        --ignore=docs/cookbook/files/ \
        --ignore=docs/conf.py
    secrets:
      - name: gce-deploy-config
        namespace:
          valueFrom: default_ns.name
        mountPath: /deploy-config
      - name: test-tokens
        namespace:
          valueFrom: default_ns.name
        mountPath: /user-tokens
      - name: test-gsa-key
        namespace:
          valueFrom: default_ns.name
        mountPath: /test-gsa-key
    dependsOn:
      - create_deploy_config
      - create_accounts
      - default_ns
      - service_base_image
      - merge_code
      - deploy_batch
    timeout: 1200
    inputs:
      - from: /repo/hail/python/hailtop
        to: /io/hailtop
  - kind: createDatabase
    name: notebook_database
    databaseName: notebook
    migrations:
      - name: initial
        script: /io/sql/initial.sql
    inputs:
      - from: /repo/notebook/sql
        to: /io/sql
    namespace:
      valueFrom: default_ns.name
    shutdowns:
      - kind: Deployment
        namespace:
          valueFrom: default_ns.name
        name: notebook
    dependsOn:
      - default_ns
      - merge_code
  - kind: deploy
    name: deploy_notebook
    namespace:
      valueFrom: default_ns.name
    config: notebook/deployment.yaml
    dependsOn:
      - default_ns
      - create_session_key
      - notebook_image
      - notebook_nginx_image
      - deploy_auth
      - notebook_database
      - create_certs
    wait:
      - kind: Service
        name: notebook
        for: alive
  - kind: runImage
    name: cleanup_ci_test_repo
    image:
      valueFrom: base_image.image
    script: |
      set -e
      TOKEN=$(cat /secret/ci-secrets/user1)
      echo deleting ci-test-{{ create_ci_test_repo.token }}...
      curl -XDELETE \
        -ifsSL \
        https://api.github.com/repos/hail-ci-test/ci-test-{{ create_ci_test_repo.token }} \
        -H "Authorization: token ${TOKEN}"
    secrets:
      - name: hail-ci-0-1-service-account-key
        namespace:
          valueFrom: default_ns.name
        mountPath: /secret/ci-secrets
    alwaysRun: true
    scopes:
      - test
      - dev
    dependsOn:
      - default_ns
      - base_image
      - create_ci_test_repo
      - deploy_ci
      - test_ci
  - kind: runImage
    name: deploy_hail
    script: |
      set -ex
      gcloud auth activate-service-account --key-file=/secrets/ci-deploy-0-1--hail-is-hail.json
      SPARK_VERSION=3.1.1
      BRANCH=0.2
      SHA="{{ code.sha }}"
      GS_JAR=gs://hail-common/builds/${BRANCH}/jars/hail-${BRANCH}-${SHA}-Spark-${SPARK_VERSION}.jar
      gsutil cp /io/hail.jar ${GS_JAR}
      gsutil acl set public-read ${GS_JAR}
      GS_HAIL_ZIP=gs://hail-common/builds/${BRANCH}/python/hail-${BRANCH}-${SHA}.zip
      gsutil cp /io/hail.zip ${GS_HAIL_ZIP}
      gsutil acl set public-read ${GS_HAIL_ZIP}
    image:
      valueFrom: base_image.image
    secrets:
      - name: ci-deploy-0-1--hail-is-hail
        namespace:
          valueFrom: default_ns.name
        mountPath: /secrets
    inputs:
      - from: /hail.jar
        to: /io/hail.jar
      - from: /hail.zip
        to: /io/hail.zip
    scopes:
      - deploy
    dependsOn:
      - default_ns
      - base_image
      - build_hail
  - kind: buildImage2
    name: blog_nginx_image
    dockerFile: /io/blog/Dockerfile.nginx
    contextPath: /io/blog
    publishAs: blog_nginx
    inputs:
      - from: /repo/blog
        to: /io/blog
    dependsOn:
      - hail_ubuntu_image
      - merge_code
  - kind: deploy
    name: deploy_blog
    namespace:
      valueFrom: default_ns.name
    config: blog/deployment.yaml
    wait:
      - kind: Service
        name: blog
        for: alive
        resource_type: statefulset
    dependsOn:
      - default_ns
      - blog_nginx_image
      - create_certs
  - kind: runImage
    name: test_dataproc
    image:
      valueFrom: ci_utils_image.image
    script: |
      set -ex

      cd /io/repo

      gcloud auth activate-service-account --key-file=/test-dataproc-service-account-key/test-dataproc-service-account-key.json
      gcloud config set project hail-vdc
      gcloud config set dataproc/region us-central1

      if git ls-remote --exit-code --tags origin $(cat /io/hail_pip_version)
      then
          echo "tag $HAIL_PIP_VERSION already exists"
          exit 0
      fi

      cd hail
      chmod 755 ./gradlew
      time retry ./gradlew --version
      make test-dataproc DEV_CLARIFIER=ci_test_dataproc/
    dependsOn:
      - ci_utils_image
      - default_ns
      - merge_code
    inputs:
      - from: /hail_pip_version
        to: /io/hail_pip_version
      - from: /repo
        to: /io/repo
    secrets:
      - name: test-dataproc-service-account-key
        namespace:
          valueFrom: default_ns.name
        mountPath: /test-dataproc-service-account-key
    scopes:
      - deploy
      - dev
  - kind: runImage
    name: deploy
    image:
      valueFrom: ci_utils_image.image
    script: |
      set -ex
      cd /io

      gcloud auth activate-service-account --key-file=/ci-deploy-0-1--hail-is-hail/ci-deploy-0-1--hail-is-hail.json
      cp /pypi-credentials/pypirc $HOME/.pypirc
      printf 'Authorization: token ' > github-oauth
      cat /hail-ci-0-1-github-oauth-token/oauth-token >>github-oauth
      printf '#!/bin/bash\necho ' > git-askpass
      cat /hail-ci-0-1-github-oauth-token/oauth-token >>git-askpass
      chmod 755 git-askpass
      export GIT_ASKPASS=/io/git-askpass

      cd /io/repo/hail

      if git ls-remote --exit-code --tags origin $(cat /io/hail_pip_version)
      then
          echo "tag $HAIL_PIP_VERSION already exists"
          exit 0
      fi

      chmod 755 ./gradlew
      time retry ./gradlew --version
      make wheel upload-artifacts DEPLOY_REMOTE=origin

      bash scripts/deploy.sh $(cat /io/hail_pip_version) \
                             $(cat /io/hail_version) \
                             $(cat /io/git_version) \
                             origin \
                             /io/repo/hail/build/deploy/dist/hail-*-py3-none-any.whl \
                             /io/github-oauth
    inputs:
      - from: /hail_version
        to: /io/hail_version
      - from: /hail_pip_version
        to: /io/hail_pip_version
      - from: /git_version
        to: /io/git_version
      - from: /repo
        to: /io/repo
    secrets:
      - name: pypi-credentials
        namespace:
          valueFrom: default_ns.name
        mountPath: /pypi-credentials
      - name: ci-deploy-0-1--hail-is-hail
        namespace:
          valueFrom: default_ns.name
        mountPath: /ci-deploy-0-1--hail-is-hail
      - name: hail-ci-0-1-github-oauth-token
        namespace:
          valueFrom: default_ns.name
        mountPath: /hail-ci-0-1-github-oauth-token
    scopes:
      - deploy
      - dev
    dependsOn:
      - test_dataproc
      - default_ns
      - ci_utils_image
      - build_hail
      - merge_code
  - kind: buildImage2
    name: website_image
    dockerFile: /io/website/Dockerfile
    contextPath: /io/website
    publishAs: website
    inputs:
      - from: /repo/website
        to: /io/website
      - from: /docs.tar.gz
        to: /io/website/docs.tar.gz
    dependsOn:
      - service_base_image
      - make_pip_versioned_docs
  - kind: deploy
    name: deploy_website
    namespace:
      valueFrom: default_ns.name
    config: website/deployment.yaml
    wait:
      - kind: Service
        name: website
        for: alive
    dependsOn:
      - default_ns
      - website_image
      - create_certs
  - kind: runImage
    name: test_website
    image:
      valueFrom: service_base_image.image
    script: |
      set -ex
      hailctl curl {{ default_ns.name }} www / \
              -vvv \
              -fsSL \
              --retry 3 \
              --retry-delay 5
    secrets:
      - name: test-tokens
        namespace:
          valueFrom: default_ns.name
        mountPath: /user-tokens
      - name: gce-deploy-config
        namespace:
          valueFrom: default_ns.name
        mountPath: /deploy-config
    dependsOn:
      - default_ns
      - create_accounts
      - service_base_image
      - deploy_website
  - kind: buildImage2
    name: hail_public_image
    dockerFile: /io/hail/Dockerfile
    contextPath: /io/hail/
    publishAs: hail-public
    inputs:
      - from: /docker/hail
        to: /io/hail
      - from: /hail/hail_pip_version
        to: /io/hail/hail_pip_version
    dependsOn:
      - merge_code
      - hail_ubuntu_image
    scopes:
      - dev
  - kind: runImage
    name: test_hail_public_image
    image:
      valueFrom: hail_public_image.image
    script: |
      set -ex
      python3 -c 'import hail as hl; hl.balding_nichols_model(3, 100, 100)._force_count_rows()'
      python3 -c 'import numpy; import pandas; import sklearn; import matplotlib; import scipy'
      gsutil --version
    dependsOn:
      - hail_public_image
    scopes:
      - dev
  - kind: buildImage2
    name: genetics_public_image
    dockerFile: /io/genetics/Dockerfile
    contextPath: /io/genetics/
    publishAs: genetics-public
    inputs:
      - from: /repo/genetics
        to: /io/genetics
    dependsOn:
      - hail_public_image
      - merge_code
    scopes:
      - dev
  - kind: runImage
    name: test_genetics_public_image
    image:
      valueFrom: genetics_public_image.image
    script: |
      set -ex
      samtools --version
      plink --version
      plink2 --version
    dependsOn:
      - genetics_public_image
    scopes:
      - dev
  - kind: runImage
    name: test_address
    image:
      valueFrom: service_base_image.image
    script: |
      python3 -m pytest --log-date-format="%Y-%m-%dT%H:%M:%S" --log-format="%(asctime)s %(levelname)s %(name)s %(filename)s:%(lineno)d:%(funcName)s %(message)s" --log-cli-level=INFO -s -vv --instafail /io/test/
    inputs:
      - from: /repo/address/test
        to: /io/test
    port: 5000
    timeout: 1200
    secrets:
      - name: gce-deploy-config
        namespace:
          valueFrom: default_ns.name
        mountPath: /deploy-config
      - name: ssl-config-address-tests
        namespace:
          valueFrom: default_ns.name
        mountPath: /ssl-config
      - name: test-tokens
        namespace:
          valueFrom: default_ns.name
        mountPath: /user-tokens
    dependsOn:
      - create_accounts
      - default_ns
      - create_deploy_config
      - merge_code
      - service_base_image
      - create_certs
      - deploy_address
  - kind: runImage
    name: test_hail_services_java
    image:
      valueFrom: hail_run_tests_image.image
    resources:
      memory: 7.5G
      cpu: '2'
    script: |
      set -ex
      cd /io
      mkdir -p src/test
      tar xzf resources.tar.gz -C src/test
      java -Xms7500M -Xmx7500M \
           -cp hail-test.jar:$SPARK_HOME/jars/* \
           org.testng.TestNG \
           -listener is.hail.LogTestListener \
           testng-services.xml
    inputs:
      - from: /resources.tar.gz
        to: /io/resources.tar.gz
      - from: /hail-test.jar
        to: /io/hail-test.jar
      - from: /testng-services.xml
        to: /io/testng-services.xml
    secrets:
      - name: test-tokens
        namespace:
          valueFrom: default_ns.name
        mountPath: /user-tokens
      - name: gce-deploy-config
        namespace:
          valueFrom: default_ns.name
        mountPath: /deploy-config
      - name: ssl-config-services-java-tests
        namespace:
          valueFrom: default_ns.name
        mountPath: /ssl-config
    timeout: 1200
    dependsOn:
      - default_ns
      - create_certs
      - hail_run_tests_image
      - build_hail
      - deploy_batch
      - deploy_shuffler
      - deploy_address
  - kind: runImage
    name: test_batch_invariants
    image:
      valueFrom: batch_image.image
    script: |
      python3 -m pytest --log-date-format="%Y-%m-%dT%H:%M:%S" --log-format="%(asctime)s %(levelname)s %(name)s %(filename)s:%(lineno)d:%(funcName)s %(message)s" --log-cli-level=INFO -s -vv --instafail -k "test_invariants" /io/test/
    inputs:
      - from: /repo/batch/test
        to: /io/test
    timeout: 300
    secrets:
      - name: gce-deploy-config
        namespace:
          valueFrom: default_ns.name
        mountPath: /deploy-config
      - name: test-dev-tokens
        namespace:
          valueFrom: default_ns.name
        mountPath: /user-tokens
      - name: ssl-config-batch-tests
        namespace:
          valueFrom: default_ns.name
        mountPath: /ssl-config
    scopes:
      - test
      - dev
    dependsOn:
      - create_deploy_config
      - create_accounts
      - default_ns
      - merge_code
      - batch_image
      - deploy_batch
      - test_batch_0
      - test_batch_1
      - test_batch_2
      - test_batch_3
      - test_batch_4
      - test_ci
      - test_hailtop_batch_0
      - test_hailtop_batch_1
      - test_hailtop_batch_2
      - test_hailtop_batch_3
      - test_hailtop_batch_4
  - kind: runImage
    name: delete_batch_instances
    image:
      valueFrom: base_image.image
    alwaysRun: true
    script: |
      set -ex
      gcloud -q auth activate-service-account --key-file=/test-gsa-key/key.json
      set +e
      gcloud -q compute instances list \
          --filter 'tags.items=batch2-agent AND labels.namespace={{ default_ns.name }}' \
          --format="table[no-heading](zone.basename(), name)" \
          --project {{ global.project }} \
        | xargs -n2 -r sh -c 'gcloud -q compute instances delete --zone "$1" --project {{ global.project }} "$2" || true' argv0
      gcloud -q compute disks list \
          --filter 'labels.batch=1 AND labels.namespace={{ default_ns.name }}' \
          --format="table[no-heading](zone.basename(), name)" \
          --project {{ global.project }} \
        | xargs -n2 -r sh -c 'gcloud -q compute disks delete --zone "$1" --project {{ global.project }} "$2" || true' argv0
    secrets:
      - name: test-gsa-key
        namespace:
          valueFrom: default_ns.name
        mountPath: /test-gsa-key
    scopes:
      - dev
      - test
    dependsOn:
      - default_ns
      - base_image
      - test_batch_invariants
      - test_batch_0
      - test_batch_1
      - test_batch_2
      - test_batch_3
      - test_batch_4
      - test_ci
      - test_hailtop_batch_0
      - test_hailtop_batch_1
      - test_hailtop_batch_2
      - test_hailtop_batch_3
      - test_hailtop_batch_4
  - kind: runImage
    name: delete_atgu_tables
    image:
      valueFrom: service_base_image.image
    script: |
      set -ex
      mysql --defaults-extra-file=/sql-config/sql-config.cnf < /io/sql/delete-atgu-tables.sql
    inputs:
      - from: /repo/atgu/sql
        to: /io/sql
    secrets:
      - name: database-server-config
        namespace:
          valueFrom: default_ns.name
        mountPath: /sql-config
    runIfRequested: true
    scopes:
      - dev
    dependsOn:
      - default_ns
      - service_base_image
      - merge_code
  - kind: buildImage2
    name: atgu_image
    dockerFile: /io/repo/atgu/Dockerfile
    contextPath: /io/repo
    publishAs: atgu
    inputs:
      - from: /repo
        to: /io/repo
    dependsOn:
      - service_base_image
      - merge_code
  - kind: createDatabase
    name: atgu_database
    databaseName: atgu
    migrations:
      - name: initial
        script: /io/sql/initial.sql
    inputs:
      - from: /repo/atgu/sql
        to: /io/sql
    namespace:
      valueFrom: default_ns.name
    shutdowns:
      - kind: Deployment
        namespace:
          valueFrom: default_ns.name
        name: atgu
      - kind: Deployment
        namespace:
          valueFrom: default_ns.name
        name: atgu-driver
    dependsOn:
      - default_ns
      - merge_code
      - delete_atgu_tables
  - kind: deploy
    name: deploy_atgu
    namespace:
      valueFrom: default_ns.name
    config: atgu/deployment.yaml
    wait:
      - kind: Service
        name: atgu
        for: alive
    dependsOn:
      - default_ns
      - create_certs
      - create_accounts
      - deploy_auth
      - atgu_image
      - atgu_database<|MERGE_RESOLUTION|>--- conflicted
+++ resolved
@@ -2497,159 +2497,6 @@
       - deploy_memory_sa
       - create_certs
   - kind: runImage
-<<<<<<< HEAD
-    name: test_hail_python_service_backend_0
-    image:
-      valueFrom: hail_run_image.image
-    script: |
-      set -ex
-      cd /io
-      tar xzf test.tar.gz
-      tar xvf wheel-container.tar
-      python3 -m pip install --no-dependencies hail-*-py3-none-any.whl
-      export PYTEST_SPLITS=3
-      export PYTEST_SPLIT_INDEX=0
-      export HAIL_TEST_RESOURCES_DIR=gs://cpg-hail-test/{{ upload_test_resources_to_gcs.token }}/test/resources
-      export HAIL_DOCTEST_DATA_DIR=gs://cpg-hail-test/{{ upload_test_resources_to_gcs.token }}/doctest/data
-      export HAIL_QUERY_BACKEND=service
-      export GOOGLE_APPLICATION_CREDENTIALS=/test-gsa-key/key.json
-      hailctl config set batch/billing_project test
-      hailctl config set batch/bucket hail-test-dmk9z
-      python3 -m pytest -n 8 --ignore=test/hailtop/ --log-cli-level=INFO -s -vv --instafail --durations=50 test
-    inputs:
-      - from: /wheel-container.tar
-        to: /io/wheel-container.tar
-      - from: /test.tar.gz
-        to: /io/test.tar.gz
-    secrets:
-      - name: gce-deploy-config
-        namespace:
-          valueFrom: default_ns.name
-        mountPath: /deploy-config
-      - name: test-tokens
-        namespace:
-          valueFrom: default_ns.name
-        mountPath: /user-tokens
-      - name: ssl-config-query-tests
-        namespace:
-          valueFrom: default_ns.name
-        mountPath: /ssl-config
-      - name: test-gsa-key
-        namespace:
-          valueFrom: default_ns.name
-        mountPath: /test-gsa-key
-    timeout: 3600
-    dependsOn:
-      - default_ns
-      - upload_test_resources_to_gcs
-      - deploy_query
-      - deploy_memory
-      - deploy_shuffler
-      - hail_run_image
-      - build_hail
-  - kind: runImage
-    name: test_hail_python_service_backend_1
-    image:
-      valueFrom: hail_run_image.image
-    script: |
-      set -ex
-      cd /io
-      tar xzf test.tar.gz
-      tar xvf wheel-container.tar
-      python3 -m pip install --no-dependencies hail-*-py3-none-any.whl
-      export PYTEST_SPLITS=3
-      export PYTEST_SPLIT_INDEX=1
-      export HAIL_TEST_RESOURCES_DIR=gs://cpg-hail-test/{{ upload_test_resources_to_gcs.token }}/test/resources
-      export HAIL_DOCTEST_DATA_DIR=gs://cpg-hail-test/{{ upload_test_resources_to_gcs.token }}/doctest/data
-      export HAIL_QUERY_BACKEND=service
-      export GOOGLE_APPLICATION_CREDENTIALS=/test-gsa-key/key.json
-      hailctl config set batch/billing_project test
-      hailctl config set batch/bucket hail-test-dmk9z
-      python3 -m pytest -n 8 --ignore=test/hailtop/ --log-cli-level=INFO -s -vv --instafail --durations=50 test
-    inputs:
-      - from: /wheel-container.tar
-        to: /io/wheel-container.tar
-      - from: /test.tar.gz
-        to: /io/test.tar.gz
-    secrets:
-      - name: gce-deploy-config
-        namespace:
-          valueFrom: default_ns.name
-        mountPath: /deploy-config
-      - name: test-tokens
-        namespace:
-          valueFrom: default_ns.name
-        mountPath: /user-tokens
-      - name: ssl-config-query-tests
-        namespace:
-          valueFrom: default_ns.name
-        mountPath: /ssl-config
-      - name: test-gsa-key
-        namespace:
-          valueFrom: default_ns.name
-        mountPath: /test-gsa-key
-    timeout: 3600
-    dependsOn:
-      - default_ns
-      - upload_test_resources_to_gcs
-      - deploy_query
-      - deploy_memory
-      - deploy_shuffler
-      - hail_run_image
-      - build_hail
-  - kind: runImage
-    name: test_hail_python_service_backend_2
-    image:
-      valueFrom: hail_run_image.image
-    script: |
-      set -ex
-      cd /io
-      tar xzf test.tar.gz
-      tar xvf wheel-container.tar
-      python3 -m pip install --no-dependencies hail-*-py3-none-any.whl
-      export PYTEST_SPLITS=3
-      export PYTEST_SPLIT_INDEX=2
-      export HAIL_TEST_RESOURCES_DIR=gs://cpg-hail-test/{{ upload_test_resources_to_gcs.token }}/test/resources
-      export HAIL_DOCTEST_DATA_DIR=gs://cpg-hail-test/{{ upload_test_resources_to_gcs.token }}/doctest/data
-      export HAIL_QUERY_BACKEND=service
-      export GOOGLE_APPLICATION_CREDENTIALS=/test-gsa-key/key.json
-      hailctl config set batch/billing_project test
-      hailctl config set batch/bucket hail-test-dmk9z
-      python3 -m pytest -n 8 --ignore=test/hailtop/ --log-cli-level=INFO -s -vv --instafail --durations=50 test
-    inputs:
-      - from: /wheel-container.tar
-        to: /io/wheel-container.tar
-      - from: /test.tar.gz
-        to: /io/test.tar.gz
-    secrets:
-      - name: gce-deploy-config
-        namespace:
-          valueFrom: default_ns.name
-        mountPath: /deploy-config
-      - name: test-tokens
-        namespace:
-          valueFrom: default_ns.name
-        mountPath: /user-tokens
-      - name: ssl-config-query-tests
-        namespace:
-          valueFrom: default_ns.name
-        mountPath: /ssl-config
-      - name: test-gsa-key
-        namespace:
-          valueFrom: default_ns.name
-        mountPath: /test-gsa-key
-    timeout: 3600
-    dependsOn:
-      - default_ns
-      - upload_test_resources_to_gcs
-      - deploy_query
-      - deploy_memory
-      - deploy_shuffler
-      - hail_run_image
-      - build_hail
-  - kind: runImage
-=======
->>>>>>> f0a04caf
     name: test_lsm
     image:
       valueFrom: base_image.image
