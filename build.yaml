--- conflicted
+++ resolved
@@ -3861,39 +3861,6 @@
       - create_ci_test_repo
       - deploy_ci
       - test_ci
-<<<<<<< HEAD
-  - kind: runImage
-    name: deploy_hail
-    image: gcr.io/google.com/cloudsdktool/cloud-sdk:334.0.0
-    script: |
-      set -ex
-      gcloud auth activate-service-account --key-file=/secrets/ci-deploy-0-1--hail-is-hail.json
-      SPARK_VERSION=3.1.1
-      BRANCH=0.2
-      SHA="{{ code.sha }}"
-      GS_JAR=gs://hail-common/builds/${BRANCH}/jars/hail-${BRANCH}-${SHA}-Spark-${SPARK_VERSION}.jar
-      gsutil cp /io/hail.jar ${GS_JAR}
-      gsutil acl set public-read ${GS_JAR}
-      GS_HAIL_ZIP=gs://hail-common/builds/${BRANCH}/python/hail-${BRANCH}-${SHA}.zip
-      gsutil cp /io/hail.zip ${GS_HAIL_ZIP}
-      gsutil acl set public-read ${GS_HAIL_ZIP}
-    secrets:
-      - name: ci-deploy-0-1--hail-is-hail
-        namespace:
-          valueFrom: default_ns.name
-        mountPath: /secrets
-    inputs:
-      - from: /hail.jar
-        to: /io/hail.jar
-      - from: /hail.zip
-        to: /io/hail.zip
-    scopes:
-      - deploy
-    dependsOn:
-      - default_ns
-      - build_hail
-=======
->>>>>>> 792cb5e7
   - kind: buildImage2
     name: blog_nginx_image
     dockerFile: /io/blog/Dockerfile.nginx
