steps:
  - kind: buildImage2
    name: git_make_bash_image
    dockerFile:
      inline: |
        FROM {{ global.docker_root_image }}
        RUN apt-get update && apt-get install -y git make bash
  - kind: runImage
    name: merge_code
    image:
      valueFrom: git_make_bash_image.image
    script: |
      set -ex
      cd /io
      mkdir repo
      cd repo
      {{ code.checkout_script }}
      make -C hail python-version-info
      git rev-parse HEAD > git_version
    outputs:
      - from: /io/repo/
        to: /repo
      - from: /io/repo/hail/python/hail/hail_version
        to: /hail_version
      - from: /io/repo/hail/python/hail/hail_pip_version
        to: /hail_pip_version
      - from: /io/repo/git_version
        to: /git_version
    dependsOn:
      - git_make_bash_image
  - kind: buildImage2
    name: hail_ubuntu_image
    dockerFile: /io/hail-ubuntu/Dockerfile
    contextPath: /io/hail-ubuntu
    publishAs: hail-ubuntu
    inputs:
      - from: /repo/docker/hail-ubuntu
        to: /io/hail-ubuntu
    dependsOn:
      - merge_code
  - kind: createNamespace
    name: default_ns
    namespaceName: default
    public: true
    secrets:
      - name: auth-oauth2-client-secret
      - name: registry-push-credentials
      - name: hail-ci-0-1-github-oauth-token
      - name: test-gsa-key
      - name: test-aws-key
        clouds:
          - gcp
      - name: test-azure-key
        clouds:
          - gcp
      - name: zulip-config
      - name: benchmark-gsa-key
      - name: billing-monitor-gsa-key
        clouds:
          - gcp
      - name: hail-ci-0-1-service-account-key
      - name: test-dataproc-service-account-key
        clouds:
          - gcp
      - name: batch-worker-ssh-public-key
        clouds:
          - azure
  - kind: buildImage2
    name: echo_image
    dockerFile: /io/echo/Dockerfile
    contextPath: /io/echo
    publishAs: echo
    resources:
      storage: 10Gi
      cpu: "2"
      memory: standard
    inputs:
      - from: /repo/echo
        to: /io/echo
    dependsOn:
      - hail_ubuntu_image
      - merge_code
  - kind: deploy
    name: deploy_echo
    namespace:
      valueFrom: default_ns.name
    config: echo/deployment.yaml
    dependsOn:
      - default_ns
      - echo_image
  - kind: deploy
    name: deploy_batch_sa
    namespace:
      valueFrom: default_ns.name
    config: batch/service-account.yaml
    dependsOn:
      - default_ns
  - kind: deploy
    name: deploy_ci_agent
    namespace:
      valueFrom: default_ns.name
    config: ci/ci-agent.yaml
    dependsOn:
      - default_ns
  - kind: deploy
    name: deploy_test_batch_sa
    namespace:
      valueFrom: default_ns.name
    config: batch/test-sa.yaml
    dependsOn:
      - default_ns
  - kind: buildImage2
    name: base_image
    dockerFile: /io/repo/docker/Dockerfile.base
    contextPath: /io/repo
    publishAs: base
    resources:
      storage: 10Gi
      cpu: "2"
      memory: standard
    inputs:
      - from: /repo
        to: /io/repo
    dependsOn:
      - hail_ubuntu_image
      - merge_code
  - kind: runImage
    name: check_hail
    image:
      valueFrom: base_image.image
    script: |
      set -ex
      cd /io/repo
      make check-hail
    inputs:
      - from: /repo
        to: /io/repo
    dependsOn:
      - base_image
      - merge_code
  - kind: buildImage2
    name: service_base_image
    dockerFile: /io/repo/docker/Dockerfile.service-base
    contextPath: /io/repo
    publishAs: service-base
    resources:
      storage: 10Gi
      cpu: "2"
      memory: standard
    dependsOn:
      - base_image
      - merge_code
    inputs:
      - from: /hail_version
        to: /io/repo/hail_version
      - from: /repo
        to: /io/repo
  - kind: runImage
    name: check_services
    image:
      valueFrom: service_base_image.image
    script: |
      set -ex
      cd /io/repo
      {% if 'target_sha' in code %}
      export HAIL_TARGET_SHA={{ code.target_sha }}
      {% endif %}
      make -k check-services
    inputs:
      - from: /repo
        to: /io/repo
    dependsOn:
      - service_base_image
      - merge_code
  - kind: buildImage2
    name: create_certs_image
    dockerFile: /io/tls/Dockerfile
    contextPath: /io/tls
    publishAs: create_certs_image
    inputs:
      - from: /repo/tls
        to: /io/tls
    dependsOn:
      - hail_ubuntu_image
      - merge_code
  - kind: runImage
    name: create_ssl_config_hail_root
    image:
      valueFrom: create_certs_image.image
    script: |
      openssl req -new -x509 -subj /CN=hail-root -nodes -newkey rsa:4096 -keyout hail-root-key.pem -out hail-root-cert.pem
      until kubectl get secret -n {{ default_ns.name }} ssl-config-hail-root
      do
          kubectl create secret generic -n {{ default_ns.name }} ssl-config-hail-root \
                  --from-file=hail-root-key.pem \
                  --from-file=hail-root-cert.pem
      done
    serviceAccount:
      name: admin
      namespace:
        valueFrom: default_ns.name
    scopes:
      - test
      - dev
    dependsOn:
      - default_ns
      - create_certs_image
  - kind: runImage
    name: create_certs
    image:
      valueFrom: create_certs_image.image
    script: |
      set -ex
      python3 create_certs.py \
              {{ default_ns.name }} \
              config.yaml \
              /ssl-config-hail-root/hail-root-key.pem \
              /ssl-config-hail-root/hail-root-cert.pem
    serviceAccount:
      name: admin
      namespace:
        valueFrom: default_ns.name
    secrets:
      - name: ssl-config-hail-root
        namespace:
          valueFrom: default_ns.name
        mountPath: /ssl-config-hail-root
    dependsOn:
      - default_ns
      - create_certs_image
      - create_ssl_config_hail_root
  - kind: createDatabase
    name: test_database_instance
    databaseName: test-instance
    migrations: []
    namespace:
      valueFrom: default_ns.name
    scopes:
      - test
    dependsOn:
      - default_ns
  - kind: runImage
    name: create_database_server_config
    image:
      valueFrom: base_image.image
    script: |
     kubectl -n {{ default_ns.name }} get -o json secret {{ test_database_instance.admin_secret_name }} | jq '{apiVersion, kind, type, data, metadata: {name: "database-server-config"}}' | kubectl -n {{ default_ns.name }} apply -f -
    serviceAccount:
      name: admin
      namespace:
        valueFrom: default_ns.name
    scopes:
      - test
    dependsOn:
      - default_ns
      - base_image
      - test_database_instance
  - kind: runImage
    name: delete_auth_tables
    image:
      valueFrom: service_base_image.image
    script: |
      set -ex
      mysql --defaults-extra-file=/sql-config/sql-config.cnf < /io/sql/delete-auth-tables.sql
    inputs:
      - from: /repo/auth/sql
        to: /io/sql
    secrets:
      - name: database-server-config
        namespace:
          valueFrom: default_ns.name
        mountPath: /sql-config
    runIfRequested: true
    scopes:
      - dev
    dependsOn:
      - default_ns
      - service_base_image
      - merge_code
  - kind: createDatabase
    name: auth_database
    databaseName: auth
    migrations:
      - name: initial
        script: /io/sql/initial.sql
      - name: copy-paste-tokens
        script: /io/sql/copy-paste-tokens.sql
      - name: drop-bucket
        script: /io/sql/drop-bucket.sql
      - name: add-trial-billing-project
        script: /io/sql/add-trial-billing-project.sql
      - name: add-roles
        script: /io/sql/add-roles.sql
      - name: rename-gsa-identity
        script: /io/sql/rename-gsa-identity.sql
      - name: support-azure-oauth
        script: /io/sql/support-azure-oauth.sql
    inputs:
      - from: /repo/auth/sql
        to: /io/sql
    namespace:
      valueFrom: default_ns.name
    shutdowns:
      - kind: Deployment
        namespace:
          valueFrom: default_ns.name
        name: auth
    dependsOn:
      - default_ns
      - merge_code
      - delete_auth_tables
  - kind: runImage
    name: create_deploy_config
    image:
      valueFrom: base_image.image
    script: |
      set -ex

      # k8s deploy config
      cat > deploy-config.json <<EOF
      {"location":"k8s","default_namespace":"{{ default_ns.name }}","domain":"{{ global.domain }}"}
      EOF
      kubectl -n {{ default_ns.name }} create secret generic deploy-config \
              --from-file=./deploy-config.json \
              --save-config --dry-run=client -o yaml \
          | kubectl -n {{ default_ns.name }} apply -f -

      # worker deploy config
      cat > deploy-config.json <<EOF
      {"location":"gce","default_namespace":"{{ default_ns.name }}","domain":"{{ global.domain }}"}
      EOF
      kubectl -n {{ default_ns.name }} create secret generic worker-deploy-config \
              --from-file=./deploy-config.json \
              --save-config --dry-run=client -o yaml \
          | kubectl -n {{ default_ns.name }} apply -f -
    serviceAccount:
      name: admin
      namespace:
        valueFrom: default_ns.name
    dependsOn:
      - default_ns
      - base_image
  - kind: deploy
    name: deploy_admin_pod
    namespace:
      valueFrom: default_ns.name
    config: admin-pod/admin-pod.yaml
    scopes:
      - deploy
      - dev
    dependsOn:
      - default_ns
      - service_base_image
      - create_deploy_config
      - create_certs
  - kind: runImage
    name: create_session_key
    image:
      valueFrom: base_image.image
    script: |
      set -ex
      # create session keys
      N=$(kubectl -n {{ default_ns.name }} get secret --ignore-not-found=true --no-headers session-secret-key | wc -l | tr -d '[:space:]')
      if [[ $N != 0 ]]; then
        exit
      fi
      mkdir /session-secret-key
      cat > generate-session-key.py <<EOF
      import base64
      from cryptography import fernet
      with open('/session-secret-key/session-secret-key', 'wb') as f:
          f.write(base64.urlsafe_b64decode(fernet.Fernet.generate_key()))
      EOF
      python3 generate-session-key.py
      kubectl -n {{ default_ns.name }} create secret generic session-secret-key --from-file=/session-secret-key/session-secret-key
    serviceAccount:
      name: admin
      namespace:
        valueFrom: default_ns.name
    dependsOn:
      - default_ns
      - base_image
  - kind: runImage
    name: create_test_gsa_keys
    image:
      valueFrom: service_base_image.image
    script: |
      kubectl -n {{ default_ns.name }} get -o json secret test-gsa-key | jq '{apiVersion, kind, type, data, metadata: {name: "auth-gsa-key"}}' | kubectl -n {{ default_ns.name }} apply -f -
      kubectl -n {{ default_ns.name }} get -o json secret test-gsa-key | jq '{apiVersion, kind, type, data, metadata: {name: "batch-gsa-key"}}' | kubectl -n {{ default_ns.name }} apply -f -
      kubectl -n {{ default_ns.name }} get -o json secret test-gsa-key | jq '{apiVersion, kind, type, data, metadata: {name: "benchmark-gsa-key"}}' | kubectl -n {{ default_ns.name }} apply -f -
      kubectl -n {{ default_ns.name }} get -o json secret test-gsa-key | jq '{apiVersion, kind, type, data, metadata: {name: "ci-gsa-key"}}' | kubectl -n {{ default_ns.name }} apply -f -
      kubectl -n {{ default_ns.name }} get -o json secret test-gsa-key | jq '{apiVersion, kind, type, data, metadata: {name: "query-gsa-key"}}' | kubectl -n {{ default_ns.name }} apply -f -
      kubectl -n {{ default_ns.name }} get -o json secret test-gsa-key | jq '{apiVersion, kind, type, data, metadata: {name: "test-dev-gsa-key"}}' | kubectl -n {{ default_ns.name }} apply -f -
      kubectl -n {{ default_ns.name }} get -o json secret test-gsa-key | jq '{apiVersion, kind, type, data, metadata: {name: "grafana-gsa-key"}}' | kubectl -n {{ default_ns.name }} apply -f -
    scopes:
      - test
      - dev
    serviceAccount:
      name: admin
      namespace:
        valueFrom: default_ns.name
    dependsOn:
      - default_ns
      - service_base_image
  - kind: buildImage2
    name: auth_image
    dockerFile: /io/repo/auth/Dockerfile
    contextPath: /io/repo
    publishAs: auth
    inputs:
      - from: /repo
        to: /io/repo
    dependsOn:
      - service_base_image
      - merge_code
  - kind: deploy
    name: deploy_auth_driver_service_account
    namespace:
      valueFrom: default_ns.name
    config: auth/auth-driver-service-account.yaml
    dependsOn:
      - default_ns
  - kind: runImage
    name: create_accounts
    image:
      valueFrom: auth_image.image
    script: |
      set -ex
      export HAIL_DEFAULT_NAMESPACE={{ default_ns.name }}
      export HAIL_SCOPE={{ scope }}
      python3 /io/bootstrap_create_accounts.py
    serviceAccount:
      name: admin
      namespace:
        valueFrom: default_ns.name
    secrets:
      - name:
          valueFrom: auth_database.user_secret_name
        namespace:
          valueFrom: default_ns.name
        mountPath: /sql-config
      - name: database-server-config
        namespace:
          valueFrom: default_ns.name
        mountPath: /database-server-config
      - name: worker-deploy-config
        namespace:
          valueFrom: default_ns.name
        mountPath: /deploy-config
      - name: auth-gsa-key
        namespace:
          valueFrom: default_ns.name
        mountPath: /auth-gsa-key
      - name: global-config
        namespace:
          valueFrom: default_ns.name
        mountPath: /global-config
    inputs:
      - from: /repo/ci/bootstrap_create_accounts.py
        to: /io/bootstrap_create_accounts.py
    dependsOn:
      - default_ns
      - deploy_test_batch_sa
      - auth_database
      - auth_image
      - create_deploy_config
      - deploy_auth_driver_service_account
      - create_test_gsa_keys
  - kind: runImage
    name: create_initial_user
    runIfRequested: true
    image:
      valueFrom: service_base_image.image
    script: |
      set -ex
      export NAMESPACE={{ default_ns.name }}
      export CLOUD={{ global.cloud }}
      python3 /io/create_initial_account.py {{ code.user }} {{ code.user }}@broadinstitute.org
    serviceAccount:
      name: admin
      namespace:
        valueFrom: default_ns.name
    secrets:
      - name:
          valueFrom: auth_database.user_secret_name
        namespace:
          valueFrom: default_ns.name
        mountPath: /sql-config
    inputs:
      - from: /repo/ci/create_initial_account.py
        to: /io/create_initial_account.py
    dependsOn:
      - default_ns
      - service_base_image
      - merge_code
      - auth_database
  - kind: buildImage2
    name: hail_build_image
    dockerFile: /io/hail/Dockerfile.hail-build
    contextPath: /io/hail
    publishAs: hail-build
    inputs:
      - from: /repo/hail
        to: /io/hail
    dependsOn:
      - base_image
      - merge_code
  - kind: buildImage2
    name: hail_run_image
    dockerFile: /io/hail/Dockerfile.hail-run
    contextPath: /io/hail
    publishAs: hail-run
    resources:
      storage: 10Gi
      cpu: "2"
      memory: standard
    inputs:
      - from: /repo/hail
        to: /io/hail
    dependsOn:
      - service_base_image
      - merge_code
  - kind: buildImage2
    name: hail_run_tests_image
    dockerFile: /io/hail/Dockerfile.hail-run-tests
    contextPath: /io/hail
    publishAs: hail-run-tests
    inputs:
      - from: /repo/hail
        to: /io/hail
    dependsOn:
      - hail_run_image
      - merge_code
    resources:
      storage: 10Gi
      cpu: "2"
      memory: standard
  - kind: buildImage2
    name: benchmark_image
    dockerFile: /io/repo/benchmark-service/Dockerfile
    contextPath: /io/repo
    publishAs: benchmark
    inputs:
      - from: /repo
        to: /io/repo
    dependsOn:
      - service_base_image
      - merge_code
  - kind: runImage
    name: check_benchmark_service
    image:
      valueFrom: benchmark_image.image
    script: |
      set -ex
      SITE_PACKAGES=$(pip3 show benchmark | grep Location | sed 's/Location: //')
      python3 -m flake8 $SITE_PACKAGES/benchmark
      python3 -m pylint --rcfile pylintrc benchmark --score=n
    dependsOn:
      - benchmark_image
  - kind: buildImage2
    name: monitoring_image
    dockerFile: /io/repo/monitoring/Dockerfile
    contextPath: /io/repo
    publishAs: monitoring
    inputs:
      - from: /repo
        to: /io/repo
    dependsOn:
      - service_base_image
      - merge_code
  - kind: buildImage2
    name: batch_image
    dockerFile: /io/batch/Dockerfile
    contextPath: /io/batch/
    publishAs: batch
    inputs:
      - from: /repo/batch
        to: /io/batch
    dependsOn:
      - service_base_image
      - merge_code
  - kind: runImage
    name: render_grafana_nginx_conf
    image:
      valueFrom: service_base_image.image
    script: |
      set -ex
      cd /io/repo/grafana
      {% if deploy %}
      DEPLOY=true
      {% else %}
      DEPLOY=false
      {% endif %}
      python3 ../ci/jinja2_render.py '{"deploy": '${DEPLOY}', "global": {"domain": "{{ global.domain }}"}, "default_ns": {"name": "{{ default_ns.name }}"}}' nginx.conf nginx.conf.out
    inputs:
      - from: /repo
        to: /io/repo
    outputs:
      - from: /io/repo/grafana/nginx.conf.out
        to: /grafana/nginx.conf.out
    dependsOn:
      - default_ns
      - service_base_image
      - merge_code
  - kind: buildImage2
    name: grafana_nginx_image
    dockerFile: /io/grafana/Dockerfile.nginx
    contextPath: /io/grafana
    publishAs: grafana
    inputs:
      - from: /repo/grafana
        to: /io/grafana
      - from: /grafana/nginx.conf.out
        to: /io/grafana/nginx.conf.out
    dependsOn:
      - hail_ubuntu_image
      - render_grafana_nginx_conf
      - merge_code
  - kind: buildImage2
    name: test_ci_image
    dockerFile: /io/repo/ci/Dockerfile.test
    contextPath: /io/repo
    publishAs: test-ci
    scopes:
      - test
      - dev
    inputs:
      - from: /repo
        to: /io/repo
      - from: /hail_version
        to: /io/repo/hail_version
    dependsOn:
      - base_image
      - merge_code
  - kind: buildImage2
    name: test_monitoring_image
    dockerFile: /io/repo/monitoring/Dockerfile.test
    contextPath: /io/repo
    publishAs: test-monitoring
    inputs:
      - from: /repo
        to: /io/repo
    dependsOn:
      - service_base_image
      - merge_code
  - kind: buildImage2
    name: test_benchmark_image
    dockerFile: /io/repo/benchmark-service/Dockerfile.test
    contextPath: /io/repo
    publishAs: test-benchmark
    inputs:
      - from: /repo
        to: /io/repo
    dependsOn:
      - service_base_image
      - merge_code
  - kind: buildImage2
    name: ci_image
    dockerFile: /io/repo/ci/Dockerfile
    contextPath: /io/repo
    publishAs: ci
    inputs:
      - from: /repo
        to: /io/repo
    dependsOn:
      - service_base_image
      - merge_code
  - kind: buildImage2
    name: hail_buildkit_image
    dockerFile: /io/repo/ci/buildkit/Dockerfile
    contextPath: /io/repo/ci
    publishAs: hail-buildkit
    inputs:
      - from: /repo/ci
        to: /io/repo/ci
    dependsOn:
      - service_base_image
      - merge_code
  - kind: buildImage2
    name: ci_utils_image
    dockerFile: /io/ci/Dockerfile.ci-utils
    contextPath: /io/ci
    publishAs: ci-utils
    inputs:
      - from: /repo/ci
        to: /io/ci
    dependsOn:
      - service_base_image
      - merge_code
  - kind: runImage
    name: build_hail_jar_only
    image:
      valueFrom: hail_build_image.image
    resources:
      memory: standard
      cpu: '4'
    script: |
      set -ex
      cd /io/repo/hail
      chmod 755 ./gradlew
      time retry ./gradlew --version
      time retry make shadowJar
    inputs:
      - from: /repo
        to: /io/repo
    outputs:
      - from: /io/repo/hail/build/libs/hail-all-spark.jar
        to: /just-jar/hail.jar
    dependsOn:
      - hail_build_image
      - merge_code
  - kind: runImage
    name: build_hail
    image:
      valueFrom: hail_build_image.image
    resources:
      memory: standard
      cpu: '4'
    script: |
      set -ex
      cd /io/repo/hail
      chmod 755 ./gradlew
      time retry ./gradlew --version
      time retry make jars wheel HAIL_DEBUG_MODE=1
      (cd build/deploy/dist/ && tar -cvf debug-wheel-container.tar hail-*-py3-none-any.whl)
      cd /io/repo/hail
      mkdir build/debug_libs
      mv build/libs/hail-all-spark.jar build/debug_libs/
      mv build/libs/hail-all-spark-test.jar build/debug_libs/
      mv build/deploy/dist/debug-wheel-container.tar build/debug_libs
      time retry make jars python-version-info wheel
      time (cd python && zip -r hail.zip hail hailtop)
      time tar czf test.tar.gz -C python test
      time tar czf resources.tar.gz -C src/test resources
      time tar czf data.tar.gz -C python/hail/docs data
      (cd .. && time tar czf hail/website-src.tar.gz website)
      time tar czf cluster-tests.tar.gz python/cluster-tests
      (cd build/deploy/dist/ && tar -cvf wheel-container.tar hail-*-py3-none-any.whl)
      time TESTNG_SPLITS=5 python3 generate_splits.py
      time tar czf splits.tar.gz testng-splits-*.xml
    inputs:
      - from: /repo
        to: /io/repo
    outputs:
      - from: /io/repo/hail/build/libs/hail-all-spark.jar
        to: /hail.jar
      - from: /io/repo/hail/build/libs/hail-all-spark-test.jar
        to: /hail-test.jar
      - from: /io/repo/hail/build/debug_libs/hail-all-spark-test.jar
        to: /hail-debug-test.jar
      - from: /io/repo/hail/testng-build.xml
        to: /testng-build.xml
      - from: /io/repo/hail/testng-services.xml
        to: /testng-services.xml
      - from: /io/repo/hail/testng-fs.xml
        to: /testng-fs.xml
      - from: /io/repo/hail/python/hail.zip
        to: /hail.zip
      - from: /io/repo/hail/build/deploy/dist/wheel-container.tar
        to: /wheel-container.tar
      - from: /io/repo/hail/build/debug_libs/debug-wheel-container.tar
        to: /debug-wheel-container.tar
      - from: /io/repo/hail/test.tar.gz
        to: /test.tar.gz
      - from: /io/repo/hail/resources.tar.gz
        to: /resources.tar.gz
      - from: /io/repo/hail/splits.tar.gz
        to: /splits.tar.gz
      - from: /io/repo/hail/data.tar.gz
        to: /data.tar.gz
      - from: /io/repo/hail/website-src.tar.gz
        to: /website-src.tar.gz
      - from: /io/repo/hail/cluster-tests.tar.gz
        to: /cluster-tests.tar.gz
    dependsOn:
      - hail_build_image
      - merge_code
  - kind: runImage
    name: build_hail_spark2.4.5
    image:
      valueFrom: hail_build_image.image
    resources:
      memory: standard
      cpu: '4'
    script: |
      set -ex
      cd /io/repo/hail
      chmod 755 ./gradlew
      time retry ./gradlew --version
      export SPARK_VERSION="2.4.5" SCALA_VERSION="2.11.12"
      time retry make jars python-version-info wheel
    inputs:
      - from: /repo
        to: /io/repo
    dependsOn:
      - hail_build_image
      - merge_code
  - kind: runImage
    name: build_hail_spark3.0.1
    image:
      valueFrom: hail_build_image.image
    resources:
      memory: standard
      cpu: '4'
    script: |
      set -ex
      cd /io/repo/hail
      chmod 755 ./gradlew
      time retry ./gradlew --version
      export SPARK_VERSION="3.0.1" SCALA_VERSION="2.12.12"
      time retry make jars python-version-info wheel
    inputs:
      - from: /repo
        to: /io/repo
    dependsOn:
      - hail_build_image
      - merge_code
  - kind: runImage
    name: build_wheel_for_azure
    image:
      valueFrom: hail_build_image.image
    resources:
      memory: standard
      cpu: '4'
    script: |
      set -ex
      cd /io/repo/hail
      chmod 755 ./gradlew
      time retry ./gradlew --version
      export SPARK_VERSION="3.0.2" SCALA_VERSION="2.12.10"
      time retry make wheel
      (cd build/deploy/dist/ && tar -cvf wheel-container.tar hail-*-py3-none-any.whl)
    inputs:
      - from: /repo
        to: /io/repo
    outputs:
      - from: /io/repo/hail/build/deploy/dist/wheel-container.tar
        to: /wheel-for-azure-container.tar
    dependsOn:
      - hail_build_image
      - merge_code
    name: compile_batch_worker_jvm_entryway
    image:
      valueFrom: base_image.image
    script: |
      set -ex

      cd /io

      curl -sSfL https://github.com/kohlschutter/junixsocket/releases/download/junixsocket-parent-2.3.3/junixsocket-selftest-2.3.3-jar-with-dependencies.jar \
           > junixsocket-selftest-2.3.3-jar-with-dependencies.jar

      javac -cp junixsocket-selftest-2.3.3-jar-with-dependencies.jar \
            batch/src/main/java/is/hail/JVMEntryway.java
    inputs:
      - from: /repo/batch
        to: /io/batch
    outputs:
      - from: /io/junixsocket-selftest-2.3.3-jar-with-dependencies.jar
        to: /junixsocket-selftest-2.3.3-jar-with-dependencies.jar
      - from: /io/batch/src/main/java/is/hail
        to: /batch-jvm-entryway-classes
    dependsOn:
      - base_image
      - merge_code
  - kind: buildImage2
    name: batch_worker_image
    dockerFile: /io/repo/batch/Dockerfile.worker
    contextPath: /io/repo
    publishAs: batch-worker
    inputs:
      - from: /repo
        to: /io/repo
      - from: /batch-jvm-entryway-classes
        to: /io/repo/batch/src/main/java/is/hail
      - from: /junixsocket-selftest-2.3.3-jar-with-dependencies.jar
        to: /io/repo/batch/jars/junixsocket-selftest-2.3.3-jar-with-dependencies.jar
      - from: /hail_version
        to: /io/repo/hail_version
    dependsOn:
      - merge_code
      - hail_ubuntu_image
      - compile_batch_worker_jvm_entryway
  - kind: buildImage2
    name: service_java_run_base_image
    dockerFile: /io/repo/docker/Dockerfile.service-java-run-base
    contextPath: /io/repo
    publishAs: service-java-run-base
    inputs:
      - from: /repo
        to: /io/repo
      - from: /hail_version
        to: /io/repo/hail_version
    dependsOn:
      - hail_ubuntu_image
      - merge_code
  - kind: buildImage2
    name: memory_image
    dockerFile: /io/repo/memory/Dockerfile
    contextPath: /io/repo
    publishAs: memory
    inputs:
      - from: /repo
        to: /io/repo
    dependsOn:
      - service_base_image
      - merge_code
  - kind: deploy
    name: deploy_memory_sa
    namespace:
      valueFrom: default_ns.name
    config: memory/service-account.yaml
    dependsOn:
      - default_ns
  - kind: buildImage2
    name: hail_pip_installed_image
    dockerFile: /io/hail/Dockerfile.hail-pip-installed
    contextPath: /io/hail
    publishAs: hail-run
    inputs:
      - from: /repo/hail
        to: /io/hail
      - from: /wheel-container.tar
        to: /io/hail/wheel-container.tar
    dependsOn:
      - service_base_image
      - build_hail
      - merge_code
    resources:
      storage: 10Gi
      cpu: "2"
      memory: standard
  - kind: runImage
    name: upload_test_resources_to_blob_storage
    image:
      valueFrom: hail_pip_installed_image.image
    script: |
      set -ex
      cd /io/repo/hail/
      export GOOGLE_APPLICATION_CREDENTIALS=/test-gsa-key/key.json
      export AZURE_APPLICATION_CREDENTIALS=/test-gsa-key/key.json
      python3 -m hailtop.aiotools.copy 'null' '[
      {"from": "src/test/resources",
       "to":   "{{ global.test_storage_uri }}/{{ token }}/test/resources"},
      {"from": "python/hail/docs/data",
       "to":   "{{ global.test_storage_uri }}/{{ token }}/doctest/data"}
      ]'
    secrets:
      - name: test-gsa-key
        namespace:
          valueFrom: default_ns.name
        mountPath: /test-gsa-key
    inputs:
      - from: /repo/hail/src/test/resources
        to: /io/repo/hail/src/test/resources
      - from: /repo/hail/python/hail/docs/data
        to: /io/repo/hail/python/hail/docs/data
    dependsOn:
      - default_ns
      - hail_pip_installed_image
      - merge_code
  - kind: runImage
    name: test_hail_java_0
    image:
      valueFrom: hail_run_tests_image.image
    resources:
      memory: standard
      cpu: '2'
    script: |
      set -ex
      cd /io
      mkdir -p src/test
      tar xzf resources.tar.gz -C src/test
      tar xzf splits.tar.gz
      export HAIL_TEST_SKIP_R=1
      java -cp hail-test.jar:$SPARK_HOME/jars/* org.testng.TestNG -listener is.hail.LogTestListener testng-splits-0.xml
    inputs:
      - from: /resources.tar.gz
        to: /io/resources.tar.gz
      - from: /hail-debug-test.jar
        to: /io/hail-test.jar
      - from: /splits.tar.gz
        to: /io/splits.tar.gz
    outputs:
      - from: /io/test-output
        to: /test-output-0
    secrets:
      - name: test-gsa-key
        namespace:
          valueFrom: default_ns.name
        mountPath: /test-gsa-key
    dependsOn:
      - default_ns
      - hail_run_tests_image
      - build_hail
  - kind: runImage
    name: test_hail_java_1
    image:
      valueFrom: hail_run_tests_image.image
    resources:
      memory: standard
      cpu: '2'
    script: |
      set -ex
      cd /io
      mkdir -p src/test
      tar xzf resources.tar.gz -C src/test
      tar xzf splits.tar.gz
      export HAIL_TEST_SKIP_R=1
      java -cp hail-test.jar:$SPARK_HOME/jars/* org.testng.TestNG -listener is.hail.LogTestListener testng-splits-1.xml
    inputs:
      - from: /resources.tar.gz
        to: /io/resources.tar.gz
      - from: /hail-debug-test.jar
        to: /io/hail-test.jar
      - from: /splits.tar.gz
        to: /io/splits.tar.gz
    outputs:
      - from: /io/test-output
        to: /test-output-1
    secrets:
      - name: test-gsa-key
        namespace:
          valueFrom: default_ns.name
        mountPath: /test-gsa-key
    dependsOn:
      - default_ns
      - hail_run_tests_image
      - build_hail
  - kind: runImage
    name: test_hail_java_2
    image:
      valueFrom: hail_run_tests_image.image
    resources:
      memory: standard
      cpu: '2'
    script: |
      set -ex
      cd /io
      mkdir -p src/test
      tar xzf resources.tar.gz -C src/test
      tar xzf splits.tar.gz
      export HAIL_TEST_SKIP_R=1
      java -cp hail-test.jar:$SPARK_HOME/jars/* org.testng.TestNG -listener is.hail.LogTestListener testng-splits-2.xml
    inputs:
      - from: /resources.tar.gz
        to: /io/resources.tar.gz
      - from: /hail-debug-test.jar
        to: /io/hail-test.jar
      - from: /splits.tar.gz
        to: /io/splits.tar.gz
    outputs:
      - from: /io/test-output
        to: /test-output-2
    secrets:
      - name: test-gsa-key
        namespace:
          valueFrom: default_ns.name
        mountPath: /test-gsa-key
    dependsOn:
      - default_ns
      - hail_run_tests_image
      - build_hail
  - kind: runImage
    name: test_hail_java_3
    image:
      valueFrom: hail_run_tests_image.image
    resources:
      memory: standard
      cpu: '2'
    script: |
      set -ex
      cd /io
      mkdir -p src/test
      tar xzf resources.tar.gz -C src/test
      tar xzf splits.tar.gz
      export HAIL_TEST_SKIP_R=1
      java -cp hail-test.jar:$SPARK_HOME/jars/* org.testng.TestNG -listener is.hail.LogTestListener testng-splits-3.xml
    inputs:
      - from: /resources.tar.gz
        to: /io/resources.tar.gz
      - from: /hail-debug-test.jar
        to: /io/hail-test.jar
      - from: /splits.tar.gz
        to: /io/splits.tar.gz
    outputs:
      - from: /io/test-output
        to: /test-output-3
    secrets:
      - name: test-gsa-key
        namespace:
          valueFrom: default_ns.name
        mountPath: /test-gsa-key
    dependsOn:
      - default_ns
      - hail_run_tests_image
      - build_hail
  - kind: runImage
    name: test_hail_java_4
    image:
      valueFrom: hail_run_tests_image.image
    resources:
      memory: standard
      cpu: '2'
    script: |
      set -ex
      cd /io
      mkdir -p src/test
      tar xzf resources.tar.gz -C src/test
      tar xzf splits.tar.gz
      export HAIL_TEST_SKIP_R=1
      java -cp hail-test.jar:$SPARK_HOME/jars/* org.testng.TestNG -listener is.hail.LogTestListener testng-splits-4.xml
    inputs:
      - from: /resources.tar.gz
        to: /io/resources.tar.gz
      - from: /hail-debug-test.jar
        to: /io/hail-test.jar
      - from: /splits.tar.gz
        to: /io/splits.tar.gz
    outputs:
      - from: /io/test-output
        to: /test-output-4
    secrets:
      - name: test-gsa-key
        namespace:
          valueFrom: default_ns.name
        mountPath: /test-gsa-key
    dependsOn:
      - default_ns
      - hail_run_tests_image
      - build_hail
  - kind: buildImage2
    name: hail_base_image
    dockerFile: /io/repo/hail/Dockerfile.hail-base
    contextPath: /io/repo
    publishAs: hail-base
    resources:
      storage: 10Gi
      cpu: "2"
      memory: standard
    inputs:
      - from: /repo
        to: /io/repo
      - from: /hail.jar
        to: /io/repo/hail.jar
      - from: /hail.zip
        to: /io/repo/hail.zip
    dependsOn:
      - hail_run_image
      - build_hail
      - merge_code
  - kind: buildImage2
    name: hail_pip_installed_python37_image
    dockerFile: /io/repo/hail/Dockerfile.hail-pip-installed-python37
    contextPath: /io/repo
    publishAs: hail-pip-installed-python37
    inputs:
      - from: /repo
        to: /io/repo
      - from: /wheel-container.tar
        to: /io/repo/wheel-container.tar
    dependsOn:
      - build_hail
      - hail_ubuntu_image
      - merge_code
  - kind: buildImage2
    name: hail_pip_installed_python38_image
    dockerFile: /io/repo/hail/Dockerfile.hail-pip-installed-python38
    contextPath: /io/repo
    publishAs: hail-pip-installed-python38
    inputs:
      - from: /repo
        to: /io/repo
      - from: /wheel-container.tar
        to: /io/repo/wheel-container.tar
    dependsOn:
      - build_hail
      - hail_ubuntu_image
      - merge_code
  - kind: runImage
    name: check_hail_python37
    image:
      valueFrom: hail_pip_installed_python37_image.image
    script: |
      set -x
      SITE_PACKAGES=$(pip3 show hail | grep Location | sed 's/Location: //')

      exit_status=0

      python3 -m flake8 --config setup.cfg $SITE_PACKAGES/hail $SITE_PACKAGES/hailtop || exit_status=$?
      python3 -m pylint --rcfile pylintrc hailtop || exit_status=$?
      # working around this: https://github.com/python/mypy/issues/7087
      ln -s $SITE_PACKAGES/hailtop hailtop
      mypy --config-file /setup.cfg -p hailtop || exit_status=$?

      exit $exit_status
    dependsOn:
      - hail_pip_installed_python37_image
  - kind: runImage
    name: check_hail_python38
    image:
      valueFrom: hail_pip_installed_python38_image.image
    script: |
      set -x
      SITE_PACKAGES=$(pip3 show hail | grep Location | sed 's/Location: //')

      exit_status=0

      python3 -m flake8 --config setup.cfg $SITE_PACKAGES/hail $SITE_PACKAGES/hailtop || exit_status=$?
      python3 -m pylint --rcfile pylintrc hailtop || exit_status=$?
      # working around this: https://github.com/python/mypy/issues/7087
      ln -s $SITE_PACKAGES/hailtop hailtop
      mypy --config-file /setup.cfg -p hailtop || exit_status=$?

      exit $exit_status
    dependsOn:
      - hail_pip_installed_python38_image
  - kind: buildImage2
    name: notebook_image
    dockerFile: /io/repo/notebook/Dockerfile
    contextPath: /io/repo/
    publishAs: notebook
    inputs:
      - from: /repo
        to: /io/repo
    dependsOn:
      - service_base_image
      - merge_code
  - kind: runImage
    name: render_notebook_nginx_conf
    image:
      valueFrom: service_base_image.image
    script: |
      set -ex
      cd /io/repo/notebook
      {% if deploy %}
      DEPLOY=true
      {% else %}
      DEPLOY=false
      {% endif %}
      python3 ../ci/jinja2_render.py '{"deploy": '${DEPLOY}', "default_ns": {"name": "{{ default_ns.name }}"}}' nginx.conf nginx.conf.out
    inputs:
      - from: /repo
        to: /io/repo
    outputs:
      - from: /io/repo/notebook/nginx.conf.out
        to: /notebook/nginx.conf.out
    dependsOn:
      - default_ns
      - service_base_image
      - merge_code
  - kind: buildImage2
    name: notebook_nginx_image
    dockerFile: /io/notebook/Dockerfile.nginx
    contextPath: /io/notebook
    publishAs: notebook_nginx
    inputs:
      - from: /repo/notebook
        to: /io/notebook
      - from: /notebook/nginx.conf.out
        to: /io/notebook/nginx.conf.out
    dependsOn:
      - hail_ubuntu_image
      - render_notebook_nginx_conf
      - merge_code
  - kind: runImage
    name: check_notebook
    image:
      valueFrom: notebook_image.image
    script: |
      set -ex
      SITE_PACKAGES=$(pip3 show notebook | grep Location | sed 's/Location: //')
      python3 -m flake8 $SITE_PACKAGES/notebook
      python3 -m pylint --rcfile pylintrc notebook
    dependsOn:
      - notebook_image
  - kind: runImage
    name: test_hail_python_0
    image:
      valueFrom: hail_run_tests_image.image
    resources:
      memory: standard
      cpu: '2'
    script: |
      set -ex
      cd /io
      tar xzf test.tar.gz
      tar xzf resources.tar.gz
      tar xzf data.tar.gz
      tar xvf debug-wheel-container.tar
      python3 -m pip install --no-dependencies hail-*-py3-none-any.whl
      export HAIL_TEST_RESOURCES_DIR=./resources
      export HAIL_DOCTEST_DATA_DIR=./data
      export HAIL_TEST_STORAGE_URI={{ global.test_storage_uri }}/{{ token }}
      export GOOGLE_APPLICATION_CREDENTIALS=/test-gsa-key/key.json
      export PYSPARK_SUBMIT_ARGS="--driver-memory 6g pyspark-shell"
      export PYTEST_SPLITS=7
      export PYTEST_SPLIT_INDEX=0
      python3 -m pytest \
              --ignore=test/hailtop/batch/ \
              --ignore=test/hailtop/aiotools/test_copy.py \
              --ignore=test/hailtop/aiotools/test_fs.py \
              --log-cli-level=INFO \
              -s \
              -vv \
              --instafail \
              --durations=50 \
              test
    inputs:
      - from: /debug-wheel-container.tar
        to: /io/debug-wheel-container.tar
      - from: /test.tar.gz
        to: /io/test.tar.gz
      - from: /resources.tar.gz
        to: /io/resources.tar.gz
      - from: /data.tar.gz
        to: /io/data.tar.gz
    secrets:
      - name: test-gsa-key
        namespace:
          valueFrom: default_ns.name
        mountPath: /test-gsa-key
    dependsOn:
      - default_ns
      - hail_run_tests_image
      - build_hail
    clouds:
      - gcp
  - kind: runImage
    name: test_hail_python_1
    image:
      valueFrom: hail_run_tests_image.image
    resources:
      memory: standard
      cpu: '2'
    script: |
      set -ex
      cd /io
      tar xzf test.tar.gz
      tar xzf resources.tar.gz
      tar xzf data.tar.gz
      tar xvf debug-wheel-container.tar
      python3 -m pip install --no-dependencies hail-*-py3-none-any.whl
      export HAIL_TEST_RESOURCES_DIR=./resources
      export HAIL_DOCTEST_DATA_DIR=./data
      export HAIL_TEST_STORAGE_URI={{ global.test_storage_uri }}/{{ token }}
      export GOOGLE_APPLICATION_CREDENTIALS=/test-gsa-key/key.json
      export PYSPARK_SUBMIT_ARGS="--driver-memory 6g pyspark-shell"
      export PYTEST_SPLITS=7
      export PYTEST_SPLIT_INDEX=1
      python3 -m pytest \
              --ignore=test/hailtop/batch/ \
              --ignore=test/hailtop/aiotools/test_copy.py \
              --ignore=test/hailtop/aiotools/test_fs.py \
              --log-cli-level=INFO \
              -s \
              -vv \
              --instafail \
              --durations=50 \
              test
    inputs:
      - from: /debug-wheel-container.tar
        to: /io/debug-wheel-container.tar
      - from: /test.tar.gz
        to: /io/test.tar.gz
      - from: /resources.tar.gz
        to: /io/resources.tar.gz
      - from: /data.tar.gz
        to: /io/data.tar.gz
    secrets:
      - name: test-gsa-key
        namespace:
          valueFrom: default_ns.name
        mountPath: /test-gsa-key
    dependsOn:
      - default_ns
      - hail_run_tests_image
      - build_hail
    clouds:
      - gcp
  - kind: runImage
    name: test_hail_python_2
    image:
      valueFrom: hail_run_tests_image.image
    resources:
      memory: standard
      cpu: '2'
    script: |
      set -ex
      cd /io
      tar xzf test.tar.gz
      tar xzf resources.tar.gz
      tar xzf data.tar.gz
      tar xvf debug-wheel-container.tar
      python3 -m pip install --no-dependencies hail-*-py3-none-any.whl
      export HAIL_TEST_RESOURCES_DIR=./resources
      export HAIL_DOCTEST_DATA_DIR=./data
      export HAIL_TEST_STORAGE_URI={{ global.test_storage_uri }}/{{ token }}
      export GOOGLE_APPLICATION_CREDENTIALS=/test-gsa-key/key.json
      export PYSPARK_SUBMIT_ARGS="--driver-memory 6g pyspark-shell"
      export PYTEST_SPLITS=7
      export PYTEST_SPLIT_INDEX=2
      python3 -m pytest \
              --ignore=test/hailtop/batch/ \
              --ignore=test/hailtop/aiotools/test_copy.py \
              --ignore=test/hailtop/aiotools/test_fs.py \
              --log-cli-level=INFO \
              -s \
              -vv \
              --instafail \
              --durations=50 \
              test
    inputs:
      - from: /debug-wheel-container.tar
        to: /io/debug-wheel-container.tar
      - from: /test.tar.gz
        to: /io/test.tar.gz
      - from: /resources.tar.gz
        to: /io/resources.tar.gz
      - from: /data.tar.gz
        to: /io/data.tar.gz
    secrets:
      - name: test-gsa-key
        namespace:
          valueFrom: default_ns.name
        mountPath: /test-gsa-key
    dependsOn:
      - default_ns
      - hail_run_tests_image
      - build_hail
    clouds:
      - gcp
  - kind: runImage
    name: test_hail_python_3
    image:
      valueFrom: hail_run_tests_image.image
    resources:
      memory: standard
      cpu: '2'
    script: |
      set -ex
      cd /io
      tar xzf test.tar.gz
      tar xzf resources.tar.gz
      tar xzf data.tar.gz
      tar xvf debug-wheel-container.tar
      python3 -m pip install --no-dependencies hail-*-py3-none-any.whl
      export HAIL_TEST_RESOURCES_DIR=./resources
      export HAIL_DOCTEST_DATA_DIR=./data
      export HAIL_TEST_STORAGE_URI={{ global.test_storage_uri }}/{{ token }}
      export GOOGLE_APPLICATION_CREDENTIALS=/test-gsa-key/key.json
      export PYSPARK_SUBMIT_ARGS="--driver-memory 6g pyspark-shell"
      export PYTEST_SPLITS=7
      export PYTEST_SPLIT_INDEX=3
      python3 -m pytest \
              --ignore=test/hailtop/batch/ \
              --ignore=test/hailtop/aiotools/test_copy.py \
              --ignore=test/hailtop/aiotools/test_fs.py \
              --log-cli-level=INFO \
              -s \
              -vv \
              --instafail \
              --durations=50 \
              test
    inputs:
      - from: /debug-wheel-container.tar
        to: /io/debug-wheel-container.tar
      - from: /test.tar.gz
        to: /io/test.tar.gz
      - from: /resources.tar.gz
        to: /io/resources.tar.gz
      - from: /data.tar.gz
        to: /io/data.tar.gz
    secrets:
      - name: test-gsa-key
        namespace:
          valueFrom: default_ns.name
        mountPath: /test-gsa-key
    dependsOn:
      - default_ns
      - hail_run_tests_image
      - build_hail
    clouds:
      - gcp
  - kind: runImage
    name: test_hail_python_4
    image:
      valueFrom: hail_run_tests_image.image
    resources:
      memory: standard
      cpu: '2'
    script: |
      set -ex
      cd /io
      tar xzf test.tar.gz
      tar xzf resources.tar.gz
      tar xzf data.tar.gz
      tar xvf debug-wheel-container.tar
      python3 -m pip install --no-dependencies hail-*-py3-none-any.whl
      export HAIL_TEST_RESOURCES_DIR=./resources
      export HAIL_DOCTEST_DATA_DIR=./data
      export HAIL_TEST_STORAGE_URI={{ global.test_storage_uri }}/{{ token }}
      export GOOGLE_APPLICATION_CREDENTIALS=/test-gsa-key/key.json
      export PYSPARK_SUBMIT_ARGS="--driver-memory 6g pyspark-shell"
      export PYTEST_SPLITS=7
      export PYTEST_SPLIT_INDEX=4
      python3 -m pytest \
              --ignore=test/hailtop/batch/ \
              --ignore=test/hailtop/aiotools/test_copy.py \
              --ignore=test/hailtop/aiotools/test_fs.py \
              --log-cli-level=INFO \
              -s \
              -vv \
              --instafail \
              --durations=50 \
              test
    inputs:
      - from: /debug-wheel-container.tar
        to: /io/debug-wheel-container.tar
      - from: /test.tar.gz
        to: /io/test.tar.gz
      - from: /resources.tar.gz
        to: /io/resources.tar.gz
      - from: /data.tar.gz
        to: /io/data.tar.gz
    secrets:
      - name: test-gsa-key
        namespace:
          valueFrom: default_ns.name
        mountPath: /test-gsa-key
    dependsOn:
      - default_ns
      - hail_run_tests_image
      - build_hail
    clouds:
      - gcp
  - kind: runImage
    name: test_hail_python_5
    image:
      valueFrom: hail_run_tests_image.image
    resources:
      memory: standard
      cpu: '2'
    script: |
      set -ex
      cd /io
      tar xzf test.tar.gz
      tar xzf resources.tar.gz
      tar xzf data.tar.gz
      tar xvf debug-wheel-container.tar
      python3 -m pip install --no-dependencies hail-*-py3-none-any.whl
      export HAIL_TEST_RESOURCES_DIR=./resources
      export HAIL_DOCTEST_DATA_DIR=./data
      export HAIL_TEST_STORAGE_URI={{ global.test_storage_uri }}/{{ token }}
      export GOOGLE_APPLICATION_CREDENTIALS=/test-gsa-key/key.json
      export PYSPARK_SUBMIT_ARGS="--driver-memory 6g pyspark-shell"
      export PYTEST_SPLITS=7
      export PYTEST_SPLIT_INDEX=5
      python3 -m pytest \
              --ignore=test/hailtop/batch/ \
              --ignore=test/hailtop/aiotools/test_copy.py \
              --ignore=test/hailtop/aiotools/test_fs.py \
              --log-cli-level=INFO \
              -s \
              -vv \
              --instafail \
              --durations=50 \
              test
    inputs:
      - from: /debug-wheel-container.tar
        to: /io/debug-wheel-container.tar
      - from: /test.tar.gz
        to: /io/test.tar.gz
      - from: /resources.tar.gz
        to: /io/resources.tar.gz
      - from: /data.tar.gz
        to: /io/data.tar.gz
    secrets:
      - name: test-gsa-key
        namespace:
          valueFrom: default_ns.name
        mountPath: /test-gsa-key
    dependsOn:
      - default_ns
      - hail_run_tests_image
      - build_hail
    clouds:
      - gcp
  - kind: runImage
    name: test_hail_python_6
    image:
      valueFrom: hail_run_tests_image.image
    resources:
      memory: standard
      cpu: '2'
    script: |
      set -ex
      cd /io
      tar xzf test.tar.gz
      tar xzf resources.tar.gz
      tar xzf data.tar.gz
      tar xvf debug-wheel-container.tar
      python3 -m pip install --no-dependencies hail-*-py3-none-any.whl
      export HAIL_TEST_RESOURCES_DIR=./resources
      export HAIL_DOCTEST_DATA_DIR=./data
      export HAIL_TEST_STORAGE_URI={{ global.test_storage_uri }}/{{ token }}
      export GOOGLE_APPLICATION_CREDENTIALS=/test-gsa-key/key.json
      export PYSPARK_SUBMIT_ARGS="--driver-memory 6g pyspark-shell"
      export PYTEST_SPLITS=7
      export PYTEST_SPLIT_INDEX=6
      python3 -m pytest \
              --ignore=test/hailtop/batch/ \
              --ignore=test/hailtop/aiotools/test_copy.py \
              --ignore=test/hailtop/aiotools/test_fs.py \
              --log-cli-level=INFO \
              -s \
              -vv \
              --instafail \
              --durations=50 \
              test
    inputs:
      - from: /debug-wheel-container.tar
        to: /io/debug-wheel-container.tar
      - from: /test.tar.gz
        to: /io/test.tar.gz
      - from: /resources.tar.gz
        to: /io/resources.tar.gz
      - from: /data.tar.gz
        to: /io/data.tar.gz
    secrets:
      - name: test-gsa-key
        namespace:
          valueFrom: default_ns.name
        mountPath: /test-gsa-key
    dependsOn:
      - default_ns
      - hail_run_tests_image
      - build_hail
    clouds:
      - gcp
  - kind: runImage
    name: test_hail_python_fs
    image:
      valueFrom: hail_run_image.image
    resources:
      memory: standard
      cpu: '2'
    script: |
      set -ex
      cd /io
      tar xzf test.tar.gz
      tar xvf debug-wheel-container.tar
      python3 -m pip install --no-dependencies hail-*-py3-none-any.whl

      export HAIL_TEST_GCS_BUCKET={{ global.hail_test_gcs_bucket }}
      export GOOGLE_APPLICATION_CREDENTIALS=/test-gsa-key/key.json

      export HAIL_TEST_S3_BUCKET=hail-test-dy5rg
      export AWS_SHARED_CREDENTIALS_FILE=/test-aws-key/credentials

      export HAIL_TEST_AZURE_ACCOUNT=hailtest
      export HAIL_TEST_AZURE_CONTAINER=hail-test-4nxei
      export AZURE_APPLICATION_CREDENTIALS=/test-azure-key/credentials.json

      python3 -m pytest \
              --log-cli-level=INFO \
              -s \
              -vv \
              --instafail \
              --durations=50 \
              test/hailtop/aiotools/test_copy.py \
              test/hailtop/aiotools/test_fs.py
    inputs:
      - from: /debug-wheel-container.tar
        to: /io/debug-wheel-container.tar
      - from: /test.tar.gz
        to: /io/test.tar.gz
    secrets:
      - name: test-gsa-key
        namespace:
          valueFrom: default_ns.name
        mountPath: /test-gsa-key
      - name: test-aws-key
        namespace:
          valueFrom: default_ns.name
        mountPath: /test-aws-key
      - name: test-azure-key
        namespace:
          valueFrom: default_ns.name
        mountPath: /test-azure-key
    dependsOn:
      - default_ns
      - hail_run_image
      - build_hail
    clouds:
      - gcp
  - kind: runImage
    name: test_hail_python_unchecked_allocator
    image:
      valueFrom: hail_run_tests_image.image
    resources:
      memory: standard
      cpu: '2'
    script: |
      set -ex
      cd /io
      tar xzf test.tar.gz
      tar xzf resources.tar.gz
      tar xzf data.tar.gz
      tar xvf wheel-container.tar
      python3 -m pip install --no-dependencies hail-*-py3-none-any.whl

      export HAIL_TEST_RESOURCES_DIR=./resources
      export HAIL_DOCTEST_DATA_DIR=./data
      export HAIL_TEST_STORAGE_URI={{ global.test_storage_uri }}/{{ token }}
      export GOOGLE_APPLICATION_CREDENTIALS=/test-gsa-key/key.json
      export PYSPARK_SUBMIT_ARGS="--driver-memory 6g pyspark-shell"
      python3 -m pytest \
              --ignore=test/hailtop/batch/ \
              --ignore=test/hailtop/aiotools/test_copy.py \
              --ignore=test/hailtop/aiotools/test_fs.py \
              --log-cli-level=INFO \
              -s \
              -vv \
              --instafail \
              --durations=50 \
              test
    inputs:
      - from: /wheel-container.tar
        to: /io/wheel-container.tar
      - from: /test.tar.gz
        to: /io/test.tar.gz
      - from: /resources.tar.gz
        to: /io/resources.tar.gz
      - from: /data.tar.gz
        to: /io/data.tar.gz
    secrets:
      - name: test-gsa-key
        namespace:
          valueFrom: default_ns.name
        mountPath: /test-gsa-key
    dependsOn:
      - default_ns
      - hail_run_tests_image
      - build_hail
    clouds:
      - gcp
  - kind: runImage
    name: test_hail_python_local_backend_0
    image:
      valueFrom: hail_run_tests_image.image
    resources:
      memory: standard
      cpu: '2'
    script: |
      set -ex
      cd /io
      tar xzf test.tar.gz
      tar xzf resources.tar.gz
      tar xzf data.tar.gz
      tar xvf debug-wheel-container.tar
      python3 -m pip install --no-dependencies hail-*-py3-none-any.whl
      mkdir -p /io/tmp

      export HAIL_TEST_STORAGE_URI=/io/tmp/
      export HAIL_TEST_RESOURCES_DIR=./resources
      export HAIL_DOCTEST_DATA_DIR=./data
      export PYTEST_SPLITS=7
      export PYTEST_SPLIT_INDEX=0
      export HAIL_QUERY_BACKEND=local
      python3 -m pytest --ignore=test/hailtop/ --log-cli-level=INFO -s -vv --instafail --durations=50 test
    inputs:
      - from: /debug-wheel-container.tar
        to: /io/debug-wheel-container.tar
      - from: /test.tar.gz
        to: /io/test.tar.gz
      - from: /resources.tar.gz
        to: /io/resources.tar.gz
      - from: /data.tar.gz
        to: /io/data.tar.gz
    secrets:
      - name: test-gsa-key
        namespace:
          valueFrom: default_ns.name
        mountPath: /test-gsa-key
    dependsOn:
      - default_ns
      - hail_run_tests_image
      - build_hail
  - kind: runImage
    name: test_hail_python_local_backend_1
    image:
      valueFrom: hail_run_tests_image.image
    resources:
      memory: standard
      cpu: '2'
    script: |
      set -ex
      cd /io
      tar xzf test.tar.gz
      tar xzf resources.tar.gz
      tar xzf data.tar.gz
      tar xvf debug-wheel-container.tar
      python3 -m pip install --no-dependencies hail-*-py3-none-any.whl
      mkdir -p /io/tmp

      export HAIL_TEST_STORAGE_URI=/io/tmp/
      export HAIL_TEST_RESOURCES_DIR=./resources
      export HAIL_DOCTEST_DATA_DIR=./data
      export PYTEST_SPLITS=7
      export PYTEST_SPLIT_INDEX=1
      export HAIL_QUERY_BACKEND=local
      python3 -m pytest --ignore=test/hailtop/ --log-cli-level=INFO -s -vv --instafail --durations=50 test
    inputs:
      - from: /debug-wheel-container.tar
        to: /io/debug-wheel-container.tar
      - from: /test.tar.gz
        to: /io/test.tar.gz
      - from: /resources.tar.gz
        to: /io/resources.tar.gz
      - from: /data.tar.gz
        to: /io/data.tar.gz
    secrets:
      - name: test-gsa-key
        namespace:
          valueFrom: default_ns.name
        mountPath: /test-gsa-key
    dependsOn:
      - default_ns
      - hail_run_tests_image
      - build_hail
  - kind: runImage
    name: test_hail_python_local_backend_2
    image:
      valueFrom: hail_run_tests_image.image
    resources:
      memory: standard
      cpu: '2'
    script: |
      set -ex
      cd /io
      tar xzf test.tar.gz
      tar xzf resources.tar.gz
      tar xzf data.tar.gz
      tar xvf debug-wheel-container.tar
      python3 -m pip install --no-dependencies hail-*-py3-none-any.whl
      mkdir -p /io/tmp

      export HAIL_TEST_STORAGE_URI=/io/tmp/
      export HAIL_TEST_RESOURCES_DIR=./resources
      export HAIL_DOCTEST_DATA_DIR=./data
      export PYTEST_SPLITS=7
      export PYTEST_SPLIT_INDEX=2
      export HAIL_QUERY_BACKEND=local
      python3 -m pytest --ignore=test/hailtop/ --log-cli-level=INFO -s -vv --instafail --durations=50 test
    inputs:
      - from: /debug-wheel-container.tar
        to: /io/debug-wheel-container.tar
      - from: /test.tar.gz
        to: /io/test.tar.gz
      - from: /resources.tar.gz
        to: /io/resources.tar.gz
      - from: /data.tar.gz
        to: /io/data.tar.gz
    secrets:
      - name: test-gsa-key
        namespace:
          valueFrom: default_ns.name
        mountPath: /test-gsa-key
    dependsOn:
      - default_ns
      - hail_run_tests_image
      - build_hail
  - kind: runImage
    name: test_hail_python_local_backend_3
    image:
      valueFrom: hail_run_tests_image.image
    resources:
      memory: standard
      cpu: '2'
    script: |
      set -ex
      cd /io
      tar xzf test.tar.gz
      tar xzf resources.tar.gz
      tar xzf data.tar.gz
      tar xvf debug-wheel-container.tar
      python3 -m pip install --no-dependencies hail-*-py3-none-any.whl
      mkdir -p /io/tmp

      export HAIL_TEST_STORAGE_URI=/io/tmp/
      export HAIL_TEST_RESOURCES_DIR=./resources
      export HAIL_DOCTEST_DATA_DIR=./data
      export PYTEST_SPLITS=7
      export PYTEST_SPLIT_INDEX=3
      export HAIL_QUERY_BACKEND=local
      python3 -m pytest --ignore=test/hailtop/ --log-cli-level=INFO -s -vv --instafail --durations=50 test
    inputs:
      - from: /debug-wheel-container.tar
        to: /io/debug-wheel-container.tar
      - from: /test.tar.gz
        to: /io/test.tar.gz
      - from: /resources.tar.gz
        to: /io/resources.tar.gz
      - from: /data.tar.gz
        to: /io/data.tar.gz
    secrets:
      - name: test-gsa-key
        namespace:
          valueFrom: default_ns.name
        mountPath: /test-gsa-key
    dependsOn:
      - default_ns
      - hail_run_tests_image
      - build_hail
  - kind: runImage
    name: test_hail_python_local_backend_4
    image:
      valueFrom: hail_run_tests_image.image
    resources:
      memory: standard
      cpu: '2'
    script: |
      set -ex
      cd /io
      tar xzf test.tar.gz
      tar xzf resources.tar.gz
      tar xzf data.tar.gz
      tar xvf debug-wheel-container.tar
      python3 -m pip install --no-dependencies hail-*-py3-none-any.whl
      mkdir -p /io/tmp

      export HAIL_TEST_STORAGE_URI=/io/tmp/
      export HAIL_TEST_RESOURCES_DIR=./resources
      export HAIL_DOCTEST_DATA_DIR=./data
      export PYTEST_SPLITS=7
      export PYTEST_SPLIT_INDEX=4
      export HAIL_QUERY_BACKEND=local
      python3 -m pytest --ignore=test/hailtop/ --log-cli-level=INFO -s -vv --instafail --durations=50 test
    inputs:
      - from: /debug-wheel-container.tar
        to: /io/debug-wheel-container.tar
      - from: /test.tar.gz
        to: /io/test.tar.gz
      - from: /resources.tar.gz
        to: /io/resources.tar.gz
      - from: /data.tar.gz
        to: /io/data.tar.gz
    secrets:
      - name: test-gsa-key
        namespace:
          valueFrom: default_ns.name
        mountPath: /test-gsa-key
    dependsOn:
      - default_ns
      - hail_run_tests_image
      - build_hail
  - kind: runImage
    name: test_hail_python_local_backend_5
    image:
      valueFrom: hail_run_tests_image.image
    resources:
      memory: standard
      cpu: '2'
    script: |
      set -ex
      cd /io
      tar xzf test.tar.gz
      tar xzf resources.tar.gz
      tar xzf data.tar.gz
      tar xvf debug-wheel-container.tar
      python3 -m pip install --no-dependencies hail-*-py3-none-any.whl
      mkdir -p /io/tmp

      export HAIL_TEST_STORAGE_URI=/io/tmp/
      export HAIL_TEST_RESOURCES_DIR=./resources
      export HAIL_DOCTEST_DATA_DIR=./data
      export PYTEST_SPLITS=7
      export PYTEST_SPLIT_INDEX=5
      export HAIL_QUERY_BACKEND=local
      python3 -m pytest --ignore=test/hailtop/ --log-cli-level=INFO -s -vv --instafail --durations=50 test
    inputs:
      - from: /debug-wheel-container.tar
        to: /io/debug-wheel-container.tar
      - from: /test.tar.gz
        to: /io/test.tar.gz
      - from: /resources.tar.gz
        to: /io/resources.tar.gz
      - from: /data.tar.gz
        to: /io/data.tar.gz
    secrets:
      - name: test-gsa-key
        namespace:
          valueFrom: default_ns.name
        mountPath: /test-gsa-key
    dependsOn:
      - default_ns
      - hail_run_tests_image
      - build_hail
  - kind: runImage
    name: test_hail_python_local_backend_6
    image:
      valueFrom: hail_run_tests_image.image
    resources:
      memory: standard
      cpu: '2'
    script: |
      set -ex
      cd /io
      tar xzf test.tar.gz
      tar xzf resources.tar.gz
      tar xzf data.tar.gz
      tar xvf debug-wheel-container.tar
      python3 -m pip install --no-dependencies hail-*-py3-none-any.whl
      mkdir -p /io/tmp

      export HAIL_TEST_STORAGE_URI=/io/tmp/
      export HAIL_TEST_RESOURCES_DIR=./resources
      export HAIL_DOCTEST_DATA_DIR=./data
      export PYTEST_SPLITS=7
      export PYTEST_SPLIT_INDEX=6
      export HAIL_QUERY_BACKEND=local
      python3 -m pytest --ignore=test/hailtop/ --log-cli-level=INFO -s -vv --instafail --durations=50 test
    inputs:
      - from: /debug-wheel-container.tar
        to: /io/debug-wheel-container.tar
      - from: /test.tar.gz
        to: /io/test.tar.gz
      - from: /resources.tar.gz
        to: /io/resources.tar.gz
      - from: /data.tar.gz
        to: /io/data.tar.gz
    secrets:
      - name: test-gsa-key
        namespace:
          valueFrom: default_ns.name
        mountPath: /test-gsa-key
    dependsOn:
      - default_ns
      - hail_run_tests_image
      - build_hail
  - kind: runImage
    name: test_python_docs
    image:
      valueFrom: hail_base_image.image
    script: |
      set -ex
      cd /hail/python/hail
      python3 -m pytest --instafail \
        --doctest-modules \
        --doctest-glob='*.rst' \
        --ignore=docs/conf.py \
        --ignore=docs/doctest_write_data.py
    dependsOn:
      - hail_base_image
    clouds:
      - gcp
  - kind: runImage
    name: make_docs
    image:
      valueFrom: hail_base_image.image
    script: |
      set -ex
      export HAIL_SHORT_VERSION='0.2'
      export SPHINXOPTS='-tgenerate_notebook_outputs'

      mkdir -p {{ token }}/python
      cd {{ token }}
      unzip -q -d python /io/hail.zip

      tar xzf /io/website-src.tar.gz
      export HAIL_WEBSITE_DIR=$(pwd)/website/website/

      sed -E "s/\(hail\#([0-9]+)\)/(\[#\1](https:\/\/github.com\/hail-is\/hail\/pull\/\1))/g" \
        < python/hail/docs/change_log.md \
        | pandoc -o python/hail/docs/change_log.rst

      make -C python/hail/docs BUILDDIR=_build clean html
      make -C python/hailtop/batch/docs BUILDDIR=_build clean html

      mkdir -p www/docs
      mv python/hail/docs/_build/html www/docs/0.2
      mv python/hailtop/batch/docs/_build/html www/docs/batch

      HAIL_CACHE_VERSION=$(cat python/hail/hail_version)
      find www -iname *.html -type f -exec sed -i -e "s/\.css/\.css\?v\=$HAIL_CACHE_VERSION/" {} +;

      tar czf /io/www.tar.gz www
    resources:
      memory: standard
      cpu: '2'
    inputs:
      - from: /hail.zip
        to: /io/hail.zip
      - from: /website-src.tar.gz
        to: /io/website-src.tar.gz
    outputs:
      - from: /io/www.tar.gz
        to: /www.tar.gz
    dependsOn:
      - hail_base_image
      - build_hail
  - kind: runImage
    name: make_pip_versioned_docs
    image:
      valueFrom: hail_pip_installed_image.image
    script: |
      set -ex

      cd /io/repo

      make -C hail python/hail/hail_pip_version

      # dev deploy elides the hail-is remote, add it and retrieve the tags
      git remote add hail-is https://github.com/hail-is/hail.git
      git fetch hail-is

      # 0.2.63 was the last old-style docs
      if [[ "$(cat hail/python/hail/hail_pip_version)" != "0.2.63" ]]
      then
          # downloading files from GCS changes permissions, so we reset all of that first
          git reset --hard HEAD
          # if the tag doesn't exist, this commit is the release
          git checkout $(cat hail/python/hail/hail_pip_version) || true
      fi

      PYTHONPATH=$PYTHONPATH:$(pwd)/hail/python make -C hail hail-docs-no-test batch-docs

      python3 -m hailtop.aiotools.copy 'null' '[
      {"from": "gs://hail-common/builds/0.1/docs/hail-0.1-docs-5a6778710097.tar.gz",
       "to": "hail-0.1-docs-5a6778710097.tar.gz"}
      ]'

      mkdir hail/build/www/docs/0.1
      tar -xvf hail-0.1-docs-5a6778710097.tar.gz -C hail/build/www/docs/0.1 --strip-components 2

      tar czf /io/docs.tar.gz -C hail/build/www .
    resources:
      memory: standard
      cpu: '2'
    inputs:
      - from: /repo
        to: /io/repo
    outputs:
      - from: /io/docs.tar.gz
        to: /docs.tar.gz
    dependsOn:
      - hail_pip_installed_image
      - merge_code
    clouds:
      - gcp
  - kind: deploy
    name: deploy_grafana
    namespace:
      valueFrom: default_ns.name
    config: grafana/deployment.yaml
    scopes:
      - deploy
      - test
      - dev
    dependsOn:
      - default_ns
      - base_image
      - grafana_nginx_image
      - create_certs
  - kind: runImage
    name: render_prom_nginx_conf
    image:
      valueFrom: service_base_image.image
    script: |
      set -ex
      cd /io/repo/prometheus
      {% if deploy %}
      DEPLOY=true
      {% else %}
      DEPLOY=false
      {% endif %}
      python3 ../ci/jinja2_render.py '{"deploy": '${DEPLOY}', "default_ns": {"name": "{{ default_ns.name }}"}}' nginx.conf nginx.conf.out
    inputs:
      - from: /repo
        to: /io/repo
    outputs:
      - from: /io/repo/prometheus/nginx.conf.out
        to: /prometheus/nginx.conf.out
    dependsOn:
      - default_ns
      - service_base_image
      - merge_code
  - kind: buildImage2
    name: prom_nginx_image
    dockerFile: /io/prometheus/Dockerfile.nginx
    contextPath: /io/prometheus
    publishAs: prometheus
    inputs:
      - from: /repo/prometheus
        to: /io/prometheus
      - from: /prometheus/nginx.conf.out
        to: /io/prometheus/nginx.conf.out
    dependsOn:
      - hail_ubuntu_image
      - render_prom_nginx_conf
      - merge_code
  - kind: deploy
    name: deploy_prometheus
    namespace:
      valueFrom: default_ns.name
    config: prometheus/prometheus.yaml
    scopes:
      - deploy
      - dev
    dependsOn:
      - default_ns
      - prom_nginx_image
      - create_certs
  - kind: runImage
    name: create_dummy_oauth2_client_secret
    image:
      valueFrom: base_image.image
    script: |
      set -ex
      kubectl -n {{ default_ns.name }} create secret generic auth-oauth2-client-secret || true
    scopes:
      - test
      - dev
    dependsOn:
      - default_ns
      - base_image
  - kind: deploy
    name: deploy_auth
    namespace:
      valueFrom: default_ns.name
    config: auth/deployment.yaml
    wait:
      - kind: Service
        name: auth
        for: alive
      - kind: Service
        name: auth-driver
        for: alive
    dependsOn:
      - default_ns
      - create_deploy_config
      - create_session_key
      - auth_database
      - auth_image
      - create_dummy_oauth2_client_secret
      - create_certs
      - create_accounts
  - kind: runImage
    name: check_monitoring
    image:
      valueFrom: monitoring_image.image
    script: |
      set -ex
      SITE_PACKAGES=$(pip3 show monitoring | grep Location | sed 's/Location: //')
      python3 -m flake8 $SITE_PACKAGES/monitoring
      python3 -m pylint --rcfile pylintrc monitoring
    dependsOn:
      - monitoring_image
  - kind: runImage
    name: delete_monitoring_tables
    image:
      valueFrom: service_base_image.image
    script: |
      set -ex
      mysql --defaults-extra-file=/sql-config/sql-config.cnf < /io/sql/delete-monitoring-tables.sql
    inputs:
      - from: /repo/monitoring/sql
        to: /io/sql
    secrets:
      - name: database-server-config
        namespace:
          valueFrom: default_ns.name
        mountPath: /sql-config
    runIfRequested: true
    scopes:
      - dev
    dependsOn:
      - default_ns
      - service_base_image
      - merge_code
  - kind: createDatabase
    name: monitoring_database
    databaseName: monitoring
    migrations:
      - name: initial
        script: /io/sql/initial.sql
    inputs:
      - from: /repo/monitoring/sql
        to: /io/sql
    namespace:
      valueFrom: default_ns.name
    shutdowns:
      - kind: Deployment
        namespace:
          valueFrom: default_ns.name
        name: monitoring
    dependsOn:
      - default_ns
      - merge_code
      - delete_monitoring_tables
  - kind: deploy
    name: deploy_monitoring
    namespace:
      valueFrom: default_ns.name
    config: monitoring/deployment.yaml
    wait:
      - kind: Service
        name: monitoring
        for: alive
    dependsOn:
      - default_ns
      - monitoring_image
      - monitoring_database
      - deploy_auth
      - create_certs
      - create_accounts
    clouds:
      - gcp
  - kind: runImage
    name: test_monitoring
    image:
      valueFrom: test_monitoring_image.image
    script: |
      set -ex
      python3 -m pytest --log-cli-level=INFO -s -vv --instafail --durations=50 /test/
    secrets:
      - name: worker-deploy-config
        namespace:
          valueFrom: default_ns.name
        mountPath: /deploy-config
      - name: test-dev-tokens
        namespace:
          valueFrom: default_ns.name
        mountPath: /user-tokens
      - name: ssl-config-monitoring-tests
        namespace:
          valueFrom: default_ns.name
        mountPath: /ssl-config
    timeout: 300
    dependsOn:
      - test_monitoring_image
      - create_deploy_config
      - create_accounts
      - default_ns
      - create_certs
      - deploy_monitoring
    clouds:
      - gcp
  - kind: runImage
    name: test_auth_copy_paste_login
    image:
      valueFrom: service_base_image.image
    script: |
      set -ex

      export HAIL_DEPLOY_CONFIG_FILE=/deploy-config/deploy-config.json

      COPY_PASTE_TOKEN=$(hailctl curl {{ default_ns.name }} \
                         auth /api/v1alpha/copy-paste-token \
                         -fsSL \
                         --retry 3 \
                         --retry-delay 5 \
                         -XPOST)
      hailctl auth copy-paste-login "$COPY_PASTE_TOKEN" --namespace {{ default_ns.name }}

      if hailctl auth copy-paste-login "$COPY_PASTE_TOKEN" --namespace {{ default_ns.name }}
      then
          echo "reusing a token should not work, but did"
          exit 1
      fi

      COPY_PASTE_TOKEN=$(hailctl curl {{ default_ns.name }} \
                         auth /api/v1alpha/copy-paste-token \
                         -fsSL \
                         --retry 3 \
                         --retry-delay 5 \
                         -XPOST)
      python3 -c '
      from hailtop.auth import copy_paste_login;
      copy_paste_login("'$COPY_PASTE_TOKEN'", "{{ default_ns.name }}")
      '

      python3 -c '
      from hailtop.auth import copy_paste_login;
      import aiohttp
      try:
          copy_paste_login("'$COPY_PASTE_TOKEN'", "{{ default_ns.name }}")
          print("reusing a token should not work, but did")
          sys.exit(1)
      except aiohttp.client_exceptions.ClientResponseError as exc:
          assert(exc.status == 401)
      '
    secrets:
      - name: test-tokens
        namespace:
          valueFrom: default_ns.name
        mountPath: /user-tokens
      - name: worker-deploy-config
        namespace:
          valueFrom: default_ns.name
        mountPath: /deploy-config
    dependsOn:
      - default_ns
      - create_accounts
      - deploy_auth
      - create_deploy_config
      - service_base_image
  - kind: runImage
    name: test_auth_copy_paste_login_timeout
    image:
      valueFrom: service_base_image.image
    script: |
      set -ex

      export HAIL_DEPLOY_CONFIG_FILE=/deploy-config/deploy-config.json

      COPY_PASTE_TOKEN=$(hailctl curl {{ default_ns.name }} \
                         auth /api/v1alpha/copy-paste-token \
                         -fsSL \
                         --retry 3 \
                         --retry-delay 5 \
                         -XPOST)
      sleep $(( 5 * 60 + 1))
      if hailctl auth copy-paste-login "$COPY_PASTE_TOKEN" --namespace {{ default_ns.name }}
      then
          echo "using an expired token should not work, but did"
          exit 1
      fi

      python3 -c '
      import aiohttp
      from hailtop.auth import copy_paste_login;
      try:
          copy_paste_login("'$COPY_PASTE_TOKEN'", "{{ default_ns.name }}")
          print("using an expired token should not work, but did")
          sys.exit(1)
      except aiohttp.client_exceptions.ClientResponseError as exc:
          assert(exc.status == 401)
      '
    secrets:
      - name: test-tokens
        namespace:
          valueFrom: default_ns.name
        mountPath: /user-tokens
      - name: worker-deploy-config
        namespace:
          valueFrom: default_ns.name
        mountPath: /deploy-config
    dependsOn:
      - default_ns
      - create_accounts
      - deploy_auth
      - create_deploy_config
      - service_base_image
  - kind: runImage
    name: delete_batch_tables
    image:
      valueFrom: service_base_image.image
    script: |
      set -ex
      mysql --defaults-extra-file=/sql-config/sql-config.cnf < /io/sql/delete-batch-tables.sql
    inputs:
      - from: /repo/batch/sql
        to: /io/sql
    secrets:
      - name: database-server-config
        namespace:
          valueFrom: default_ns.name
        mountPath: /sql-config
    runIfRequested: true
    scopes:
      - dev
    dependsOn:
      - default_ns
      - service_base_image
      - merge_code
  - kind: runImage
    name: delete_ci_tables
    image:
      valueFrom: service_base_image.image
    script: |
      set -ex
      mysql --defaults-extra-file=/sql-config/sql-config.cnf < /io/sql/delete-ci-tables.sql
    inputs:
      - from: /repo/ci/sql
        to: /io/sql
    secrets:
      - name: database-server-config
        namespace:
          valueFrom: default_ns.name
        mountPath: /sql-config
    runIfRequested: true
    scopes:
      - dev
    dependsOn:
      - default_ns
      - service_base_image
      - merge_code
  - kind: createDatabase
    name: ci_database
    databaseName: ci
    migrations:
      - name: initial
        script: /io/sql/initial.sql
      - name: invalidated-batches
        script: /io/sql/invalidated-batches.sql
    inputs:
      - from: /repo/ci/sql
        to: /io/sql
    namespace:
      valueFrom: default_ns.name
    shutdowns:
      - kind: Deployment
        namespace:
          valueFrom: default_ns.name
        name: ci
    dependsOn:
      - default_ns
      - merge_code
      - delete_ci_tables
  - kind: createDatabase
    name: batch_database
    databaseName: batch
    migrations:
      - name: initial
        script: /io/sql/initial.sql
      - name: insert-globals
        script: /io/sql/insert_globals.py
      - name: create-billing-projects
        script: /io/sql/create-billing-projects.sql
      - name: increase-spec-size
        script: /io/sql/increase-spec-size.sql
      - name: remove-fk-batches-user-resources
        script: /io/sql/remove-fk-batches-user-resources.sql
      - name: change-ready-cores-bigint
        script: /io/sql/change-ready-cores-bigint.sql
      - name: add-user-resources-ready-cores-token
        script: /io/sql/add-user-resources-ready-cores-token.sql
      - name: add-lock-in-share-mode
        script: /io/sql/add-lock-in-share-mode.sql
      - name: add-batch-create-token
        script: /io/sql/add-batch-create-token.sql
      - name: improve-cancel
        script: /io/sql/improve-cancel.sql
      - name: store-specs-in-gcs
        script: /io/sql/store-specs-in-gcs.sql
      - name: add-batches-time-closed
        script: /io/sql/add-batches-time-closed.sql
      - name: add-instance-zone
        script: /io/sql/add-instance-zone.sql
      - name: add-batches-time-created-index
        script: /io/sql/add-batches-time-created-index.sql
      - name: change-test-worker-disk-size
        script: /io/sql/change_test_worker_disk_size.py
      - name: add-resources
        script: /io/sql/add-resources.sql
      - name: insert-resources
        script: /io/sql/insert_resources.py
      - name: insert-standing-worker-globals
        script: /io/sql/insert_standing_worker_globals.py
      - name: insert-local-ssd-resource
        script: /io/sql/insert_local_ssd_resource.py
      - name: fix-mark-job-complete-on-error
        script: /io/sql/fix-mark-job-complete-on-error.sql
      - name: add-worker-pd-ssd-data-disk
        script: /io/sql/add-worker-pd-ssd-data-disk.sql
      - name: add-aggregated-batch-resources-tokens
        script: /io/sql/add-aggregated-batch-resources-tokens.sql
      - name: change-test-worker-pool-size
        script: /io/sql/change_test_worker_pool_size.py
      - name: add-test-dev-to-billing-project-users
        script: /io/sql/add-test-dev-to-billing-project-users.sql
      - name: add-status-flag-billing-projects
        script: /io/sql/add-status-flag-billing-projects.sql
      - name: add-aggregated-billing-project-resources
        script: /io/sql/add-aggregated-billing-project-resources.sql
      - name: add-enable-standing-worker
        script: /io/sql/add-enable-standing-worker.py
      - name: add-inst-colls
        script: /io/sql/add-inst-colls.sql
      - name: add-creating-job-state
        script: /io/sql/add-creating-job-state.sql
      - name: add-job-private-inst-coll
        script: /io/sql/add-job-private-inst-coll.sql
      - name: insert-nonpreemptible-resources
        script: /io/sql/insert_nonpreemptible_resources.py
      - name: fix-schedule-job
        script: /io/sql/fix-schedule-job.sql
      - name: increase-test-and-dev-pool-sizes
        script: /io/sql/increase-test-and-dev-pool-sizes.py
      - name: fix-provisioning-bug
        script: /io/sql/fix-provisioning-bug.sql
      - name: do-not-lock-entire-batch
        script: /io/sql/do-not-lock-entire-batch.sql
      - name: add-fail-fast
        script: /io/sql/add-fail-fast.sql
      - name: add-frozen-mode
        script: /io/sql/add-frozen-mode.sql
      - name: add-instance-config
        script: /io/sql/add-instance-config.sql
      - name: cloud-agnostic
        script: /io/sql/cloud-agnostic.sql
      - name: support-azure
        script: /io/sql/support-azure.sql
      - name: add-azure-tables
        script: /io/sql/add_azure_tables.py
      - name: change-azure-test-highcpu-pool
        script: /io/sql/change_azure_test_highcpu_pool.py
      - name: add-latest-product-versions
        script: /io/sql/add-latest-product-versions.sql
      - name: add-products-and-versions
        script: /io/sql/add_products_and_versions.py
      - name: kill-more-deadlocks
        script: /io/sql/kill-more-deadlocks.sql
      - name: kill-more-deadlocks2
        script: /io/sql/kill-more-deadlocks2.sql
      - name: no-locks-add-attempt
        script: /io/sql/no-locks-add-attempt.sql
<<<<<<< HEAD
      - name: big-test-instances
        script: /io/sql/big-test-instances.py
=======
>>>>>>> 2ac33674
    inputs:
      - from: /repo/batch/sql
        to: /io/sql
    namespace:
      valueFrom: default_ns.name
    shutdowns:
      - kind: Deployment
        namespace:
          valueFrom: default_ns.name
        name: batch
      - kind: Deployment
        namespace:
          valueFrom: default_ns.name
        name: batch-driver
    dependsOn:
      - default_ns
      - merge_code
      - delete_batch_tables
  - kind: deploy
    name: deploy_batch
    namespace:
      valueFrom: default_ns.name
    config: batch/deployment.yaml
    wait:
      - kind: Service
        name: batch
        for: alive
      - kind: Service
        name: batch-driver
        for: alive
    dependsOn:
      - default_ns
      - deploy_batch_sa
      - create_accounts
      - batch_image
      - batch_worker_image
      - batch_database
      - deploy_auth
      - create_certs
  - kind: runImage
    name: create_billing_projects
    image:
      valueFrom: service_base_image.image
    script: |
      set -ex
      # create billing projects and add users to them
      cat > create-billing-projects.py <<EOF
      import sys
      import json
      import asyncio
      import aiohttp
      from hailtop.utils import async_to_blocking
      from hailtop.batch_client.aioclient import BatchClient
      async def create(billing_project, user, limit=None):
          bc = await BatchClient.create(None)
          try:
              try:
                  await bc.create_billing_project(billing_project)
              except aiohttp.ClientResponseError as e:
                  if e.status != 403 or 'already exists' not in e.message:
                       raise

              try:
                  await bc.add_user(user, billing_project)
              except aiohttp.ClientResponseError as e:
                  if e.status != 403 or 'already member of billing project' not in e.message:
                       raise

              await bc.edit_billing_limit(billing_project, limit)
          finally:
              await bc.close()
      async def main():
          {% if deploy %}
          benchmark_limit = 25
          {% else %}
          benchmark_limit = 5
          {% endif %}

          await asyncio.gather(*[
              create(billing_project="benchmark", user="benchmark", limit=benchmark_limit)
          ])
      async_to_blocking(main())
      EOF
      python3 create-billing-projects.py
    secrets:
      - name: test-dev-tokens
        namespace:
          valueFrom: default_ns.name
        mountPath: /user-tokens
      - name: worker-deploy-config
        namespace:
          valueFrom: default_ns.name
        mountPath: /deploy-config
    dependsOn:
      - default_ns
      - service_base_image
      - create_deploy_config
      - create_accounts
      - deploy_batch
  - kind: deploy
    name: deploy_benchmark
    namespace:
      valueFrom: default_ns.name
    config: benchmark-service/deployment.yaml
    wait:
      - kind: Service
        name: benchmark
        for: alive
    dependsOn:
      - default_ns
      - benchmark_image
      - create_certs
      - deploy_auth
      - create_accounts
      - create_billing_projects
      - deploy_batch
    clouds:
      - gcp
  - kind: runImage
    name: test_benchmark
    image:
      valueFrom: test_benchmark_image.image
    script: |
      set -ex
      python3 -m pytest --log-cli-level=INFO -s -vv --instafail --durations=50 /test/
    secrets:
      - name: worker-deploy-config
        namespace:
          valueFrom: default_ns.name
        mountPath: /deploy-config
      - name: test-dev-tokens
        namespace:
          valueFrom: default_ns.name
        mountPath: /user-tokens
      - name: ssl-config-benchmark-tests
        namespace:
          valueFrom: default_ns.name
        mountPath: /ssl-config
    timeout: 1200
    dependsOn:
      - test_benchmark_image
      - create_deploy_config
      - create_accounts
      - default_ns
      - create_certs
      - deploy_benchmark
    clouds:
      - gcp
  - kind: runImage
    name: upload_query_jar
    image:
      valueFrom: hail_pip_installed_image.image
    script: |
      set -ex
      export GOOGLE_APPLICATION_CREDENTIALS=/query-gsa-key/key.json
      export HAIL_TEST_AZURE_ACCOUNT=hailtest
      export HAIL_TEST_AZURE_CONTAINER=hail-test-4nxei
      export AZURE_APPLICATION_CREDENTIALS=/test-azure-key/credentials.json

      {% if deploy %}
      destination={{ global.query_storage_uri }}/jars/
      {% else %}
      destination={{ global.test_storage_uri }}/{{ token }}/jars/
      {% endif %}

      python3 -m hailtop.aiotools.copy 'null' '[
      {"from": "/io/hail.jar",
       "to":   "'${destination}$(cat /io/git_version)'.jar"}
      ]'
    secrets:
      - name: query-gsa-key
        namespace:
          valueFrom: default_ns.name
        mountPath: /query-gsa-key
    inputs:
      - from: /just-jar/hail.jar
        to: /io/hail.jar
      - from: /git_version
        to: /io/git_version
    dependsOn:
      - default_ns
      - hail_pip_installed_image
      - build_hail_jar_only
      - merge_code
      - create_test_gsa_keys
  - kind: runImage
    name: test_hail_python_service_backend_0
    image:
      valueFrom: hail_run_tests_image.image
    resources:
      cpu: '1'
    script: |
      set -ex
      cd /io
      tar xzf test.tar.gz
      tar xvf wheel-container.tar
      python3 -m pip install --no-dependencies hail-*-py3-none-any.whl
      export HAIL_TEST_STORAGE_URI={{ global.test_storage_uri }}/{{ token }}
      {% if deploy %}
      export HAIL_SHA="$(cat /io/git_version)"
      export HAIL_JAR_URL="{{ global.query_storage_uri }}/jars/$(cat /io/git_version).jar"
      {% else %}
      export HAIL_SHA="$(cat /io/git_version)-{{ upload_query_jar.token }}"
      export HAIL_JAR_URL="{{ global.test_storage_uri }}/{{ upload_query_jar.token }}/jars/$(cat /io/git_version).jar"
      {% endif %}
      export HAIL_TEST_RESOURCES_DIR="{{ global.test_storage_uri }}/{{ upload_test_resources_to_blob_storage.token }}/test/resources/"
      export HAIL_DOCTEST_DATA_DIR="{{ global.test_storage_uri }}/{{ upload_test_resources_to_blob_storage.token }}/doctest/data/"
      export GOOGLE_APPLICATION_CREDENTIALS=/test-gsa-key/key.json
      export PYTEST_SPLITS=5
      export PYTEST_SPLIT_INDEX=0
      export HAIL_QUERY_BACKEND=service

      hailctl config set batch/billing_project test
      hailctl config set batch/remote_tmpdir {{ global.test_storage_uri }}

      python3 -m pytest --ignore=test/hailtop/ --log-cli-level=INFO -s -vv --instafail --durations=50 -n 4 test
    inputs:
      - from: /wheel-container.tar
        to: /io/wheel-container.tar
      - from: /test.tar.gz
        to: /io/test.tar.gz
      - from: /git_version
        to: /io/git_version
    secrets:
      - name: test-gsa-key
        namespace:
          valueFrom: default_ns.name
        mountPath: /test-gsa-key
      - name: worker-deploy-config
        namespace:
          valueFrom: default_ns.name
        mountPath: /deploy-config
      - name: test-tokens
        namespace:
          valueFrom: default_ns.name
        mountPath: /user-tokens
      - name: ssl-config-batch-tests
        namespace:
          valueFrom: default_ns.name
        mountPath: /ssl-config
    dependsOn:
      - default_ns
      - merge_code
      - deploy_batch
      - create_deploy_config
      - create_accounts
      - hail_run_tests_image
      - upload_query_jar
      - upload_test_resources_to_blob_storage
      - build_hail
  - kind: runImage
    name: test_hail_python_service_backend_1
    image:
      valueFrom: hail_run_tests_image.image
    resources:
      cpu: '1'
    script: |
      set -ex
      cd /io
      tar xzf test.tar.gz
      tar xvf wheel-container.tar
      python3 -m pip install --no-dependencies hail-*-py3-none-any.whl
      export HAIL_TEST_STORAGE_URI={{ global.test_storage_uri }}/{{ token }}
      {% if deploy %}
      export HAIL_SHA="$(cat /io/git_version)"
      export HAIL_JAR_URL="{{ global.query_storage_uri }}/jars/$(cat /io/git_version).jar"
      {% else %}
      export HAIL_SHA="$(cat /io/git_version)-{{ upload_query_jar.token }}"
      export HAIL_JAR_URL="{{ global.test_storage_uri }}/{{ upload_query_jar.token }}/jars/$(cat /io/git_version).jar"
      {% endif %}
      export HAIL_TEST_RESOURCES_DIR="{{ global.test_storage_uri }}/{{ upload_test_resources_to_blob_storage.token }}/test/resources/"
      export HAIL_DOCTEST_DATA_DIR="{{ global.test_storage_uri }}/{{ upload_test_resources_to_blob_storage.token }}/doctest/data/"
      export GOOGLE_APPLICATION_CREDENTIALS=/test-gsa-key/key.json
      export PYTEST_SPLITS=5
      export PYTEST_SPLIT_INDEX=1
      export HAIL_QUERY_BACKEND=service

      hailctl config set batch/billing_project test
      hailctl config set batch/remote_tmpdir {{ global.test_storage_uri }}

      python3 -m pytest --ignore=test/hailtop/ --log-cli-level=INFO -s -vv --instafail --durations=50 -n 4 test
    inputs:
      - from: /wheel-container.tar
        to: /io/wheel-container.tar
      - from: /test.tar.gz
        to: /io/test.tar.gz
      - from: /git_version
        to: /io/git_version
    secrets:
      - name: test-gsa-key
        namespace:
          valueFrom: default_ns.name
        mountPath: /test-gsa-key
      - name: worker-deploy-config
        namespace:
          valueFrom: default_ns.name
        mountPath: /deploy-config
      - name: test-tokens
        namespace:
          valueFrom: default_ns.name
        mountPath: /user-tokens
      - name: ssl-config-batch-tests
        namespace:
          valueFrom: default_ns.name
        mountPath: /ssl-config
    dependsOn:
      - default_ns
      - merge_code
      - deploy_batch
      - create_deploy_config
      - create_accounts
      - hail_run_tests_image
      - upload_query_jar
      - upload_test_resources_to_blob_storage
      - build_hail
  - kind: runImage
    name: test_hail_python_service_backend_2
    image:
      valueFrom: hail_run_tests_image.image
    resources:
      cpu: '1'
    script: |
      set -ex
      cd /io
      tar xzf test.tar.gz
      tar xvf wheel-container.tar
      python3 -m pip install --no-dependencies hail-*-py3-none-any.whl
      export HAIL_TEST_STORAGE_URI={{ global.test_storage_uri }}/{{ token }}
      {% if deploy %}
      export HAIL_SHA="$(cat /io/git_version)"
      export HAIL_JAR_URL="{{ global.query_storage_uri }}/jars/$(cat /io/git_version).jar"
      {% else %}
      export HAIL_SHA="$(cat /io/git_version)-{{ upload_query_jar.token }}"
      export HAIL_JAR_URL="{{ global.test_storage_uri }}/{{ upload_query_jar.token }}/jars/$(cat /io/git_version).jar"
      {% endif %}
      export HAIL_TEST_RESOURCES_DIR="{{ global.test_storage_uri }}/{{ upload_test_resources_to_blob_storage.token }}/test/resources/"
      export HAIL_DOCTEST_DATA_DIR="{{ global.test_storage_uri }}/{{ upload_test_resources_to_blob_storage.token }}/doctest/data/"
      export GOOGLE_APPLICATION_CREDENTIALS=/test-gsa-key/key.json
      export PYTEST_SPLITS=5
      export PYTEST_SPLIT_INDEX=2
      export HAIL_QUERY_BACKEND=service

      hailctl config set batch/billing_project test
      hailctl config set batch/remote_tmpdir {{ global.test_storage_uri }}

      python3 -m pytest --ignore=test/hailtop/ --log-cli-level=INFO -s -vv --instafail --durations=50 -n 4 test
    inputs:
      - from: /wheel-container.tar
        to: /io/wheel-container.tar
      - from: /test.tar.gz
        to: /io/test.tar.gz
      - from: /git_version
        to: /io/git_version
    secrets:
      - name: test-gsa-key
        namespace:
          valueFrom: default_ns.name
        mountPath: /test-gsa-key
      - name: worker-deploy-config
        namespace:
          valueFrom: default_ns.name
        mountPath: /deploy-config
      - name: test-tokens
        namespace:
          valueFrom: default_ns.name
        mountPath: /user-tokens
      - name: ssl-config-batch-tests
        namespace:
          valueFrom: default_ns.name
        mountPath: /ssl-config
    dependsOn:
      - default_ns
      - merge_code
      - deploy_batch
      - create_deploy_config
      - create_accounts
      - hail_run_tests_image
      - upload_query_jar
      - upload_test_resources_to_blob_storage
      - build_hail
  - kind: runImage
    name: test_hail_python_service_backend_3
    image:
      valueFrom: hail_run_tests_image.image
    resources:
      cpu: '1'
    script: |
      set -ex
      cd /io
      tar xzf test.tar.gz
      tar xvf wheel-container.tar
      python3 -m pip install --no-dependencies hail-*-py3-none-any.whl
      export HAIL_TEST_STORAGE_URI={{ global.test_storage_uri }}/{{ token }}
      {% if deploy %}
      export HAIL_SHA="$(cat /io/git_version)"
      export HAIL_JAR_URL="{{ global.query_storage_uri }}/jars/$(cat /io/git_version).jar"
      {% else %}
      export HAIL_SHA="$(cat /io/git_version)-{{ upload_query_jar.token }}"
      export HAIL_JAR_URL="{{ global.test_storage_uri }}/{{ upload_query_jar.token }}/jars/$(cat /io/git_version).jar"
      {% endif %}
      export HAIL_TEST_RESOURCES_DIR="{{ global.test_storage_uri }}/{{ upload_test_resources_to_blob_storage.token }}/test/resources/"
      export HAIL_DOCTEST_DATA_DIR="{{ global.test_storage_uri }}/{{ upload_test_resources_to_blob_storage.token }}/doctest/data/"
      export GOOGLE_APPLICATION_CREDENTIALS=/test-gsa-key/key.json
      export PYTEST_SPLITS=5
      export PYTEST_SPLIT_INDEX=3
      export HAIL_QUERY_BACKEND=service

      hailctl config set batch/billing_project test
      hailctl config set batch/remote_tmpdir {{ global.test_storage_uri }}

      python3 -m pytest --ignore=test/hailtop/ --log-cli-level=INFO -s -vv --instafail --durations=50 -n 4 test
    inputs:
      - from: /wheel-container.tar
        to: /io/wheel-container.tar
      - from: /test.tar.gz
        to: /io/test.tar.gz
      - from: /git_version
        to: /io/git_version
    secrets:
      - name: test-gsa-key
        namespace:
          valueFrom: default_ns.name
        mountPath: /test-gsa-key
      - name: worker-deploy-config
        namespace:
          valueFrom: default_ns.name
        mountPath: /deploy-config
      - name: test-tokens
        namespace:
          valueFrom: default_ns.name
        mountPath: /user-tokens
      - name: ssl-config-batch-tests
        namespace:
          valueFrom: default_ns.name
        mountPath: /ssl-config
    dependsOn:
      - default_ns
      - merge_code
      - deploy_batch
      - create_deploy_config
      - create_accounts
      - hail_run_tests_image
      - upload_query_jar
      - upload_test_resources_to_blob_storage
      - build_hail
  - kind: runImage
    name: test_hail_python_service_backend_4
    image:
      valueFrom: hail_run_tests_image.image
    resources:
      cpu: '1'
    script: |
      set -ex
      cd /io
      tar xzf test.tar.gz
      tar xvf wheel-container.tar
      python3 -m pip install --no-dependencies hail-*-py3-none-any.whl
      export HAIL_TEST_STORAGE_URI={{ global.test_storage_uri }}/{{ token }}
      {% if deploy %}
      export HAIL_SHA="$(cat /io/git_version)"
      export HAIL_JAR_URL="{{ global.query_storage_uri }}/jars/$(cat /io/git_version).jar"
      {% else %}
      export HAIL_SHA="$(cat /io/git_version)-{{ upload_query_jar.token }}"
      export HAIL_JAR_URL="{{ global.test_storage_uri }}/{{ upload_query_jar.token }}/jars/$(cat /io/git_version).jar"
      {% endif %}
      export HAIL_TEST_RESOURCES_DIR="{{ global.test_storage_uri }}/{{ upload_test_resources_to_blob_storage.token }}/test/resources/"
      export HAIL_DOCTEST_DATA_DIR="{{ global.test_storage_uri }}/{{ upload_test_resources_to_blob_storage.token }}/doctest/data/"
      export GOOGLE_APPLICATION_CREDENTIALS=/test-gsa-key/key.json
      export PYTEST_SPLITS=5
      export PYTEST_SPLIT_INDEX=4
      export HAIL_QUERY_BACKEND=service

      hailctl config set batch/billing_project test
      hailctl config set batch/remote_tmpdir {{ global.test_storage_uri }}

      python3 -m pytest --ignore=test/hailtop/ --log-cli-level=INFO -s -vv --instafail --durations=50 -n 4 test
    inputs:
      - from: /wheel-container.tar
        to: /io/wheel-container.tar
      - from: /test.tar.gz
        to: /io/test.tar.gz
      - from: /git_version
        to: /io/git_version
    secrets:
      - name: test-gsa-key
        namespace:
          valueFrom: default_ns.name
        mountPath: /test-gsa-key
      - name: worker-deploy-config
        namespace:
          valueFrom: default_ns.name
        mountPath: /deploy-config
      - name: test-tokens
        namespace:
          valueFrom: default_ns.name
        mountPath: /user-tokens
      - name: ssl-config-batch-tests
        namespace:
          valueFrom: default_ns.name
        mountPath: /ssl-config
    dependsOn:
      - default_ns
      - merge_code
      - deploy_batch
      - create_deploy_config
      - create_accounts
      - hail_run_tests_image
      - upload_query_jar
      - upload_test_resources_to_blob_storage
      - build_hail
  - kind: deploy
    name: deploy_memory
    namespace:
      valueFrom: default_ns.name
    config: memory/deployment.yaml
    wait:
      - kind: Service
        name: memory
        for: alive
    dependsOn:
      - default_ns
      - memory_image
      - deploy_memory_sa
      - create_certs
    clouds:
      - gcp
  - kind: runImage
    name: test_lsm
    image:
      valueFrom: base_image.image
    script: |
      cd /io/lsm
      make
      make test
    inputs:
      - from: /repo/lsm
        to: /io/lsm
    dependsOn:
      - base_image
      - merge_code
  - kind: buildImage2
    name: netcat_ubuntu_image
    dockerFile:
      inline: |
        FROM {{ hail_ubuntu_image.image }}
        RUN hail-apt-get-install netcat
    dependsOn:
      - hail_ubuntu_image
  - kind: buildImage2
    name: volume_image
    dockerFile:
      inline: |
        FROM {{ hail_ubuntu_image.image }}
        VOLUME ["/data"]
    dependsOn:
      - hail_ubuntu_image
  - kind: buildImage2
    name: workdir_image
    dockerFile:
      inline: |
        FROM {{ hail_ubuntu_image.image }}
        WORKDIR ["/work"]
    dependsOn:
      - hail_ubuntu_image
  - kind: buildImage2
    name: curl_image
    dockerFile:
      inline: |
        FROM {{ hail_ubuntu_image.image }}
        RUN hail-apt-get-install curl
    dependsOn:
      - hail_ubuntu_image
  - kind: runImage
    name: test_memory
    image:
      valueFrom: memory_image.image
    resources:
      memory: 3.75Gi
      cpu: '1'
    script: |
      export GOOGLE_APPLICATION_CREDENTIALS=/test-gsa-key/key.json
      hailctl config set batch/remote_tmpdir {{ global.test_storage_uri }}/batch/
      python3 -m pytest --log-cli-level=INFO -s -vv --instafail --durations=50 /io/test/
    timeout: 600
    secrets:
      - name: worker-deploy-config
        namespace:
          valueFrom: default_ns.name
        mountPath: /deploy-config
      - name: test-tokens
        namespace:
          valueFrom: default_ns.name
        mountPath: /user-tokens
      - name: ssl-config-memory-tests
        namespace:
          valueFrom: default_ns.name
        mountPath: /ssl-config
      - name: test-gsa-key
        namespace:
          valueFrom: default_ns.name
        mountPath: /test-gsa-key
      - name: global-config
        namespace:
          valueFrom: default_ns.name
        mountPath: /global-config
    inputs:
      - from: /repo/memory/test
        to: /io/test
    dependsOn:
      - create_deploy_config
      - create_accounts
      - default_ns
      - merge_code
      - memory_image
      - deploy_memory
    clouds:
      - gcp
  - kind: runImage
    name: test_batch_0
    image:
      valueFrom: batch_image.image
    script: |
      set -ex
      export PYTEST_SPLITS=5
      export PYTEST_SPLIT_INDEX=0
      export HAIL_GSA_KEY_FILE=/test-gsa-key/key.json
      export HAIL_BASE_IMAGE={{ base_image.image }}
      export CI_UTILS_IMAGE={{ ci_utils_image.image }}
      export HAIL_CURL_IMAGE={{ curl_image.image }}
      export HAIL_DEFAULT_NAMESPACE={{ default_ns.name }}
      export HAIL_NETCAT_UBUNTU_IMAGE={{ netcat_ubuntu_image.image }}
      export HAIL_VOLUME_IMAGE={{ volume_image.image }}
      export HAIL_WORKDIR_IMAGE={{ workdir_image.image }}
      export HAIL_HAIL_BASE_IMAGE={{ hail_base_image.image }}
      export DOCKER_PREFIX="{{ global.docker_prefix }}"
      export DOCKER_ROOT_IMAGE="{{ global.docker_root_image }}"
      export HAIL_TEST_TOKEN_FILE=/user-tokens/tokens.json
      export HAIL_TEST_DEV_TOKEN_FILE=/dev-tokens/tokens.json
      export HAIL_TOKEN="{{ token }}"
      export HAIL_SCOPE="{{ scope }}"
      export HAIL_CLOUD="{{ global.cloud }}"
      export HAIL_DOMAIN="{{ global.domain }}"
      hailctl config set batch/remote_tmpdir {{ global.test_storage_uri }}/batch/
      python3 -m pytest \
              --log-date-format="%Y-%m-%dT%H:%M:%S" \
              --log-format="%(asctime)s %(levelname)s %(name)s %(filename)s:%(lineno)d:%(funcName)s %(message)s" \
              --log-cli-level=INFO \
              -s \
              -vv \
              --instafail \
              -k "not test_scale and not test_invariants" \
              --durations=0 \
              /io/test/
    inputs:
      - from: /repo/batch/test
        to: /io/test
    port: 5000
    timeout: 1200
    secrets:
      - name: worker-deploy-config
        namespace:
          valueFrom: default_ns.name
        mountPath: /deploy-config
      - name: test-tokens
        namespace:
          valueFrom: default_ns.name
        mountPath: /user-tokens
      - name: test-dev-tokens
        namespace:
          valueFrom: default_ns.name
        mountPath: /dev-tokens
      - name: ssl-config-batch-tests
        namespace:
          valueFrom: default_ns.name
        mountPath: /ssl-config
      - name: test-gsa-key
        namespace:
          valueFrom: default_ns.name
        mountPath: /test-gsa-key
    dependsOn:
      - create_deploy_config
      - create_accounts
      - default_ns
      - merge_code
      - base_image
      - hail_base_image
      - batch_image
      - ci_utils_image
      - deploy_batch
      - netcat_ubuntu_image
      - volume_image
      - workdir_image
      - curl_image
  - kind: runImage
    name: test_batch_1
    image:
      valueFrom: batch_image.image
    script: |
      set -ex
      export PYTEST_SPLITS=5
      export PYTEST_SPLIT_INDEX=1
      export HAIL_GSA_KEY_FILE=/test-gsa-key/key.json
      export HAIL_BASE_IMAGE={{ base_image.image }}
      export CI_UTILS_IMAGE={{ ci_utils_image.image }}
      export HAIL_CURL_IMAGE={{ curl_image.image }}
      export HAIL_DEFAULT_NAMESPACE={{ default_ns.name }}
      export HAIL_NETCAT_UBUNTU_IMAGE={{ netcat_ubuntu_image.image }}
      export HAIL_VOLUME_IMAGE={{ volume_image.image }}
      export HAIL_WORKDIR_IMAGE={{ workdir_image.image }}
      export HAIL_HAIL_BASE_IMAGE={{ hail_base_image.image }}
      export DOCKER_PREFIX="{{ global.docker_prefix }}"
      export DOCKER_ROOT_IMAGE="{{ global.docker_root_image }}"
      export HAIL_TEST_TOKEN_FILE=/user-tokens/tokens.json
      export HAIL_TEST_DEV_TOKEN_FILE=/dev-tokens/tokens.json
      export HAIL_TOKEN="{{ token }}"
      export HAIL_SCOPE="{{ scope }}"
      export HAIL_CLOUD="{{ global.cloud }}"
      export HAIL_DOMAIN="{{ global.domain }}"
      hailctl config set batch/remote_tmpdir {{ global.test_storage_uri }}/batch/
      python3 -m pytest \
              --log-date-format="%Y-%m-%dT%H:%M:%S" \
              --log-format="%(asctime)s %(levelname)s %(name)s %(filename)s:%(lineno)d:%(funcName)s %(message)s" \
              --log-cli-level=INFO \
              -s \
              -vv \
              --instafail \
              -k "not test_scale and not test_invariants" \
              --durations=0 \
              /io/test/
    inputs:
      - from: /repo/batch/test
        to: /io/test
    port: 5000
    timeout: 1200
    secrets:
      - name: worker-deploy-config
        namespace:
          valueFrom: default_ns.name
        mountPath: /deploy-config
      - name: test-tokens
        namespace:
          valueFrom: default_ns.name
        mountPath: /user-tokens
      - name: test-dev-tokens
        namespace:
          valueFrom: default_ns.name
        mountPath: /dev-tokens
      - name: ssl-config-batch-tests
        namespace:
          valueFrom: default_ns.name
        mountPath: /ssl-config
      - name: test-gsa-key
        namespace:
          valueFrom: default_ns.name
        mountPath: /test-gsa-key
    dependsOn:
      - default_ns
      - create_deploy_config
      - create_accounts
      - merge_code
      - base_image
      - hail_base_image
      - batch_image
      - ci_utils_image
      - deploy_batch
      - netcat_ubuntu_image
      - volume_image
      - workdir_image
      - curl_image
  - kind: runImage
    name: test_batch_2
    image:
      valueFrom: batch_image.image
    script: |
      set -ex
      export PYTEST_SPLITS=5
      export PYTEST_SPLIT_INDEX=2
      export HAIL_GSA_KEY_FILE=/test-gsa-key/key.json
      export HAIL_BASE_IMAGE={{ base_image.image }}
      export CI_UTILS_IMAGE={{ ci_utils_image.image }}
      export HAIL_CURL_IMAGE={{ curl_image.image }}
      export HAIL_DEFAULT_NAMESPACE={{ default_ns.name }}
      export HAIL_NETCAT_UBUNTU_IMAGE={{ netcat_ubuntu_image.image }}
      export HAIL_VOLUME_IMAGE={{ volume_image.image }}
      export HAIL_WORKDIR_IMAGE={{ workdir_image.image }}
      export HAIL_HAIL_BASE_IMAGE={{ hail_base_image.image }}
      export DOCKER_PREFIX="{{ global.docker_prefix }}"
      export DOCKER_ROOT_IMAGE="{{ global.docker_root_image }}"
      export HAIL_TEST_TOKEN_FILE=/user-tokens/tokens.json
      export HAIL_TEST_DEV_TOKEN_FILE=/dev-tokens/tokens.json
      export HAIL_TOKEN="{{ token }}"
      export HAIL_SCOPE="{{ scope }}"
      export HAIL_CLOUD="{{ global.cloud }}"
      export HAIL_DOMAIN="{{ global.domain }}"
      hailctl config set batch/remote_tmpdir {{ global.test_storage_uri }}/batch/
      python3 -m pytest \
              --log-date-format="%Y-%m-%dT%H:%M:%S" \
              --log-format="%(asctime)s %(levelname)s %(name)s %(filename)s:%(lineno)d:%(funcName)s %(message)s" \
              --log-cli-level=INFO \
              -s \
              -vv \
              --instafail \
              -k "not test_scale and not test_invariants" \
              --durations=0 \
              /io/test/
    inputs:
      - from: /repo/batch/test
        to: /io/test
    port: 5000
    timeout: 1200
    secrets:
      - name: worker-deploy-config
        namespace:
          valueFrom: default_ns.name
        mountPath: /deploy-config
      - name: test-tokens
        namespace:
          valueFrom: default_ns.name
        mountPath: /user-tokens
      - name: test-dev-tokens
        namespace:
          valueFrom: default_ns.name
        mountPath: /dev-tokens
      - name: ssl-config-batch-tests
        namespace:
          valueFrom: default_ns.name
        mountPath: /ssl-config
      - name: test-gsa-key
        namespace:
          valueFrom: default_ns.name
        mountPath: /test-gsa-key
    dependsOn:
      - create_deploy_config
      - create_accounts
      - default_ns
      - merge_code
      - base_image
      - hail_base_image
      - batch_image
      - ci_utils_image
      - deploy_batch
      - netcat_ubuntu_image
      - volume_image
      - workdir_image
      - curl_image
  - kind: runImage
    name: test_batch_3
    image:
      valueFrom: batch_image.image
    script: |
      set -ex
      export PYTEST_SPLITS=5
      export PYTEST_SPLIT_INDEX=3
      export HAIL_GSA_KEY_FILE=/test-gsa-key/key.json
      export HAIL_BASE_IMAGE={{ base_image.image }}
      export CI_UTILS_IMAGE={{ ci_utils_image.image }}
      export HAIL_CURL_IMAGE={{ curl_image.image }}
      export HAIL_DEFAULT_NAMESPACE={{ default_ns.name }}
      export HAIL_NETCAT_UBUNTU_IMAGE={{ netcat_ubuntu_image.image }}
      export HAIL_VOLUME_IMAGE={{ volume_image.image }}
      export HAIL_WORKDIR_IMAGE={{ workdir_image.image }}
      export HAIL_HAIL_BASE_IMAGE={{ hail_base_image.image }}
      export DOCKER_PREFIX="{{ global.docker_prefix }}"
      export DOCKER_ROOT_IMAGE="{{ global.docker_root_image }}"
      export HAIL_TEST_TOKEN_FILE=/user-tokens/tokens.json
      export HAIL_TEST_DEV_TOKEN_FILE=/dev-tokens/tokens.json
      export HAIL_TOKEN="{{ token }}"
      export HAIL_SCOPE="{{ scope }}"
      export HAIL_CLOUD="{{ global.cloud }}"
      export HAIL_DOMAIN="{{ global.domain }}"
      hailctl config set batch/remote_tmpdir {{ global.test_storage_uri }}/batch/
      python3 -m pytest \
              --log-date-format="%Y-%m-%dT%H:%M:%S" \
              --log-format="%(asctime)s %(levelname)s %(name)s %(filename)s:%(lineno)d:%(funcName)s %(message)s" \
              --log-cli-level=INFO \
              -s \
              -vv \
              --instafail \
              -k "not test_scale and not test_invariants" \
              --durations=0 \
              /io/test/
    inputs:
      - from: /repo/batch/test
        to: /io/test
    port: 5000
    timeout: 1200
    secrets:
      - name: worker-deploy-config
        namespace:
          valueFrom: default_ns.name
        mountPath: /deploy-config
      - name: test-tokens
        namespace:
          valueFrom: default_ns.name
        mountPath: /user-tokens
      - name: test-dev-tokens
        namespace:
          valueFrom: default_ns.name
        mountPath: /dev-tokens
      - name: ssl-config-batch-tests
        namespace:
          valueFrom: default_ns.name
        mountPath: /ssl-config
      - name: test-gsa-key
        namespace:
          valueFrom: default_ns.name
        mountPath: /test-gsa-key
    dependsOn:
      - create_deploy_config
      - create_accounts
      - default_ns
      - merge_code
      - base_image
      - hail_base_image
      - batch_image
      - ci_utils_image
      - deploy_batch
      - netcat_ubuntu_image
      - volume_image
      - workdir_image
      - curl_image
  - kind: runImage
    name: test_batch_4
    image:
      valueFrom: batch_image.image
    script: |
      set -ex
      export PYTEST_SPLITS=5
      export PYTEST_SPLIT_INDEX=4
      export HAIL_GSA_KEY_FILE=/test-gsa-key/key.json
      export HAIL_BASE_IMAGE={{ base_image.image }}
      export CI_UTILS_IMAGE={{ ci_utils_image.image }}
      export HAIL_CURL_IMAGE={{ curl_image.image }}
      export HAIL_DEFAULT_NAMESPACE={{ default_ns.name }}
      export HAIL_NETCAT_UBUNTU_IMAGE={{ netcat_ubuntu_image.image }}
      export HAIL_VOLUME_IMAGE={{ volume_image.image }}
      export HAIL_WORKDIR_IMAGE={{ workdir_image.image }}
      export HAIL_HAIL_BASE_IMAGE={{ hail_base_image.image }}
      export DOCKER_PREFIX="{{ global.docker_prefix }}"
      export DOCKER_ROOT_IMAGE="{{ global.docker_root_image }}"
      export HAIL_TEST_TOKEN_FILE=/user-tokens/tokens.json
      export HAIL_TEST_DEV_TOKEN_FILE=/dev-tokens/tokens.json
      export HAIL_TOKEN="{{ token }}"
      export HAIL_SCOPE="{{ scope }}"
      export HAIL_CLOUD="{{ global.cloud }}"
      export HAIL_DOMAIN="{{ global.domain }}"
      hailctl config set batch/remote_tmpdir {{ global.test_storage_uri }}/batch/
      python3 -m pytest \
              --log-date-format="%Y-%m-%dT%H:%M:%S" \
              --log-format="%(asctime)s %(levelname)s %(name)s %(filename)s:%(lineno)d:%(funcName)s %(message)s" \
              --log-cli-level=INFO \
              -s \
              -vv \
              --instafail \
              -k "not test_scale and not test_invariants" \
              --durations=0 \
              /io/test/
    inputs:
      - from: /repo/batch/test
        to: /io/test
    port: 5000
    timeout: 1200
    secrets:
      - name: worker-deploy-config
        namespace:
          valueFrom: default_ns.name
        mountPath: /deploy-config
      - name: test-tokens
        namespace:
          valueFrom: default_ns.name
        mountPath: /user-tokens
      - name: test-dev-tokens
        namespace:
          valueFrom: default_ns.name
        mountPath: /dev-tokens
      - name: ssl-config-batch-tests
        namespace:
          valueFrom: default_ns.name
        mountPath: /ssl-config
      - name: test-gsa-key
        namespace:
          valueFrom: default_ns.name
        mountPath: /test-gsa-key
    dependsOn:
      - create_deploy_config
      - create_accounts
      - default_ns
      - merge_code
      - base_image
      - hail_base_image
      - batch_image
      - ci_utils_image
      - deploy_batch
      - netcat_ubuntu_image
      - volume_image
      - workdir_image
      - curl_image
  - kind: runImage
    name: delete_test_billing_projects
    image:
      valueFrom: batch_image.image
    script: |
      set -ex
      export DOCKER_ROOT_IMAGE="{{ global.docker_root_image }}"
      export HAIL_TEST_DEV_TOKEN_FILE=/dev-tokens/tokens.json
      for token in "{{ test_batch_0.token }}" "{{ test_batch_1.token }}" "{{ test_batch_2.token }}" "{{ test_batch_3.token }}" "{{ test_batch_4.token }}"
      do
          export HAIL_TOKEN="$token"
          cd /io/test
          python3 -c '
      import billing_projects
      import asyncio
      asyncio.get_event_loop().run_until_complete(billing_projects.delete_all_test_billing_projects())
      '
      done
    inputs:
      - from: /repo/batch/test
        to: /io/test
    secrets:
      - name: worker-deploy-config
        namespace:
          valueFrom: default_ns.name
        mountPath: /deploy-config
      - name: test-dev-tokens
        namespace:
          valueFrom: default_ns.name
        mountPath: /dev-tokens
      - name: ssl-config-batch-tests
        namespace:
          valueFrom: default_ns.name
        mountPath: /ssl-config
    alwaysRun: true
    dependsOn:
      - create_deploy_config
      - create_accounts
      - default_ns
      - merge_code
      - batch_image
      - deploy_batch
      - test_batch_0
      - test_batch_1
      - test_batch_2
      - test_batch_3
      - test_batch_4
  - kind: runImage
    name: create_ci_test_repo
    image:
      valueFrom: base_image.image
    script: |
      set -e
      TOKEN=$(cat /secret/ci-secrets/user1)
      REPO_NAME="ci-test-{{token}}"

      echo creating $REPO_NAME...
      curl -XPOST \
        -i \
        -fsSL \
        https://api.github.com/orgs/hail-ci-test/repos \
        -H "Authorization: token ${TOKEN}" \
        -d "{ \"name\" : \"$REPO_NAME\" }"

      # checkout new ci repo
      cd /io
      for i in {1..12}; do
          git clone https://$TOKEN@github.com/hail-ci-test/$REPO_NAME.git && break
          sleep 5;
      done
      cd $REPO_NAME

      mkdir -p ./ci/test ./hail/
      cp /io/repo/ci/test/resources/build.yaml ./
      cp -R /io/repo/ci/* ./ci/
      cp /io/repo/tls/Dockerfile ./ci/test/resources/Dockerfile.certs
      cp /io/repo/tls/create_certs.py ./ci/test/resources/
      cp /io/repo/pylintrc ./
      cp /io/repo/setup.cfg ./
      cp -R /io/repo/docker ./
      cp -R /io/repo/gear ./
      cp -R /io/repo/hail/python ./hail/
      cp /io/repo/hail/Makefile ./hail/
      cp /io/repo/hail/env_var.mk ./hail/
      cp -R /io/repo/web_common ./
      cp /io/repo/hail/python/setup-hailtop.py ./hail/python/

      git config user.name ci
      git config user.email ci@hail.is
      git add * && git commit -m "setup repo"
      git push
    secrets:
      - name: hail-ci-0-1-service-account-key
        namespace:
          valueFrom: default_ns.name
        mountPath: /secret/ci-secrets
    scopes:
      - test
      - dev
    inputs:
      - from: /repo
        to: /io/repo
    dependsOn:
      - default_ns
      - base_image
      - merge_code
  - kind: runImage
    name: create_ci_config
    image:
      valueFrom: base_image.image
    script: |
      kubectl -n {{ default_ns.name }} create secret generic ci-config \
          --from-literal=github_context="ci-test" \
          --from-literal=storage_uri="{{ global.test_storage_uri }}" \
          --from-literal=deploy_steps="[]" \
          --from-literal=watched_branches="[[\"hail-ci-test/ci-test-{{create_ci_test_repo.token}}:master\", true, true]]" \
          --save-config --dry-run=client -o yaml \
        | kubectl -n {{ default_ns.name }} apply -f -
    serviceAccount:
      name: admin
      namespace:
        valueFrom: default_ns.name
    scopes:
      - test
      - dev
    dependsOn:
      - default_ns
      - base_image
      - create_ci_test_repo
  - kind: deploy
    name: deploy_ci
    namespace:
      valueFrom: default_ns.name
    config: ci/deployment.yaml
    wait:
      - kind: Service
        name: ci
        for: alive
    dependsOn:
      - default_ns
      - create_database_server_config
      - ci_image
      - ci_utils_image
      - create_accounts
      - ci_database
      - deploy_auth
      - deploy_batch
      - create_ci_test_repo
      - create_ci_config
      - deploy_ci_agent
      - create_certs
      - hail_buildkit_image
  - kind: runImage
    name: test_ci
    image:
      valueFrom: test_ci_image.image
    script: |
      set -ex
      export ORGANIZATION=hail-ci-test
      export REPO_NAME=ci-test-"{{ create_ci_test_repo.token }}"
      export NAMESPACE="{{ default_ns.name }}"
      python3 -m pytest --log-cli-level=INFO -s -vv --instafail --durations=50 /test/
    secrets:
      - name: worker-deploy-config
        namespace:
          valueFrom: default_ns.name
        mountPath: /deploy-config
      - name: test-dev-tokens
        namespace:
          valueFrom: default_ns.name
        mountPath: /user-tokens
      - name: hail-ci-0-1-service-account-key
        namespace:
          valueFrom: default_ns.name
        mountPath: /secret/ci-secrets
      - name: ssl-config-ci-tests
        namespace:
          valueFrom: default_ns.name
        mountPath: /ssl-config
    timeout: 5400
    scopes:
      - test
      - dev
    dependsOn:
      - create_deploy_config
      - create_accounts
      - default_ns
      - create_certs
      - deploy_ci
      - test_ci_image
      - create_ci_test_repo
  - kind: buildImage2
    name: hailgenetics_hail_image
    dockerFile: /io/docker/hail/Dockerfile
    contextPath: /io/docker/hail/
    publishAs: hailgenetics/hail
    inputs:
      - from: /repo/docker/hail
        to: /io/docker/hail
      - from: /wheel-container.tar
        to: /io/docker/hail/wheel-container.tar
    dependsOn:
      - merge_code
      - build_hail
      - hail_ubuntu_image
  - kind: runImage
    name: test_hailgenetics_hail_image
    image:
      valueFrom: hailgenetics_hail_image.image
    script: |
      set -ex
      python3 -c 'import hail as hl; hl.balding_nichols_model(3, 100, 100)._force_count_rows()'
      python3 -c 'import numpy; import pandas; import sklearn; import matplotlib; import scipy'
      gsutil --version
    dependsOn:
      - hailgenetics_hail_image
  - kind: runImage
    name: test_hailtop_batch_0
    image:
      valueFrom: service_base_image.image
    script: |
      cd /io/hailtop
      set -ex
      export HAIL_CLOUD={{ global.cloud }}
      export GOOGLE_APPLICATION_CREDENTIALS=/test-gsa-key/key.json
      export PYTEST_SPLITS=5
      export PYTEST_SPLIT_INDEX=0
      export DOCKER_PREFIX="{{ global.docker_prefix }}"
      export DOCKER_ROOT_IMAGE="{{ global.docker_root_image }}"
      export PYTHON_DILL_IMAGE="{{ global.docker_prefix }}/python-dill:3.7-slim"
      export HAIL_GENETICS_HAIL_IMAGE="{{ hailgenetics_hail_image.image }}"
      hailctl config set batch/billing_project test
      hailctl config set batch/remote_tmpdir {{ global.test_storage_uri }}/batch/
      python3 -m pytest \
              --durations=0 \
              --log-cli-level=INFO \
              -s \
              -vv \
              --instafail \
              /io/test/hailtop/batch/
    inputs:
      - from: /repo/hail/python/test
        to: /io/test
      - from: /repo/hail/python/hailtop
        to: /io/hailtop
    timeout: 1200
    secrets:
      - name: worker-deploy-config
        namespace:
          valueFrom: default_ns.name
        mountPath: /deploy-config
      - name: test-tokens
        namespace:
          valueFrom: default_ns.name
        mountPath: /user-tokens
      - name: test-gsa-key
        namespace:
          valueFrom: default_ns.name
        mountPath: /test-gsa-key
      - name: ssl-config-batch-tests
        namespace:
          valueFrom: default_ns.name
        mountPath: /ssl-config
    dependsOn:
      - hailgenetics_hail_image
      - create_deploy_config
      - create_accounts
      - default_ns
      - merge_code
      - service_base_image
      - deploy_batch
  - kind: runImage
    name: test_hailtop_batch_1
    image:
      valueFrom: service_base_image.image
    script: |
      cd /io/hailtop
      set -ex
      export HAIL_CLOUD={{ global.cloud }}
      export GOOGLE_APPLICATION_CREDENTIALS=/test-gsa-key/key.json
      export PYTEST_SPLITS=5
      export PYTEST_SPLIT_INDEX=1
      export DOCKER_PREFIX="{{ global.docker_prefix }}"
      export DOCKER_ROOT_IMAGE="{{ global.docker_root_image }}"
      export PYTHON_DILL_IMAGE="{{ global.docker_prefix }}/python-dill:3.7-slim"
      export HAIL_GENETICS_HAIL_IMAGE="{{ hailgenetics_hail_image.image }}"
      hailctl config set batch/billing_project test
      hailctl config set batch/remote_tmpdir {{ global.test_storage_uri }}/batch/
      python3 -m pytest \
              --durations=0 \
              --log-cli-level=INFO \
              -s \
              -vv \
              --instafail \
              /io/test/hailtop/batch/
    inputs:
      - from: /repo/hail/python/test
        to: /io/test
      - from: /repo/hail/python/hailtop
        to: /io/hailtop
    timeout: 1200
    secrets:
      - name: worker-deploy-config
        namespace:
          valueFrom: default_ns.name
        mountPath: /deploy-config
      - name: test-tokens
        namespace:
          valueFrom: default_ns.name
        mountPath: /user-tokens
      - name: test-gsa-key
        namespace:
          valueFrom: default_ns.name
        mountPath: /test-gsa-key
      - name: ssl-config-batch-tests
        namespace:
          valueFrom: default_ns.name
        mountPath: /ssl-config
    dependsOn:
      - hailgenetics_hail_image
      - create_deploy_config
      - create_accounts
      - default_ns
      - merge_code
      - service_base_image
      - deploy_batch
  - kind: runImage
    name: test_hailtop_batch_2
    image:
      valueFrom: service_base_image.image
    script: |
      cd /io/hailtop
      set -ex
      export HAIL_CLOUD={{ global.cloud }}
      export GOOGLE_APPLICATION_CREDENTIALS=/test-gsa-key/key.json
      export PYTEST_SPLITS=5
      export PYTEST_SPLIT_INDEX=2
      export DOCKER_PREFIX="{{ global.docker_prefix }}"
      export DOCKER_ROOT_IMAGE="{{ global.docker_root_image }}"
      export PYTHON_DILL_IMAGE="{{ global.docker_prefix }}/python-dill:3.7-slim"
      export HAIL_GENETICS_HAIL_IMAGE="{{ hailgenetics_hail_image.image }}"
      hailctl config set batch/billing_project test
      hailctl config set batch/remote_tmpdir {{ global.test_storage_uri }}/batch/
      python3 -m pytest \
              --durations=0 \
              --log-cli-level=INFO \
              -s \
              -vv \
              --instafail \
              /io/test/hailtop/batch/
    inputs:
      - from: /repo/hail/python/test
        to: /io/test
      - from: /repo/hail/python/hailtop
        to: /io/hailtop
    timeout: 1200
    secrets:
      - name: worker-deploy-config
        namespace:
          valueFrom: default_ns.name
        mountPath: /deploy-config
      - name: test-tokens
        namespace:
          valueFrom: default_ns.name
        mountPath: /user-tokens
      - name: test-gsa-key
        namespace:
          valueFrom: default_ns.name
        mountPath: /test-gsa-key
      - name: ssl-config-batch-tests
        namespace:
          valueFrom: default_ns.name
        mountPath: /ssl-config
    dependsOn:
      - hailgenetics_hail_image
      - create_deploy_config
      - create_accounts
      - default_ns
      - merge_code
      - service_base_image
      - deploy_batch
  - kind: runImage
    name: test_hailtop_batch_3
    image:
      valueFrom: service_base_image.image
    script: |
      cd /io/hailtop
      set -ex
      export HAIL_CLOUD={{ global.cloud }}
      export GOOGLE_APPLICATION_CREDENTIALS=/test-gsa-key/key.json
      export PYTEST_SPLITS=5
      export PYTEST_SPLIT_INDEX=3
      export DOCKER_PREFIX="{{ global.docker_prefix }}"
      export DOCKER_ROOT_IMAGE="{{ global.docker_root_image }}"
      export PYTHON_DILL_IMAGE="{{ global.docker_prefix }}/python-dill:3.7-slim"
      export HAIL_GENETICS_HAIL_IMAGE="{{ hailgenetics_hail_image.image }}"
      hailctl config set batch/billing_project test
      hailctl config set batch/remote_tmpdir {{ global.test_storage_uri }}/batch/
      python3 -m pytest \
              --durations=0 \
              --log-cli-level=INFO \
              -s \
              -vv \
              --instafail \
              /io/test/hailtop/batch/
    inputs:
      - from: /repo/hail/python/test
        to: /io/test
      - from: /repo/hail/python/hailtop
        to: /io/hailtop
    timeout: 1200
    secrets:
      - name: worker-deploy-config
        namespace:
          valueFrom: default_ns.name
        mountPath: /deploy-config
      - name: test-tokens
        namespace:
          valueFrom: default_ns.name
        mountPath: /user-tokens
      - name: test-gsa-key
        namespace:
          valueFrom: default_ns.name
        mountPath: /test-gsa-key
      - name: ssl-config-batch-tests
        namespace:
          valueFrom: default_ns.name
        mountPath: /ssl-config
    dependsOn:
      - hailgenetics_hail_image
      - create_deploy_config
      - create_accounts
      - default_ns
      - merge_code
      - service_base_image
      - deploy_batch
  - kind: runImage
    name: test_hailtop_batch_4
    image:
      valueFrom: service_base_image.image
    script: |
      cd /io/hailtop
      set -ex
      export HAIL_CLOUD={{ global.cloud }}
      export GOOGLE_APPLICATION_CREDENTIALS=/test-gsa-key/key.json
      export PYTEST_SPLITS=5
      export PYTEST_SPLIT_INDEX=4
      export DOCKER_PREFIX="{{ global.docker_prefix }}"
      export DOCKER_ROOT_IMAGE="{{ global.docker_root_image }}"
      export PYTHON_DILL_IMAGE="{{ global.docker_prefix }}/python-dill:3.7-slim"
      export HAIL_GENETICS_HAIL_IMAGE="{{ hailgenetics_hail_image.image }}"
      hailctl config set batch/billing_project test
      hailctl config set batch/remote_tmpdir {{ global.test_storage_uri }}/batch/
      python3 -m pytest \
              --durations=0 \
              --log-cli-level=INFO \
              -s \
              -vv \
              --instafail \
              /io/test/hailtop/batch/
    inputs:
      - from: /repo/hail/python/test
        to: /io/test
      - from: /repo/hail/python/hailtop
        to: /io/hailtop
    timeout: 1200
    secrets:
      - name: worker-deploy-config
        namespace:
          valueFrom: default_ns.name
        mountPath: /deploy-config
      - name: test-tokens
        namespace:
          valueFrom: default_ns.name
        mountPath: /user-tokens
      - name: test-gsa-key
        namespace:
          valueFrom: default_ns.name
        mountPath: /test-gsa-key
      - name: ssl-config-batch-tests
        namespace:
          valueFrom: default_ns.name
        mountPath: /ssl-config
    dependsOn:
      - hailgenetics_hail_image
      - create_deploy_config
      - create_accounts
      - default_ns
      - merge_code
      - service_base_image
      - deploy_batch
  - kind: runImage
    name: test_batch_docs
    image:
      valueFrom: service_base_image.image
    script: |
      set -ex
      export GOOGLE_APPLICATION_CREDENTIALS=/test-gsa-key/key.json
      cd /io/hailtop/batch
      hailctl config set batch/billing_project test
      hailctl config set batch/remote_tmpdir {{ global.test_storage_uri }}/batch/
      python3 -m pytest --instafail \
        --doctest-modules \
        --doctest-glob='*.rst' \
        --ignore=docs/cookbook/files/ \
        --ignore=docs/conf.py
    secrets:
      - name: worker-deploy-config
        namespace:
          valueFrom: default_ns.name
        mountPath: /deploy-config
      - name: test-tokens
        namespace:
          valueFrom: default_ns.name
        mountPath: /user-tokens
      - name: test-gsa-key
        namespace:
          valueFrom: default_ns.name
        mountPath: /test-gsa-key
    dependsOn:
      - create_deploy_config
      - create_accounts
      - default_ns
      - service_base_image
      - merge_code
      - deploy_batch
    timeout: 1200
    inputs:
      - from: /repo/hail/python/hailtop
        to: /io/hailtop
  - kind: createDatabase
    name: notebook_database
    databaseName: notebook
    migrations:
      - name: initial
        script: /io/sql/initial.sql
    inputs:
      - from: /repo/notebook/sql
        to: /io/sql
    namespace:
      valueFrom: default_ns.name
    shutdowns:
      - kind: Deployment
        namespace:
          valueFrom: default_ns.name
        name: notebook
    dependsOn:
      - default_ns
      - merge_code
  - kind: deploy
    name: deploy_notebook
    namespace:
      valueFrom: default_ns.name
    config: notebook/deployment.yaml
    dependsOn:
      - default_ns
      - create_session_key
      - notebook_image
      - notebook_nginx_image
      - deploy_auth
      - notebook_database
      - create_certs
    wait:
      - kind: Service
        name: notebook
        for: alive
  - kind: runImage
    name: cleanup_ci_test_repo
    image:
      valueFrom: base_image.image
    script: |
      set -e
      TOKEN=$(cat /secret/ci-secrets/user1)
      echo deleting ci-test-{{ create_ci_test_repo.token }}...
      curl -XDELETE \
        -ifsSL \
        https://api.github.com/repos/hail-ci-test/ci-test-{{ create_ci_test_repo.token }} \
        -H "Authorization: token ${TOKEN}"
    secrets:
      - name: hail-ci-0-1-service-account-key
        namespace:
          valueFrom: default_ns.name
        mountPath: /secret/ci-secrets
    alwaysRun: true
    scopes:
      - test
      - dev
    dependsOn:
      - default_ns
      - base_image
      - create_ci_test_repo
      - deploy_ci
      - test_ci
  - kind: buildImage2
    name: blog_nginx_image
    dockerFile: /io/blog/Dockerfile.nginx
    contextPath: /io/blog
    publishAs: blog_nginx
    inputs:
      - from: /repo/blog
        to: /io/blog
    dependsOn:
      - hail_ubuntu_image
      - merge_code
  - kind: deploy
    name: deploy_blog
    namespace:
      valueFrom: default_ns.name
    config: blog/deployment.yaml
    wait:
      - kind: Service
        name: blog
        for: alive
        resource_type: statefulset
    dependsOn:
      - default_ns
      - blog_nginx_image
      - create_certs
  - kind: runImage
    name: test_dataproc
    image:
      valueFrom: ci_utils_image.image
    script: |
      set -ex

      cd /io/repo

      gcloud auth activate-service-account --key-file=/test-dataproc-service-account-key/test-dataproc-service-account-key.json
      gcloud config set project hail-vdc
      gcloud config set dataproc/region us-central1

      if git ls-remote --exit-code --tags origin $(cat /io/hail_pip_version)
      then
          echo "tag $HAIL_PIP_VERSION already exists"
          exit 0
      fi

      cd hail
      chmod 755 ./gradlew
      time retry ./gradlew --version
      make test-dataproc DEV_CLARIFIER=ci_test_dataproc
    dependsOn:
      - ci_utils_image
      - default_ns
      - merge_code
    inputs:
      - from: /hail_pip_version
        to: /io/hail_pip_version
      - from: /repo
        to: /io/repo
    secrets:
      - name: test-dataproc-service-account-key
        namespace:
          valueFrom: default_ns.name
        mountPath: /test-dataproc-service-account-key
    scopes:
      - deploy
      - dev
    clouds:
      - gcp
  - kind: runImage
    name: deploy
    image:
      valueFrom: ci_utils_image.image
    script: |
      set -ex
      cd /io

      gcloud auth activate-service-account --key-file=/ci-deploy-0-1--hail-is-hail/ci-deploy-0-1--hail-is-hail.json

      gcloud auth -q configure-docker gcr.io
      cat /docker-hub-hailgenetics/password | skopeo login --username hailgenetics --password-stdin docker.io

      cp /pypi-credentials/pypirc $HOME/.pypirc
      printf 'Authorization: token ' > github-oauth
      cat /hail-ci-0-1-github-oauth-token/oauth-token >>github-oauth
      printf '#!/bin/bash\necho ' > git-askpass
      cat /hail-ci-0-1-github-oauth-token/oauth-token >>git-askpass
      chmod 755 git-askpass
      export GIT_ASKPASS=/io/git-askpass

      cd /io/repo/hail

      if git ls-remote --exit-code --tags origin $(cat /io/hail_pip_version)
      then
          echo "tag $HAIL_PIP_VERSION already exists"
          exit 0
      fi

      chmod 755 ./gradlew
      time retry ./gradlew --version
      make wheel upload-artifacts DEPLOY_REMOTE=origin

      (cd /io/wheel-for-azure && tar xvf /io/wheel-for-azure-container.tar)

      bash scripts/deploy.sh $(cat /io/hail_pip_version) \
                             $(cat /io/hail_version) \
                             $(cat /io/git_version) \
                             origin \
                             /io/repo/hail/build/deploy/dist/hail-*-py3-none-any.whl \
                             /io/github-oauth \
                             docker://{{ hailgenetics_hail_image.image }} \
                             /io/wheel-for-azure/hail-*-py3-none-any.whl
    inputs:
      - from: /hail_version
        to: /io/hail_version
      - from: /hail_pip_version
        to: /io/hail_pip_version
      - from: /git_version
        to: /io/git_version
      - from: /repo
        to: /io/repo
      - from: /wheel-for-azure-container.tar
        to: /io/wheel-for-azure-container.tar
    secrets:
      - name: pypi-credentials
        namespace:
          valueFrom: default_ns.name
        mountPath: /pypi-credentials
      - name: ci-deploy-0-1--hail-is-hail
        namespace:
          valueFrom: default_ns.name
        mountPath: /ci-deploy-0-1--hail-is-hail
      - name: docker-hub-hailgenetics
        namespace:
          valueFrom: default_ns.name
        mountPath: /docker-hub-hailgenetics
      - name: hail-ci-0-1-github-oauth-token
        namespace:
          valueFrom: default_ns.name
        mountPath: /hail-ci-0-1-github-oauth-token
    scopes:
      - deploy
      - dev
    dependsOn:
      - test_dataproc
      - default_ns
      - ci_utils_image
      - build_hail
      - merge_code
      - hailgenetics_hail_image
      - build_wheel_for_azure
    clouds:
      - gcp
  - kind: buildImage2
    name: website_image
    dockerFile: /io/website/Dockerfile
    contextPath: /io/website
    publishAs: website
    inputs:
      - from: /repo/website
        to: /io/website
      - from: /docs.tar.gz
        to: /io/website/docs.tar.gz
    dependsOn:
      - service_base_image
      - make_pip_versioned_docs
    clouds:
      - gcp
    resources:
      storage: 10Gi
      cpu: "2"
      memory: standard
  - kind: deploy
    name: deploy_website
    namespace:
      valueFrom: default_ns.name
    config: website/deployment.yaml
    wait:
      - kind: Service
        name: website
        for: alive
    dependsOn:
      - default_ns
      - website_image
      - create_certs
    clouds:
      - gcp
  - kind: runImage
    name: test_website
    image:
      valueFrom: service_base_image.image
    script: |
      set -ex
      hailctl curl {{ default_ns.name }} www / \
              -vvv \
              -fsSL \
              --retry 3 \
              --retry-delay 5
    secrets:
      - name: test-tokens
        namespace:
          valueFrom: default_ns.name
        mountPath: /user-tokens
      - name: worker-deploy-config
        namespace:
          valueFrom: default_ns.name
        mountPath: /deploy-config
    dependsOn:
      - default_ns
      - create_accounts
      - service_base_image
      - deploy_website
    clouds:
      - gcp
  - kind: runImage
    name: test_hail_scala_fs
    image:
      valueFrom: hail_run_tests_image.image
    resources:
      memory: standard
      cpu: '2'
    script: |
      set -ex
      cd /io
      mkdir -p src/test
      tar xzf resources.tar.gz -C src/test

      export HAIL_CLOUD={{ global.cloud }}
      export GOOGLE_APPLICATION_CREDENTIALS=/test-gsa-key/key.json
      export HAIL_FS_TEST_CLOUD_RESOURCES_URI={{ global.test_storage_uri }}/{{ upload_test_resources_to_blob_storage.token }}/test/resources/fs
      export HAIL_TEST_STORAGE_URI={{ global.test_storage_uri }}

      set +e
      java -Xms7500M -Xmx7500M \
           -cp hail-test.jar:$SPARK_HOME/jars/* \
           org.testng.TestNG \
           -listener is.hail.LogTestListener \
           testng-fs.xml
      exit_code=$?
      set -e
      if [[ $exit_code -eq 2 ]]
      then
          echo "some tests were skipped, but exiting success anyway"
          exit 0
      else
          exit $exit_code
      fi
    inputs:
      - from: /resources.tar.gz
        to: /io/resources.tar.gz
      - from: /hail-test.jar
        to: /io/hail-test.jar
      - from: /testng-fs.xml
        to: /io/testng-fs.xml
    secrets:
      - name: test-tokens
        namespace:
          valueFrom: default_ns.name
        mountPath: /user-tokens
      - name: worker-deploy-config
        namespace:
          valueFrom: default_ns.name
        mountPath: /deploy-config
      - name: ssl-config-services-java-tests
        namespace:
          valueFrom: default_ns.name
        mountPath: /ssl-config
      - name: test-gsa-key
        namespace:
          valueFrom: default_ns.name
        mountPath: /test-gsa-key
    timeout: 1200
    dependsOn:
      - default_ns
      - create_certs
      - hail_run_tests_image
      - build_hail
      - upload_test_resources_to_blob_storage
  - kind: runImage
    name: test_hail_services_java
    image:
      valueFrom: hail_run_tests_image.image
    resources:
      memory: standard
      cpu: '2'
    script: |
      set -ex
      cd /io
      mkdir -p src/test
      tar xzf resources.tar.gz -C src/test
      java -Xms7500M -Xmx7500M \
           -cp hail-test.jar:$SPARK_HOME/jars/* \
           org.testng.TestNG \
           -listener is.hail.LogTestListener \
           testng-services.xml
    inputs:
      - from: /resources.tar.gz
        to: /io/resources.tar.gz
      - from: /hail-test.jar
        to: /io/hail-test.jar
      - from: /testng-services.xml
        to: /io/testng-services.xml
    secrets:
      - name: test-tokens
        namespace:
          valueFrom: default_ns.name
        mountPath: /user-tokens
      - name: worker-deploy-config
        namespace:
          valueFrom: default_ns.name
        mountPath: /deploy-config
      - name: ssl-config-services-java-tests
        namespace:
          valueFrom: default_ns.name
        mountPath: /ssl-config
    timeout: 1200
    dependsOn:
      - default_ns
      - create_certs
      - hail_run_tests_image
      - build_hail
      - deploy_batch
  - kind: runImage
    name: test_batch_invariants
    image:
      valueFrom: batch_image.image
    script: |
      export DOCKER_PREFIX="{{ global.docker_prefix }}"
      export DOCKER_ROOT_IMAGE="{{ global.docker_root_image }}"
      python3 -m pytest --log-date-format="%Y-%m-%dT%H:%M:%S" --log-format="%(asctime)s %(levelname)s %(name)s %(filename)s:%(lineno)d:%(funcName)s %(message)s" --log-cli-level=INFO -s -vv --instafail -k "test_invariants" /io/test/
    inputs:
      - from: /repo/batch/test
        to: /io/test
    timeout: 300
    secrets:
      - name: worker-deploy-config
        namespace:
          valueFrom: default_ns.name
        mountPath: /deploy-config
      - name: test-dev-tokens
        namespace:
          valueFrom: default_ns.name
        mountPath: /user-tokens
      - name: ssl-config-batch-tests
        namespace:
          valueFrom: default_ns.name
        mountPath: /ssl-config
    scopes:
      - test
      - dev
    dependsOn:
      - create_deploy_config
      - create_accounts
      - default_ns
      - merge_code
      - batch_image
      - deploy_batch
      - test_batch_0
      - test_batch_1
      - test_batch_2
      - test_batch_3
      - test_batch_4
      - test_ci
      - test_hailtop_batch_0
      - test_hailtop_batch_1
      - test_hailtop_batch_2
      - test_hailtop_batch_3
      - test_hailtop_batch_4
      - test_hail_python_service_backend_0
      - test_hail_python_service_backend_1
      - test_hail_python_service_backend_2
      - test_hail_python_service_backend_3
      - test_hail_python_service_backend_4
  - kind: runImage
    name: delete_gcp_batch_instances
    image:
      valueFrom: ci_utils_image.image
    alwaysRun: true
    script: |
      set -ex
      gcloud -q auth activate-service-account --key-file=/test-gsa-key/key.json
      set +e
      gcloud -q compute instances list \
          --filter 'tags.items=batch2-agent AND labels.namespace={{ default_ns.name }}' \
          --format="table[no-heading](zone.basename(), name)" \
          --project {{ global.gcp_project }} \
        | xargs -n2 -r sh -c 'gcloud -q compute instances delete --zone "$1" --project {{ global.gcp_project }} "$2" || true' argv0
      gcloud -q compute disks list \
          --filter 'labels.batch=1 AND labels.namespace={{ default_ns.name }}' \
          --format="table[no-heading](zone.basename(), name)" \
          --project {{ global.gcp_project }} \
        | xargs -n2 -r sh -c 'gcloud -q compute disks delete --zone "$1" --project {{ global.gcp_project }} "$2" || true' argv0
    secrets:
      - name: test-gsa-key
        namespace:
          valueFrom: default_ns.name
        mountPath: /test-gsa-key
    scopes:
      - dev
      - test
    clouds:
      - gcp
    dependsOn:
      - default_ns
      - ci_utils_image
      - test_batch_invariants
      - test_batch_0
      - test_batch_1
      - test_batch_2
      - test_batch_3
      - test_batch_4
      - test_ci
      - test_hailtop_batch_0
      - test_hailtop_batch_1
      - test_hailtop_batch_2
      - test_hailtop_batch_3
      - test_hailtop_batch_4
      - test_hail_python_service_backend_0
      - test_hail_python_service_backend_1
      - test_hail_python_service_backend_2
      - test_hail_python_service_backend_3
      - test_hail_python_service_backend_4
  - kind: runImage
    name: delete_azure_batch_instances
    image: mcr.microsoft.com/azure-cli
    alwaysRun: true
    script: |
      set -e -o pipefail
      AZURE_USERNAME=$(jq -r '.appId' /test-gsa-key/key.json)
      AZURE_PASSWORD=$(jq -r '.password' /test-gsa-key/key.json)
      AZURE_TENANT_ID=$(jq -r '.tenant' /test-gsa-key/key.json)
      az login --service-principal -u $AZURE_USERNAME -p $AZURE_PASSWORD --tenant $AZURE_TENANT_ID
      set +e
      set -x
      export AZURE_RESOURCE_GROUP="{{ global.azure_resource_group }}"
      az vm list --resource-group $AZURE_RESOURCE_GROUP -o tsv \
          --query "[?tags.namespace == '{{ default_ns.name }}'].name" \
        | xargs -n1 -r sh -c 'az vm delete --resource-group $AZURE_RESOURCE_GROUP --name "$1" --yes || true' argv0
      az network nic list --resource-group $AZURE_RESOURCE_GROUP -o tsv \
          --query "[?tags.namespace == '{{ default_ns.name }}'].name" \
        | xargs -n1 -r sh -c 'az network nic delete --resource-group $AZURE_RESOURCE_GROUP --name "$1" || true' argv0
      az network public-ip list --resource-group $AZURE_RESOURCE_GROUP -o tsv \
          --query "[?tags.namespace == '{{ default_ns.name }}'].name" \
        | xargs -n1 -r sh -c 'az network public-ip delete --resource-group $AZURE_RESOURCE_GROUP --name "$1" || true' argv0
      az deployment group list --resource-group $AZURE_RESOURCE_GROUP -o tsv \
          --query "[?tags.namespace == '{{ default_ns.name }}'].name" \
        | xargs -n1 -r sh -c 'az deployment delete --name "$1" || true' argv0
    secrets:
      - name: test-gsa-key
        namespace:
          valueFrom: default_ns.name
        mountPath: /test-gsa-key
    scopes:
      - dev
      - test
    clouds:
      - azure
    dependsOn:
      - default_ns
      - base_image
      - test_batch_invariants
      - test_batch_0
      - test_batch_1
      - test_batch_2
      - test_batch_3
      - test_batch_4
      - test_ci
      - test_hailtop_batch_0
      - test_hailtop_batch_1
      - test_hailtop_batch_2
      - test_hailtop_batch_3
      - test_hailtop_batch_4<|MERGE_RESOLUTION|>--- conflicted
+++ resolved
@@ -2617,11 +2617,8 @@
         script: /io/sql/kill-more-deadlocks2.sql
       - name: no-locks-add-attempt
         script: /io/sql/no-locks-add-attempt.sql
-<<<<<<< HEAD
       - name: big-test-instances
         script: /io/sql/big-test-instances.py
-=======
->>>>>>> 2ac33674
     inputs:
       - from: /repo/batch/sql
         to: /io/sql
