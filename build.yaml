--- conflicted
+++ resolved
@@ -908,14 +908,9 @@
       cpu: "2"
       memory: standard
   - kind: runImage
-<<<<<<< HEAD
-    name: upload_test_resources_to_gcs
-    image: gcr.io/google.com/cloudsdktool/cloud-sdk:334.0.0
-=======
     name: upload_test_resources_to_blob_storage
     image:
       valueFrom: hail_pip_installed_image.image
->>>>>>> be8306e8
     script: |
       set -ex
       cd /io/repo/hail/
@@ -939,10 +934,7 @@
         to: /io/repo/hail/python/hail/docs/data
     dependsOn:
       - default_ns
-<<<<<<< HEAD
-=======
       - hail_pip_installed_image
->>>>>>> be8306e8
       - merge_code
   - kind: runImage
     name: test_hail_java_0
@@ -2573,8 +2565,6 @@
         script: /io/sql/add-frozen-mode.sql
       - name: add-instance-config
         script: /io/sql/add-instance-config.sql
-<<<<<<< HEAD
-=======
       - name: cloud-agnostic
         script: /io/sql/cloud-agnostic.sql
       - name: support-azure
@@ -2587,18 +2577,14 @@
         script: /io/sql/add-latest-product-versions.sql
       - name: add-products-and-versions
         script: /io/sql/add_products_and_versions.py
->>>>>>> be8306e8
       - name: kill-more-deadlocks
         script: /io/sql/kill-more-deadlocks.sql
       - name: kill-more-deadlocks2
         script: /io/sql/kill-more-deadlocks2.sql
       - name: no-locks-add-attempt
         script: /io/sql/no-locks-add-attempt.sql
-<<<<<<< HEAD
       - name: big-test-instances
         script: /io/sql/big-test-instances.py
-=======
->>>>>>> be8306e8
     inputs:
       - from: /repo/batch/sql
         to: /io/sql
@@ -2749,12 +2735,8 @@
       - gcp
   - kind: runImage
     name: upload_query_jar
-<<<<<<< HEAD
-    image: gcr.io/google.com/cloudsdktool/cloud-sdk:334.0.0
-=======
     image:
       valueFrom: hail_pip_installed_image.image
->>>>>>> be8306e8
     script: |
       set -ex
       export GOOGLE_APPLICATION_CREDENTIALS=/query-gsa-key/key.json
@@ -2784,10 +2766,7 @@
         to: /io/git_version
     dependsOn:
       - default_ns
-<<<<<<< HEAD
-=======
       - hail_pip_installed_image
->>>>>>> be8306e8
       - build_hail_jar_only
       - merge_code
       - create_test_gsa_keys
