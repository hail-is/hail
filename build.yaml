--- conflicted
+++ resolved
@@ -793,12 +793,7 @@
       HAIL_PIP_VERSION=$(cat python/hail/hail_pip_version)
       WHEEL_PATH="build/deploy/dist/hail-$HAIL_PIP_VERSION-py3-none-any.whl"
       du -h $WHEEL_PATH
-<<<<<<< HEAD
-      python3 -c "import os; print(os.path.getsize('$WHEEL_PATH'))"
-      $(python3 -c "import os; exit(1) if (os.path.getsize('$WHEEL_PATH')) > (100 * 1024 * 1024) else exit(0)")
-=======
       $(python3 -c "import os; exit(1) if (os.path.getsize('$WHEEL_PATH')) > (200 * 1024 * 1024) else exit(0)")
->>>>>>> f9e34c1d
 
       time (cd python && zip -r hail.zip hail hailtop)
       time tar czf test.tar.gz -C python test
