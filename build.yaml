steps:
 - kind: createNamespace
   name: default_ns
   namespaceName: default
   public: true
   secrets:
    - hail-vdc-sa-key
    - gcr-pull-key
    - hail-ci-0-1-github-oauth-token
    - test-gsa-key
    - auth-oauth2-client-secret
    - scorecard-github-access-token
    - zulip-config
    - benchmark-gsa-key
    - billing-monitor-gsa-key
    - asana-access-token
 - kind: deploy
   name: deploy_batch_sa
   namespace:
     valueFrom: default_ns.name
   config: batch/service-account.yaml
   dependsOn:
    - default_ns
 - kind: createNamespace
   name: batch_pods_ns
   namespaceName: batch-pods
   public: false
   secrets:
    - gcr-push-service-account-key
    - test-gsa-key
    - hail-ci-0-1-service-account-key
   dependsOn:
    - default_ns
    - deploy_batch_sa
 - kind: deploy
   name: deploy_batch_sa_batch_pods
   namespace:
     valueFrom: batch_pods_ns.name
   config: batch/service-account-batch-pods.yaml
   dependsOn:
    - default_ns
    - batch_pods_ns
    - deploy_batch_sa
 - kind: deploy
   name: deploy_default_admin_admin
   namespace:
     valueFrom: batch_pods_ns.name
   config: ci/default-admin-admin.yaml
   dependsOn:
    - default_ns
    - batch_pods_ns
 - kind: deploy
   name: deploy_ci_agent
   namespace:
     valueFrom: batch_pods_ns.name
   config: ci/ci-agent.yaml
   dependsOn:
    - batch_pods_ns
 - kind: deploy
   name: deploy_ci_agent_default
   namespace:
     valueFrom: default_ns.name
   config: ci/ci-agent-default.yaml
   dependsOn:
    - default_ns
    - batch_pods_ns
 - kind: deploy
   name: deploy_test_batch_sa
   namespace:
     valueFrom: batch_pods_ns.name
   config: batch/test-sa.yaml
   dependsOn:
    - batch_pods_ns
 - kind: buildImage
   name: base_image
   dockerFile: docker/Dockerfile.base
   contextPath: .
   publishAs: base
 - kind: buildImage
   name: service_base_image
   dockerFile: docker/Dockerfile.service-base
   contextPath: .
   publishAs: service-base
   dependsOn:
    - base_image
 - kind: runImage
   name: check_hail
   image:
     valueFrom: base_image.image
   script: |
     set -ex
     mkdir repo
     cd repo
     {{ code.checkout_script }}
     make check-hail
   dependsOn:
     - base_image
 - kind: runImage
   name: check_services
   image:
     valueFrom: service_base_image.image
   script: |
     set -ex
     mkdir repo
     cd repo
     {{ code.checkout_script }}
     {% if 'target_sha' in code %}
     export HAIL_TARGET_SHA={{ code.target_sha }}
     {% endif %}
     make -k check-services
   dependsOn:
     - service_base_image
 - kind: runImage
   name: copy_files
   image:
     valueFrom: base_image.image
   script: |
     set -ex
     cd /io
     mkdir repo
     cd repo
     {{ code.checkout_script }}
     make -C hail python/hail/hail_version python/hail/hail_pip_version
     git rev-parse HEAD > git_version
   outputs:
     - from: /io/repo/auth/sql
       to: /repo/auth/
     - from: /io/repo/ci/sql
       to: /repo/ci/
     - from: /io/repo/batch/sql
       to: /repo/batch/
     - from: /io/repo/batch/test
       to: /repo/batch/
     - from: /io/repo/memory/test
       to: /repo/memory/
     - from: /io/repo/query/test
       to: /repo/query/
     - from: /io/repo/notebook/sql
       to: /repo/notebook/
     - from: /io/repo/monitoring/sql
       to: /repo/monitoring/
     - from: /io/repo/hail/python/hailtop
       to: /repo/hailtop/
     - from: /io/repo/hail/python/test
       to: /repo/test/
     - from: /io/repo/hail/python/cluster-tests/
       to: /repo/hail/python/cluster-tests
     - from: /io/repo/hail/python/hail/hail_version
       to: /hail_version
     - from: /io/repo/hail/python/hail/hail_pip_version
       to: /hail_pip_version
     - from: /io/repo/git_version
       to: /git_version
     - from: /io/repo/address/test
       to: /repo/address/test
   dependsOn:
     - base_image
 - kind: buildImage
   name: create_certs_image
   dockerFile: tls/Dockerfile
   contextPath: tls
   publishAs: create_certs_image
   dependsOn:
     - service_base_image
 - kind: runImage
   name: create_ssl_config_hail_root
   image:
     valueFrom: create_certs_image.image
   script: |
     openssl req -new -x509 -subj /CN=hail-root -nodes -newkey rsa:4096 -keyout hail-root-key.pem -out hail-root-cert.pem
     until kubectl get secret -n {{ default_ns.name }} ssl-config-hail-root
     do
         kubectl create secret generic -n {{ default_ns.name }} ssl-config-hail-root \
                 --from-file=hail-root-key.pem \
                 --from-file=hail-root-cert.pem
     done
   serviceAccount:
     name: admin
     namespace:
       valueFrom: default_ns.name
   scopes:
    - test
    - dev
   dependsOn:
    - default_ns
    - create_certs_image
 - kind: runImage
   name: create_certs
   image:
     valueFrom: create_certs_image.image
   script: |
     set -ex
     python3 create_certs.py \
             {{ default_ns.name }} \
             config.yaml \
             /ssl-config-hail-root/hail-root-key.pem \
             /ssl-config-hail-root/hail-root-cert.pem
   serviceAccount:
     name: admin
     namespace:
       valueFrom: default_ns.name
   secrets:
     - name: ssl-config-hail-root
       namespace:
         valueFrom: default_ns.name
       mountPath: /ssl-config-hail-root
   dependsOn:
     - default_ns
     - create_certs_image
     - create_ssl_config_hail_root
 - kind: createDatabase
   name: test_database_instance
   databaseName: test-instance
   migrations: []
   namespace:
     valueFrom: default_ns.name
   scopes:
    - test
   dependsOn:
    - default_ns
 - kind: runImage
   name: create_database_server_config
   image:
     valueFrom: base_image.image
   script: |
     kubectl -n {{ default_ns.name }} get -o json secret {{ test_database_instance.admin_secret_name }} | jq '{apiVersion, kind, type, data, metadata: {name: "database-server-config"}}' | kubectl -n {{ default_ns.name }} apply -f -
   serviceAccount:
     name: admin
     namespace:
       valueFrom: default_ns.name
   scopes:
    - test
   dependsOn:
    - default_ns
    - base_image
    - test_database_instance
 - kind: runImage
   name: delete_auth_tables
   image:
     valueFrom: service_base_image.image
   script: |
     set -ex
     mysql --defaults-extra-file=/sql-config/sql-config.cnf < /io/sql/delete-auth-tables.sql
   inputs:
    - from: /repo/auth/sql
      to: /io/
   secrets:
    - name: database-server-config
      namespace:
        valueFrom: default_ns.name
      mountPath: /sql-config
   runIfRequested: true
   scopes:
    - dev
   dependsOn:
    - default_ns
    - service_base_image
    - copy_files
 - kind: createDatabase
   name: auth_database
   databaseName: auth
   migrations:
    - name: initial
      script: /io/sql/initial.sql
    - name: copy-paste-tokens
      script: /io/sql/copy-paste-tokens.sql
    - name: drop-bucket
      script: /io/sql/drop-bucket.sql
    - name: add-trial-billing-project
      script: /io/sql/add-trial-billing-project.sql
   inputs:
    - from: /repo/auth/sql
      to: /io/
   namespace:
     valueFrom: default_ns.name
   shutdowns:
    - kind: Deployment
      namespace:
        valueFrom: default_ns.name
      name: auth
   dependsOn:
    - default_ns
    - copy_files
    - delete_auth_tables
 - kind: runImage
   name: create_deploy_config
   image:
     valueFrom: base_image.image
   script: |
     set -ex
     # k8s deploy config
     cat > deploy-config.json <<EOF
     {"location":"k8s","default_namespace":"{{ default_ns.name }}","service_namespace":{}}
     EOF
     kubectl -n {{ default_ns.name }} delete --ignore-not-found secret deploy-config
     kubectl -n {{ default_ns.name }} create secret generic deploy-config --from-file=./deploy-config.json
     if [ {{ default_ns.name }} != {{ batch_pods_ns.name }} ]; then
         kubectl -n {{ batch_pods_ns.name }} delete --ignore-not-found secret deploy-config
         kubectl -n {{ batch_pods_ns.name }} create secret generic deploy-config --from-file=./deploy-config.json
     fi
     # gce deploy config
     cat > deploy-config.json <<EOF
     {"location":"gce","default_namespace":"{{ default_ns.name }}","service_namespace":{}}
     EOF
     kubectl -n {{ default_ns.name }} delete --ignore-not-found secret gce-deploy-config
     kubectl -n {{ default_ns.name }} create secret generic gce-deploy-config --from-file=./deploy-config.json
   serviceAccount:
     name: admin
     namespace:
       valueFrom: default_ns.name
   dependsOn:
    - default_ns
    - batch_pods_ns
    - base_image
    - deploy_default_admin_admin
 - kind: deploy
   name: deploy_admin_pod
   namespace:
     valueFrom: default_ns.name
   config: admin-pod/admin-pod.yaml
   scopes:
    - deploy
    - dev
   dependsOn:
    - default_ns
    - service_base_image
    - create_deploy_config
    - create_certs
 - kind: runImage
   name: create_session_key
   image:
     valueFrom: base_image.image
   script: |
     set -ex
     # create session keys
     N=$(kubectl -n {{ default_ns.name }} get secret --ignore-not-found=true --no-headers session-secret-key | wc -l | tr -d '[:space:]')
     if [[ $N != 0 ]]; then
       exit
     fi
     mkdir /session-secret-key
     cat > generate-session-key.py <<EOF
     import base64
     from cryptography import fernet
     with open('/session-secret-key/session-secret-key', 'wb') as f:
         f.write(base64.urlsafe_b64decode(fernet.Fernet.generate_key()))
     EOF
     python3 generate-session-key.py
     kubectl -n {{ default_ns.name }} create secret generic session-secret-key --from-file=/session-secret-key/session-secret-key
   serviceAccount:
     name: admin
     namespace:
       valueFrom: default_ns.name
   dependsOn:
    - default_ns
    - base_image
 - kind: runImage
   name: create_accounts
   image:
     valueFrom: service_base_image.image
   script: |
     set -ex
     # create accounts
     mkdir /user-tokens
     cat > create-session.py <<EOF
     import sys
     import json
     import asyncio
     from hailtop.config import get_deploy_config
     from hailtop.auth import get_tokens
     from hailtop.utils import async_to_blocking
     from gear import Database, insert_user, create_session
     async def main():
         db = Database()
         try:
             await db.async_init()
             tokens = get_tokens()
             user_spec = json.loads(sys.argv[1])
             user_id = await insert_user(db, user_spec)
             deploy_config = get_deploy_config()
             auth_ns = deploy_config.service_ns('auth')
             tokens[auth_ns] = await create_session(db, user_id)
             tokens.write()
         finally:
             await db.async_close()
     async_to_blocking(main())
     EOF
     # batch, benchmark, auth gsa keys
     kubectl -n {{ default_ns.name }} get -o json secret test-gsa-key | jq '{apiVersion, kind, type, data, metadata: {name: "auth-gsa-key"}}' | kubectl -n {{ default_ns.name }} apply -f -
     kubectl -n {{ default_ns.name }} get -o json secret test-gsa-key | jq '{apiVersion, kind, type, data, metadata: {name: "batch-gsa-key"}}' | kubectl -n {{ default_ns.name }} apply -f -
     kubectl -n {{ default_ns.name }} get -o json secret test-gsa-key | jq '{apiVersion, kind, type, data, metadata: {name: "benchmark-gsa-key"}}' | kubectl -n {{ default_ns.name }} apply -f -
     # create auth
     N=$(kubectl -n {{ default_ns.name }} get secret --ignore-not-found=true --no-headers auth-tokens | wc -l | tr -d '[:space:]')
     if [[ $N = 0 ]]; then
         rm -f /user-tokens/tokens.json
         kubectl -n {{ default_ns.name }} get -o json secret test-gsa-key | jq '{apiVersion, kind, type, data, metadata: {name: "auth-gsa-key"}}' | kubectl -n {{ default_ns.name }} apply -f -
         kubectl -n {{ default_ns.name }} get -o json secret test-gsa-key | jq '{apiVersion, kind, type, data, metadata: {name: "auth-gsa-key"}}' | kubectl -n {{ batch_pods_ns.name }} apply -f -
         python3 create-session.py '{"state":"active","username":"auth","is_service_account":1,"gsa_email":"hail-test@hail-vdc.iam.gserviceaccount.com","gsa_key_secret_name":"auth-gsa-key","tokens_secret_name":"auth-tokens"}'
         kubectl -n {{ default_ns.name }} create secret generic auth-tokens --from-file=/user-tokens/tokens.json
     fi
     # created auth
     # create ci
     N=$(kubectl -n {{ default_ns.name }} get secret --ignore-not-found=true --no-headers ci-tokens | wc -l | tr -d '[:space:]')
     if [[ $N = 0 ]]; then
         rm -f /user-tokens/tokens.json
         kubectl -n {{ default_ns.name }} get -o json secret test-gsa-key | jq '{apiVersion, kind, type, data, metadata: {name: "ci-gsa-key"}}' | kubectl -n {{ default_ns.name }} apply -f -
         kubectl -n {{ default_ns.name }} get -o json secret test-gsa-key | jq '{apiVersion, kind, type, data, metadata: {name: "ci-gsa-key"}}' | kubectl -n {{ batch_pods_ns.name }} apply -f -
         python3 create-session.py '{"state":"active","username":"ci","is_service_account":1,"gsa_email":"hail-test@hail-vdc.iam.gserviceaccount.com","gsa_key_secret_name":"ci-gsa-key","tokens_secret_name":"ci-tokens"}'
         kubectl -n {{ default_ns.name }} create secret generic ci-tokens --from-file=/user-tokens/tokens.json
     fi
     # created ci
     # create test
     N=$(kubectl -n {{ default_ns.name }} get secret --ignore-not-found=true --no-headers test-tokens | wc -l | tr -d '[:space:]')
     if [[ $N = 0 ]]; then
         # if test-tokens does not exist
         rm -f /user-tokens/tokens.json
         python3 create-session.py '{"state":"active","username":"test","gsa_email":"hail-test@hail-vdc.iam.gserviceaccount.com","gsa_key_secret_name":"test-gsa-key","tokens_secret_name":"test-tokens"}'
         kubectl -n {{ batch_pods_ns.name }} create secret generic test-tokens --from-file=/user-tokens/tokens.json
     fi
     # created test
     # create test-dev
     N=$(kubectl -n {{ default_ns.name }} get secret --ignore-not-found=true --no-headers test-dev-tokens | wc -l | tr -d '[:space:]')
     if [[ $N = 0 ]]; then
         # if test-dev-tokens does not exist
         rm -f /user-tokens/tokens.json
         python3 create-session.py '{"state":"active","username":"test-dev","gsa_email":"hail-test@hail-vdc.iam.gserviceaccount.com","gsa_key_secret_name":"test-gsa-key","tokens_secret_name":"test-dev-tokens","is_developer":1}'
         kubectl -n {{ batch_pods_ns.name }} create secret generic test-dev-tokens --from-file=/user-tokens/tokens.json
     fi
     # created test-dev
     # create benchmark
     N=$(kubectl -n {{ default_ns.name }} get secret --ignore-not-found=true --no-headers benchmark-tokens | wc -l | tr -d '[:space:]')
     if [[ $N = 0 ]]; then
         # if benchmark does not exist
         rm -f /user-tokens/tokens.json
         python3 create-session.py '{"state":"active","username":"benchmark","gsa_email":"benchmark@hail-vdc.iam.gserviceaccount.com","gsa_key_secret_name":"benchmark-gsa-key","tokens_secret_name":"benchmark-tokens"}'
         kubectl -n {{ batch_pods_ns.name }} create secret generic benchmark-tokens --from-file=/user-tokens/tokens.json
     fi
     # created benchmark
   scopes:
    - test
    - dev
   serviceAccount:
     name: admin
     namespace:
       valueFrom: default_ns.name
   secrets:
    - name:
        valueFrom: auth_database.user_secret_name
      namespace:
        valueFrom: default_ns.name
      mountPath: /sql-config
    - name: gce-deploy-config
      namespace:
        valueFrom: default_ns.name
      mountPath: /deploy-config
   dependsOn:
    - default_ns
    - batch_pods_ns
    - deploy_test_batch_sa
    - deploy_default_admin_admin
    - auth_database
    - service_base_image
    - create_deploy_config
 - kind: buildImage
   name: hail_build_image
   dockerFile: hail/Dockerfile.hail-build
   contextPath: hail
   publishAs: hail-build
   dependsOn:
     - base_image
 - kind: buildImage
   name: hail_run_image
   dockerFile: hail/Dockerfile.hail-run
   contextPath: hail
   publishAs: hail-run
   dependsOn:
     - service_base_image
 - kind: buildImage
   name: scorecard_image
   dockerFile: scorecard/Dockerfile
   contextPath: .
   publishAs: scorecard
   dependsOn:
     - service_base_image
 - kind: buildImage
   name: benchmark_image
   dockerFile: benchmark-service/Dockerfile
   contextPath: .
   publishAs: benchmark
   dependsOn:
     - service_base_image
 - kind: runImage
   name: check_benchmark_service
   image:
     valueFrom: benchmark_image.image
   script: |
     set -ex
     SITE_PACKAGES=$(pip3 show benchmark | grep Location | sed 's/Location: //')
     python3 -m flake8 $SITE_PACKAGES/benchmark
     python3 -m pylint --rcfile pylintrc benchmark --score=n
   dependsOn:
     - benchmark_image
 - kind: buildImage
   name: monitoring_image
   dockerFile: monitoring/Dockerfile
   contextPath: .
   publishAs: monitoring
   dependsOn:
     - service_base_image
 - kind: buildImage
   name: auth_image
   dockerFile: auth/Dockerfile
   contextPath: .
   publishAs: auth
   dependsOn:
     - service_base_image
 - kind: buildImage
   name: router_image
   dockerFile: router/Dockerfile
   contextPath: router
   publishAs: router
   dependsOn:
     - base_image
 - kind: buildImage
   name: batch_image
   dockerFile: batch/Dockerfile
   contextPath: .
   publishAs: batch
   dependsOn:
     - service_base_image
 - kind: buildImage
   name: batch_worker_image
   dockerFile: batch/Dockerfile.worker
   contextPath: .
   publishAs: batch-worker
 - kind: buildImage
   name: test_ci_image
   dockerFile: ci/Dockerfile.test
   contextPath: .
   publishAs: test-ci
   scopes:
    - test
    - dev
   dependsOn:
     - base_image
 - kind: buildImage
   name: test_monitoring_image
   dockerFile: monitoring/Dockerfile.test
   contextPath: .
   publishAs: test-monitoring
   dependsOn:
     - service_base_image
 - kind: buildImage
   name: image_fetcher_image
   dockerFile: image-fetcher/Dockerfile
   contextPath: image-fetcher
   publishAs: image-fetcher
 - kind: buildImage
   name: ci_image
   dockerFile: ci/Dockerfile
   contextPath: .
   publishAs: ci
   dependsOn:
     - service_base_image
 - kind: buildImage
   name: ci_utils_image
   dockerFile: ci/Dockerfile.ci-utils
   contextPath: ci
   publishAs: ci-utils
   dependsOn:
     - service_base_image
 - kind: runImage
   name: build_hail
   image:
     valueFrom: hail_build_image.image
   resources:
     memory: "7.5G"
     cpu: "4"
   script: |
     set -ex
     cd /io
     rm -rf repo
     mkdir repo
     cd repo
     {{ code.checkout_script }}
     cd hail
     time retry ./gradlew --version
     time retry make jars wheel HAIL_DEBUG_MODE=1
     (cd build/deploy/dist/ && tar -cvf debug-wheel-container.tar hail-*-py3-none-any.whl)
     cd /io/repo/hail
     mkdir build/debug_libs
     mv build/libs/hail-all-spark.jar build/debug_libs/
     mv build/libs/hail-all-spark-test.jar build/debug_libs/
     mv build/deploy/dist/debug-wheel-container.tar build/debug_libs
     time retry make jars python-version-info wheel
     time (cd python && zip -r hail.zip hail hailtop)
     time tar czf test.tar.gz -C python test
     time tar czf resources.tar.gz -C src/test resources
     time tar czf data.tar.gz -C python/hail/docs data
     (cd .. && time tar czf hail/site-src.tar.gz site)
     time tar czf cluster-tests.tar.gz python/cluster-tests
     (cd build/deploy/dist/ && tar -cvf wheel-container.tar hail-*-py3-none-any.whl)
     time TESTNG_SPLITS=5 python3 generate_splits.py
     time tar czf splits.tar.gz testng-splits-*.xml
   outputs:
     - from: /io/repo/hail/build/libs/hail-all-spark.jar
       to: /hail.jar
     - from: /io/repo/hail/build/libs/hail-all-spark-test.jar
       to: /hail-test.jar
     - from: /io/repo/hail/build/debug_libs/hail-all-spark-test.jar
       to: /hail-debug-test.jar
     - from: /io/repo/hail/testng-build.xml
       to: /testng-build.xml
     - from: /io/repo/hail/testng-services.xml
       to: /testng-services.xml
     - from: /io/repo/hail/python/hail.zip
       to: /hail.zip
     - from: /io/repo/hail/build/deploy/dist/wheel-container.tar
       to: /wheel-container.tar
     - from: /io/repo/hail/build/debug_libs/debug-wheel-container.tar
       to: /debug-wheel-container.tar
     - from: /io/repo/hail/test.tar.gz
       to: /test.tar.gz
     - from: /io/repo/hail/resources.tar.gz
       to: /resources.tar.gz
     - from: /io/repo/hail/splits.tar.gz
       to: /splits.tar.gz
     - from: /io/repo/hail/data.tar.gz
       to: /data.tar.gz
     - from: /io/repo/hail/site-src.tar.gz
       to: /site-src.tar.gz
     - from: /io/repo/hail/cluster-tests.tar.gz
       to: /cluster-tests.tar.gz
   dependsOn:
    - hail_build_image
 - kind: runImage
   name: build_hail_spark3
   image:
     valueFrom: hail_build_image.image
   resources:
     memory: "7.5G"
     cpu: "4"
   script: |
     set -ex
     cd /
     rm -rf repo
     mkdir repo
     cd repo
     {{ code.checkout_script }}
     cd hail
     time retry ./gradlew --version
     export SPARK_VERSION="3.0.1" SCALA_VERSION="2.12.12"
     time retry make jars python-version-info wheel
   dependsOn:
     - hail_build_image
 - kind: buildImage
   name: query_image
   dockerFile: query/Dockerfile
   contextPath: .
   publishAs: query
   inputs:
     - from: /hail.jar
       to: /query/hail.jar
   dependsOn:
     - service_base_image
     - build_hail
 - kind: deploy
   name: deploy_query_sa
   namespace:
     valueFrom: default_ns.name
   config: query/service-account.yaml
   dependsOn:
    - default_ns
 - kind: deploy
   name: deploy_query_sa_batch_pods
   namespace:
     valueFrom: batch_pods_ns.name
   config: query/service-account-batch-pods.yaml
   dependsOn:
    - default_ns
    - batch_pods_ns
    - deploy_query_sa
 - kind: buildImage
   name: memory_image
   dockerFile: memory/Dockerfile
   contextPath: .
   publishAs: memory
   dependsOn:
     - service_base_image
 - kind: deploy
   name: deploy_memory_sa
   namespace:
     valueFrom: default_ns.name
   config: memory/service-account.yaml
   dependsOn:
    - default_ns
 - kind: deploy
   name: deploy_memory_sa_batch_pods
   namespace:
     valueFrom: batch_pods_ns.name
   config: memory/service-account-batch-pods.yaml
   dependsOn:
    - default_ns
    - batch_pods_ns
    - deploy_memory_sa
 - kind: buildImage
   name: shuffler_image
   dockerFile: shuffler/Dockerfile
   contextPath: shuffler
   publishAs: shuffler
   inputs:
     - from: /hail.jar
       to: /hail.jar
   dependsOn:
     - service_base_image
     - build_hail
 - kind: deploy
   name: deploy_shuffler
   namespace:
     valueFrom: default_ns.name
   config: shuffler/deployment.yaml
   wait:
    - kind: Service
      name: shuffler
      for: alive
   dependsOn:
    - default_ns
    - shuffler_image
    - create_certs
 - kind: buildImage
   name: hail_repl_image
   dockerFile: hail/Dockerfile.hail-repl
   contextPath: hail
   publishAs: hail-run
   inputs:
    - from: /wheel-container.tar
      to: /wheel-container.tar
   dependsOn:
     - base_image
     - build_hail
 - kind: deploy
   name: deploy_hail_repl
   runIfRequested: true
   scopes:
    - dev
   namespace:
     valueFrom: default_ns.name
   config: hail/hail_repl.yaml
   dependsOn:
    - default_ns
    - hail_repl_image
 - kind: runImage
   name: test_hail_java_0
   image:
     valueFrom: hail_run_image.image
   resources:
     memory: "7.5G"
     cpu: "2"
   script: |
     set -ex
     cd /io
     mkdir -p src/test
     tar xzf resources.tar.gz -C src/test
     tar xzf splits.tar.gz
     gcloud -q auth activate-service-account --key-file=/test-gsa-key/key.json
     gsutil -m cp -r src/test/resources/fs gs://hail-test-dmk9z/{{ token }}/test/resources/
     export HAIL_TEST_SKIP_R=1
     export HAIL_GS_FS_TEST_RESOURCES=gs://hail-test-dmk9z/{{ token }}/test/resources/fs
     java -cp hail-test.jar:$SPARK_HOME/jars/* org.testng.TestNG -listener is.hail.LogTestListener testng-splits-0.xml
   inputs:
    - from: /resources.tar.gz
      to: /io/resources.tar.gz
    - from: /hail-debug-test.jar
      to: /io/hail-test.jar
    - from: /splits.tar.gz
      to: /io/splits.tar.gz
   outputs:
    - from: /io/test-output
      to: /test-output
   secrets:
    - name: test-gsa-key
      namespace:
        valueFrom: batch_pods_ns.name
      mountPath: /test-gsa-key
   dependsOn:
    - batch_pods_ns
    - hail_run_image
    - build_hail
 - kind: runImage
   name: test_hail_java_1
   image:
     valueFrom: hail_run_image.image
   resources:
     memory: "7.5G"
     cpu: "2"
   script: |
     set -ex
     cd /io
     mkdir -p src/test
     tar xzf resources.tar.gz -C src/test
     tar xzf splits.tar.gz
     gcloud -q auth activate-service-account --key-file=/test-gsa-key/key.json
     gsutil -m cp -r src/test/resources/fs gs://hail-test-dmk9z/{{ token }}/test/resources/
     export HAIL_TEST_SKIP_R=1
     export HAIL_GS_FS_TEST_RESOURCES=gs://hail-test-dmk9z/{{ token }}/test/resources/fs
     java -cp hail-test.jar:$SPARK_HOME/jars/* org.testng.TestNG -listener is.hail.LogTestListener testng-splits-1.xml
   inputs:
    - from: /resources.tar.gz
      to: /io/resources.tar.gz
    - from: /hail-debug-test.jar
      to: /io/hail-test.jar
    - from: /splits.tar.gz
      to: /io/splits.tar.gz
   outputs:
    - from: /io/test-output
      to: /test-output
   secrets:
    - name: test-gsa-key
      namespace:
        valueFrom: batch_pods_ns.name
      mountPath: /test-gsa-key
   dependsOn:
    - batch_pods_ns
    - hail_run_image
    - build_hail
 - kind: runImage
   name: test_hail_java_2
   image:
     valueFrom: hail_run_image.image
   resources:
     memory: "7.5G"
     cpu: "2"
   script: |
     set -ex
     cd /io
     mkdir -p src/test
     tar xzf resources.tar.gz -C src/test
     tar xzf splits.tar.gz
     gcloud -q auth activate-service-account --key-file=/test-gsa-key/key.json
     gsutil -m cp -r src/test/resources/fs gs://hail-test-dmk9z/{{ token }}/test/resources/
     export HAIL_TEST_SKIP_R=1
     export HAIL_GS_FS_TEST_RESOURCES=gs://hail-test-dmk9z/{{ token }}/test/resources/fs
     java -cp hail-test.jar:$SPARK_HOME/jars/* org.testng.TestNG -listener is.hail.LogTestListener testng-splits-2.xml
   inputs:
    - from: /resources.tar.gz
      to: /io/resources.tar.gz
    - from: /hail-debug-test.jar
      to: /io/hail-test.jar
    - from: /splits.tar.gz
      to: /io/splits.tar.gz
   outputs:
    - from: /io/test-output
      to: /test-output
   secrets:
    - name: test-gsa-key
      namespace:
        valueFrom: batch_pods_ns.name
      mountPath: /test-gsa-key
   dependsOn:
    - batch_pods_ns
    - hail_run_image
    - build_hail
 - kind: runImage
   name: test_hail_java_3
   image:
     valueFrom: hail_run_image.image
   resources:
     memory: "7.5G"
     cpu: "2"
   script: |
     set -ex
     cd /io
     mkdir -p src/test
     tar xzf resources.tar.gz -C src/test
     tar xzf splits.tar.gz
     gcloud -q auth activate-service-account --key-file=/test-gsa-key/key.json
     gsutil -m cp -r src/test/resources/fs gs://hail-test-dmk9z/{{ token }}/test/resources/
     export HAIL_TEST_SKIP_R=1
     export HAIL_GS_FS_TEST_RESOURCES=gs://hail-test-dmk9z/{{ token }}/test/resources/fs
     java -cp hail-test.jar:$SPARK_HOME/jars/* org.testng.TestNG -listener is.hail.LogTestListener testng-splits-3.xml
   inputs:
    - from: /resources.tar.gz
      to: /io/resources.tar.gz
    - from: /hail-debug-test.jar
      to: /io/hail-test.jar
    - from: /splits.tar.gz
      to: /io/splits.tar.gz
   outputs:
    - from: /io/test-output
      to: /test-output
   secrets:
    - name: test-gsa-key
      namespace:
        valueFrom: batch_pods_ns.name
      mountPath: /test-gsa-key
   dependsOn:
    - batch_pods_ns
    - hail_run_image
    - build_hail
 - kind: runImage
   name: test_hail_java_4
   image:
     valueFrom: hail_run_image.image
   resources:
     memory: "7.5G"
     cpu: "2"
   script: |
     set -ex
     cd /io
     mkdir -p src/test
     tar xzf resources.tar.gz -C src/test
     tar xzf splits.tar.gz
     gcloud -q auth activate-service-account --key-file=/test-gsa-key/key.json
     gsutil -m cp -r src/test/resources/fs gs://hail-test-dmk9z/{{ token }}/test/resources/
     export HAIL_TEST_SKIP_R=1
     export HAIL_GS_FS_TEST_RESOURCES=gs://hail-test-dmk9z/{{ token }}/test/resources/fs
     java -cp hail-test.jar:$SPARK_HOME/jars/* org.testng.TestNG -listener is.hail.LogTestListener testng-splits-4.xml
   inputs:
    - from: /resources.tar.gz
      to: /io/resources.tar.gz
    - from: /hail-debug-test.jar
      to: /io/hail-test.jar
    - from: /splits.tar.gz
      to: /io/splits.tar.gz
   outputs:
    - from: /io/test-output
      to: /test-output
   secrets:
    - name: test-gsa-key
      namespace:
        valueFrom: batch_pods_ns.name
      mountPath: /test-gsa-key
   dependsOn:
    - batch_pods_ns
    - hail_run_image
    - build_hail
 - kind: buildImage
   name: hail_base_image
   dockerFile: hail/Dockerfile.hail-base
   contextPath: .
   publishAs: hail-base
   dependsOn:
    - hail_run_image
    - build_hail
   inputs:
    - from: /hail.jar
      to: /hail.jar
    - from: /hail.zip
      to: /hail.zip
 - kind: buildImage
   name: hail_pip_installed_python37_image
   dockerFile: hail/Dockerfile.hail-pip-installed-python37
   contextPath: .
   publishAs: hail-base
   dependsOn:
    - build_hail
   inputs:
    - from: /wheel-container.tar
      to: /wheel-container.tar
 - kind: buildImage
   name: hail_pip_installed_python36_image
   dockerFile: hail/Dockerfile.hail-pip-installed-python36
   contextPath: .
   publishAs: hail-base
   dependsOn:
    - build_hail
   inputs:
    - from: /wheel-container.tar
      to: /wheel-container.tar
 - kind: runImage
   name: check_hail_python37
   image:
     valueFrom: hail_pip_installed_python37_image.image
   script: |
     set -x
     SITE_PACKAGES=$(pip3 show hail | grep Location | sed 's/Location: //')

     exit_status=0

     python3 -m flake8 --config setup.cfg $SITE_PACKAGES/hail $SITE_PACKAGES/hailtop || exit_status=$?
     python3 -m pylint --rcfile pylintrc hailtop || exit_status=$?
     (cd $SITE_PACKAGES/hailtop/ && mypy --config-file /setup.cfg utils batch google_storage.py) || exit_status=$?

     exit $exit_status
   dependsOn:
     - hail_pip_installed_python37_image
 - kind: runImage
   name: check_hail_python36
   image:
     valueFrom: hail_pip_installed_python36_image.image
   script: |
     set -x
     SITE_PACKAGES=$(pip3 show hail | grep Location | sed 's/Location: //')

     exit_status=0

     python3 -m flake8 --config setup.cfg $SITE_PACKAGES/hail $SITE_PACKAGES/hailtop || exit_status=$?
     python3 -m pylint --rcfile pylintrc hailtop || exit_status=$?
     (cd $SITE_PACKAGES/hailtop/ && mypy --config-file /setup.cfg utils batch google_storage.py) || exit_status=$?

     exit $exit_status
   dependsOn:
     - hail_pip_installed_python36_image
 - kind: buildImage
   name: notebook_image
   dockerFile: notebook/Dockerfile
   contextPath: .
   publishAs: notebook
   dependsOn:
    - service_base_image
 - kind: runImage
   name: check_notebook
   image:
     valueFrom: notebook_image.image
   script: |
     set -ex
     SITE_PACKAGES=$(pip3 show notebook | grep Location | sed 's/Location: //')
     python3 -m flake8 $SITE_PACKAGES/notebook
     python3 -m pylint --rcfile pylintrc notebook
   dependsOn:
     - notebook_image
 - kind: runImage
   name: test_hail_python_0
   image:
     valueFrom: hail_run_image.image
   resources:
     memory: "7.5G"
     cpu: "2"
   script: |
     set -ex
     cd /io
     tar xzf test.tar.gz
     tar xzf resources.tar.gz
     tar xzf data.tar.gz
     tar xvf debug-wheel-container.tar
     python3 -m pip install --no-dependencies hail-*-py3-none-any.whl
     export HAIL_TEST_RESOURCES_DIR=./resources
     export HAIL_DOCTEST_DATA_DIR=./data
     export HAIL_TEST_BUCKET=hail-test-dmk9z
     export GOOGLE_APPLICATION_CREDENTIALS=/test-gsa-key/key.json
     export PYSPARK_SUBMIT_ARGS="--driver-memory 6g pyspark-shell"
     export PYTEST_SPLITS=5
     export PYTEST_SPLIT_INDEX=0
     python3 -m pytest --ignore=test/hailtop/batch/ --log-cli-level=INFO -s -vv --instafail --durations=50 test
   inputs:
     - from: /debug-wheel-container.tar
       to: /io/debug-wheel-container.tar
     - from: /test.tar.gz
       to: /io/test.tar.gz
     - from: /resources.tar.gz
       to: /io/resources.tar.gz
     - from: /data.tar.gz
       to: /io/data.tar.gz
   secrets:
    - name: test-gsa-key
      namespace:
        valueFrom: batch_pods_ns.name
      mountPath: /test-gsa-key
   dependsOn:
     - batch_pods_ns
     - hail_run_image
     - build_hail
 - kind: runImage
   name: test_hail_python_1
   image:
     valueFrom: hail_run_image.image
   resources:
     memory: "7.5G"
     cpu: "2"
   script: |
     set -ex
     cd /io
     tar xzf test.tar.gz
     tar xzf resources.tar.gz
     tar xzf data.tar.gz
     tar xvf debug-wheel-container.tar
     python3 -m pip install --no-dependencies hail-*-py3-none-any.whl
     export HAIL_TEST_RESOURCES_DIR=./resources
     export HAIL_DOCTEST_DATA_DIR=./data
     export HAIL_TEST_BUCKET=hail-test-dmk9z
     export GOOGLE_APPLICATION_CREDENTIALS=/test-gsa-key/key.json
     export PYSPARK_SUBMIT_ARGS="--driver-memory 6g pyspark-shell"
     export PYTEST_SPLITS=5
     export PYTEST_SPLIT_INDEX=1
     python3 -m pytest --ignore=test/hailtop/batch/ --log-cli-level=INFO -s -vv --instafail --durations=50 test
   inputs:
     - from: /debug-wheel-container.tar
       to: /io/debug-wheel-container.tar
     - from: /test.tar.gz
       to: /io/test.tar.gz
     - from: /resources.tar.gz
       to: /io/resources.tar.gz
     - from: /data.tar.gz
       to: /io/data.tar.gz
   secrets:
    - name: test-gsa-key
      namespace:
        valueFrom: batch_pods_ns.name
      mountPath: /test-gsa-key
   dependsOn:
     - batch_pods_ns
     - hail_run_image
     - build_hail
 - kind: runImage
   name: test_hail_python_2
   image:
     valueFrom: hail_run_image.image
   resources:
     memory: "7.5G"
     cpu: "2"
   script: |
     set -ex
     cd /io
     tar xzf test.tar.gz
     tar xzf resources.tar.gz
     tar xzf data.tar.gz
     tar xvf debug-wheel-container.tar
     python3 -m pip install --no-dependencies hail-*-py3-none-any.whl
     export HAIL_TEST_RESOURCES_DIR=./resources
     export HAIL_DOCTEST_DATA_DIR=./data
     export HAIL_TEST_BUCKET=hail-test-dmk9z
     export GOOGLE_APPLICATION_CREDENTIALS=/test-gsa-key/key.json
     export PYSPARK_SUBMIT_ARGS="--driver-memory 6g pyspark-shell"
     export PYTEST_SPLITS=5
     export PYTEST_SPLIT_INDEX=2
     python3 -m pytest --ignore=test/hailtop/batch/ --log-cli-level=INFO -s -vv --instafail --durations=50 test
   inputs:
     - from: /debug-wheel-container.tar
       to: /io/debug-wheel-container.tar
     - from: /test.tar.gz
       to: /io/test.tar.gz
     - from: /resources.tar.gz
       to: /io/resources.tar.gz
     - from: /data.tar.gz
       to: /io/data.tar.gz
   secrets:
    - name: test-gsa-key
      namespace:
        valueFrom: batch_pods_ns.name
      mountPath: /test-gsa-key
   dependsOn:
     - batch_pods_ns
     - hail_run_image
     - build_hail
 - kind: runImage
   name: test_hail_python_3
   image:
     valueFrom: hail_run_image.image
   resources:
     memory: "7.5G"
     cpu: "2"
   script: |
     set -ex
     cd /io
     tar xzf test.tar.gz
     tar xzf resources.tar.gz
     tar xzf data.tar.gz
     tar xvf debug-wheel-container.tar
     python3 -m pip install --no-dependencies hail-*-py3-none-any.whl
     export HAIL_TEST_RESOURCES_DIR=./resources
     export HAIL_DOCTEST_DATA_DIR=./data
     export HAIL_TEST_BUCKET=hail-test-dmk9z
     export GOOGLE_APPLICATION_CREDENTIALS=/test-gsa-key/key.json
     export PYSPARK_SUBMIT_ARGS="--driver-memory 6g pyspark-shell"
     export PYTEST_SPLITS=5
     export PYTEST_SPLIT_INDEX=3
     python3 -m pytest --ignore=test/hailtop/batch/ --log-cli-level=INFO -s -vv --instafail --durations=50 test
   inputs:
     - from: /debug-wheel-container.tar
       to: /io/debug-wheel-container.tar
     - from: /test.tar.gz
       to: /io/test.tar.gz
     - from: /resources.tar.gz
       to: /io/resources.tar.gz
     - from: /data.tar.gz
       to: /io/data.tar.gz
   secrets:
    - name: test-gsa-key
      namespace:
        valueFrom: batch_pods_ns.name
      mountPath: /test-gsa-key
   dependsOn:
     - batch_pods_ns
     - hail_run_image
     - build_hail
 - kind: runImage
   name: test_hail_python_4
   image:
     valueFrom: hail_run_image.image
   resources:
     memory: "7.5G"
     cpu: "2"
   script: |
     set -ex
     cd /io
     tar xzf test.tar.gz
     tar xzf resources.tar.gz
     tar xzf data.tar.gz
     tar xvf debug-wheel-container.tar
     python3 -m pip install --no-dependencies hail-*-py3-none-any.whl
     export HAIL_TEST_RESOURCES_DIR=./resources
     export HAIL_DOCTEST_DATA_DIR=./data
     export HAIL_TEST_BUCKET=hail-test-dmk9z
     export GOOGLE_APPLICATION_CREDENTIALS=/test-gsa-key/key.json
     export PYSPARK_SUBMIT_ARGS="--driver-memory 6g pyspark-shell"
     export PYTEST_SPLITS=5
     export PYTEST_SPLIT_INDEX=4
     python3 -m pytest --ignore=test/hailtop/batch/ --log-cli-level=INFO -s -vv --instafail --durations=50 test
   inputs:
     - from: /debug-wheel-container.tar
       to: /io/debug-wheel-container.tar
     - from: /test.tar.gz
       to: /io/test.tar.gz
     - from: /resources.tar.gz
       to: /io/resources.tar.gz
     - from: /data.tar.gz
       to: /io/data.tar.gz
   secrets:
    - name: test-gsa-key
      namespace:
        valueFrom: batch_pods_ns.name
      mountPath: /test-gsa-key
   dependsOn:
     - batch_pods_ns
     - hail_run_image
     - build_hail
 - kind: runImage
   name: test_hail_python_unchecked_allocator
   image:
     valueFrom: hail_run_image.image
   resources:
     memory: "7.5G"
     cpu: "2"
   script: |
     set -ex
     cd /io
     tar xzf test.tar.gz
     tar xzf resources.tar.gz
     tar xzf data.tar.gz
     tar xvf wheel-container.tar
     python3 -m pip install --no-dependencies hail-*-py3-none-any.whl
     export HAIL_TEST_RESOURCES_DIR=./resources
     export HAIL_DOCTEST_DATA_DIR=./data
     export HAIL_TEST_BUCKET=hail-test-dmk9z
     export GOOGLE_APPLICATION_CREDENTIALS=/test-gsa-key/key.json
     export PYSPARK_SUBMIT_ARGS="--driver-memory 6g pyspark-shell"
     python3 -m pytest -m unchecked_allocator --ignore=test/hailtop/batch/ --log-cli-level=INFO -s -vv --instafail --durations=50 test
   inputs:
     - from: /wheel-container.tar
       to: /io/wheel-container.tar
     - from: /test.tar.gz
       to: /io/test.tar.gz
     - from: /resources.tar.gz
       to: /io/resources.tar.gz
     - from: /data.tar.gz
       to: /io/data.tar.gz
   secrets:
    - name: test-gsa-key
      namespace:
        valueFrom: batch_pods_ns.name
      mountPath: /test-gsa-key
   dependsOn:
     - batch_pods_ns
     - hail_run_image
     - build_hail
 - kind: runImage
   name: test_hail_python_local_backend_0
   image:
     valueFrom: hail_run_image.image
   resources:
     memory: "7.5G"
     cpu: "2"
   script: |
     set -ex
     cd /io
     tar xzf test.tar.gz
     tar xzf resources.tar.gz
     tar xzf data.tar.gz
     tar xvf wheel-container.tar
     python3 -m pip install --no-dependencies hail-*-py3-none-any.whl
     export HAIL_TEST_RESOURCES_DIR=./resources
     export HAIL_DOCTEST_DATA_DIR=./data
     export PYTEST_SPLITS=5
     export PYTEST_SPLIT_INDEX=0
     export HAIL_QUERY_BACKEND=local
     python3 -m pytest --ignore=test/hailtop/ --log-cli-level=INFO -s -vv --instafail --durations=50 test
   inputs:
     - from: /wheel-container.tar
       to: /io/wheel-container.tar
     - from: /test.tar.gz
       to: /io/test.tar.gz
     - from: /resources.tar.gz
       to: /io/resources.tar.gz
     - from: /data.tar.gz
       to: /io/data.tar.gz
   secrets:
     - name: test-gsa-key
       namespace:
         valueFrom: batch_pods_ns.name
       mountPath: /test-gsa-key
   dependsOn:
     - batch_pods_ns
     - hail_run_image
     - build_hail
 - kind: runImage
   name: test_hail_python_local_backend_1
   image:
     valueFrom: hail_run_image.image
   resources:
     memory: "7.5G"
     cpu: "2"
   script: |
     set -ex
     cd /io
     tar xzf test.tar.gz
     tar xzf resources.tar.gz
     tar xzf data.tar.gz
     tar xvf wheel-container.tar
     python3 -m pip install --no-dependencies hail-*-py3-none-any.whl
     export HAIL_TEST_RESOURCES_DIR=./resources
     export HAIL_DOCTEST_DATA_DIR=./data
     export PYTEST_SPLITS=5
     export PYTEST_SPLIT_INDEX=1
     export HAIL_QUERY_BACKEND=local
     python3 -m pytest --ignore=test/hailtop/ --log-cli-level=INFO -s -vv --instafail --durations=50 test
   inputs:
     - from: /wheel-container.tar
       to: /io/wheel-container.tar
     - from: /test.tar.gz
       to: /io/test.tar.gz
     - from: /resources.tar.gz
       to: /io/resources.tar.gz
     - from: /data.tar.gz
       to: /io/data.tar.gz
   secrets:
     - name: test-gsa-key
       namespace:
         valueFrom: batch_pods_ns.name
       mountPath: /test-gsa-key
   dependsOn:
     - batch_pods_ns
     - hail_run_image
     - build_hail
 - kind: runImage
   name: test_hail_python_local_backend_2
   image:
     valueFrom: hail_run_image.image
   resources:
     memory: "7.5G"
     cpu: "2"
   script: |
     set -ex
     cd /io
     tar xzf test.tar.gz
     tar xzf resources.tar.gz
     tar xzf data.tar.gz
     tar xvf wheel-container.tar
     python3 -m pip install --no-dependencies hail-*-py3-none-any.whl
     export HAIL_TEST_RESOURCES_DIR=./resources
     export HAIL_DOCTEST_DATA_DIR=./data
     export HAIL_TEST_BUCKET=hail-test-dmk9z
     export PYTEST_SPLITS=5
     export PYTEST_SPLIT_INDEX=2
     export HAIL_QUERY_BACKEND=local
     python3 -m pytest --ignore=test/hailtop/ --log-cli-level=INFO -s -vv --instafail --durations=50 test
   inputs:
     - from: /wheel-container.tar
       to: /io/wheel-container.tar
     - from: /test.tar.gz
       to: /io/test.tar.gz
     - from: /resources.tar.gz
       to: /io/resources.tar.gz
     - from: /data.tar.gz
       to: /io/data.tar.gz
   secrets:
     - name: test-gsa-key
       namespace:
         valueFrom: batch_pods_ns.name
       mountPath: /test-gsa-key
   dependsOn:
     - batch_pods_ns
     - hail_run_image
     - build_hail
 - kind: runImage
   name: test_hail_python_local_backend_3
   image:
     valueFrom: hail_run_image.image
   resources:
     memory: "7.5G"
     cpu: "2"
   script: |
     set -ex
     cd /io
     tar xzf test.tar.gz
     tar xzf resources.tar.gz
     tar xzf data.tar.gz
     tar xvf wheel-container.tar
     python3 -m pip install --no-dependencies hail-*-py3-none-any.whl
     export HAIL_TEST_RESOURCES_DIR=./resources
     export HAIL_DOCTEST_DATA_DIR=./data
     export PYTEST_SPLITS=5
     export PYTEST_SPLIT_INDEX=3
     export HAIL_QUERY_BACKEND=local
     python3 -m pytest --ignore=test/hailtop/ --log-cli-level=INFO -s -vv --instafail --durations=50 test
   inputs:
     - from: /wheel-container.tar
       to: /io/wheel-container.tar
     - from: /test.tar.gz
       to: /io/test.tar.gz
     - from: /resources.tar.gz
       to: /io/resources.tar.gz
     - from: /data.tar.gz
       to: /io/data.tar.gz
   secrets:
     - name: test-gsa-key
       namespace:
         valueFrom: batch_pods_ns.name
       mountPath: /test-gsa-key
   dependsOn:
     - batch_pods_ns
     - hail_run_image
     - build_hail
 - kind: runImage
   name: test_hail_python_local_backend_4
   image:
     valueFrom: hail_run_image.image
   resources:
     memory: "7.5G"
     cpu: "2"
   script: |
     set -ex
     cd /io
     tar xzf test.tar.gz
     tar xzf resources.tar.gz
     tar xzf data.tar.gz
     tar xvf wheel-container.tar
     python3 -m pip install --no-dependencies hail-*-py3-none-any.whl
     export HAIL_TEST_RESOURCES_DIR=./resources
     export HAIL_DOCTEST_DATA_DIR=./data
     export PYTEST_SPLITS=5
     export PYTEST_SPLIT_INDEX=4
     export HAIL_QUERY_BACKEND=local
     python3 -m pytest --ignore=test/hailtop/ --log-cli-level=INFO -s -vv --instafail --durations=50 test
   inputs:
     - from: /wheel-container.tar
       to: /io/wheel-container.tar
     - from: /test.tar.gz
       to: /io/test.tar.gz
     - from: /resources.tar.gz
       to: /io/resources.tar.gz
     - from: /data.tar.gz
       to: /io/data.tar.gz
   secrets:
     - name: test-gsa-key
       namespace:
         valueFrom: batch_pods_ns.name
       mountPath: /test-gsa-key
   dependsOn:
     - batch_pods_ns
     - hail_run_image
     - build_hail
 - kind: runImage
   name: test_python_docs
   image:
     valueFrom: hail_base_image.image
   script: |
     set -ex
     cd /hail/python/hail
     python3 -m pytest --instafail \
       --doctest-modules \
       --doctest-glob='*.rst' \
       --ignore=docs/conf.py \
       --ignore=docs/doctest_write_data.py
   dependsOn:
    - hail_base_image
 - kind: runImage
   name: make_docs
   image:
     valueFrom: hail_base_image.image
   script: |
     set -ex
     export HAIL_SHORT_VERSION='0.2'
     export SPHINXOPTS='-tchecktutorial'

     mkdir -p {{ token }}/python
     cd {{ token }}
     unzip -q -d python /io/hail.zip

     tar xzf /io/site-src.tar.gz
     export HAIL_SITE_DIR=$(pwd)/site/

     sed -E "s/\(hail\#([0-9]+)\)/(\[#\1](https:\/\/github.com\/hail-is\/hail\/pull\/\1))/g" \
       < python/hail/docs/change_log.md \
       | pandoc -o python/hail/docs/change_log.rst

     make -C python/hail/docs BUILDDIR=_build clean html
     make -C python/hailtop/batch/docs BUILDDIR=_build clean html

     mkdir -p www/docs
     mv python/hail/docs/_build/html www/docs/0.2
     mv python/hailtop/batch/docs/_build/html www/docs/batch

     HAIL_CACHE_VERSION=$(cat python/hail/hail_version)
     find www -iname *.html -type f -exec sed -i -e "s/\.css/\.css\?v\=$HAIL_CACHE_VERSION/" {} +;

     tar czf /io/www.tar.gz www
   resources:
     memory: "7.5G"
     cpu: "2"
   inputs:
    - from: /hail.zip
      to: /io/hail.zip
    - from: /site-src.tar.gz
      to: /io/site-src.tar.gz
   outputs:
    - from: /io/www.tar.gz
      to: /www.tar.gz
   dependsOn:
    - hail_base_image
    - build_hail
 - kind: deploy
   name: deploy_router
   namespace:
     valueFrom: default_ns.name
   config: router/deployment.yaml
   wait:
     - kind: Service
       name: router
       for: alive
   link:
    - www
    - notebook
    - ci
   dependsOn:
    - default_ns
    - router_image
    - create_certs
 - kind: runImage
   name: build_site_www
   image:
     valueFrom: hail_build_image.image
   script: |
     set -ex
     cd /io
     rm -rf repo
     mkdir repo
     cd repo
     {{ code.checkout_script }}

     make -C site render

     make -C hail python/hail/hail_version
     HAIL_CACHE_VERSION=$(cat hail/python/hail/hail_version)
     find site/www -iname *.html -type f -exec sed -i -e "s/\.css/\.css\?v\=$HAIL_CACHE_VERSION/" {} +;

     rsync --archive \
           --verbose \
           site/www/* \
           /io/www
     cd /io/www && tar -cvzf /io/site-www.tar.gz *
   outputs:
    - from: /io/site-www.tar.gz
      to: /site-www.tar.gz
   dependsOn:
     - hail_build_image
 - kind: buildImage
   name: site_image
   dockerFile: site/Dockerfile
   contextPath: site
   publishAs: site
   inputs:
     - from: /site-www.tar.gz
       to: /site-www.tar.gz
   dependsOn:
     - base_image
     - build_site_www
 - kind: deploy
   name: deploy_site
   namespace:
     valueFrom: default_ns.name
   config: site/deployment.yaml
   wait:
    - kind: Service
      name: site
      for: alive
   dependsOn:
    - default_ns
    - site_image
    - deploy_router
    - create_certs
 - kind: runImage
   name: test_site
   image:
     valueFrom: service_base_image.image
   script: |
     set -ex
     hailctl curl {{ default_ns.name }} site / \
             -vvv \
             -fsSL \
             --retry 3 \
             --retry-delay 5
   secrets:
    - name: test-tokens
      namespace:
        valueFrom: batch_pods_ns.name
      mountPath: /user-tokens
    - name: gce-deploy-config
      namespace:
        valueFrom: default_ns.name
      mountPath: /deploy-config
   dependsOn:
    - default_ns
    - create_accounts
    - batch_pods_ns
    - service_base_image
    - deploy_site
 - kind: deploy
   name: deploy_scorecard
   namespace:
     valueFrom: default_ns.name
   config: scorecard/deployment.yaml
   scopes:
    - deploy
    - dev
   dependsOn:
    - default_ns
    - scorecard_image
    - deploy_router
    - create_certs
 - kind: runImage
   name: create_dummy_oauth2_client_secret
   image:
     valueFrom: base_image.image
   script: |
     set -ex
     kubectl -n {{ default_ns.name }} create secret generic auth-oauth2-client-secret || true
   scopes:
    - test
    - dev
   dependsOn:
    - default_ns
    - base_image
 - kind: deploy
   name: deploy_auth
   namespace:
     valueFrom: default_ns.name
   config: auth/deployment.yaml
   wait:
    - kind: Service
      name: auth
      for: alive
   dependsOn:
    - default_ns
    - batch_pods_ns
    - create_deploy_config
    - create_session_key
    - deploy_router
    - auth_database
    - auth_image
    - create_dummy_oauth2_client_secret
    - create_certs
<<<<<<< HEAD
=======
    - create_accounts
 - kind: deploy
   name: deploy_benchmark
   namespace:
     valueFrom: default_ns.name
   config: benchmark-service/deployment.yaml
   dependsOn:
    - default_ns
    - benchmark_image
    - deploy_router
    - create_certs
    - deploy_auth
    - create_accounts
>>>>>>> 960d152c
 - kind: runImage
   name: check_monitoring
   image:
     valueFrom: monitoring_image.image
   script: |
     set -ex
     SITE_PACKAGES=$(pip3 show monitoring | grep Location | sed 's/Location: //')
     python3 -m flake8 $SITE_PACKAGES/monitoring
     python3 -m pylint --rcfile pylintrc monitoring
   dependsOn:
     - monitoring_image
 - kind: runImage
   name: delete_monitoring_tables
   image:
     valueFrom: service_base_image.image
   script: |
     set -ex
     mysql --defaults-extra-file=/sql-config/sql-config.cnf < /io/sql/delete-monitoring-tables.sql
   inputs:
    - from: /repo/monitoring/sql
      to: /io/
   secrets:
    - name: database-server-config
      namespace:
        valueFrom: default_ns.name
      mountPath: /sql-config
   runIfRequested: true
   scopes:
    - dev
   dependsOn:
    - default_ns
    - service_base_image
    - copy_files
 - kind: createDatabase
   name: monitoring_database
   databaseName: monitoring
   migrations:
    - name: initial
      script: /io/sql/initial.sql
   inputs:
    - from: /repo/monitoring/sql
      to: /io/
   namespace:
     valueFrom: default_ns.name
   shutdowns:
    - kind: Deployment
      namespace:
        valueFrom: default_ns.name
      name: monitoring
   dependsOn:
    - default_ns
    - copy_files
    - delete_monitoring_tables
 - kind: deploy
   name: deploy_monitoring
   namespace:
     valueFrom: default_ns.name
   config: monitoring/deployment.yaml
   wait:
    - kind: Service
      name: monitoring
      for: alive
   dependsOn:
    - default_ns
    - monitoring_image
    - monitoring_database
    - deploy_auth
    - deploy_router
    - create_certs
    - create_accounts
 - kind: runImage
   name: test_monitoring
   image:
     valueFrom: test_monitoring_image.image
   script: |
     set -ex
     python3 -m pytest --log-cli-level=INFO -s -vv --instafail --durations=50 /test/
   secrets:
    - name: gce-deploy-config
      namespace:
        valueFrom: default_ns.name
      mountPath: /deploy-config
    - name: test-dev-tokens
      namespace:
        valueFrom: batch_pods_ns.name
      mountPath: /user-tokens
    - name: ssl-config-monitoring-tests
      namespace:
        valueFrom: default_ns.name
      mountPath: /ssl-config
   timeout: 300
   dependsOn:
    - test_monitoring_image
    - create_deploy_config
    - create_accounts
    - default_ns
    - batch_pods_ns
    - create_certs
    - deploy_monitoring
 - kind: runImage
   name: test_auth_copy_paste_login
   image:
     valueFrom: service_base_image.image
   script: |
     set -ex

     export HAIL_DEPLOY_CONFIG_FILE=/deploy-config/deploy-config.json

     COPY_PASTE_TOKEN=$(hailctl curl {{ default_ns.name }} \
                        auth /api/v1alpha/copy-paste-token \
                        -fsSL \
                        --retry 3 \
                        --retry-delay 5 \
                        -XPOST)
     hailctl auth copy-paste-login "$COPY_PASTE_TOKEN" --namespace {{ default_ns.name }}

     if hailctl auth copy-paste-login "$COPY_PASTE_TOKEN" --namespace {{ default_ns.name }}
     then
         echo "reusing a token should not work, but did"
         exit 1
     fi

     COPY_PASTE_TOKEN=$(hailctl curl {{ default_ns.name }} \
                        auth /api/v1alpha/copy-paste-token \
                        -fsSL \
                        --retry 3 \
                        --retry-delay 5 \
                        -XPOST)
     python3 -c '
     from hailtop.auth import copy_paste_login;
     copy_paste_login("'$COPY_PASTE_TOKEN'", "{{ default_ns.name }}")
     '

     python3 -c '
     from hailtop.auth import copy_paste_login;
     import aiohttp
     try:
         copy_paste_login("'$COPY_PASTE_TOKEN'", "{{ default_ns.name }}")
         print("reusing a token should not work, but did")
         sys.exit(1)
     except aiohttp.client_exceptions.ClientResponseError as exc:
         assert(exc.status == 401)
     '
   secrets:
    - name: test-tokens
      namespace:
        valueFrom: batch_pods_ns.name
      mountPath: /user-tokens
    - name: gce-deploy-config
      namespace:
        valueFrom: default_ns.name
      mountPath: /deploy-config
   dependsOn:
    - default_ns
    - create_accounts
    - deploy_auth
    - create_deploy_config
    - batch_pods_ns
    - service_base_image
 - kind: runImage
   name: test_auth_copy_paste_login_timeout
   image:
     valueFrom: service_base_image.image
   script: |
     set -ex

     export HAIL_DEPLOY_CONFIG_FILE=/deploy-config/deploy-config.json

     COPY_PASTE_TOKEN=$(hailctl curl {{ default_ns.name }} \
                        auth /api/v1alpha/copy-paste-token \
                        -fsSL \
                        --retry 3 \
                        --retry-delay 5 \
                        -XPOST)
     sleep $(( 5 * 60 + 1))
     if hailctl auth copy-paste-login "$COPY_PASTE_TOKEN" --namespace {{ default_ns.name }}
     then
         echo "using an expired token should not work, but did"
         exit 1
     fi

     python3 -c '
     import aiohttp
     from hailtop.auth import copy_paste_login;
     try:
         copy_paste_login("'$COPY_PASTE_TOKEN'", "{{ default_ns.name }}")
         print("using an expired token should not work, but did")
         sys.exit(1)
     except aiohttp.client_exceptions.ClientResponseError as exc:
         assert(exc.status == 401)
     '
   secrets:
    - name: test-tokens
      namespace:
        valueFrom: batch_pods_ns.name
      mountPath: /user-tokens
    - name: gce-deploy-config
      namespace:
        valueFrom: default_ns.name
      mountPath: /deploy-config
   dependsOn:
    - default_ns
    - create_accounts
    - deploy_auth
    - create_deploy_config
    - batch_pods_ns
    - service_base_image
 - kind: runImage
   name: delete_batch_tables
   image:
     valueFrom: service_base_image.image
   script: |
     set -ex
     mysql --defaults-extra-file=/sql-config/sql-config.cnf < /io/sql/delete-batch-tables.sql
   inputs:
    - from: /repo/batch/sql
      to: /io/
   secrets:
    - name: database-server-config
      namespace:
        valueFrom: default_ns.name
      mountPath: /sql-config
   runIfRequested: true
   scopes:
    - dev
   dependsOn:
    - default_ns
    - service_base_image
    - copy_files
 - kind: runImage
   name: delete_ci_tables
   image:
     valueFrom: service_base_image.image
   script: |
     set -ex
     mysql --defaults-extra-file=/sql-config/sql-config.cnf < /io/sql/delete-ci-tables.sql
   inputs:
    - from: /repo/ci/sql
      to: /io/
   secrets:
    - name: database-server-config
      namespace:
        valueFrom: default_ns.name
      mountPath: /sql-config
   runIfRequested: true
   scopes:
    - dev
   dependsOn:
    - default_ns
    - service_base_image
    - copy_files
 - kind: createDatabase
   name: ci_database
   databaseName: ci
   migrations:
    - name: initial
      script: /io/sql/initial.sql
    - name: invalidated-batches
      script: /io/sql/invalidated-batches.sql
   inputs:
    - from: /repo/ci/sql
      to: /io/
   namespace:
     valueFrom: default_ns.name
   shutdowns:
    - kind: Deployment
      namespace:
        valueFrom: default_ns.name
      name: ci
   dependsOn:
    - default_ns
    - copy_files
    - delete_ci_tables
 - kind: createDatabase
   name: batch_database
   databaseName: batch
   migrations:
    - name: initial
      script: /io/sql/initial.sql
    - name: insert-globals
      script: /io/sql/insert_globals.py
    - name: create-billing-projects
      script: /io/sql/create-billing-projects.sql
    - name: increase-spec-size
      script: /io/sql/increase-spec-size.sql
    - name: remove-fk-batches-user-resources
      script: /io/sql/remove-fk-batches-user-resources.sql
    - name: change-ready-cores-bigint
      script: /io/sql/change-ready-cores-bigint.sql
    - name: add-user-resources-ready-cores-token
      script: /io/sql/add-user-resources-ready-cores-token.sql
    - name: add-lock-in-share-mode
      script: /io/sql/add-lock-in-share-mode.sql
    - name: add-batch-create-token
      script: /io/sql/add-batch-create-token.sql
    - name: improve-cancel
      script: /io/sql/improve-cancel.sql
    - name: store-specs-in-gcs
      script: /io/sql/store-specs-in-gcs.sql
    - name: add-batches-time-closed
      script: /io/sql/add-batches-time-closed.sql
    - name: add-instance-zone
      script: /io/sql/add-instance-zone.sql
    - name: add-batches-time-created-index
      script: /io/sql/add-batches-time-created-index.sql
    - name: change-test-worker-disk-size
      script: /io/sql/change_test_worker_disk_size.py
    - name: add-resources
      script: /io/sql/add-resources.sql
    - name: insert-resources
      script: /io/sql/insert_resources.py
    - name: insert-standing-worker-globals
      script: /io/sql/insert_standing_worker_globals.py
    - name: insert-local-ssd-resource
      script: /io/sql/insert_local_ssd_resource.py
    - name: fix-mark-job-complete-on-error
      script: /io/sql/fix-mark-job-complete-on-error.sql
    - name: add-worker-pd-ssd-data-disk
      script: /io/sql/add-worker-pd-ssd-data-disk.sql
    - name: add-aggregated-batch-resources-tokens
      script: /io/sql/add-aggregated-batch-resources-tokens.sql
    - name: change-test-worker-pool-size
      script: /io/sql/change_test_worker_pool_size.py
    - name: add-test-dev-to-billing-project-users
      script: /io/sql/add-test-dev-to-billing-project-users.sql
    - name: add-status-flag-billing-projects
      script: /io/sql/add-status-flag-billing-projects.sql
    - name: add-aggregated-billing-project-resources
      script: /io/sql/add-aggregated-billing-project-resources.sql
   inputs:
    - from: /repo/batch/sql
      to: /io/
   namespace:
     valueFrom: default_ns.name
   shutdowns:
    - kind: Deployment
      namespace:
        valueFrom: default_ns.name
      name: batch
    - kind: Deployment
      namespace:
        valueFrom: default_ns.name
      name: batch-driver
   dependsOn:
    - default_ns
    - copy_files
    - delete_batch_tables
 - kind: deploy
   name: deploy_batch
   namespace:
     valueFrom: default_ns.name
   config: batch/deployment.yaml
   wait:
    - kind: Service
      name: batch
      for: alive
    - kind: Service
      name: batch-driver
      for: alive
   dependsOn:
    - default_ns
    - batch_pods_ns
    - deploy_router
    - deploy_batch_sa
    - deploy_batch_sa_batch_pods
    - create_accounts
    - batch_image
    - batch_worker_image
    - batch_database
    - deploy_auth
    - create_certs
 - kind: deploy
   name: deploy_benchmark
   namespace:
     valueFrom: default_ns.name
   config: benchmark-service/deployment.yaml
   dependsOn:
    - default_ns
    - benchmark_image
    - deploy_router
    - create_certs
    - deploy_auth
    - create_accounts
    - deploy_batch
 - kind: deploy
   name: deploy_query
   namespace:
     valueFrom: default_ns.name
   config: query/deployment.yaml
   wait:
    - kind: Service
      name: query
      for: alive
   dependsOn:
    - default_ns
    - batch_pods_ns
    - deploy_batch
    - deploy_shuffler
    - query_image
    - deploy_query_sa
    - deploy_query_sa_batch_pods
    - create_certs
 - kind: deploy
   name: deploy_memory
   namespace:
     valueFrom: default_ns.name
   config: memory/deployment.yaml
   wait:
    - kind: Service
      name: memory
      for: alive
   dependsOn:
    - default_ns
    - batch_pods_ns
    - deploy_batch
    - memory_image
    - deploy_memory_sa
    - deploy_memory_sa_batch_pods
    - create_certs
 - kind: runImage
   name: test_query
   image:
     valueFrom: hail_run_image.image
   resources:
     memory: "3.75G"
     cpu: "1"
   script: |
     set -ex
     cd /io
     tar xvf wheel-container.tar
     python3 -m pip install --no-dependencies hail-*-py3-none-any.whl
     hailctl config set batch/bucket hail-test-dmk9z
     HAIL_BILLING_PROJECT=test HAIL_DONT_RETRY_500=1 HAIL_QUERY_BACKEND=service python3 -m pytest --log-cli-level=INFO -s -vv --instafail --durations=50 /io/test/
   timeout: 600
   secrets:
    - name: gce-deploy-config
      namespace:
        valueFrom: default_ns.name
      mountPath: /deploy-config
    - name: test-dev-tokens
      namespace:
        valueFrom: batch_pods_ns.name
      mountPath: /user-tokens
    - name: ssl-config-query-tests
      namespace:
        valueFrom: default_ns.name
      mountPath: /ssl-config
   inputs:
     - from: /wheel-container.tar
       to: /io/wheel-container.tar
     - from: /repo/query/test
       to: /io/
   dependsOn:
    - default_ns
    - batch_pods_ns
    - create_certs
    - build_hail
    - hail_run_image
    - deploy_query
 - kind: buildImage
   name: netcat_ubuntu_image
   dockerFile:
     inline: |
       FROM gcr.io/{{ global.project }}/ubuntu:18.04
       RUN apt-get update && apt-get install netcat -y
 - kind: buildImage
   name: curl_image
   dockerFile:
     inline: |
       FROM gcr.io/{{ global.project }}/ubuntu:18.04
       RUN apt-get update && apt-get install curl -y
 - kind: runImage
   name: test_memory
   image:
     valueFrom: memory_image.image
   resources:
     memory: "3.75G"
     cpu: "1"
   script: |
     export HAIL_GSA_KEY_FILE=/test-gsa-key/key.json
     export HAIL_BATCH_PODS_NAMESPACE={{ batch_pods_ns.name }}
     export PROJECT={{ global.project }}
     hailctl config set batch/bucket hail-test-dmk9z
     python3 -m pytest --log-cli-level=INFO -s -vv --instafail --durations=50 /io/test/
   timeout: 600
   secrets: 
    - name: gce-deploy-config
      namespace:
        valueFrom: default_ns.name
      mountPath: /deploy-config
    - name: test-tokens
      namespace:
        valueFrom: batch_pods_ns.name
      mountPath: /user-tokens
    - name: ssl-config-memory-tests
      namespace:
        valueFrom: default_ns.name
      mountPath: /ssl-config
    - name: test-gsa-key
      namespace:
        valueFrom: batch_pods_ns.name
      mountPath: /test-gsa-key
   inputs:
    - from: /repo/memory/test
      to: /io/
   dependsOn:
    - create_deploy_config
    - create_accounts
    - default_ns
    - batch_pods_ns
    - copy_files
    - memory_image
    - deploy_memory
 - kind: runImage
   name: test_batch_0
   image:
     valueFrom: batch_image.image
   script: |
     set -ex
     export PYTEST_SPLITS=5
     export PYTEST_SPLIT_INDEX=0
     export HAIL_GSA_KEY_FILE=/test-gsa-key/key.json
     export HAIL_BASE_IMAGE={{ base_image.image }}
     export CI_UTILS_IMAGE={{ ci_utils_image.image }}
     export HAIL_CURL_IMAGE={{ curl_image.image }}
     export HAIL_BATCH_PODS_NAMESPACE={{ batch_pods_ns.name }}
     export HAIL_NETCAT_UBUNTU_IMAGE={{ netcat_ubuntu_image.image }}
     export HAIL_CURL_IMAGE={{ curl_image.image }}
     export DOCKER_ROOT_IMAGE="gcr.io/{{ global.project }}/ubuntu:18.04"
     export HAIL_TEST_TOKEN_FILE=/user-tokens/tokens.json
     export HAIL_TEST_DEV_TOKEN_FILE=/dev-tokens/tokens.json
     hailctl config set batch/bucket hail-test-dmk9z
     python3 -m pytest \
             --log-date-format="%Y-%m-%dT%H:%M:%S" \
             --log-format="%(asctime)s %(levelname)s %(name)s %(filename)s:%(lineno)d:%(funcName)s %(message)s" \
             --log-cli-level=INFO \
             -s \
             -vv \
             --instafail \
             -k "not test_scale and not test_invariants" \
             --durations=0 \
             /io/test/
   inputs:
    - from: /repo/batch/test
      to: /io/
   port: 5000
   timeout: 1200
   secrets:
    - name: gce-deploy-config
      namespace:
        valueFrom: default_ns.name
      mountPath: /deploy-config
    - name: test-tokens
      namespace:
        valueFrom: batch_pods_ns.name
      mountPath: /user-tokens
    - name: test-dev-tokens
      namespace:
        valueFrom: batch_pods_ns.name
      mountPath: /dev-tokens
    - name: ssl-config-batch-tests
      namespace:
        valueFrom: default_ns.name
      mountPath: /ssl-config
    - name: test-gsa-key
      namespace:
        valueFrom: batch_pods_ns.name
      mountPath: /test-gsa-key
   dependsOn:
    - create_deploy_config
    - create_accounts
    - default_ns
    - batch_pods_ns
    - copy_files
    - base_image
    - batch_image
    - ci_utils_image
    - deploy_batch
    - netcat_ubuntu_image
    - curl_image
 - kind: runImage
   name: test_batch_1
   image:
     valueFrom: batch_image.image
   script: |
     set -ex
     export PYTEST_SPLITS=5
     export PYTEST_SPLIT_INDEX=1
     export HAIL_GSA_KEY_FILE=/test-gsa-key/key.json
     export HAIL_BASE_IMAGE={{ base_image.image }}
     export CI_UTILS_IMAGE={{ ci_utils_image.image }}
     export HAIL_CURL_IMAGE={{ curl_image.image }}
     export HAIL_BATCH_PODS_NAMESPACE={{ batch_pods_ns.name }}
     export HAIL_NETCAT_UBUNTU_IMAGE={{ netcat_ubuntu_image.image }}
     export HAIL_CURL_IMAGE={{ curl_image.image }}
     export DOCKER_ROOT_IMAGE="gcr.io/{{ global.project }}/ubuntu:18.04"
     export HAIL_TEST_TOKEN_FILE=/user-tokens/tokens.json
     export HAIL_TEST_DEV_TOKEN_FILE=/dev-tokens/tokens.json
     hailctl config set batch/bucket hail-test-dmk9z
     python3 -m pytest \
             --log-date-format="%Y-%m-%dT%H:%M:%S" \
             --log-format="%(asctime)s %(levelname)s %(name)s %(filename)s:%(lineno)d:%(funcName)s %(message)s" \
             --log-cli-level=INFO \
             -s \
             -vv \
             --instafail \
             -k "not test_scale and not test_invariants" \
             --durations=0 \
             /io/test/
   inputs:
    - from: /repo/batch/test
      to: /io/
   port: 5000
   timeout: 1200
   secrets:
    - name: gce-deploy-config
      namespace:
        valueFrom: default_ns.name
      mountPath: /deploy-config
    - name: test-tokens
      namespace:
        valueFrom: batch_pods_ns.name
      mountPath: /user-tokens
    - name: test-dev-tokens
      namespace:
        valueFrom: batch_pods_ns.name
      mountPath: /dev-tokens
    - name: ssl-config-batch-tests
      namespace:
        valueFrom: default_ns.name
      mountPath: /ssl-config
    - name: test-gsa-key
      namespace:
        valueFrom: batch_pods_ns.name
      mountPath: /test-gsa-key
   dependsOn:
    - create_deploy_config
    - create_accounts
    - default_ns
    - batch_pods_ns
    - copy_files
    - base_image
    - batch_image
    - ci_utils_image
    - deploy_batch
    - netcat_ubuntu_image
    - curl_image
 - kind: runImage
   name: test_batch_2
   image:
     valueFrom: batch_image.image
   script: |
     set -ex
     export PYTEST_SPLITS=5
     export PYTEST_SPLIT_INDEX=2
     export HAIL_GSA_KEY_FILE=/test-gsa-key/key.json
     export HAIL_BASE_IMAGE={{ base_image.image }}
     export CI_UTILS_IMAGE={{ ci_utils_image.image }}
     export HAIL_CURL_IMAGE={{ curl_image.image }}
     export HAIL_BATCH_PODS_NAMESPACE={{ batch_pods_ns.name }}
     export HAIL_NETCAT_UBUNTU_IMAGE={{ netcat_ubuntu_image.image }}
     export HAIL_CURL_IMAGE={{ curl_image.image }}
     export DOCKER_ROOT_IMAGE="gcr.io/{{ global.project }}/ubuntu:18.04"
     export HAIL_TEST_TOKEN_FILE=/user-tokens/tokens.json
     export HAIL_TEST_DEV_TOKEN_FILE=/dev-tokens/tokens.json
     hailctl config set batch/bucket hail-test-dmk9z
     python3 -m pytest \
             --log-date-format="%Y-%m-%dT%H:%M:%S" \
             --log-format="%(asctime)s %(levelname)s %(name)s %(filename)s:%(lineno)d:%(funcName)s %(message)s" \
             --log-cli-level=INFO \
             -s \
             -vv \
             --instafail \
             -k "not test_scale and not test_invariants" \
             --durations=0 \
             /io/test/
   inputs:
    - from: /repo/batch/test
      to: /io/
   port: 5000
   timeout: 1200
   secrets:
    - name: gce-deploy-config
      namespace:
        valueFrom: default_ns.name
      mountPath: /deploy-config
    - name: test-tokens
      namespace:
        valueFrom: batch_pods_ns.name
      mountPath: /user-tokens
    - name: test-dev-tokens
      namespace:
        valueFrom: batch_pods_ns.name
      mountPath: /dev-tokens
    - name: ssl-config-batch-tests
      namespace:
        valueFrom: default_ns.name
      mountPath: /ssl-config
    - name: test-gsa-key
      namespace:
        valueFrom: batch_pods_ns.name
      mountPath: /test-gsa-key
   dependsOn:
    - create_deploy_config
    - create_accounts
    - default_ns
    - batch_pods_ns
    - copy_files
    - base_image
    - batch_image
    - ci_utils_image
    - deploy_batch
    - netcat_ubuntu_image
    - curl_image
 - kind: runImage
   name: test_batch_3
   image:
     valueFrom: batch_image.image
   script: |
     set -ex
     export PYTEST_SPLITS=5
     export PYTEST_SPLIT_INDEX=3
     export HAIL_GSA_KEY_FILE=/test-gsa-key/key.json
     export HAIL_BASE_IMAGE={{ base_image.image }}
     export CI_UTILS_IMAGE={{ ci_utils_image.image }}
     export HAIL_CURL_IMAGE={{ curl_image.image }}
     export HAIL_BATCH_PODS_NAMESPACE={{ batch_pods_ns.name }}
     export HAIL_NETCAT_UBUNTU_IMAGE={{ netcat_ubuntu_image.image }}
     export HAIL_CURL_IMAGE={{ curl_image.image }}
     export DOCKER_ROOT_IMAGE="gcr.io/{{ global.project }}/ubuntu:18.04"
     export HAIL_TEST_TOKEN_FILE=/user-tokens/tokens.json
     export HAIL_TEST_DEV_TOKEN_FILE=/dev-tokens/tokens.json
     hailctl config set batch/bucket hail-test-dmk9z
     python3 -m pytest \
             --log-date-format="%Y-%m-%dT%H:%M:%S" \
             --log-format="%(asctime)s %(levelname)s %(name)s %(filename)s:%(lineno)d:%(funcName)s %(message)s" \
             --log-cli-level=INFO \
             -s \
             -vv \
             --instafail \
             -k "not test_scale and not test_invariants" \
             --durations=0 \
             /io/test/
   inputs:
    - from: /repo/batch/test
      to: /io/
   port: 5000
   timeout: 1200
   secrets:
    - name: gce-deploy-config
      namespace:
        valueFrom: default_ns.name
      mountPath: /deploy-config
    - name: test-tokens
      namespace:
        valueFrom: batch_pods_ns.name
      mountPath: /user-tokens
    - name: test-dev-tokens
      namespace:
        valueFrom: batch_pods_ns.name
      mountPath: /dev-tokens
    - name: ssl-config-batch-tests
      namespace:
        valueFrom: default_ns.name
      mountPath: /ssl-config
    - name: test-gsa-key
      namespace:
        valueFrom: batch_pods_ns.name
      mountPath: /test-gsa-key
   dependsOn:
    - create_deploy_config
    - create_accounts
    - default_ns
    - batch_pods_ns
    - copy_files
    - base_image
    - batch_image
    - ci_utils_image
    - deploy_batch
    - netcat_ubuntu_image
    - curl_image
 - kind: runImage
   name: test_batch_4
   image:
     valueFrom: batch_image.image
   script: |
     set -ex
     export PYTEST_SPLITS=5
     export PYTEST_SPLIT_INDEX=4
     export HAIL_GSA_KEY_FILE=/test-gsa-key/key.json
     export HAIL_BASE_IMAGE={{ base_image.image }}
     export CI_UTILS_IMAGE={{ ci_utils_image.image }}
     export HAIL_CURL_IMAGE={{ curl_image.image }}
     export HAIL_BATCH_PODS_NAMESPACE={{ batch_pods_ns.name }}
     export HAIL_NETCAT_UBUNTU_IMAGE={{ netcat_ubuntu_image.image }}
     export HAIL_CURL_IMAGE={{ curl_image.image }}
     export DOCKER_ROOT_IMAGE="gcr.io/{{ global.project }}/ubuntu:18.04"
     export HAIL_TEST_TOKEN_FILE=/user-tokens/tokens.json
     export HAIL_TEST_DEV_TOKEN_FILE=/dev-tokens/tokens.json
     hailctl config set batch/bucket hail-test-dmk9z
     python3 -m pytest \
             --log-date-format="%Y-%m-%dT%H:%M:%S" \
             --log-format="%(asctime)s %(levelname)s %(name)s %(filename)s:%(lineno)d:%(funcName)s %(message)s" \
             --log-cli-level=INFO \
             -s \
             -vv \
             --instafail \
             -k "not test_scale and not test_invariants" \
             --durations=0 \
             /io/test/
   inputs:
    - from: /repo/batch/test
      to: /io/
   port: 5000
   timeout: 1200
   secrets:
    - name: gce-deploy-config
      namespace:
        valueFrom: default_ns.name
      mountPath: /deploy-config
    - name: test-tokens
      namespace:
        valueFrom: batch_pods_ns.name
      mountPath: /user-tokens
    - name: test-dev-tokens
      namespace:
        valueFrom: batch_pods_ns.name
      mountPath: /dev-tokens
    - name: ssl-config-batch-tests
      namespace:
        valueFrom: default_ns.name
      mountPath: /ssl-config
    - name: test-gsa-key
      namespace:
        valueFrom: batch_pods_ns.name
      mountPath: /test-gsa-key
   dependsOn:
    - create_deploy_config
    - create_accounts
    - default_ns
    - batch_pods_ns
    - copy_files
    - base_image
    - batch_image
    - ci_utils_image
    - deploy_batch
    - netcat_ubuntu_image
    - curl_image
 - kind: runImage
   name: create_ci_test_repo
   image:
     valueFrom: base_image.image
   script: |
     set -e
     TOKEN=$(cat /secret/ci-secrets/user1)
     REPO_NAME="ci-test-{{token}}"

     echo creating $REPO_NAME...
     curl -XPOST \
       -i \
       -sSL \
       https://api.github.com/orgs/hail-ci-test/repos \
       -H "Authorization: token ${TOKEN}" \
       -d "{ \"name\" : \"$REPO_NAME\" }"

     # checkout hail code
     mkdir -p /repo/hail
     cd /repo/hail
     {{ code.checkout_script }}

     # checkout new ci repo
     cd /repo/
     git clone https://$TOKEN@github.com/hail-ci-test/$REPO_NAME.git
     cd $REPO_NAME

     mkdir -p ./ci/test ./hail/python
     cp /repo/hail/ci/test/resources/build.yaml ./
     cp -R /repo/hail/ci/test/resources ./ci/test/
     cp /repo/hail/pylintrc ./
     cp /repo/hail/setup.cfg ./
     cp -R /repo/hail/docker ./
     cp -R /repo/hail/gear ./
     cp -R /repo/hail/hail/python/hailtop ./hail/python/
     cp -R /repo/hail/web_common ./
     cp /repo/hail/hail/python/setup-hailtop.py ./hail/python/

     git config user.name ci
     git config user.email ci@hail.is
     git add * && git commit -m "setup repo"
     git push
   secrets:
    - name: hail-ci-0-1-service-account-key
      namespace:
        valueFrom: batch_pods_ns.name
      mountPath: /secret/ci-secrets
   scopes:
    - test
    - dev
   dependsOn:
    - batch_pods_ns
    - base_image
 - kind: deploy
   name: deploy_ci
   namespace:
     valueFrom: default_ns.name
   config: ci/deployment.yaml
   wait:
    - kind: Service
      name: ci
      for: alive
   dependsOn:
    - default_ns
    - batch_pods_ns
    - create_database_server_config
    - ci_image
    - ci_utils_image
    - create_accounts
    - ci_database
    - deploy_auth
    - deploy_batch
    - create_ci_test_repo
    - deploy_ci_agent
    - deploy_ci_agent_default
    - create_certs
 - kind: runImage
   name: test_ci
   image:
     valueFrom: test_ci_image.image
   script: |
     set -ex
     export ORGANIZATION=hail-ci-test
     export REPO_NAME=ci-test-"{{ create_ci_test_repo.token }}"
     export NAMESPACE="{{ default_ns.name }}"
     python3 -m pytest --log-cli-level=INFO -s -vv --instafail --durations=50 /test/
   secrets:
    - name: gce-deploy-config
      namespace:
        valueFrom: default_ns.name
      mountPath: /deploy-config
    - name: test-dev-tokens
      namespace:
        valueFrom: batch_pods_ns.name
      mountPath: /user-tokens
    - name: hail-ci-0-1-service-account-key
      namespace:
        valueFrom: batch_pods_ns.name
      mountPath: /secret/ci-secrets
    - name: ssl-config-ci-tests
      namespace:
        valueFrom: default_ns.name
      mountPath: /ssl-config
   timeout: 2400
   scopes:
    - test
    - dev
   dependsOn:
    - create_deploy_config
    - create_accounts
    - default_ns
    - batch_pods_ns
    - create_certs
    - deploy_ci
    - test_ci_image
    - create_ci_test_repo
 - kind: runImage
   name: test_hailtop_batch_0
   image:
     valueFrom: service_base_image.image
   script: |
     cd /io/hailtop
     set -ex
     export HAIL_GSA_KEY_FILE=/test-gsa-key/key.json
     export PYTEST_SPLITS=5
     export PYTEST_SPLIT_INDEX=0
     export DOCKER_ROOT_IMAGE="gcr.io/{{ global.project }}/ubuntu:18.04"
     hailctl config set batch/billing_project test
     hailctl config set batch/bucket hail-test-dmk9z
     python3 -m pytest \
             --durations=0 \
             --log-cli-level=INFO \
             -s \
             -vv \
             --instafail \
             /io/test/test/hailtop/batch/
   inputs:
    - from: /repo/test
      to: /io/
    - from: /repo/hailtop
      to: /io/
   timeout: 1200
   secrets:
    - name: gce-deploy-config
      namespace:
        valueFrom: default_ns.name
      mountPath: /deploy-config
    - name: test-tokens
      namespace:
        valueFrom: batch_pods_ns.name
      mountPath: /user-tokens
    - name: test-gsa-key
      namespace:
        valueFrom: batch_pods_ns.name
      mountPath: /test-gsa-key
    - name: ssl-config-batch-tests
      namespace:
        valueFrom: default_ns.name
      mountPath: /ssl-config
   dependsOn:
    - create_deploy_config
    - create_accounts
    - default_ns
    - batch_pods_ns
    - copy_files
    - service_base_image
    - deploy_batch
 - kind: runImage
   name: test_hailtop_batch_1
   image:
     valueFrom: service_base_image.image
   script: |
     cd /io/hailtop
     set -ex
     export HAIL_GSA_KEY_FILE=/test-gsa-key/key.json
     export PYTEST_SPLITS=5
     export PYTEST_SPLIT_INDEX=1
     export DOCKER_ROOT_IMAGE="gcr.io/{{ global.project }}/ubuntu:18.04"
     hailctl config set batch/billing_project test
     hailctl config set batch/bucket hail-test-dmk9z
     python3 -m pytest \
             --durations=0 \
             --log-cli-level=INFO \
             -s \
             -vv \
             --instafail \
             /io/test/test/hailtop/batch/
   inputs:
    - from: /repo/test
      to: /io/
    - from: /repo/hailtop
      to: /io/
   timeout: 1200
   secrets:
    - name: gce-deploy-config
      namespace:
        valueFrom: default_ns.name
      mountPath: /deploy-config
    - name: test-tokens
      namespace:
        valueFrom: batch_pods_ns.name
      mountPath: /user-tokens
    - name: test-gsa-key
      namespace:
        valueFrom: batch_pods_ns.name
      mountPath: /test-gsa-key
    - name: ssl-config-batch-tests
      namespace:
        valueFrom: default_ns.name
      mountPath: /ssl-config
   dependsOn:
    - create_deploy_config
    - create_accounts
    - default_ns
    - batch_pods_ns
    - copy_files
    - service_base_image
    - deploy_batch
 - kind: runImage
   name: test_hailtop_batch_2
   image:
     valueFrom: service_base_image.image
   script: |
     cd /io/hailtop
     set -ex
     export HAIL_GSA_KEY_FILE=/test-gsa-key/key.json
     export PYTEST_SPLITS=5
     export PYTEST_SPLIT_INDEX=2
     export DOCKER_ROOT_IMAGE="gcr.io/{{ global.project }}/ubuntu:18.04"
     hailctl config set batch/billing_project test
     hailctl config set batch/bucket hail-test-dmk9z
     python3 -m pytest \
             --durations=0 \
             --log-cli-level=INFO \
             -s \
             -vv \
             --instafail \
             /io/test/test/hailtop/batch/
   inputs:
    - from: /repo/test
      to: /io/
    - from: /repo/hailtop
      to: /io/
   timeout: 1200
   secrets:
    - name: gce-deploy-config
      namespace:
        valueFrom: default_ns.name
      mountPath: /deploy-config
    - name: test-tokens
      namespace:
        valueFrom: batch_pods_ns.name
      mountPath: /user-tokens
    - name: test-gsa-key
      namespace:
        valueFrom: batch_pods_ns.name
      mountPath: /test-gsa-key
    - name: ssl-config-batch-tests
      namespace:
        valueFrom: default_ns.name
      mountPath: /ssl-config
   dependsOn:
    - create_deploy_config
    - create_accounts
    - default_ns
    - batch_pods_ns
    - copy_files
    - service_base_image
    - deploy_batch
 - kind: runImage
   name: test_hailtop_batch_3
   image:
     valueFrom: service_base_image.image
   script: |
     cd /io/hailtop
     set -ex
     export HAIL_GSA_KEY_FILE=/test-gsa-key/key.json
     export PYTEST_SPLITS=5
     export PYTEST_SPLIT_INDEX=3
     export DOCKER_ROOT_IMAGE="gcr.io/{{ global.project }}/ubuntu:18.04"
     hailctl config set batch/billing_project test
     hailctl config set batch/bucket hail-test-dmk9z
     python3 -m pytest \
             --durations=0 \
             --log-cli-level=INFO \
             -s \
             -vv \
             --instafail \
             /io/test/test/hailtop/batch/
   inputs:
    - from: /repo/test
      to: /io/
    - from: /repo/hailtop
      to: /io/
   timeout: 1200
   secrets:
    - name: gce-deploy-config
      namespace:
        valueFrom: default_ns.name
      mountPath: /deploy-config
    - name: test-tokens
      namespace:
        valueFrom: batch_pods_ns.name
      mountPath: /user-tokens
    - name: test-gsa-key
      namespace:
        valueFrom: batch_pods_ns.name
      mountPath: /test-gsa-key
    - name: ssl-config-batch-tests
      namespace:
        valueFrom: default_ns.name
      mountPath: /ssl-config
   dependsOn:
    - create_deploy_config
    - create_accounts
    - default_ns
    - batch_pods_ns
    - copy_files
    - service_base_image
    - deploy_batch
 - kind: runImage
   name: test_hailtop_batch_4
   image:
     valueFrom: service_base_image.image
   script: |
     cd /io/hailtop
     set -ex
     export HAIL_GSA_KEY_FILE=/test-gsa-key/key.json
     export PYTEST_SPLITS=5
     export PYTEST_SPLIT_INDEX=4
     export DOCKER_ROOT_IMAGE="gcr.io/{{ global.project }}/ubuntu:18.04"
     hailctl config set batch/billing_project test
     hailctl config set batch/bucket hail-test-dmk9z
     python3 -m pytest \
             --durations=0 \
             --log-cli-level=INFO \
             -s \
             -vv \
             --instafail \
             /io/test/test/hailtop/batch/
   inputs:
    - from: /repo/test
      to: /io/
    - from: /repo/hailtop
      to: /io/
   timeout: 1200
   secrets:
    - name: gce-deploy-config
      namespace:
        valueFrom: default_ns.name
      mountPath: /deploy-config
    - name: test-tokens
      namespace:
        valueFrom: batch_pods_ns.name
      mountPath: /user-tokens
    - name: test-gsa-key
      namespace:
        valueFrom: batch_pods_ns.name
      mountPath: /test-gsa-key
    - name: ssl-config-batch-tests
      namespace:
        valueFrom: default_ns.name
      mountPath: /ssl-config
   dependsOn:
    - create_deploy_config
    - create_accounts
    - default_ns
    - batch_pods_ns
    - copy_files
    - service_base_image
    - deploy_batch
 - kind: runImage
   name: test_batch_docs
   image:
     valueFrom: service_base_image.image
   script: |
     set -ex
     export HAIL_GSA_KEY_FILE=/test-gsa-key/key.json
     cd /io/hailtop/hailtop/batch
     hailctl config set batch/billing_project test
     hailctl config set batch/bucket hail-test-dmk9z
     python3 -m pytest --instafail \
       --doctest-modules \
       --doctest-glob='*.rst' \
       --ignore=docs/cookbook/files/run_gwas.py \
       --ignore=docs/conf.py
   secrets:
    - name: gce-deploy-config
      namespace:
        valueFrom: default_ns.name
      mountPath: /deploy-config
    - name: test-tokens
      namespace:
        valueFrom: batch_pods_ns.name
      mountPath: /user-tokens
    - name: test-gsa-key
      namespace:
        valueFrom: batch_pods_ns.name
      mountPath: /test-gsa-key
   dependsOn:
    - create_deploy_config
    - create_accounts
    - default_ns
    - batch_pods_ns
    - service_base_image
    - copy_files
    - deploy_batch
   timeout: 1200
   inputs:
    - from: /repo/hailtop
      to: /io/
 - kind: createDatabase
   name: notebook_database
   databaseName: notebook
   migrations:
    - name: initial
      script: /io/sql/initial.sql
   inputs:
    - from: /repo/notebook/sql
      to: /io/
   namespace:
     valueFrom: default_ns.name
   shutdowns:
    - kind: Deployment
      namespace:
        valueFrom: default_ns.name
      name: notebook
   dependsOn:
    - default_ns
    - copy_files
 - kind: deploy
   name: deploy_notebook
   namespace:
     valueFrom: default_ns.name
   config: notebook/deployment.yaml
   dependsOn:
    - default_ns
    - create_session_key
    - notebook_image
    - deploy_router
    - deploy_auth
    - notebook_database
    - create_certs
   wait:
    - kind: Service
      name: notebook
      for: alive
 - kind: deploy
   name: deploy_image_fetcher
   namespace:
     valueFrom: default_ns.name
   config: image-fetcher/deployment.yaml
   dependsOn:
    - default_ns
    - image_fetcher_image
    - deploy_notebook
    - create_certs
 - kind: runImage
   name: cleanup_ci_test_repo
   image:
     valueFrom: base_image.image
   script: |
     set -e
     TOKEN=$(cat /secret/ci-secrets/user1)
     echo deleting ci-test-{{ create_ci_test_repo.token }}...
     curl -XDELETE \
       -i \
       https://api.github.com/repos/hail-ci-test/ci-test-{{ create_ci_test_repo.token }} \
       -H "Authorization: token ${TOKEN}"
   secrets:
    - name: hail-ci-0-1-service-account-key
      namespace:
        valueFrom: batch_pods_ns.name
      mountPath: /secret/ci-secrets
   alwaysRun: true
   scopes:
    - test
    - dev
   dependsOn:
    - batch_pods_ns
    - base_image
    - create_ci_test_repo
    - deploy_ci
    - test_ci
 - kind: runImage
   name: deploy_hail
   script: |
     set -ex
     gcloud auth activate-service-account --key-file=/secrets/ci-deploy-0-1--hail-is-hail.json
     SPARK_VERSION=2.4.5
     BRANCH=0.2
     SHA="{{ code.sha }}"
     GS_JAR=gs://hail-common/builds/${BRANCH}/jars/hail-${BRANCH}-${SHA}-Spark-${SPARK_VERSION}.jar
     gsutil cp /io/hail.jar ${GS_JAR}
     gsutil acl set public-read ${GS_JAR}
     GS_HAIL_ZIP=gs://hail-common/builds/${BRANCH}/python/hail-${BRANCH}-${SHA}.zip
     gsutil cp /io/hail.zip ${GS_HAIL_ZIP}
     gsutil acl set public-read ${GS_HAIL_ZIP}
     DOCS=gs://hail-common/builds/${BRANCH}/docs/hail-${BRANCH}-docs-${SHA}.tar.gz
     gsutil cp /io/www.tar.gz ${DOCS}
     gsutil acl set public-read ${DOCS}
     gsutil retention temp set ${DOCS}
     echo "{{ code.sha }}" > latest-hash-spark-${SPARK_VERSION}.txt
     # CLOUDTOOLS_VERSION=4
     # HASH_TARGET=gs://hail-common/builds/${BRANCH}/latest-hash/cloudtools-${CLOUDTOOLS_VERSION}-spark-${SPARK_VERSION}.txt
     # gsutil cp ./latest-hash-spark-${SPARK_VERSION}.txt ${HASH_TARGET}
     # gsutil acl set public-read ${HASH_TARGET}
   image:
     valueFrom: base_image.image
   secrets:
    - name: ci-deploy-0-1--hail-is-hail
      namespace:
        valueFrom: batch_pods_ns.name
      mountPath: /secrets
   inputs:
    - from: /hail.jar
      to: /io/hail.jar
    - from: /hail.zip
      to: /io/hail.zip
    - from: /www.tar.gz
      to: /io/www.tar.gz
   scopes:
    - deploy
   dependsOn:
    - batch_pods_ns
    - base_image
    - make_docs
    - build_hail
 - kind: buildImage
   name: blog_nginx_image
   dockerFile: blog/Dockerfile.nginx
   contextPath: blog
   publishAs: blog_nginx
 - kind: deploy
   name: deploy_blog
   namespace:
     valueFrom: default_ns.name
   config: blog/deployment.yaml
   wait:
    - kind: Service
      name: blog
      for: alive
      resource_type: statefulset
   dependsOn:
    - default_ns
    - deploy_router
    - blog_nginx_image
    - create_certs
 - kind: runImage
   name: test_dataproc
   image:
     valueFrom: ci_utils_image.image
   script: |
     set -ex

     cd /io

     gcloud auth activate-service-account --key-file=/test-dataproc-service-account-key/test-dataproc-service-account-key.json
     gcloud config set project hail-vdc
     gcloud config set dataproc/region us-central1

     mkdir -p repo
     cd repo

     {{ code.checkout_script }}

     if git ls-remote --exit-code --tags origin $(cat /io/hail_pip_version)
     then
         echo "tag $HAIL_PIP_VERSION already exists"
         exit 0
     fi

     cd hail
     time retry ./gradlew --version
     make test-dataproc DEV_CLARIFIER=ci_test_dataproc/
   dependsOn:
     - ci_utils_image
     - copy_files
     - default_ns
   inputs:
     - from: /hail_pip_version
       to: /io/hail_pip_version
   secrets:
     - name: test-dataproc-service-account-key
       namespace:
         valueFrom: default_ns.name
       mountPath: /test-dataproc-service-account-key
   scopes:
     - deploy
     - dev
 - kind: runImage
   name: deploy
   image:
     valueFrom: ci_utils_image.image
   script: |
     set -ex
     cd /io

     gcloud auth activate-service-account --key-file=/ci-deploy-0-1--hail-is-hail/ci-deploy-0-1--hail-is-hail.json
     cp /pypi-credentials/pypirc $HOME/.pypirc
     printf 'Authorization: token ' > github-oauth
     cat /hail-ci-0-1-github-oauth-token/oauth-token >>github-oauth
     printf '#!/bin/bash\necho ' > git-askpass
     cat /hail-ci-0-1-github-oauth-token/oauth-token >>git-askpass
     chmod 755 git-askpass
     export GIT_ASKPASS=/io/git-askpass

     mkdir repo
     cd repo
     {{ code.checkout_script }}
     cd hail

     if git ls-remote --exit-code --tags origin $(cat /io/hail_pip_version)
     then
         echo "tag $HAIL_PIP_VERSION already exists"
         exit 0
     fi

     time retry ./gradlew --version
     make wheel upload-artifacts DEPLOY_REMOTE=origin

     bash scripts/deploy.sh $(cat /io/hail_pip_version) \
                            $(cat /io/hail_version) \
                            $(cat /io/git_version) \
                            origin \
                            /io/repo/hail/build/deploy/dist/hail-*-py3-none-any.whl \
                            /io/github-oauth
   inputs:
     - from: /hail_version
       to: /io/hail_version
     - from: /hail_pip_version
       to: /io/hail_pip_version
     - from: /git_version
       to: /io/git_version
   secrets:
    - name: pypi-credentials
      namespace:
        valueFrom: default_ns.name
      mountPath: /pypi-credentials
    - name: ci-deploy-0-1--hail-is-hail
      namespace:
        valueFrom: batch_pods_ns.name
      mountPath: /ci-deploy-0-1--hail-is-hail
    - name: hail-ci-0-1-github-oauth-token
      namespace:
        valueFrom: default_ns.name
      mountPath: /hail-ci-0-1-github-oauth-token
   scopes:
    - deploy
    - dev
   dependsOn:
    - test_dataproc
    - batch_pods_ns
    - default_ns
    - copy_files
    - ci_utils_image
    - build_hail
 - kind: buildImage
   name: hail_public_image
   dockerFile: docker/hail/Dockerfile
   contextPath: docker/hail/
   publishAs: hail-public
   dependsOn:
    - copy_files
   inputs:
     - from: /hail_pip_version
       to: /hail_pip_version
   scopes:
    - dev
 - kind: runImage
   name: test_hail_public_image
   image:
     valueFrom: hail_public_image.image
   script: |
     set -ex
     python3 -c 'import hail as hl; hl.balding_nichols_model(3, 100, 100)._force_count_rows()'
     python3 -c 'import numpy; import pandas; import sklearn; import matplotlib; import scipy'
     gsutil --version
   dependsOn:
     - hail_public_image
   scopes:
    - dev
 - kind: buildImage
   name: genetics_public_image
   dockerFile: docker/genetics/Dockerfile
   contextPath: docker/genetics/
   publishAs: genetics-public
   dependsOn:
    - hail_public_image
   scopes:
    - dev
 - kind: runImage
   name: test_genetics_public_image
   image:
     valueFrom: genetics_public_image.image
   script: |
     set -ex
     samtools --version
     plink --version
     plink2 --version
   dependsOn:
     - genetics_public_image
   scopes:
    - dev
 - kind: buildImage
   name: address_image
   dockerFile: address/Dockerfile
   contextPath: .
   publishAs: address
   dependsOn:
     - service_base_image
 - kind: runImage
   name: check_address
   image:
     valueFrom: address_image.image
   script: |
     set -ex
     SITE_PACKAGES=$(pip3 show address | grep Location | sed 's/Location: //')
     python3 -m flake8 $SITE_PACKAGES/address
     python3 -m pylint --rcfile pylintrc address
   dependsOn:
     - address_image
 - kind: deploy
   name: deploy_address_sa
   namespace:
     valueFrom: default_ns.name
   config: address/service-account.yaml
   dependsOn:
    - default_ns
 - kind: deploy
   name: deploy_address
   namespace:
     valueFrom: default_ns.name
   config: address/deployment.yaml
   wait:
    - kind: Service
      name: address
      for: alive
   dependsOn:
    - default_ns
    - deploy_router
    - address_image
    - create_certs
 - kind: runImage
   name: test_address
   image:
     valueFrom: service_base_image.image
   script: |
     python3 -m pytest --log-date-format="%Y-%m-%dT%H:%M:%S" --log-format="%(asctime)s %(levelname)s %(name)s %(filename)s:%(lineno)d:%(funcName)s %(message)s" --log-cli-level=INFO -s -vv --instafail /io/test/
   inputs:
    - from: /repo/address/test
      to: /io/
   port: 5000
   timeout: 1200
   secrets:
    - name: gce-deploy-config
      namespace:
        valueFrom: default_ns.name
      mountPath: /deploy-config
    - name: ssl-config-address-tests
      namespace:
        valueFrom: default_ns.name
      mountPath: /ssl-config
    - name: test-tokens
      namespace:
        valueFrom: batch_pods_ns.name
      mountPath: /user-tokens
   dependsOn:
    - create_accounts
    - batch_pods_ns
    - create_deploy_config
    - copy_files
    - default_ns
    - service_base_image
    - create_certs
    - deploy_address
 - kind: runImage
   name: test_hail_services_java
   image:
     valueFrom: hail_run_image.image
   resources:
     memory: "7.5G"
     cpu: "2"
   script: |
     set -ex
     cd /io
     mkdir -p src/test
     tar xzf resources.tar.gz -C src/test
     java -Xms7500M -Xmx7500M \
          -cp hail-test.jar:$SPARK_HOME/jars/* \
          org.testng.TestNG \
          -listener is.hail.LogTestListener \
          testng-services.xml
   inputs:
    - from: /resources.tar.gz
      to: /io/resources.tar.gz
    - from: /hail-test.jar
      to: /io/hail-test.jar
    - from: /testng-services.xml
      to: /io/testng-services.xml
   secrets:
    - name: test-tokens
      namespace:
        valueFrom: batch_pods_ns.name
      mountPath: /user-tokens
    - name: gce-deploy-config
      namespace:
        valueFrom: default_ns.name
      mountPath: /deploy-config
    - name: ssl-config-services-java-tests
      namespace:
        valueFrom: default_ns.name
      mountPath: /ssl-config
   dependsOn:
    - default_ns
    - batch_pods_ns
    - create_certs
    - hail_run_image
    - build_hail
    - deploy_batch
    - deploy_shuffler
    - deploy_address
 - kind: runImage
   name: test_batch_invariants
   image:
     valueFrom: batch_image.image
   script: |
     python3 -m pytest --log-date-format="%Y-%m-%dT%H:%M:%S" --log-format="%(asctime)s %(levelname)s %(name)s %(filename)s:%(lineno)d:%(funcName)s %(message)s" --log-cli-level=INFO -s -vv --instafail -k "test_invariants" /io/test/
   inputs:
    - from: /repo/batch/test
      to: /io/
   timeout: 300
   secrets:
    - name: gce-deploy-config
      namespace:
        valueFrom: default_ns.name
      mountPath: /deploy-config
    - name: test-dev-tokens
      namespace:
        valueFrom: batch_pods_ns.name
      mountPath: /user-tokens
    - name: ssl-config-batch-tests
      namespace:
        valueFrom: default_ns.name
      mountPath: /ssl-config
   scopes:
    - test
    - dev
   dependsOn:
    - create_deploy_config
    - create_accounts
    - default_ns
    - batch_pods_ns
    - copy_files
    - batch_image
    - deploy_batch
    - test_batch_0
    - test_batch_1
    - test_batch_2
    - test_batch_3
    - test_batch_4
    - test_ci
    - test_hailtop_batch_0
    - test_hailtop_batch_1
    - test_hailtop_batch_2
    - test_hailtop_batch_3
    - test_hailtop_batch_4
    - test_query
 - kind: runImage
   name: delete_batch_instances
   image:
     valueFrom: base_image.image
   alwaysRun: true
   script: |
     set -ex
     gcloud -q auth activate-service-account --key-file=/test-gsa-key/key.json
     set +e
     gcloud -q compute instances list \
         --filter 'tags.items=batch2-agent AND labels.namespace={{ default_ns.name }}' \
         --format="table[no-heading](zone.basename(), name)" \
         --project {{ global.project }} \
       | xargs -n2 -r sh -c 'gcloud -q compute instances delete --zone "$1" --project {{ global.project }} "$2" || true' argv0
   secrets:
    - name: test-gsa-key
      namespace:
        valueFrom: batch_pods_ns.name
      mountPath: /test-gsa-key
   scopes:
    - dev
    - test
   dependsOn:
    - default_ns
    - batch_pods_ns
    - base_image
    - test_batch_invariants
    - test_batch_0
    - test_batch_1
    - test_batch_2
    - test_batch_3
    - test_batch_4
    - test_ci
    - test_hailtop_batch_0
    - test_hailtop_batch_1
    - test_hailtop_batch_2
    - test_hailtop_batch_3
    - test_hailtop_batch_4
    - test_query<|MERGE_RESOLUTION|>--- conflicted
+++ resolved
@@ -1658,22 +1658,7 @@
     - auth_image
     - create_dummy_oauth2_client_secret
     - create_certs
-<<<<<<< HEAD
-=======
     - create_accounts
- - kind: deploy
-   name: deploy_benchmark
-   namespace:
-     valueFrom: default_ns.name
-   config: benchmark-service/deployment.yaml
-   dependsOn:
-    - default_ns
-    - benchmark_image
-    - deploy_router
-    - create_certs
-    - deploy_auth
-    - create_accounts
->>>>>>> 960d152c
  - kind: runImage
    name: check_monitoring
    image:
