--- conflicted
+++ resolved
@@ -44,39 +44,9 @@
     public: true
     secrets:
       - name: auth-oauth2-client-secret
-<<<<<<< HEAD
-      - name: gcr-push-service-account-key
-        clouds:
-          - gcp
+      - name: registry-push-credentials
       - name: test-gsa-key
-        clouds:
-          - gcp
       - name: benchmark-gsa-key
-        clouds:
-          - gcp
-=======
-      - name: registry-push-credentials
-      - name: hail-ci-0-1-github-oauth-token
-      - name: test-gsa-key
-      - name: test-aws-key
-        clouds:
-          - gcp
-      - name: test-azure-key
-        clouds:
-          - gcp
-      - name: zulip-config
-      - name: benchmark-gsa-key
-      - name: billing-monitor-gsa-key
-        clouds:
-          - gcp
-      - name: hail-ci-0-1-service-account-key
-      - name: test-dataproc-service-account-key
-        clouds:
-          - gcp
-      - name: batch-worker-ssh-public-key
-        clouds:
-          - azure
->>>>>>> b3151b4c
   - kind: buildImage2
     name: echo_image
     dockerFile: /io/echo/Dockerfile
@@ -3454,11 +3424,7 @@
       - ci_database
       - deploy_auth
       - deploy_batch
-<<<<<<< HEAD
-=======
-      - create_ci_test_repo
       - create_ci_config
->>>>>>> b3151b4c
       - deploy_ci_agent
       - create_certs
       - hail_buildkit_image
