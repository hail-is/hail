--- conflicted
+++ resolved
@@ -2239,13 +2239,9 @@
       - name: kill-mjc-deadlocks
         script: /io/sql/049-kill-mjc-deadlocks.sql
       - name: add-nonpreemptible-pools
-<<<<<<< HEAD
-        script: /io/sql/add-nonpreemptible-pools.sql
+        script: /io/sql/050-add-nonpreemptible-pools.sql
       - name: add-pool-label
-        script: /io/sql/add-pool-label.sql
-=======
-        script: /io/sql/050-add-nonpreemptible-pools.sql
->>>>>>> c32f8830
+        script: /io/sql/050a-add-pool-label.sql
       - name: set-test-and-dev-pools-to-8-core-max-2
         script: /io/sql/051-set-test-and-dev-pools-to-8-core-max-2.py
       - name: set-test-and-dev-jpim-to-max-5
