--- conflicted
+++ resolved
@@ -40,9 +40,6 @@
     secrets:
       - name: auth-oauth2-client-secret
       - name: registry-push-credentials
-<<<<<<< HEAD
-      - name: test-gsa-key
-=======
       - name: hail-ci-0-1-github-oauth-token
       - name: testns-test-gsa-key
       - name: testns-test-dev-gsa-key
@@ -60,7 +57,6 @@
       - name: billing-monitor-gsa-key
         clouds:
           - gcp
->>>>>>> dc1f0862
       - name: hail-ci-0-1-service-account-key
       - name: batch-worker-ssh-public-key
         clouds:
