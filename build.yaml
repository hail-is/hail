--- conflicted
+++ resolved
@@ -3337,20 +3337,10 @@
       - merge_code
       - build_hail_jar_and_wheel
     inputs:
-      - from: /hail_pip_version
-        to: /io/hail_pip_version
       - from: /repo
         to: /io/repo
-<<<<<<< HEAD
-=======
       - from: /derived/release/hail/build/deploy/dist
         to: /io/repo/hail/build/deploy/dist
-    secrets:
-      - name: test-dataproc-service-account-key
-        namespace:
-          valueFrom: default_ns.name
-        mountPath: /test-dataproc-service-account-key
->>>>>>> 790130af
     scopes:
       - deploy
       - dev
@@ -3473,7 +3463,6 @@
     clouds:
       - gcp
   - kind: runImage
-<<<<<<< HEAD
     name: deploy_wheel
     image:
       valueFrom: ci_utils_image.image
@@ -3518,7 +3507,7 @@
       - hailgenetics_hailtop_image
     clouds:
       - gcp
-=======
+  - kind: runImage
     name: make_terra_prs
     image:
       valueFrom: ci_utils_image.image
@@ -3564,7 +3553,6 @@
 
       cd /io/repo/hail
       bash scripts/make-terra-prs.sh
->>>>>>> 790130af
   - kind: runImage
     name: mirror_hailgenetics_images
     image: quay.io/skopeo/stable:v1.13.2
