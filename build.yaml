--- conflicted
+++ resolved
@@ -47,31 +47,6 @@
       - name: registry-push-credentials
       - name: test-gsa-key
       - name: benchmark-gsa-key
-<<<<<<< HEAD
-  - kind: buildImage2
-    name: echo_image
-    dockerFile: /io/echo/Dockerfile
-    contextPath: /io/echo
-    publishAs: echo
-    resources:
-      storage: 10Gi
-      cpu: "2"
-      memory: standard
-    inputs:
-      - from: /repo/echo
-        to: /io/echo
-    dependsOn:
-      - hail_ubuntu_image
-      - merge_code
-  - kind: deploy
-    name: deploy_echo
-    namespace:
-      valueFrom: default_ns.name
-    config: echo/deployment.yaml
-    dependsOn:
-      - default_ns
-      - echo_image
-=======
       - name: billing-monitor-gsa-key
         clouds:
           - gcp
@@ -82,7 +57,29 @@
       - name: batch-worker-ssh-public-key
         clouds:
           - azure
->>>>>>> 282fecfb
+  - kind: buildImage2
+    name: echo_image
+    dockerFile: /io/echo/Dockerfile
+    contextPath: /io/echo
+    publishAs: echo
+    resources:
+      storage: 10Gi
+      cpu: "2"
+      memory: standard
+    inputs:
+      - from: /repo/echo
+        to: /io/echo
+    dependsOn:
+      - hail_ubuntu_image
+      - merge_code
+  - kind: deploy
+    name: deploy_echo
+    namespace:
+      valueFrom: default_ns.name
+    config: echo/deployment.yaml
+    dependsOn:
+      - default_ns
+      - echo_image
   - kind: deploy
     name: deploy_batch_sa
     namespace:
