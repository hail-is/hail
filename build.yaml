--- conflicted
+++ resolved
@@ -184,15 +184,6 @@
     image:
       valueFrom: create_certs_image.image
     script: |
-<<<<<<< HEAD
-      # Create dev certificates, or overwrite the existing ones. The usecase for
-      # overwriting is to update the dev certificates, as they expire after 30 days
-      # (the default `-days` parameter value for `openssl req`).
-      until ! kubectl get secret -n {{ default_ns.name }} ssl-config-hail-root 2>/dev/null
-      do
-          kubectl delete secret -n {{ default_ns.name }} ssl-config-hail-root
-      done
-=======
 
       {% if not deploy %}
       kubectl get secret -n {{ default_ns.name }} ssl-config-hail-root \
@@ -206,7 +197,6 @@
       fi
       {% endif %}
 
->>>>>>> a4ca2396
       openssl req -new -x509 -subj /CN=hail-root -nodes -newkey rsa:4096 -keyout hail-root-key.pem -out hail-root-cert.pem
       until kubectl get secret -n {{ default_ns.name }} ssl-config-hail-root
       do
