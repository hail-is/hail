steps:
  - kind: buildImage2
    name: git_make_bash_image
    dockerFile:
      inline: |
        FROM {{ global.docker_root_image }}
        RUN apt-get update && apt-get install -y git make bash
  - kind: runImage
    name: merge_code
    image:
      valueFrom: git_make_bash_image.image
    script: |
      set -ex
      cd /io
      mkdir repo
      cd repo
      {{ code.checkout_script }}
      make -C hail python-version-info
      git rev-parse HEAD > git_version
    outputs:
      - from: /io/repo/
        to: /repo
      - from: /io/repo/hail/python/hail/hail_version
        to: /hail_version
      - from: /io/repo/hail/python/hail/hail_pip_version
        to: /hail_pip_version
      - from: /io/repo/git_version
        to: /git_version
    dependsOn:
      - git_make_bash_image
  - kind: buildImage2
    name: hail_ubuntu_image
    dockerFile: /io/hail-ubuntu/Dockerfile
    contextPath: /io/hail-ubuntu
    publishAs: hail-ubuntu
    inputs:
      - from: /repo/docker/hail-ubuntu
        to: /io/hail-ubuntu
    dependsOn:
      - merge_code
  - kind: createNamespace
    name: default_ns
    namespaceName: default
    public: true
    secrets:
      - name: auth-oauth2-client-secret
      - name: registry-push-credentials
      - name: hail-ci-0-1-github-oauth-token
      - name: test-gsa-key
      - name: test-aws-key
        clouds:
          - gcp
      - name: test-azure-key
        clouds:
          - gcp
      - name: zulip-config
      - name: benchmark-gsa-key
      - name: billing-monitor-gsa-key
        clouds:
          - gcp
      - name: hail-ci-0-1-service-account-key
      - name: test-dataproc-service-account-key
        clouds:
          - gcp
      - name: batch-worker-ssh-public-key
        clouds:
          - azure
  - kind: buildImage2
    name: echo_image
    dockerFile: /io/echo/Dockerfile
    contextPath: /io/echo
    publishAs: echo
    resources:
      storage: 10Gi
      cpu: "2"
      memory: standard
    inputs:
      - from: /repo/echo
        to: /io/echo
    dependsOn:
      - hail_ubuntu_image
      - merge_code
  - kind: deploy
    name: deploy_echo
    namespace:
      valueFrom: default_ns.name
    config: echo/deployment.yaml
    dependsOn:
      - default_ns
      - echo_image
  - kind: deploy
    name: deploy_batch_sa
    namespace:
      valueFrom: default_ns.name
    config: batch/service-account.yaml
    dependsOn:
      - default_ns
  - kind: deploy
    name: deploy_ci_agent
    namespace:
      valueFrom: default_ns.name
    config: ci/ci-agent.yaml
    dependsOn:
      - default_ns
  - kind: deploy
    name: deploy_test_batch_sa
    namespace:
      valueFrom: default_ns.name
    config: batch/test-sa.yaml
    dependsOn:
      - default_ns
  - kind: buildImage2
    name: base_image
    dockerFile: /io/repo/docker/Dockerfile.base
    contextPath: /io/repo
    publishAs: base
    resources:
      storage: 10Gi
      cpu: "2"
      memory: standard
    inputs:
      - from: /repo
        to: /io/repo
    dependsOn:
      - hail_ubuntu_image
      - merge_code
  - kind: runImage
    name: check_hail
    image:
      valueFrom: base_image.image
    script: |
      set -ex
      cd /io/repo
      make check-hail
    inputs:
      - from: /repo
        to: /io/repo
    dependsOn:
      - base_image
      - merge_code
  - kind: buildImage2
    name: service_base_image
    dockerFile: /io/repo/docker/Dockerfile.service-base
    contextPath: /io/repo
    publishAs: service-base
    resources:
      storage: 10Gi
      cpu: "2"
      memory: standard
    dependsOn:
      - base_image
      - merge_code
    inputs:
      - from: /hail_version
        to: /io/repo/hail_version
      - from: /repo
        to: /io/repo
  - kind: runImage
    name: check_services
    image:
      valueFrom: service_base_image.image
    script: |
      set -ex
      cd /io/repo
      {% if 'target_sha' in code %}
      export HAIL_TARGET_SHA={{ code.target_sha }}
      {% endif %}
      make -k check-services
    inputs:
      - from: /repo
        to: /io/repo
    dependsOn:
      - service_base_image
      - merge_code
  - kind: buildImage2
    name: create_certs_image
    dockerFile: /io/tls/Dockerfile
    contextPath: /io/tls
    publishAs: create_certs_image
    inputs:
      - from: /repo/tls
        to: /io/tls
    dependsOn:
      - hail_ubuntu_image
      - merge_code
  - kind: runImage
    name: create_ssl_config_hail_root
    image:
      valueFrom: create_certs_image.image
    script: |
      openssl req -new -x509 -subj /CN=hail-root -nodes -newkey rsa:4096 -keyout hail-root-key.pem -out hail-root-cert.pem
      until kubectl get secret -n {{ default_ns.name }} ssl-config-hail-root
      do
          kubectl create secret generic -n {{ default_ns.name }} ssl-config-hail-root \
                  --from-file=hail-root-key.pem \
                  --from-file=hail-root-cert.pem
      done
    serviceAccount:
      name: admin
      namespace:
        valueFrom: default_ns.name
    scopes:
      - test
      - dev
    dependsOn:
      - default_ns
      - create_certs_image
  - kind: runImage
    name: create_certs
    image:
      valueFrom: create_certs_image.image
    script: |
      set -ex
      python3 create_certs.py \
              {{ default_ns.name }} \
              config.yaml \
              /ssl-config-hail-root/hail-root-key.pem \
              /ssl-config-hail-root/hail-root-cert.pem
    serviceAccount:
      name: admin
      namespace:
        valueFrom: default_ns.name
    secrets:
      - name: ssl-config-hail-root
        namespace:
          valueFrom: default_ns.name
        mountPath: /ssl-config-hail-root
    dependsOn:
      - default_ns
      - create_certs_image
      - create_ssl_config_hail_root
  - kind: createDatabase
    name: test_database_instance
    databaseName: test-instance
    migrations: []
    namespace:
      valueFrom: default_ns.name
    scopes:
      - test
    dependsOn:
      - default_ns
  - kind: runImage
    name: create_database_server_config
    image:
      valueFrom: base_image.image
    script: |
     kubectl -n {{ default_ns.name }} get -o json secret {{ test_database_instance.admin_secret_name }} | jq '{apiVersion, kind, type, data, metadata: {name: "database-server-config"}}' | kubectl -n {{ default_ns.name }} apply -f -
    serviceAccount:
      name: admin
      namespace:
        valueFrom: default_ns.name
    scopes:
      - test
    dependsOn:
      - default_ns
      - base_image
      - test_database_instance
  - kind: runImage
    name: delete_auth_tables
    image:
      valueFrom: service_base_image.image
    script: |
      set -ex
      mysql --defaults-extra-file=/sql-config/sql-config.cnf < /io/sql/delete-auth-tables.sql
    inputs:
      - from: /repo/auth/sql
        to: /io/sql
    secrets:
      - name: database-server-config
        namespace:
          valueFrom: default_ns.name
        mountPath: /sql-config
    runIfRequested: true
    scopes:
      - dev
    dependsOn:
      - default_ns
      - service_base_image
      - merge_code
  - kind: createDatabase
    name: auth_database
    databaseName: auth
    migrations:
      - name: initial
        script: /io/sql/initial.sql
      - name: copy-paste-tokens
        script: /io/sql/copy-paste-tokens.sql
      - name: drop-bucket
        script: /io/sql/drop-bucket.sql
      - name: add-trial-billing-project
        script: /io/sql/add-trial-billing-project.sql
      - name: add-roles
        script: /io/sql/add-roles.sql
      - name: rename-gsa-identity
        script: /io/sql/rename-gsa-identity.sql
      - name: support-azure-oauth
        script: /io/sql/support-azure-oauth.sql
    inputs:
      - from: /repo/auth/sql
        to: /io/sql
    namespace:
      valueFrom: default_ns.name
    shutdowns:
      - kind: Deployment
        namespace:
          valueFrom: default_ns.name
        name: auth
    dependsOn:
      - default_ns
      - merge_code
      - delete_auth_tables
  - kind: runImage
    name: create_deploy_config
    image:
      valueFrom: base_image.image
    script: |
      set -ex

      # k8s deploy config
      cat > deploy-config.json <<EOF
      {"location":"k8s","default_namespace":"{{ default_ns.name }}","domain":"{{ global.domain }}"}
      EOF
      kubectl -n {{ default_ns.name }} create secret generic deploy-config \
              --from-file=./deploy-config.json \
              --save-config --dry-run=client -o yaml \
          | kubectl -n {{ default_ns.name }} apply -f -

      # worker deploy config
      cat > deploy-config.json <<EOF
      {"location":"gce","default_namespace":"{{ default_ns.name }}","domain":"{{ global.domain }}"}
      EOF
      kubectl -n {{ default_ns.name }} create secret generic worker-deploy-config \
              --from-file=./deploy-config.json \
              --save-config --dry-run=client -o yaml \
          | kubectl -n {{ default_ns.name }} apply -f -
    serviceAccount:
      name: admin
      namespace:
        valueFrom: default_ns.name
    dependsOn:
      - default_ns
      - base_image
  - kind: deploy
    name: deploy_admin_pod
    namespace:
      valueFrom: default_ns.name
    config: admin-pod/admin-pod.yaml
    scopes:
      - deploy
      - dev
    dependsOn:
      - default_ns
      - service_base_image
      - create_deploy_config
      - create_certs
  - kind: runImage
    name: create_session_key
    image:
      valueFrom: base_image.image
    script: |
      set -ex
      # create session keys
      N=$(kubectl -n {{ default_ns.name }} get secret --ignore-not-found=true --no-headers session-secret-key | wc -l | tr -d '[:space:]')
      if [[ $N != 0 ]]; then
        exit
      fi
      mkdir /session-secret-key
      cat > generate-session-key.py <<EOF
      import base64
      from cryptography import fernet
      with open('/session-secret-key/session-secret-key', 'wb') as f:
          f.write(base64.urlsafe_b64decode(fernet.Fernet.generate_key()))
      EOF
      python3 generate-session-key.py
      kubectl -n {{ default_ns.name }} create secret generic session-secret-key --from-file=/session-secret-key/session-secret-key
    serviceAccount:
      name: admin
      namespace:
        valueFrom: default_ns.name
    dependsOn:
      - default_ns
      - base_image
  - kind: runImage
    name: create_test_gsa_keys
    image:
      valueFrom: service_base_image.image
    script: |
      kubectl -n {{ default_ns.name }} get -o json secret test-gsa-key | jq '{apiVersion, kind, type, data, metadata: {name: "auth-gsa-key"}}' | kubectl -n {{ default_ns.name }} apply -f -
      kubectl -n {{ default_ns.name }} get -o json secret test-gsa-key | jq '{apiVersion, kind, type, data, metadata: {name: "batch-gsa-key"}}' | kubectl -n {{ default_ns.name }} apply -f -
      kubectl -n {{ default_ns.name }} get -o json secret test-gsa-key | jq '{apiVersion, kind, type, data, metadata: {name: "benchmark-gsa-key"}}' | kubectl -n {{ default_ns.name }} apply -f -
      kubectl -n {{ default_ns.name }} get -o json secret test-gsa-key | jq '{apiVersion, kind, type, data, metadata: {name: "ci-gsa-key"}}' | kubectl -n {{ default_ns.name }} apply -f -
      kubectl -n {{ default_ns.name }} get -o json secret test-gsa-key | jq '{apiVersion, kind, type, data, metadata: {name: "query-gsa-key"}}' | kubectl -n {{ default_ns.name }} apply -f -
      kubectl -n {{ default_ns.name }} get -o json secret test-gsa-key | jq '{apiVersion, kind, type, data, metadata: {name: "test-dev-gsa-key"}}' | kubectl -n {{ default_ns.name }} apply -f -
      kubectl -n {{ default_ns.name }} get -o json secret test-gsa-key | jq '{apiVersion, kind, type, data, metadata: {name: "grafana-gsa-key"}}' | kubectl -n {{ default_ns.name }} apply -f -
    scopes:
      - test
      - dev
    serviceAccount:
      name: admin
      namespace:
        valueFrom: default_ns.name
    dependsOn:
      - default_ns
      - service_base_image
  - kind: buildImage2
    name: auth_image
    dockerFile: /io/repo/auth/Dockerfile
    contextPath: /io/repo
    publishAs: auth
    inputs:
      - from: /repo
        to: /io/repo
    dependsOn:
      - service_base_image
      - merge_code
  - kind: deploy
    name: deploy_auth_driver_service_account
    namespace:
      valueFrom: default_ns.name
    config: auth/auth-driver-service-account.yaml
    dependsOn:
      - default_ns
  - kind: runImage
    name: create_accounts
    image:
      valueFrom: auth_image.image
    script: |
      set -ex
      export HAIL_DEFAULT_NAMESPACE={{ default_ns.name }}
      export HAIL_SCOPE={{ scope }}
      python3 /io/bootstrap_create_accounts.py
    serviceAccount:
      name: admin
      namespace:
        valueFrom: default_ns.name
    secrets:
      - name:
          valueFrom: auth_database.user_secret_name
        namespace:
          valueFrom: default_ns.name
        mountPath: /sql-config
      - name: database-server-config
        namespace:
          valueFrom: default_ns.name
        mountPath: /database-server-config
      - name: worker-deploy-config
        namespace:
          valueFrom: default_ns.name
        mountPath: /deploy-config
      - name: auth-gsa-key
        namespace:
          valueFrom: default_ns.name
        mountPath: /auth-gsa-key
      - name: global-config
        namespace:
          valueFrom: default_ns.name
        mountPath: /global-config
    inputs:
      - from: /repo/ci/bootstrap_create_accounts.py
        to: /io/bootstrap_create_accounts.py
    dependsOn:
      - default_ns
      - deploy_test_batch_sa
      - auth_database
      - auth_image
      - create_deploy_config
      - deploy_auth_driver_service_account
      - create_test_gsa_keys
  - kind: runImage
    name: create_initial_user
    runIfRequested: true
    image:
      valueFrom: service_base_image.image
    script: |
      set -ex
      export NAMESPACE={{ default_ns.name }}
      export CLOUD={{ global.cloud }}
      python3 /io/create_initial_account.py {{ code.user }} {{ code.user }}@broadinstitute.org
    serviceAccount:
      name: admin
      namespace:
        valueFrom: default_ns.name
    secrets:
      - name:
          valueFrom: auth_database.user_secret_name
        namespace:
          valueFrom: default_ns.name
        mountPath: /sql-config
    inputs:
      - from: /repo/ci/create_initial_account.py
        to: /io/create_initial_account.py
    dependsOn:
      - default_ns
      - service_base_image
      - merge_code
      - auth_database
  - kind: buildImage2
    name: hail_build_image
    dockerFile: /io/hail/Dockerfile.hail-build
    contextPath: /io/hail
    publishAs: hail-build
    inputs:
      - from: /repo/hail
        to: /io/hail
    dependsOn:
      - base_image
      - merge_code
  - kind: buildImage2
    name: hail_run_image
    dockerFile: /io/hail/Dockerfile.hail-run
    contextPath: /io/hail
    publishAs: hail-run
    resources:
      storage: 10Gi
      cpu: "2"
      memory: standard
    inputs:
      - from: /repo/hail
        to: /io/hail
    dependsOn:
      - service_base_image
      - merge_code
  - kind: buildImage2
    name: hail_run_tests_image
    dockerFile: /io/hail/Dockerfile.hail-run-tests
    contextPath: /io/hail
    publishAs: hail-run-tests
    inputs:
      - from: /repo/hail
        to: /io/hail
    dependsOn:
      - hail_run_image
      - merge_code
    resources:
      storage: 10Gi
      cpu: "2"
      memory: standard
  - kind: buildImage2
    name: benchmark_image
    dockerFile: /io/repo/benchmark-service/Dockerfile
    contextPath: /io/repo
    publishAs: benchmark
    inputs:
      - from: /repo
        to: /io/repo
    dependsOn:
      - service_base_image
      - merge_code
  - kind: runImage
    name: check_benchmark_service
    image:
      valueFrom: benchmark_image.image
    script: |
      set -ex
      SITE_PACKAGES=$(pip3 show benchmark | grep Location | sed 's/Location: //')
      python3 -m flake8 $SITE_PACKAGES/benchmark
      python3 -m pylint --rcfile pylintrc benchmark --score=n
    dependsOn:
      - benchmark_image
  - kind: buildImage2
    name: monitoring_image
    dockerFile: /io/repo/monitoring/Dockerfile
    contextPath: /io/repo
    publishAs: monitoring
    inputs:
      - from: /repo
        to: /io/repo
    dependsOn:
      - service_base_image
      - merge_code
  - kind: buildImage2
    name: batch_image
    dockerFile: /io/batch/Dockerfile
    contextPath: /io/batch/
    publishAs: batch
    inputs:
      - from: /repo/batch
        to: /io/batch
    dependsOn:
      - service_base_image
      - merge_code
  - kind: runImage
    name: render_grafana_nginx_conf
    image:
      valueFrom: service_base_image.image
    script: |
      set -ex
      cd /io/repo/grafana
      {% if deploy %}
      DEPLOY=true
      {% else %}
      DEPLOY=false
      {% endif %}
      python3 ../ci/jinja2_render.py '{"deploy": '${DEPLOY}', "global": {"domain": "{{ global.domain }}"}, "default_ns": {"name": "{{ default_ns.name }}"}}' nginx.conf nginx.conf.out
    inputs:
      - from: /repo
        to: /io/repo
    outputs:
      - from: /io/repo/grafana/nginx.conf.out
        to: /grafana/nginx.conf.out
    dependsOn:
      - default_ns
      - service_base_image
      - merge_code
  - kind: buildImage2
    name: grafana_nginx_image
    dockerFile: /io/grafana/Dockerfile.nginx
    contextPath: /io/grafana
    publishAs: grafana
    inputs:
      - from: /repo/grafana
        to: /io/grafana
      - from: /grafana/nginx.conf.out
        to: /io/grafana/nginx.conf.out
    dependsOn:
      - hail_ubuntu_image
      - render_grafana_nginx_conf
      - merge_code
  - kind: buildImage2
    name: test_ci_image
    dockerFile: /io/repo/ci/Dockerfile.test
    contextPath: /io/repo
    publishAs: test-ci
    scopes:
      - test
      - dev
    inputs:
      - from: /repo
        to: /io/repo
      - from: /hail_version
        to: /io/repo/hail_version
    dependsOn:
      - base_image
      - merge_code
  - kind: buildImage2
    name: test_monitoring_image
    dockerFile: /io/repo/monitoring/Dockerfile.test
    contextPath: /io/repo
    publishAs: test-monitoring
    inputs:
      - from: /repo
        to: /io/repo
    dependsOn:
      - service_base_image
      - merge_code
  - kind: buildImage2
    name: test_benchmark_image
    dockerFile: /io/repo/benchmark-service/Dockerfile.test
    contextPath: /io/repo
    publishAs: test-benchmark
    inputs:
      - from: /repo
        to: /io/repo
    dependsOn:
      - service_base_image
      - merge_code
  - kind: buildImage2
    name: ci_image
    dockerFile: /io/repo/ci/Dockerfile
    contextPath: /io/repo
    publishAs: ci
    inputs:
      - from: /repo
        to: /io/repo
    dependsOn:
      - service_base_image
      - merge_code
  - kind: buildImage2
    name: hail_buildkit_image
    dockerFile: /io/repo/ci/buildkit/Dockerfile
    contextPath: /io/repo/ci
    publishAs: hail-buildkit
    inputs:
      - from: /repo/ci
        to: /io/repo/ci
    dependsOn:
      - service_base_image
      - merge_code
  - kind: buildImage2
    name: ci_utils_image
    dockerFile: /io/ci/Dockerfile.ci-utils
    contextPath: /io/ci
    publishAs: ci-utils
    inputs:
      - from: /repo/ci
        to: /io/ci
    dependsOn:
      - service_base_image
      - merge_code
  - kind: runImage
    name: build_hail_jar_and_wheel_only
    image:
      valueFrom: hail_build_image.image
    resources:
      memory: standard
      cpu: '4'
    script: |
      set -ex
      cd /io/repo/hail
      chmod 755 ./gradlew
      time retry ./gradlew --version
      time retry make shadowJar wheel
      (cd build/deploy/dist/ && tar -cvf wheel-container.tar hail-*-py3-none-any.whl)
    inputs:
      - from: /repo
        to: /io/repo
    outputs:
      - from: /io/repo/hail/build/libs/hail-all-spark.jar
        to: /just-jar/hail.jar
      - from: /io/repo/hail/build/deploy/dist/wheel-container.tar
        to: /just-wheel/wheel-container.tar
    dependsOn:
      - hail_build_image
      - merge_code
  - kind: runImage
    name: build_hail
    image:
      valueFrom: hail_build_image.image
    resources:
      memory: standard
      cpu: '4'
    script: |
      set -ex
      cd /io/repo/hail
      chmod 755 ./gradlew
      time retry ./gradlew --version
      time retry make jars wheel HAIL_DEBUG_MODE=1
      (cd build/deploy/dist/ && tar -cvf debug-wheel-container.tar hail-*-py3-none-any.whl)
      cd /io/repo/hail
      mkdir build/debug_libs
      mv build/libs/hail-all-spark.jar build/debug_libs/
      mv build/libs/hail-all-spark-test.jar build/debug_libs/
      mv build/deploy/dist/debug-wheel-container.tar build/debug_libs
      time retry make jars python-version-info wheel
      time (cd python && zip -r hail.zip hail hailtop)
      time tar czf test.tar.gz -C python test
      time tar czf resources.tar.gz -C src/test resources
      time tar czf data.tar.gz -C python/hail/docs data
      (cd .. && time tar czf hail/website-src.tar.gz website)
      time tar czf cluster-tests.tar.gz python/cluster-tests
      (cd build/deploy/dist/ && tar -cvf wheel-container.tar hail-*-py3-none-any.whl)
      time TESTNG_SPLITS=5 python3 generate_splits.py
      time tar czf splits.tar.gz testng-splits-*.xml
    inputs:
      - from: /repo
        to: /io/repo
    outputs:
      - from: /io/repo/hail/build/libs/hail-all-spark.jar
        to: /hail.jar
      - from: /io/repo/hail/build/libs/hail-all-spark-test.jar
        to: /hail-test.jar
      - from: /io/repo/hail/build/debug_libs/hail-all-spark-test.jar
        to: /hail-debug-test.jar
      - from: /io/repo/hail/testng-build.xml
        to: /testng-build.xml
      - from: /io/repo/hail/testng-services.xml
        to: /testng-services.xml
      - from: /io/repo/hail/testng-fs.xml
        to: /testng-fs.xml
      - from: /io/repo/hail/python/hail.zip
        to: /hail.zip
      - from: /io/repo/hail/build/deploy/dist/wheel-container.tar
        to: /wheel-container.tar
      - from: /io/repo/hail/build/debug_libs/debug-wheel-container.tar
        to: /debug-wheel-container.tar
      - from: /io/repo/hail/test.tar.gz
        to: /test.tar.gz
      - from: /io/repo/hail/resources.tar.gz
        to: /resources.tar.gz
      - from: /io/repo/hail/splits.tar.gz
        to: /splits.tar.gz
      - from: /io/repo/hail/data.tar.gz
        to: /data.tar.gz
      - from: /io/repo/hail/website-src.tar.gz
        to: /website-src.tar.gz
      - from: /io/repo/hail/cluster-tests.tar.gz
        to: /cluster-tests.tar.gz
    dependsOn:
      - hail_build_image
      - merge_code
  - kind: runImage
    name: build_hail_spark2.4.5
    image:
      valueFrom: hail_build_image.image
    resources:
      memory: standard
      cpu: '4'
    script: |
      set -ex
      cd /io/repo/hail
      chmod 755 ./gradlew
      time retry ./gradlew --version
      export SPARK_VERSION="2.4.5" SCALA_VERSION="2.11.12"
      time retry make jars python-version-info wheel
    inputs:
      - from: /repo
        to: /io/repo
    dependsOn:
      - hail_build_image
      - merge_code
  - kind: runImage
    name: build_hail_spark3.0.1
    image:
      valueFrom: hail_build_image.image
    resources:
      memory: standard
      cpu: '4'
    script: |
      set -ex
      cd /io/repo/hail
      chmod 755 ./gradlew
      time retry ./gradlew --version
      export SPARK_VERSION="3.0.1" SCALA_VERSION="2.12.12"
      time retry make jars python-version-info wheel
    inputs:
      - from: /repo
        to: /io/repo
    dependsOn:
      - hail_build_image
      - merge_code
  - kind: runImage
    name: build_wheel_for_azure
    image:
      valueFrom: hail_build_image.image
    resources:
      memory: standard
      cpu: '4'
    script: |
      set -ex
      cd /io/repo/hail
      chmod 755 ./gradlew
      time retry ./gradlew --version
      export SPARK_VERSION="3.0.2" SCALA_VERSION="2.12.10"
      time retry make wheel
      (cd build/deploy/dist/ && tar -cvf wheel-container.tar hail-*-py3-none-any.whl)
    inputs:
      - from: /repo
        to: /io/repo
    outputs:
      - from: /io/repo/hail/build/deploy/dist/wheel-container.tar
        to: /wheel-for-azure-container.tar
    dependsOn:
      - hail_build_image
      - merge_code
    name: compile_batch_worker_jvm_entryway
    image:
      valueFrom: base_image.image
    script: |
      set -ex

      cd /io

      curl -sSfL https://github.com/kohlschutter/junixsocket/releases/download/junixsocket-parent-2.3.3/junixsocket-selftest-2.3.3-jar-with-dependencies.jar \
           > junixsocket-selftest-2.3.3-jar-with-dependencies.jar

      javac -cp junixsocket-selftest-2.3.3-jar-with-dependencies.jar \
            batch/src/main/java/is/hail/JVMEntryway.java
    inputs:
      - from: /repo/batch
        to: /io/batch
    outputs:
      - from: /io/junixsocket-selftest-2.3.3-jar-with-dependencies.jar
        to: /junixsocket-selftest-2.3.3-jar-with-dependencies.jar
      - from: /io/batch/src/main/java/is/hail
        to: /batch-jvm-entryway-classes
    dependsOn:
      - base_image
      - merge_code
  - kind: buildImage2
    name: batch_worker_image
    dockerFile: /io/repo/batch/Dockerfile.worker
    contextPath: /io/repo
    publishAs: batch-worker
    inputs:
      - from: /repo
        to: /io/repo
      - from: /batch-jvm-entryway-classes
        to: /io/repo/batch/src/main/java/is/hail
      - from: /junixsocket-selftest-2.3.3-jar-with-dependencies.jar
        to: /io/repo/batch/jars/junixsocket-selftest-2.3.3-jar-with-dependencies.jar
      - from: /hail_version
        to: /io/repo/hail_version
    dependsOn:
      - merge_code
      - hail_ubuntu_image
      - compile_batch_worker_jvm_entryway
  - kind: buildImage2
    name: service_java_run_base_image
    dockerFile: /io/repo/docker/Dockerfile.service-java-run-base
    contextPath: /io/repo
    publishAs: service-java-run-base
    inputs:
      - from: /repo
        to: /io/repo
      - from: /hail_version
        to: /io/repo/hail_version
    dependsOn:
      - hail_ubuntu_image
      - merge_code
  - kind: buildImage2
    name: memory_image
    dockerFile: /io/repo/memory/Dockerfile
    contextPath: /io/repo
    publishAs: memory
    inputs:
      - from: /repo
        to: /io/repo
    dependsOn:
      - service_base_image
      - merge_code
  - kind: deploy
    name: deploy_memory_sa
    namespace:
      valueFrom: default_ns.name
    config: memory/service-account.yaml
    dependsOn:
      - default_ns
  - kind: buildImage2
    name: hail_pip_installed_image
    dockerFile: /io/hail/Dockerfile.hail-pip-installed
    contextPath: /io/hail
    publishAs: hail-run
    inputs:
      - from: /repo/hail
        to: /io/hail
      - from: /just-wheel/wheel-container.tar
        to: /io/hail/wheel-container.tar
    dependsOn:
      - service_base_image
      - build_hail_jar_and_wheel_only
      - merge_code
    resources:
      storage: 10Gi
      cpu: "2"
      memory: standard
  - kind: runImage
    name: upload_test_resources_to_blob_storage
    image:
      valueFrom: hail_pip_installed_image.image
    script: |
      set -ex
      cd /io/repo/hail/
      export GOOGLE_APPLICATION_CREDENTIALS=/test-gsa-key/key.json
      export AZURE_APPLICATION_CREDENTIALS=/test-gsa-key/key.json
      python3 -m hailtop.aiotools.copy 'null' '[
      {"from": "src/test/resources",
       "to":   "{{ global.test_storage_uri }}/{{ token }}/test/resources"},
      {"from": "python/hail/docs/data",
       "to":   "{{ global.test_storage_uri }}/{{ token }}/doctest/data"}
      ]'
    secrets:
      - name: test-gsa-key
        namespace:
          valueFrom: default_ns.name
        mountPath: /test-gsa-key
    inputs:
      - from: /repo/hail/src/test/resources
        to: /io/repo/hail/src/test/resources
      - from: /repo/hail/python/hail/docs/data
        to: /io/repo/hail/python/hail/docs/data
    dependsOn:
      - default_ns
      - hail_pip_installed_image
      - merge_code
  - kind: runImage
    name: test_hail_java_0
    image:
      valueFrom: hail_run_tests_image.image
    resources:
      memory: standard
      cpu: '2'
    script: |
      set -ex
      cd /io
      mkdir -p src/test
      tar xzf resources.tar.gz -C src/test
      tar xzf splits.tar.gz
      export HAIL_TEST_SKIP_R=1
      java -cp hail-test.jar:$SPARK_HOME/jars/* org.testng.TestNG -listener is.hail.LogTestListener testng-splits-0.xml
    inputs:
      - from: /resources.tar.gz
        to: /io/resources.tar.gz
      - from: /hail-debug-test.jar
        to: /io/hail-test.jar
      - from: /splits.tar.gz
        to: /io/splits.tar.gz
    outputs:
      - from: /io/test-output
        to: /test-output-0
    secrets:
      - name: test-gsa-key
        namespace:
          valueFrom: default_ns.name
        mountPath: /test-gsa-key
    dependsOn:
      - default_ns
      - hail_run_tests_image
      - build_hail
  - kind: runImage
    name: test_hail_java_1
    image:
      valueFrom: hail_run_tests_image.image
    resources:
      memory: standard
      cpu: '2'
    script: |
      set -ex
      cd /io
      mkdir -p src/test
      tar xzf resources.tar.gz -C src/test
      tar xzf splits.tar.gz
      export HAIL_TEST_SKIP_R=1
      java -cp hail-test.jar:$SPARK_HOME/jars/* org.testng.TestNG -listener is.hail.LogTestListener testng-splits-1.xml
    inputs:
      - from: /resources.tar.gz
        to: /io/resources.tar.gz
      - from: /hail-debug-test.jar
        to: /io/hail-test.jar
      - from: /splits.tar.gz
        to: /io/splits.tar.gz
    outputs:
      - from: /io/test-output
        to: /test-output-1
    secrets:
      - name: test-gsa-key
        namespace:
          valueFrom: default_ns.name
        mountPath: /test-gsa-key
    dependsOn:
      - default_ns
      - hail_run_tests_image
      - build_hail
  - kind: runImage
    name: test_hail_java_2
    image:
      valueFrom: hail_run_tests_image.image
    resources:
      memory: standard
      cpu: '2'
    script: |
      set -ex
      cd /io
      mkdir -p src/test
      tar xzf resources.tar.gz -C src/test
      tar xzf splits.tar.gz
      export HAIL_TEST_SKIP_R=1
      java -cp hail-test.jar:$SPARK_HOME/jars/* org.testng.TestNG -listener is.hail.LogTestListener testng-splits-2.xml
    inputs:
      - from: /resources.tar.gz
        to: /io/resources.tar.gz
      - from: /hail-debug-test.jar
        to: /io/hail-test.jar
      - from: /splits.tar.gz
        to: /io/splits.tar.gz
    outputs:
      - from: /io/test-output
        to: /test-output-2
    secrets:
      - name: test-gsa-key
        namespace:
          valueFrom: default_ns.name
        mountPath: /test-gsa-key
    dependsOn:
      - default_ns
      - hail_run_tests_image
      - build_hail
  - kind: runImage
    name: test_hail_java_3
    image:
      valueFrom: hail_run_tests_image.image
    resources:
      memory: standard
      cpu: '2'
    script: |
      set -ex
      cd /io
      mkdir -p src/test
      tar xzf resources.tar.gz -C src/test
      tar xzf splits.tar.gz
      export HAIL_TEST_SKIP_R=1
      java -cp hail-test.jar:$SPARK_HOME/jars/* org.testng.TestNG -listener is.hail.LogTestListener testng-splits-3.xml
    inputs:
      - from: /resources.tar.gz
        to: /io/resources.tar.gz
      - from: /hail-debug-test.jar
        to: /io/hail-test.jar
      - from: /splits.tar.gz
        to: /io/splits.tar.gz
    outputs:
      - from: /io/test-output
        to: /test-output-3
    secrets:
      - name: test-gsa-key
        namespace:
          valueFrom: default_ns.name
        mountPath: /test-gsa-key
    dependsOn:
      - default_ns
      - hail_run_tests_image
      - build_hail
  - kind: runImage
    name: test_hail_java_4
    image:
      valueFrom: hail_run_tests_image.image
    resources:
      memory: standard
      cpu: '2'
    script: |
      set -ex
      cd /io
      mkdir -p src/test
      tar xzf resources.tar.gz -C src/test
      tar xzf splits.tar.gz
      export HAIL_TEST_SKIP_R=1
      java -cp hail-test.jar:$SPARK_HOME/jars/* org.testng.TestNG -listener is.hail.LogTestListener testng-splits-4.xml
    inputs:
      - from: /resources.tar.gz
        to: /io/resources.tar.gz
      - from: /hail-debug-test.jar
        to: /io/hail-test.jar
      - from: /splits.tar.gz
        to: /io/splits.tar.gz
    outputs:
      - from: /io/test-output
        to: /test-output-4
    secrets:
      - name: test-gsa-key
        namespace:
          valueFrom: default_ns.name
        mountPath: /test-gsa-key
    dependsOn:
      - default_ns
      - hail_run_tests_image
      - build_hail
  - kind: buildImage2
    name: hail_base_image
    dockerFile: /io/repo/hail/Dockerfile.hail-base
    contextPath: /io/repo
    publishAs: hail-base
    resources:
      storage: 10Gi
      cpu: "2"
      memory: standard
    inputs:
      - from: /repo
        to: /io/repo
      - from: /hail.jar
        to: /io/repo/hail.jar
      - from: /hail.zip
        to: /io/repo/hail.zip
    dependsOn:
      - hail_run_image
      - build_hail
      - merge_code
  - kind: buildImage2
    name: hail_pip_installed_python37_image
    dockerFile: /io/repo/hail/Dockerfile.hail-pip-installed-python37
    contextPath: /io/repo
    publishAs: hail-pip-installed-python37
    inputs:
      - from: /repo
        to: /io/repo
      - from: /just-wheel/wheel-container.tar
        to: /io/repo/wheel-container.tar
    dependsOn:
      - build_hail_jar_and_wheel_only
      - hail_ubuntu_image
      - merge_code
  - kind: buildImage2
    name: hail_pip_installed_python38_image
    dockerFile: /io/repo/hail/Dockerfile.hail-pip-installed-python38
    contextPath: /io/repo
    publishAs: hail-pip-installed-python38
    inputs:
      - from: /repo
        to: /io/repo
      - from: /just-wheel/wheel-container.tar
        to: /io/repo/wheel-container.tar
    dependsOn:
      - build_hail_jar_and_wheel_only
      - hail_ubuntu_image
      - merge_code
  - kind: runImage
    name: check_hail_python37
    image:
      valueFrom: hail_pip_installed_python37_image.image
    script: |
      set -x
      SITE_PACKAGES=$(pip3 show hail | grep Location | sed 's/Location: //')

      exit_status=0

      python3 -m flake8 --config setup.cfg $SITE_PACKAGES/hail $SITE_PACKAGES/hailtop || exit_status=$?
      python3 -m pylint --rcfile pylintrc hailtop || exit_status=$?
      # working around this: https://github.com/python/mypy/issues/7087
      ln -s $SITE_PACKAGES/hailtop hailtop
      mypy --config-file /setup.cfg -p hailtop || exit_status=$?

      exit $exit_status
    dependsOn:
      - hail_pip_installed_python37_image
  - kind: runImage
    name: check_hail_python38
    image:
      valueFrom: hail_pip_installed_python38_image.image
    script: |
      set -x
      SITE_PACKAGES=$(pip3 show hail | grep Location | sed 's/Location: //')

      exit_status=0

      python3 -m flake8 --config setup.cfg $SITE_PACKAGES/hail $SITE_PACKAGES/hailtop || exit_status=$?
      python3 -m pylint --rcfile pylintrc hailtop || exit_status=$?
      # working around this: https://github.com/python/mypy/issues/7087
      ln -s $SITE_PACKAGES/hailtop hailtop
      mypy --config-file /setup.cfg -p hailtop || exit_status=$?

      exit $exit_status
    dependsOn:
      - hail_pip_installed_python38_image
  - kind: buildImage2
    name: notebook_image
    dockerFile: /io/repo/notebook/Dockerfile
    contextPath: /io/repo/
    publishAs: notebook
    inputs:
      - from: /repo
        to: /io/repo
    dependsOn:
      - service_base_image
      - merge_code
  - kind: runImage
    name: render_notebook_nginx_conf
    image:
      valueFrom: service_base_image.image
    script: |
      set -ex
      cd /io/repo/notebook
      {% if deploy %}
      DEPLOY=true
      {% else %}
      DEPLOY=false
      {% endif %}
      python3 ../ci/jinja2_render.py '{"deploy": '${DEPLOY}', "default_ns": {"name": "{{ default_ns.name }}"}}' nginx.conf nginx.conf.out
    inputs:
      - from: /repo
        to: /io/repo
    outputs:
      - from: /io/repo/notebook/nginx.conf.out
        to: /notebook/nginx.conf.out
    dependsOn:
      - default_ns
      - service_base_image
      - merge_code
  - kind: buildImage2
    name: notebook_nginx_image
    dockerFile: /io/notebook/Dockerfile.nginx
    contextPath: /io/notebook
    publishAs: notebook_nginx
    inputs:
      - from: /repo/notebook
        to: /io/notebook
      - from: /notebook/nginx.conf.out
        to: /io/notebook/nginx.conf.out
    dependsOn:
      - hail_ubuntu_image
      - render_notebook_nginx_conf
      - merge_code
  - kind: runImage
    name: check_notebook
    image:
      valueFrom: notebook_image.image
    script: |
      set -ex
      SITE_PACKAGES=$(pip3 show notebook | grep Location | sed 's/Location: //')
      python3 -m flake8 $SITE_PACKAGES/notebook
      python3 -m pylint --rcfile pylintrc notebook
    dependsOn:
      - notebook_image
  - kind: runImage
    name: test_hail_python_0
    image:
      valueFrom: hail_run_tests_image.image
    resources:
      memory: standard
      cpu: '2'
    script: |
      set -ex
      cd /io
      tar xzf test.tar.gz
      tar xzf resources.tar.gz
      tar xzf data.tar.gz
      tar xvf debug-wheel-container.tar
      python3 -m pip install --no-dependencies hail-*-py3-none-any.whl

      # pyspark/conf/core-site.xml already points at /gsa-key/key.json
      mv /test-gsa-key/key.json /gsa-key/key.json

      export HAIL_TEST_RESOURCES_DIR=./resources
      export HAIL_DOCTEST_DATA_DIR=./data
      export HAIL_TEST_STORAGE_URI={{ global.test_storage_uri }}/{{ token }}
      export PYSPARK_SUBMIT_ARGS="--driver-memory 6g pyspark-shell"
      export PYTEST_SPLITS=7
      export PYTEST_SPLIT_INDEX=0
      python3 -m pytest \
              --ignore=test/hailtop/batch/ \
<<<<<<< HEAD
              --ignore=test/hailtop/aiotools/test_copy.py \
              --ignore=test/hailtop/test_fs.py \
=======
              --ignore=test/hailtop/inter_cloud \
>>>>>>> 40d88824
              --log-cli-level=INFO \
              -s \
              -vv \
              --instafail \
              --durations=50 \
              test
    inputs:
      - from: /debug-wheel-container.tar
        to: /io/debug-wheel-container.tar
      - from: /test.tar.gz
        to: /io/test.tar.gz
      - from: /resources.tar.gz
        to: /io/resources.tar.gz
      - from: /data.tar.gz
        to: /io/data.tar.gz
    secrets:
      - name: test-gsa-key
        namespace:
          valueFrom: default_ns.name
        mountPath: /test-gsa-key
    dependsOn:
      - default_ns
      - hail_run_tests_image
      - build_hail
    clouds:
      - gcp
  - kind: runImage
    name: test_hail_python_1
    image:
      valueFrom: hail_run_tests_image.image
    resources:
      memory: standard
      cpu: '2'
    script: |
      set -ex
      cd /io
      tar xzf test.tar.gz
      tar xzf resources.tar.gz
      tar xzf data.tar.gz
      tar xvf debug-wheel-container.tar
      python3 -m pip install --no-dependencies hail-*-py3-none-any.whl

      # pyspark/conf/core-site.xml already points at /gsa-key/key.json
      mv /test-gsa-key/key.json /gsa-key/key.json

      export HAIL_TEST_RESOURCES_DIR=./resources
      export HAIL_DOCTEST_DATA_DIR=./data
      export HAIL_TEST_STORAGE_URI={{ global.test_storage_uri }}/{{ token }}
      export PYSPARK_SUBMIT_ARGS="--driver-memory 6g pyspark-shell"
      export PYTEST_SPLITS=7
      export PYTEST_SPLIT_INDEX=1
      python3 -m pytest \
              --ignore=test/hailtop/batch/ \
<<<<<<< HEAD
              --ignore=test/hailtop/aiotools/test_copy.py \
              --ignore=test/hailtop/test_fs.py \
=======
              --ignore=test/hailtop/inter_cloud \
>>>>>>> 40d88824
              --log-cli-level=INFO \
              -s \
              -vv \
              --instafail \
              --durations=50 \
              test
    inputs:
      - from: /debug-wheel-container.tar
        to: /io/debug-wheel-container.tar
      - from: /test.tar.gz
        to: /io/test.tar.gz
      - from: /resources.tar.gz
        to: /io/resources.tar.gz
      - from: /data.tar.gz
        to: /io/data.tar.gz
    secrets:
      - name: test-gsa-key
        namespace:
          valueFrom: default_ns.name
        mountPath: /test-gsa-key
    dependsOn:
      - default_ns
      - hail_run_tests_image
      - build_hail
    clouds:
      - gcp
  - kind: runImage
    name: test_hail_python_2
    image:
      valueFrom: hail_run_tests_image.image
    resources:
      memory: standard
      cpu: '2'
    script: |
      set -ex
      cd /io
      tar xzf test.tar.gz
      tar xzf resources.tar.gz
      tar xzf data.tar.gz
      tar xvf debug-wheel-container.tar
      python3 -m pip install --no-dependencies hail-*-py3-none-any.whl

      # pyspark/conf/core-site.xml already points at /gsa-key/key.json
      mv /test-gsa-key/key.json /gsa-key/key.json

      export HAIL_TEST_RESOURCES_DIR=./resources
      export HAIL_DOCTEST_DATA_DIR=./data
      export HAIL_TEST_STORAGE_URI={{ global.test_storage_uri }}/{{ token }}
      export PYSPARK_SUBMIT_ARGS="--driver-memory 6g pyspark-shell"
      export PYTEST_SPLITS=7
      export PYTEST_SPLIT_INDEX=2
      python3 -m pytest \
              --ignore=test/hailtop/batch/ \
<<<<<<< HEAD
              --ignore=test/hailtop/aiotools/test_copy.py \
              --ignore=test/hailtop/test_fs.py \
=======
              --ignore=test/hailtop/inter_cloud \
>>>>>>> 40d88824
              --log-cli-level=INFO \
              -s \
              -vv \
              --instafail \
              --durations=50 \
              test
    inputs:
      - from: /debug-wheel-container.tar
        to: /io/debug-wheel-container.tar
      - from: /test.tar.gz
        to: /io/test.tar.gz
      - from: /resources.tar.gz
        to: /io/resources.tar.gz
      - from: /data.tar.gz
        to: /io/data.tar.gz
    secrets:
      - name: test-gsa-key
        namespace:
          valueFrom: default_ns.name
        mountPath: /test-gsa-key
    dependsOn:
      - default_ns
      - hail_run_tests_image
      - build_hail
    clouds:
      - gcp
  - kind: runImage
    name: test_hail_python_3
    image:
      valueFrom: hail_run_tests_image.image
    resources:
      memory: standard
      cpu: '2'
    script: |
      set -ex
      cd /io
      tar xzf test.tar.gz
      tar xzf resources.tar.gz
      tar xzf data.tar.gz
      tar xvf debug-wheel-container.tar
      python3 -m pip install --no-dependencies hail-*-py3-none-any.whl

      # pyspark/conf/core-site.xml already points at /gsa-key/key.json
      mv /test-gsa-key/key.json /gsa-key/key.json

      export HAIL_TEST_RESOURCES_DIR=./resources
      export HAIL_DOCTEST_DATA_DIR=./data
      export HAIL_TEST_STORAGE_URI={{ global.test_storage_uri }}/{{ token }}
      export PYSPARK_SUBMIT_ARGS="--driver-memory 6g pyspark-shell"
      export PYTEST_SPLITS=7
      export PYTEST_SPLIT_INDEX=3
      python3 -m pytest \
              --ignore=test/hailtop/batch/ \
<<<<<<< HEAD
              --ignore=test/hailtop/aiotools/test_copy.py \
              --ignore=test/hailtop/test_fs.py \
=======
              --ignore=test/hailtop/inter_cloud \
>>>>>>> 40d88824
              --log-cli-level=INFO \
              -s \
              -vv \
              --instafail \
              --durations=50 \
              test
    inputs:
      - from: /debug-wheel-container.tar
        to: /io/debug-wheel-container.tar
      - from: /test.tar.gz
        to: /io/test.tar.gz
      - from: /resources.tar.gz
        to: /io/resources.tar.gz
      - from: /data.tar.gz
        to: /io/data.tar.gz
    secrets:
      - name: test-gsa-key
        namespace:
          valueFrom: default_ns.name
        mountPath: /test-gsa-key
    dependsOn:
      - default_ns
      - hail_run_tests_image
      - build_hail
    clouds:
      - gcp
  - kind: runImage
    name: test_hail_python_4
    image:
      valueFrom: hail_run_tests_image.image
    resources:
      memory: standard
      cpu: '2'
    script: |
      set -ex
      cd /io
      tar xzf test.tar.gz
      tar xzf resources.tar.gz
      tar xzf data.tar.gz
      tar xvf debug-wheel-container.tar
      python3 -m pip install --no-dependencies hail-*-py3-none-any.whl

      # pyspark/conf/core-site.xml already points at /gsa-key/key.json
      mv /test-gsa-key/key.json /gsa-key/key.json

      export HAIL_TEST_RESOURCES_DIR=./resources
      export HAIL_DOCTEST_DATA_DIR=./data
      export HAIL_TEST_STORAGE_URI={{ global.test_storage_uri }}/{{ token }}
      export PYSPARK_SUBMIT_ARGS="--driver-memory 6g pyspark-shell"
      export PYTEST_SPLITS=7
      export PYTEST_SPLIT_INDEX=4
      python3 -m pytest \
              --ignore=test/hailtop/batch/ \
<<<<<<< HEAD
              --ignore=test/hailtop/aiotools/test_copy.py \
              --ignore=test/hailtop/test_fs.py \
=======
              --ignore=test/hailtop/inter_cloud \
>>>>>>> 40d88824
              --log-cli-level=INFO \
              -s \
              -vv \
              --instafail \
              --durations=50 \
              test
    inputs:
      - from: /debug-wheel-container.tar
        to: /io/debug-wheel-container.tar
      - from: /test.tar.gz
        to: /io/test.tar.gz
      - from: /resources.tar.gz
        to: /io/resources.tar.gz
      - from: /data.tar.gz
        to: /io/data.tar.gz
    secrets:
      - name: test-gsa-key
        namespace:
          valueFrom: default_ns.name
        mountPath: /test-gsa-key
    dependsOn:
      - default_ns
      - hail_run_tests_image
      - build_hail
    clouds:
      - gcp
  - kind: runImage
    name: test_hail_python_5
    image:
      valueFrom: hail_run_tests_image.image
    resources:
      memory: standard
      cpu: '2'
    script: |
      set -ex
      cd /io
      tar xzf test.tar.gz
      tar xzf resources.tar.gz
      tar xzf data.tar.gz
      tar xvf debug-wheel-container.tar
      python3 -m pip install --no-dependencies hail-*-py3-none-any.whl

      # pyspark/conf/core-site.xml already points at /gsa-key/key.json
      mv /test-gsa-key/key.json /gsa-key/key.json

      export HAIL_TEST_RESOURCES_DIR=./resources
      export HAIL_DOCTEST_DATA_DIR=./data
      export HAIL_TEST_STORAGE_URI={{ global.test_storage_uri }}/{{ token }}
      export PYSPARK_SUBMIT_ARGS="--driver-memory 6g pyspark-shell"
      export PYTEST_SPLITS=7
      export PYTEST_SPLIT_INDEX=5
      python3 -m pytest \
              --ignore=test/hailtop/batch/ \
<<<<<<< HEAD
              --ignore=test/hailtop/aiotools/test_copy.py \
              --ignore=test/hailtop/test_fs.py \
=======
              --ignore=test/hailtop/inter_cloud \
>>>>>>> 40d88824
              --log-cli-level=INFO \
              -s \
              -vv \
              --instafail \
              --durations=50 \
              test
    inputs:
      - from: /debug-wheel-container.tar
        to: /io/debug-wheel-container.tar
      - from: /test.tar.gz
        to: /io/test.tar.gz
      - from: /resources.tar.gz
        to: /io/resources.tar.gz
      - from: /data.tar.gz
        to: /io/data.tar.gz
    secrets:
      - name: test-gsa-key
        namespace:
          valueFrom: default_ns.name
        mountPath: /test-gsa-key
    dependsOn:
      - default_ns
      - hail_run_tests_image
      - build_hail
    clouds:
      - gcp
  - kind: runImage
    name: test_hail_python_6
    image:
      valueFrom: hail_run_tests_image.image
    resources:
      memory: standard
      cpu: '2'
    script: |
      set -ex
      cd /io
      tar xzf test.tar.gz
      tar xzf resources.tar.gz
      tar xzf data.tar.gz
      tar xvf debug-wheel-container.tar
      python3 -m pip install --no-dependencies hail-*-py3-none-any.whl

      # pyspark/conf/core-site.xml already points at /gsa-key/key.json
      mv /test-gsa-key/key.json /gsa-key/key.json

      export HAIL_TEST_RESOURCES_DIR=./resources
      export HAIL_DOCTEST_DATA_DIR=./data
      export HAIL_TEST_STORAGE_URI={{ global.test_storage_uri }}/{{ token }}
      export PYSPARK_SUBMIT_ARGS="--driver-memory 6g pyspark-shell"
      export PYTEST_SPLITS=7
      export PYTEST_SPLIT_INDEX=6
      python3 -m pytest \
              --ignore=test/hailtop/batch/ \
<<<<<<< HEAD
              --ignore=test/hailtop/aiotools/test_copy.py \
              --ignore=test/hailtop/test_fs.py \
=======
              --ignore=test/hailtop/inter_cloud \
>>>>>>> 40d88824
              --log-cli-level=INFO \
              -s \
              -vv \
              --instafail \
              --durations=50 \
              test
    inputs:
      - from: /debug-wheel-container.tar
        to: /io/debug-wheel-container.tar
      - from: /test.tar.gz
        to: /io/test.tar.gz
      - from: /resources.tar.gz
        to: /io/resources.tar.gz
      - from: /data.tar.gz
        to: /io/data.tar.gz
    secrets:
      - name: test-gsa-key
        namespace:
          valueFrom: default_ns.name
        mountPath: /test-gsa-key
    dependsOn:
      - default_ns
      - hail_run_tests_image
      - build_hail
    clouds:
      - gcp
  - kind: runImage
    name: test_hail_python_fs
    image:
      valueFrom: hail_run_image.image
    resources:
      memory: standard
      cpu: '2'
    script: |
      set -ex
      cd /io
      tar xzf test.tar.gz
      tar xvf debug-wheel-container.tar
      python3 -m pip install --no-dependencies hail-*-py3-none-any.whl

      export HAIL_TEST_GCS_BUCKET={{ global.hail_test_gcs_bucket }}
      export GOOGLE_APPLICATION_CREDENTIALS=/test-gsa-key/key.json

      export HAIL_TEST_S3_BUCKET=hail-test-dy5rg
      export AWS_SHARED_CREDENTIALS_FILE=/test-aws-key/credentials

      export HAIL_TEST_AZURE_ACCOUNT=hailtest
      export HAIL_TEST_AZURE_CONTAINER=hail-test-4nxei
      export AZURE_APPLICATION_CREDENTIALS=/test-azure-key/credentials.json

      python3 -m pytest \
              --log-cli-level=INFO \
              -s \
              -vv \
              --instafail \
              --durations=50 \
<<<<<<< HEAD
              test/hailtop/aiotools/test_copy.py \
              test/hailtop/test_fs.py
=======
              test/hailtop/inter_cloud
>>>>>>> 40d88824
    inputs:
      - from: /debug-wheel-container.tar
        to: /io/debug-wheel-container.tar
      - from: /test.tar.gz
        to: /io/test.tar.gz
    secrets:
      - name: test-gsa-key
        namespace:
          valueFrom: default_ns.name
        mountPath: /test-gsa-key
      - name: test-aws-key
        namespace:
          valueFrom: default_ns.name
        mountPath: /test-aws-key
      - name: test-azure-key
        namespace:
          valueFrom: default_ns.name
        mountPath: /test-azure-key
    dependsOn:
      - default_ns
      - hail_run_image
      - build_hail
    clouds:
      - gcp
  - kind: runImage
    name: test_hail_python_unchecked_allocator
    image:
      valueFrom: hail_run_tests_image.image
    resources:
      memory: standard
      cpu: '2'
    script: |
      set -ex
      cd /io
      tar xzf test.tar.gz
      tar xzf resources.tar.gz
      tar xzf data.tar.gz
      tar xvf wheel-container.tar
      python3 -m pip install --no-dependencies hail-*-py3-none-any.whl

      # pyspark/conf/core-site.xml already points at /gsa-key/key.json
      mv /test-gsa-key/key.json /gsa-key/key.json

      export HAIL_TEST_RESOURCES_DIR=./resources
      export HAIL_DOCTEST_DATA_DIR=./data
      export HAIL_TEST_STORAGE_URI={{ global.test_storage_uri }}/{{ token }}
      export PYSPARK_SUBMIT_ARGS="--driver-memory 6g pyspark-shell"
      python3 -m pytest \
              --ignore=test/hailtop/batch/ \
<<<<<<< HEAD
              --ignore=test/hailtop/aiotools/test_copy.py \
              --ignore=test/hailtop/test_fs.py \
=======
              --ignore=test/hailtop/inter_cloud \
>>>>>>> 40d88824
              --log-cli-level=INFO \
              -s \
              -vv \
              --instafail \
              --durations=50 \
              test
    inputs:
      - from: /wheel-container.tar
        to: /io/wheel-container.tar
      - from: /test.tar.gz
        to: /io/test.tar.gz
      - from: /resources.tar.gz
        to: /io/resources.tar.gz
      - from: /data.tar.gz
        to: /io/data.tar.gz
    secrets:
      - name: test-gsa-key
        namespace:
          valueFrom: default_ns.name
        mountPath: /test-gsa-key
    dependsOn:
      - default_ns
      - hail_run_tests_image
      - build_hail
    clouds:
      - gcp
  - kind: runImage
    name: test_hail_python_local_backend_0
    image:
      valueFrom: hail_run_tests_image.image
    resources:
      memory: standard
      cpu: '2'
    script: |
      set -ex
      cd /io
      tar xzf test.tar.gz
      tar xzf resources.tar.gz
      tar xzf data.tar.gz
      tar xvf debug-wheel-container.tar
      python3 -m pip install --no-dependencies hail-*-py3-none-any.whl
      mkdir -p /io/tmp

      export HAIL_TEST_STORAGE_URI=/io/tmp/
      export HAIL_TEST_RESOURCES_DIR=./resources
      export HAIL_DOCTEST_DATA_DIR=./data
      export PYTEST_SPLITS=7
      export PYTEST_SPLIT_INDEX=0
      export HAIL_QUERY_BACKEND=local
      python3 -m pytest \
              --ignore=test/hailtop/ \
              --log-cli-level=INFO \
              -s \
              -vv \
              --instafail \
              --durations=50 \
              test
    inputs:
      - from: /debug-wheel-container.tar
        to: /io/debug-wheel-container.tar
      - from: /test.tar.gz
        to: /io/test.tar.gz
      - from: /resources.tar.gz
        to: /io/resources.tar.gz
      - from: /data.tar.gz
        to: /io/data.tar.gz
    secrets:
      - name: test-gsa-key
        namespace:
          valueFrom: default_ns.name
        mountPath: /test-gsa-key
    dependsOn:
      - default_ns
      - hail_run_tests_image
      - build_hail
  - kind: runImage
    name: test_hail_python_local_backend_1
    image:
      valueFrom: hail_run_tests_image.image
    resources:
      memory: standard
      cpu: '2'
    script: |
      set -ex
      cd /io
      tar xzf test.tar.gz
      tar xzf resources.tar.gz
      tar xzf data.tar.gz
      tar xvf debug-wheel-container.tar
      python3 -m pip install --no-dependencies hail-*-py3-none-any.whl
      mkdir -p /io/tmp

      export HAIL_TEST_STORAGE_URI=/io/tmp/
      export HAIL_TEST_RESOURCES_DIR=./resources
      export HAIL_DOCTEST_DATA_DIR=./data
      export PYTEST_SPLITS=7
      export PYTEST_SPLIT_INDEX=1
      export HAIL_QUERY_BACKEND=local
      python3 -m pytest \
              --ignore=test/hailtop/ \
              --log-cli-level=INFO \
              -s \
              -vv \
              --instafail \
              --durations=50 \
              test
    inputs:
      - from: /debug-wheel-container.tar
        to: /io/debug-wheel-container.tar
      - from: /test.tar.gz
        to: /io/test.tar.gz
      - from: /resources.tar.gz
        to: /io/resources.tar.gz
      - from: /data.tar.gz
        to: /io/data.tar.gz
    secrets:
      - name: test-gsa-key
        namespace:
          valueFrom: default_ns.name
        mountPath: /test-gsa-key
    dependsOn:
      - default_ns
      - hail_run_tests_image
      - build_hail
  - kind: runImage
    name: test_hail_python_local_backend_2
    image:
      valueFrom: hail_run_tests_image.image
    resources:
      memory: standard
      cpu: '2'
    script: |
      set -ex
      cd /io
      tar xzf test.tar.gz
      tar xzf resources.tar.gz
      tar xzf data.tar.gz
      tar xvf debug-wheel-container.tar
      python3 -m pip install --no-dependencies hail-*-py3-none-any.whl
      mkdir -p /io/tmp

      export HAIL_TEST_STORAGE_URI=/io/tmp/
      export HAIL_TEST_RESOURCES_DIR=./resources
      export HAIL_DOCTEST_DATA_DIR=./data
      export PYTEST_SPLITS=7
      export PYTEST_SPLIT_INDEX=2
      export HAIL_QUERY_BACKEND=local
      python3 -m pytest \
              --ignore=test/hailtop/ \
              --log-cli-level=INFO \
              -s \
              -vv \
              --instafail \
              --durations=50 \
              test
    inputs:
      - from: /debug-wheel-container.tar
        to: /io/debug-wheel-container.tar
      - from: /test.tar.gz
        to: /io/test.tar.gz
      - from: /resources.tar.gz
        to: /io/resources.tar.gz
      - from: /data.tar.gz
        to: /io/data.tar.gz
    secrets:
      - name: test-gsa-key
        namespace:
          valueFrom: default_ns.name
        mountPath: /test-gsa-key
    dependsOn:
      - default_ns
      - hail_run_tests_image
      - build_hail
  - kind: runImage
    name: test_hail_python_local_backend_3
    image:
      valueFrom: hail_run_tests_image.image
    resources:
      memory: standard
      cpu: '2'
    script: |
      set -ex
      cd /io
      tar xzf test.tar.gz
      tar xzf resources.tar.gz
      tar xzf data.tar.gz
      tar xvf debug-wheel-container.tar
      python3 -m pip install --no-dependencies hail-*-py3-none-any.whl
      mkdir -p /io/tmp

      export HAIL_TEST_STORAGE_URI=/io/tmp/
      export HAIL_TEST_RESOURCES_DIR=./resources
      export HAIL_DOCTEST_DATA_DIR=./data
      export PYTEST_SPLITS=7
      export PYTEST_SPLIT_INDEX=3
      export HAIL_QUERY_BACKEND=local
      python3 -m pytest \
              --ignore=test/hailtop/ \
              --log-cli-level=INFO \
              -s \
              -vv \
              --instafail \
              --durations=50 \
              test
    inputs:
      - from: /debug-wheel-container.tar
        to: /io/debug-wheel-container.tar
      - from: /test.tar.gz
        to: /io/test.tar.gz
      - from: /resources.tar.gz
        to: /io/resources.tar.gz
      - from: /data.tar.gz
        to: /io/data.tar.gz
    secrets:
      - name: test-gsa-key
        namespace:
          valueFrom: default_ns.name
        mountPath: /test-gsa-key
    dependsOn:
      - default_ns
      - hail_run_tests_image
      - build_hail
  - kind: runImage
    name: test_hail_python_local_backend_4
    image:
      valueFrom: hail_run_tests_image.image
    resources:
      memory: standard
      cpu: '2'
    script: |
      set -ex
      cd /io
      tar xzf test.tar.gz
      tar xzf resources.tar.gz
      tar xzf data.tar.gz
      tar xvf debug-wheel-container.tar
      python3 -m pip install --no-dependencies hail-*-py3-none-any.whl
      mkdir -p /io/tmp

      export HAIL_TEST_STORAGE_URI=/io/tmp/
      export HAIL_TEST_RESOURCES_DIR=./resources
      export HAIL_DOCTEST_DATA_DIR=./data
      export PYTEST_SPLITS=7
      export PYTEST_SPLIT_INDEX=4
      export HAIL_QUERY_BACKEND=local
      python3 -m pytest \
              --ignore=test/hailtop/ \
              --log-cli-level=INFO \
              -s \
              -vv \
              --instafail \
              --durations=50 \
              test
    inputs:
      - from: /debug-wheel-container.tar
        to: /io/debug-wheel-container.tar
      - from: /test.tar.gz
        to: /io/test.tar.gz
      - from: /resources.tar.gz
        to: /io/resources.tar.gz
      - from: /data.tar.gz
        to: /io/data.tar.gz
    secrets:
      - name: test-gsa-key
        namespace:
          valueFrom: default_ns.name
        mountPath: /test-gsa-key
    dependsOn:
      - default_ns
      - hail_run_tests_image
      - build_hail
  - kind: runImage
    name: test_hail_python_local_backend_5
    image:
      valueFrom: hail_run_tests_image.image
    resources:
      memory: standard
      cpu: '2'
    script: |
      set -ex
      cd /io
      tar xzf test.tar.gz
      tar xzf resources.tar.gz
      tar xzf data.tar.gz
      tar xvf debug-wheel-container.tar
      python3 -m pip install --no-dependencies hail-*-py3-none-any.whl
      mkdir -p /io/tmp

      export HAIL_TEST_STORAGE_URI=/io/tmp/
      export HAIL_TEST_RESOURCES_DIR=./resources
      export HAIL_DOCTEST_DATA_DIR=./data
      export PYTEST_SPLITS=7
      export PYTEST_SPLIT_INDEX=5
      export HAIL_QUERY_BACKEND=local
      python3 -m pytest \
              --ignore=test/hailtop/ \
              --log-cli-level=INFO \
              -s \
              -vv \
              --instafail \
              --durations=50 \
              test
    inputs:
      - from: /debug-wheel-container.tar
        to: /io/debug-wheel-container.tar
      - from: /test.tar.gz
        to: /io/test.tar.gz
      - from: /resources.tar.gz
        to: /io/resources.tar.gz
      - from: /data.tar.gz
        to: /io/data.tar.gz
    secrets:
      - name: test-gsa-key
        namespace:
          valueFrom: default_ns.name
        mountPath: /test-gsa-key
    dependsOn:
      - default_ns
      - hail_run_tests_image
      - build_hail
  - kind: runImage
    name: test_hail_python_local_backend_6
    image:
      valueFrom: hail_run_tests_image.image
    resources:
      memory: standard
      cpu: '2'
    script: |
      set -ex
      cd /io
      tar xzf test.tar.gz
      tar xzf resources.tar.gz
      tar xzf data.tar.gz
      tar xvf debug-wheel-container.tar
      python3 -m pip install --no-dependencies hail-*-py3-none-any.whl
      mkdir -p /io/tmp

      export HAIL_TEST_STORAGE_URI=/io/tmp/
      export HAIL_TEST_RESOURCES_DIR=./resources
      export HAIL_DOCTEST_DATA_DIR=./data
      export PYTEST_SPLITS=7
      export PYTEST_SPLIT_INDEX=6
      export HAIL_QUERY_BACKEND=local
      python3 -m pytest \
              --ignore=test/hailtop/ \
              --log-cli-level=INFO \
              -s \
              -vv \
              --instafail \
              --durations=50 \
              test
    inputs:
      - from: /debug-wheel-container.tar
        to: /io/debug-wheel-container.tar
      - from: /test.tar.gz
        to: /io/test.tar.gz
      - from: /resources.tar.gz
        to: /io/resources.tar.gz
      - from: /data.tar.gz
        to: /io/data.tar.gz
    secrets:
      - name: test-gsa-key
        namespace:
          valueFrom: default_ns.name
        mountPath: /test-gsa-key
    dependsOn:
      - default_ns
      - hail_run_tests_image
      - build_hail
  - kind: runImage
    name: test_python_docs
    image:
      valueFrom: hail_base_image.image
    script: |
      set -ex
      cd /hail/python/hail
      python3 -m pytest --instafail \
        --doctest-modules \
        --doctest-glob='*.rst' \
        --ignore=docs/conf.py \
        --ignore=docs/doctest_write_data.py
    dependsOn:
      - hail_base_image
    clouds:
      - gcp
  - kind: runImage
    name: make_docs
    image:
      valueFrom: hail_base_image.image
    script: |
      set -ex
      export HAIL_SHORT_VERSION='0.2'
      export SPHINXOPTS='-tgenerate_notebook_outputs'

      mkdir -p {{ token }}/python
      cd {{ token }}
      unzip -q -d python /io/hail.zip

      tar xzf /io/website-src.tar.gz
      export HAIL_WEBSITE_DIR=$(pwd)/website/website/

      sed -E "s/\(hail\#([0-9]+)\)/(\[#\1](https:\/\/github.com\/hail-is\/hail\/pull\/\1))/g" \
        < python/hail/docs/change_log.md \
        | pandoc -o python/hail/docs/change_log.rst

      make -C python/hail/docs BUILDDIR=_build clean html
      make -C python/hailtop/batch/docs BUILDDIR=_build clean html

      mkdir -p www/docs
      mv python/hail/docs/_build/html www/docs/0.2
      mv python/hailtop/batch/docs/_build/html www/docs/batch

      HAIL_CACHE_VERSION=$(cat python/hail/hail_version)
      find www -iname *.html -type f -exec sed -i -e "s/\.css/\.css\?v\=$HAIL_CACHE_VERSION/" {} +;

      tar czf /io/www.tar.gz www
    resources:
      memory: standard
      cpu: '2'
    inputs:
      - from: /hail.zip
        to: /io/hail.zip
      - from: /website-src.tar.gz
        to: /io/website-src.tar.gz
    outputs:
      - from: /io/www.tar.gz
        to: /www.tar.gz
    dependsOn:
      - hail_base_image
      - build_hail
  - kind: runImage
    name: get_pip_versioned_docs
    image:
      valueFrom: hail_pip_installed_image.image
    script: |
      set -ex

      cd /io/repo
      make -C hail python/hail/hail_pip_version

      # dev deploy elides the hail-is remote, add it and retrieve the tags
      git remote add hail-is https://github.com/hail-is/hail.git
      git fetch hail-is

      export HAIL_PIP_VERSION=$(cat hail/python/hail/hail_pip_version)

      if git ls-remote --exit-code --tags origin $HAIL_PIP_VERSION
      then
        # In this case, we want to get the docs from Google Storage.
        python3 -m hailtop.aiotools.copy 'null' '[
        {"from": "gs://hail-common/website/'$HAIL_PIP_VERSION'/www.tar.gz",
        "to": "www.tar.gz"}
        ]'
      else
        cp /io/www.tar.gz .
      fi

      mkdir -p hail/build/www/docs/0.2
      tar -xvf www.tar.gz -C hail/build/www/docs --strip-components 2

      python3 -m hailtop.aiotools.copy 'null' '[
      {"from": "gs://hail-common/builds/0.1/docs/hail-0.1-docs-5a6778710097.tar.gz",
       "to": "hail-0.1-docs-5a6778710097.tar.gz"}
      ]'

      mkdir -p hail/build/www/docs/0.1
      tar -xvf hail-0.1-docs-5a6778710097.tar.gz -C hail/build/www/docs/0.1 --strip-components 2

      tar czf /io/docs.tar.gz -C hail/build/www .
    resources:
      memory: standard
      cpu: '2'
    inputs:
      - from: /repo
        to: /io/repo
      - from: /www.tar.gz
        to: /io/www.tar.gz
    outputs:
      - from: /io/docs.tar.gz
        to: /docs.tar.gz
    dependsOn:
      - hail_pip_installed_image
      - merge_code
      - make_docs
    clouds:
      - gcp
  - kind: deploy
    name: deploy_grafana
    namespace:
      valueFrom: default_ns.name
    config: grafana/deployment.yaml
    scopes:
      - deploy
      - test
      - dev
    dependsOn:
      - default_ns
      - base_image
      - grafana_nginx_image
      - create_certs
  - kind: runImage
    name: render_prom_nginx_conf
    image:
      valueFrom: service_base_image.image
    script: |
      set -ex
      cd /io/repo/prometheus
      {% if deploy %}
      DEPLOY=true
      {% else %}
      DEPLOY=false
      {% endif %}
      python3 ../ci/jinja2_render.py '{"deploy": '${DEPLOY}', "default_ns": {"name": "{{ default_ns.name }}"}}' nginx.conf nginx.conf.out
    inputs:
      - from: /repo
        to: /io/repo
    outputs:
      - from: /io/repo/prometheus/nginx.conf.out
        to: /prometheus/nginx.conf.out
    dependsOn:
      - default_ns
      - service_base_image
      - merge_code
  - kind: buildImage2
    name: prom_nginx_image
    dockerFile: /io/prometheus/Dockerfile.nginx
    contextPath: /io/prometheus
    publishAs: prometheus
    inputs:
      - from: /repo/prometheus
        to: /io/prometheus
      - from: /prometheus/nginx.conf.out
        to: /io/prometheus/nginx.conf.out
    dependsOn:
      - hail_ubuntu_image
      - render_prom_nginx_conf
      - merge_code
  - kind: deploy
    name: deploy_prometheus
    namespace:
      valueFrom: default_ns.name
    config: prometheus/prometheus.yaml
    scopes:
      - deploy
      - dev
    dependsOn:
      - default_ns
      - prom_nginx_image
      - create_certs
  - kind: runImage
    name: create_dummy_oauth2_client_secret
    image:
      valueFrom: base_image.image
    script: |
      set -ex
      kubectl -n {{ default_ns.name }} create secret generic auth-oauth2-client-secret || true
    scopes:
      - test
      - dev
    dependsOn:
      - default_ns
      - base_image
  - kind: deploy
    name: deploy_auth
    namespace:
      valueFrom: default_ns.name
    config: auth/deployment.yaml
    wait:
      - kind: Service
        name: auth
        for: alive
      - kind: Service
        name: auth-driver
        for: alive
    dependsOn:
      - default_ns
      - create_deploy_config
      - create_session_key
      - auth_database
      - auth_image
      - create_dummy_oauth2_client_secret
      - create_certs
      - create_accounts
  - kind: runImage
    name: check_monitoring
    image:
      valueFrom: monitoring_image.image
    script: |
      set -ex
      SITE_PACKAGES=$(pip3 show monitoring | grep Location | sed 's/Location: //')
      python3 -m flake8 $SITE_PACKAGES/monitoring
      python3 -m pylint --rcfile pylintrc monitoring
    dependsOn:
      - monitoring_image
  - kind: runImage
    name: delete_monitoring_tables
    image:
      valueFrom: service_base_image.image
    script: |
      set -ex
      mysql --defaults-extra-file=/sql-config/sql-config.cnf < /io/sql/delete-monitoring-tables.sql
    inputs:
      - from: /repo/monitoring/sql
        to: /io/sql
    secrets:
      - name: database-server-config
        namespace:
          valueFrom: default_ns.name
        mountPath: /sql-config
    runIfRequested: true
    scopes:
      - dev
    dependsOn:
      - default_ns
      - service_base_image
      - merge_code
  - kind: createDatabase
    name: monitoring_database
    databaseName: monitoring
    migrations:
      - name: initial
        script: /io/sql/initial.sql
    inputs:
      - from: /repo/monitoring/sql
        to: /io/sql
    namespace:
      valueFrom: default_ns.name
    shutdowns:
      - kind: Deployment
        namespace:
          valueFrom: default_ns.name
        name: monitoring
    dependsOn:
      - default_ns
      - merge_code
      - delete_monitoring_tables
  - kind: deploy
    name: deploy_monitoring
    namespace:
      valueFrom: default_ns.name
    config: monitoring/deployment.yaml
    wait:
      - kind: Service
        name: monitoring
        for: alive
    dependsOn:
      - default_ns
      - monitoring_image
      - monitoring_database
      - deploy_auth
      - create_certs
      - create_accounts
    clouds:
      - gcp
  - kind: runImage
    name: test_monitoring
    image:
      valueFrom: test_monitoring_image.image
    script: |
      set -ex
      python3 -m pytest --log-cli-level=INFO -s -vv --instafail --durations=50 /test/
    secrets:
      - name: worker-deploy-config
        namespace:
          valueFrom: default_ns.name
        mountPath: /deploy-config
      - name: test-dev-tokens
        namespace:
          valueFrom: default_ns.name
        mountPath: /user-tokens
      - name: ssl-config-monitoring-tests
        namespace:
          valueFrom: default_ns.name
        mountPath: /ssl-config
    timeout: 300
    dependsOn:
      - test_monitoring_image
      - create_deploy_config
      - create_accounts
      - default_ns
      - create_certs
      - deploy_monitoring
    clouds:
      - gcp
  - kind: runImage
    name: test_auth_copy_paste_login
    image:
      valueFrom: service_base_image.image
    script: |
      set -ex

      export HAIL_DEPLOY_CONFIG_FILE=/deploy-config/deploy-config.json

      COPY_PASTE_TOKEN=$(hailctl curl {{ default_ns.name }} \
                         auth /api/v1alpha/copy-paste-token \
                         -fsSL \
                         --retry 3 \
                         --retry-delay 5 \
                         -XPOST)
      hailctl auth copy-paste-login "$COPY_PASTE_TOKEN" --namespace {{ default_ns.name }}

      if hailctl auth copy-paste-login "$COPY_PASTE_TOKEN" --namespace {{ default_ns.name }}
      then
          echo "reusing a token should not work, but did"
          exit 1
      fi

      COPY_PASTE_TOKEN=$(hailctl curl {{ default_ns.name }} \
                         auth /api/v1alpha/copy-paste-token \
                         -fsSL \
                         --retry 3 \
                         --retry-delay 5 \
                         -XPOST)
      python3 -c '
      from hailtop.auth import copy_paste_login;
      copy_paste_login("'$COPY_PASTE_TOKEN'", "{{ default_ns.name }}")
      '

      python3 -c '
      from hailtop.auth import copy_paste_login;
      import aiohttp
      try:
          copy_paste_login("'$COPY_PASTE_TOKEN'", "{{ default_ns.name }}")
          print("reusing a token should not work, but did")
          sys.exit(1)
      except aiohttp.client_exceptions.ClientResponseError as exc:
          assert(exc.status == 401)
      '
    secrets:
      - name: test-tokens
        namespace:
          valueFrom: default_ns.name
        mountPath: /user-tokens
      - name: worker-deploy-config
        namespace:
          valueFrom: default_ns.name
        mountPath: /deploy-config
    dependsOn:
      - default_ns
      - create_accounts
      - deploy_auth
      - create_deploy_config
      - service_base_image
  - kind: runImage
    name: test_auth_copy_paste_login_timeout
    image:
      valueFrom: service_base_image.image
    script: |
      set -ex

      export HAIL_DEPLOY_CONFIG_FILE=/deploy-config/deploy-config.json

      COPY_PASTE_TOKEN=$(hailctl curl {{ default_ns.name }} \
                         auth /api/v1alpha/copy-paste-token \
                         -fsSL \
                         --retry 3 \
                         --retry-delay 5 \
                         -XPOST)
      sleep $(( 5 * 60 + 1))
      if hailctl auth copy-paste-login "$COPY_PASTE_TOKEN" --namespace {{ default_ns.name }}
      then
          echo "using an expired token should not work, but did"
          exit 1
      fi

      python3 -c '
      import aiohttp
      from hailtop.auth import copy_paste_login;
      try:
          copy_paste_login("'$COPY_PASTE_TOKEN'", "{{ default_ns.name }}")
          print("using an expired token should not work, but did")
          sys.exit(1)
      except aiohttp.client_exceptions.ClientResponseError as exc:
          assert(exc.status == 401)
      '
    secrets:
      - name: test-tokens
        namespace:
          valueFrom: default_ns.name
        mountPath: /user-tokens
      - name: worker-deploy-config
        namespace:
          valueFrom: default_ns.name
        mountPath: /deploy-config
    dependsOn:
      - default_ns
      - create_accounts
      - deploy_auth
      - create_deploy_config
      - service_base_image
  - kind: runImage
    name: delete_batch_tables
    image:
      valueFrom: service_base_image.image
    script: |
      set -ex
      mysql --defaults-extra-file=/sql-config/sql-config.cnf < /io/sql/delete-batch-tables.sql
    inputs:
      - from: /repo/batch/sql
        to: /io/sql
    secrets:
      - name: database-server-config
        namespace:
          valueFrom: default_ns.name
        mountPath: /sql-config
    runIfRequested: true
    scopes:
      - dev
    dependsOn:
      - default_ns
      - service_base_image
      - merge_code
  - kind: runImage
    name: delete_ci_tables
    image:
      valueFrom: service_base_image.image
    script: |
      set -ex
      mysql --defaults-extra-file=/sql-config/sql-config.cnf < /io/sql/delete-ci-tables.sql
    inputs:
      - from: /repo/ci/sql
        to: /io/sql
    secrets:
      - name: database-server-config
        namespace:
          valueFrom: default_ns.name
        mountPath: /sql-config
    runIfRequested: true
    scopes:
      - dev
    dependsOn:
      - default_ns
      - service_base_image
      - merge_code
  - kind: createDatabase
    name: ci_database
    databaseName: ci
    migrations:
      - name: initial
        script: /io/sql/initial.sql
      - name: invalidated-batches
        script: /io/sql/invalidated-batches.sql
    inputs:
      - from: /repo/ci/sql
        to: /io/sql
    namespace:
      valueFrom: default_ns.name
    shutdowns:
      - kind: Deployment
        namespace:
          valueFrom: default_ns.name
        name: ci
    dependsOn:
      - default_ns
      - merge_code
      - delete_ci_tables
  - kind: createDatabase
    name: batch_database
    databaseName: batch
    migrations:
      - name: initial
        script: /io/sql/initial.sql
      - name: insert-globals
        script: /io/sql/insert_globals.py
      - name: create-billing-projects
        script: /io/sql/create-billing-projects.sql
      - name: increase-spec-size
        script: /io/sql/increase-spec-size.sql
      - name: remove-fk-batches-user-resources
        script: /io/sql/remove-fk-batches-user-resources.sql
      - name: change-ready-cores-bigint
        script: /io/sql/change-ready-cores-bigint.sql
      - name: add-user-resources-ready-cores-token
        script: /io/sql/add-user-resources-ready-cores-token.sql
      - name: add-lock-in-share-mode
        script: /io/sql/add-lock-in-share-mode.sql
      - name: add-batch-create-token
        script: /io/sql/add-batch-create-token.sql
      - name: improve-cancel
        script: /io/sql/improve-cancel.sql
      - name: store-specs-in-gcs
        script: /io/sql/store-specs-in-gcs.sql
      - name: add-batches-time-closed
        script: /io/sql/add-batches-time-closed.sql
      - name: add-instance-zone
        script: /io/sql/add-instance-zone.sql
      - name: add-batches-time-created-index
        script: /io/sql/add-batches-time-created-index.sql
      - name: change-test-worker-disk-size
        script: /io/sql/change_test_worker_disk_size.py
      - name: add-resources
        script: /io/sql/add-resources.sql
      - name: insert-resources
        script: /io/sql/insert_resources.py
      - name: insert-standing-worker-globals
        script: /io/sql/insert_standing_worker_globals.py
      - name: insert-local-ssd-resource
        script: /io/sql/insert_local_ssd_resource.py
      - name: fix-mark-job-complete-on-error
        script: /io/sql/fix-mark-job-complete-on-error.sql
      - name: add-worker-pd-ssd-data-disk
        script: /io/sql/add-worker-pd-ssd-data-disk.sql
      - name: add-aggregated-batch-resources-tokens
        script: /io/sql/add-aggregated-batch-resources-tokens.sql
      - name: change-test-worker-pool-size
        script: /io/sql/change_test_worker_pool_size.py
      - name: add-test-dev-to-billing-project-users
        script: /io/sql/add-test-dev-to-billing-project-users.sql
      - name: add-status-flag-billing-projects
        script: /io/sql/add-status-flag-billing-projects.sql
      - name: add-aggregated-billing-project-resources
        script: /io/sql/add-aggregated-billing-project-resources.sql
      - name: add-enable-standing-worker
        script: /io/sql/add-enable-standing-worker.py
      - name: add-inst-colls
        script: /io/sql/add-inst-colls.sql
      - name: add-creating-job-state
        script: /io/sql/add-creating-job-state.sql
      - name: add-job-private-inst-coll
        script: /io/sql/add-job-private-inst-coll.sql
      - name: insert-nonpreemptible-resources
        script: /io/sql/insert_nonpreemptible_resources.py
      - name: fix-schedule-job
        script: /io/sql/fix-schedule-job.sql
      - name: increase-test-and-dev-pool-sizes
        script: /io/sql/increase-test-and-dev-pool-sizes.py
      - name: fix-provisioning-bug
        script: /io/sql/fix-provisioning-bug.sql
      - name: do-not-lock-entire-batch
        script: /io/sql/do-not-lock-entire-batch.sql
      - name: add-fail-fast
        script: /io/sql/add-fail-fast.sql
      - name: add-frozen-mode
        script: /io/sql/add-frozen-mode.sql
      - name: add-instance-config
        script: /io/sql/add-instance-config.sql
      - name: cloud-agnostic
        script: /io/sql/cloud-agnostic.sql
      - name: support-azure
        script: /io/sql/support-azure.sql
      - name: add-azure-tables
        script: /io/sql/add_azure_tables.py
      - name: change-azure-test-highcpu-pool
        script: /io/sql/change_azure_test_highcpu_pool.py
      - name: add-latest-product-versions
        script: /io/sql/add-latest-product-versions.sql
      - name: add-products-and-versions
        script: /io/sql/add_products_and_versions.py
      - name: kill-more-deadlocks
        script: /io/sql/kill-more-deadlocks.sql
      - name: kill-more-deadlocks2
        script: /io/sql/kill-more-deadlocks2.sql
      - name: no-locks-add-attempt
        script: /io/sql/no-locks-add-attempt.sql
<<<<<<< HEAD
=======
      - name: fix-n-cancelled-creating-jobs
        script: /io/sql/fix-n-cancelled-creating-jobs.sql
>>>>>>> 40d88824
      - name: big-test-instances
        script: /io/sql/big-test-instances.py
    inputs:
      - from: /repo/batch/sql
        to: /io/sql
    namespace:
      valueFrom: default_ns.name
    shutdowns:
      - kind: Deployment
        namespace:
          valueFrom: default_ns.name
        name: batch
      - kind: Deployment
        namespace:
          valueFrom: default_ns.name
        name: batch-driver
    dependsOn:
      - default_ns
      - merge_code
      - delete_batch_tables
  - kind: deploy
    name: deploy_batch
    namespace:
      valueFrom: default_ns.name
    config: batch/deployment.yaml
    wait:
      - kind: Service
        name: batch
        for: alive
      - kind: Service
        name: batch-driver
        for: alive
    dependsOn:
      - default_ns
      - deploy_batch_sa
      - create_accounts
      - batch_image
      - batch_worker_image
      - batch_database
      - deploy_auth
      - create_certs
  - kind: runImage
    name: create_billing_projects
    image:
      valueFrom: service_base_image.image
    script: |
      set -ex
      # create billing projects and add users to them
      cat > create-billing-projects.py <<EOF
      import sys
      import json
      import asyncio
      import aiohttp
      from hailtop.utils import async_to_blocking
      from hailtop.batch_client.aioclient import BatchClient
      async def create(billing_project, user, limit=None):
          bc = await BatchClient.create(None)
          try:
              try:
                  await bc.create_billing_project(billing_project)
              except aiohttp.ClientResponseError as e:
                  if e.status != 403 or 'already exists' not in e.message:
                       raise

              try:
                  await bc.add_user(user, billing_project)
              except aiohttp.ClientResponseError as e:
                  if e.status != 403 or 'already member of billing project' not in e.message:
                       raise

              await bc.edit_billing_limit(billing_project, limit)
          finally:
              await bc.close()
      async def main():
          {% if deploy %}
          benchmark_limit = 25
          {% else %}
          benchmark_limit = 5
          {% endif %}

          await asyncio.gather(*[
              create(billing_project="benchmark", user="benchmark", limit=benchmark_limit)
          ])
      async_to_blocking(main())
      EOF
      python3 create-billing-projects.py
    secrets:
      - name: test-dev-tokens
        namespace:
          valueFrom: default_ns.name
        mountPath: /user-tokens
      - name: worker-deploy-config
        namespace:
          valueFrom: default_ns.name
        mountPath: /deploy-config
    dependsOn:
      - default_ns
      - service_base_image
      - create_deploy_config
      - create_accounts
      - deploy_batch
  - kind: deploy
    name: deploy_benchmark
    namespace:
      valueFrom: default_ns.name
    config: benchmark-service/deployment.yaml
    wait:
      - kind: Service
        name: benchmark
        for: alive
    dependsOn:
      - default_ns
      - benchmark_image
      - create_certs
      - deploy_auth
      - create_accounts
      - create_billing_projects
      - deploy_batch
    clouds:
      - gcp
  - kind: runImage
    name: test_benchmark
    image:
      valueFrom: test_benchmark_image.image
    script: |
      set -ex
      python3 -m pytest --log-cli-level=INFO -s -vv --instafail --durations=50 /test/
    secrets:
      - name: worker-deploy-config
        namespace:
          valueFrom: default_ns.name
        mountPath: /deploy-config
      - name: test-dev-tokens
        namespace:
          valueFrom: default_ns.name
        mountPath: /user-tokens
      - name: ssl-config-benchmark-tests
        namespace:
          valueFrom: default_ns.name
        mountPath: /ssl-config
    timeout: 1200
    dependsOn:
      - test_benchmark_image
      - create_deploy_config
      - create_accounts
      - default_ns
      - create_certs
      - deploy_benchmark
    clouds:
      - gcp
  - kind: runImage
    name: upload_query_jar
    image:
      valueFrom: hail_pip_installed_image.image
    script: |
      set -ex
      export GOOGLE_APPLICATION_CREDENTIALS=/query-gsa-key/key.json
      export HAIL_TEST_AZURE_ACCOUNT=hailtest
      export HAIL_TEST_AZURE_CONTAINER=hail-test-4nxei
      export AZURE_APPLICATION_CREDENTIALS=/test-azure-key/credentials.json

      {% if scope == "deploy" %}
      HAIL_JAR_URL={{ global.query_storage_uri }}
      {% elif scope == "test" %}
      HAIL_JAR_URL={{ global.test_storage_uri }}/{{ deploy_batch.token }}
      {% elif scope == "dev" %}
      HAIL_JAR_URL={{ global.test_storage_uri }}/{{ default_ns.name }}
      {% else %}
      echo "!!! unexpected scope {{ scope }} !!!"
      exit 1
      {% endif %}
      HAIL_JAR_URL=${HAIL_JAR_URL}/jars/$(cat /io/git_version).jar

      python3 -m hailtop.aiotools.copy 'null' '[{"from": "/io/hail.jar", "to": "'${HAIL_JAR_URL}'"}]'
    secrets:
      - name: query-gsa-key
        namespace:
          valueFrom: default_ns.name
        mountPath: /query-gsa-key
    inputs:
      - from: /just-jar/hail.jar
        to: /io/hail.jar
      - from: /git_version
        to: /io/git_version
    dependsOn:
      - default_ns
      - deploy_batch
      - hail_pip_installed_image
      - build_hail_jar_and_wheel_only
      - merge_code
      - create_test_gsa_keys
  - kind: runImage
    name: test_hail_python_service_backend_0
    image:
      valueFrom: hail_run_tests_image.image
    resources:
      cpu: '1'
    script: |
      set -ex
      tar xvf /io/wheel-container.tar
      python3 -m pip install --no-dependencies hail-*-py3-none-any.whl

      cd /io/repo/hail/python

      export HAIL_SHA="$(cat /io/git_version)"
      {% if scope == "deploy" %}
      export HAIL_JAR_URL={{ global.query_storage_uri }}
      {% elif scope == "test" %}
      export HAIL_JAR_URL={{ global.test_storage_uri }}/{{ deploy_batch.token }}
      {% elif scope == "dev" %}
      export HAIL_JAR_URL={{ global.test_storage_uri }}/{{ default_ns.name }}
      {% else %}
      echo "!!! unexpected scope {{ scope }} !!!"
      exit 1
      {% endif %}
      export HAIL_JAR_URL=${HAIL_JAR_URL}/jars/$(cat /io/git_version).jar

      export HAIL_TEST_STORAGE_URI={{ global.test_storage_uri }}/{{ token }}
      export HAIL_TEST_RESOURCES_DIR="{{ global.test_storage_uri }}/{{ upload_test_resources_to_blob_storage.token }}/test/resources/"
      export HAIL_DOCTEST_DATA_DIR="{{ global.test_storage_uri }}/{{ upload_test_resources_to_blob_storage.token }}/doctest/data/"
      export GOOGLE_APPLICATION_CREDENTIALS=/test-gsa-key/key.json
      export PYTEST_SPLITS=5
      export PYTEST_SPLIT_INDEX=0
      export HAIL_QUERY_BACKEND=service

      hailctl config set batch/billing_project test
      hailctl config set batch/remote_tmpdir {{ global.test_storage_uri }}

      python3 -m pytest \
              --ignore=test/hailtop/ \
              --log-cli-level=INFO \
              -s \
              -vv \
              --instafail \
              --durations=50 \
              -n 4 \
              test
    inputs:
      - from: /just-wheel/wheel-container.tar
        to: /io/wheel-container.tar
      - from: /repo/hail/python/test
        to: /io/repo/hail/python/test
      - from: /git_version
        to: /io/git_version
    secrets:
      - name: test-gsa-key
        namespace:
          valueFrom: default_ns.name
        mountPath: /test-gsa-key
      - name: worker-deploy-config
        namespace:
          valueFrom: default_ns.name
        mountPath: /deploy-config
      - name: test-tokens
        namespace:
          valueFrom: default_ns.name
        mountPath: /user-tokens
      - name: ssl-config-batch-tests
        namespace:
          valueFrom: default_ns.name
        mountPath: /ssl-config
    dependsOn:
      - default_ns
      - merge_code
      - deploy_batch
      - create_deploy_config
      - create_accounts
      - hail_run_tests_image
      - upload_query_jar
      - upload_test_resources_to_blob_storage
      - build_hail_jar_and_wheel_only
<<<<<<< HEAD
=======
    clouds:
      - gcp
>>>>>>> 40d88824
  - kind: runImage
    name: test_hail_python_service_backend_1
    image:
      valueFrom: hail_run_tests_image.image
    resources:
      cpu: '1'
    script: |
      set -ex
      tar xvf /io/wheel-container.tar
      python3 -m pip install --no-dependencies hail-*-py3-none-any.whl

      cd /io/repo/hail/python

      export HAIL_SHA="$(cat /io/git_version)"
      {% if scope == "deploy" %}
      export HAIL_JAR_URL={{ global.query_storage_uri }}
      {% elif scope == "test" %}
      export HAIL_JAR_URL={{ global.test_storage_uri }}/{{ deploy_batch.token }}
      {% elif scope == "dev" %}
      export HAIL_JAR_URL={{ global.test_storage_uri }}/{{ default_ns.name }}
      {% else %}
      echo "!!! unexpected scope {{ scope }} !!!"
      exit 1
      {% endif %}
      export HAIL_JAR_URL=${HAIL_JAR_URL}/jars/$(cat /io/git_version).jar

      export HAIL_TEST_STORAGE_URI={{ global.test_storage_uri }}/{{ token }}
      export HAIL_TEST_RESOURCES_DIR="{{ global.test_storage_uri }}/{{ upload_test_resources_to_blob_storage.token }}/test/resources/"
      export HAIL_DOCTEST_DATA_DIR="{{ global.test_storage_uri }}/{{ upload_test_resources_to_blob_storage.token }}/doctest/data/"
      export GOOGLE_APPLICATION_CREDENTIALS=/test-gsa-key/key.json
      export PYTEST_SPLITS=5
      export PYTEST_SPLIT_INDEX=1
      export HAIL_QUERY_BACKEND=service

      hailctl config set batch/billing_project test
      hailctl config set batch/remote_tmpdir {{ global.test_storage_uri }}

      python3 -m pytest \
              --ignore=test/hailtop/ \
              --log-cli-level=INFO \
              -s \
              -vv \
              --instafail \
              --durations=50 \
              -n 4 \
              test
    inputs:
      - from: /just-wheel/wheel-container.tar
        to: /io/wheel-container.tar
      - from: /repo/hail/python/test
        to: /io/repo/hail/python/test
      - from: /git_version
        to: /io/git_version
    secrets:
      - name: test-gsa-key
        namespace:
          valueFrom: default_ns.name
        mountPath: /test-gsa-key
      - name: worker-deploy-config
        namespace:
          valueFrom: default_ns.name
        mountPath: /deploy-config
      - name: test-tokens
        namespace:
          valueFrom: default_ns.name
        mountPath: /user-tokens
      - name: ssl-config-batch-tests
        namespace:
          valueFrom: default_ns.name
        mountPath: /ssl-config
    dependsOn:
      - default_ns
      - merge_code
      - deploy_batch
      - create_deploy_config
      - create_accounts
      - hail_run_tests_image
      - upload_query_jar
      - upload_test_resources_to_blob_storage
      - build_hail_jar_and_wheel_only
<<<<<<< HEAD
=======
    clouds:
      - gcp
>>>>>>> 40d88824
  - kind: runImage
    name: test_hail_python_service_backend_2
    image:
      valueFrom: hail_run_tests_image.image
    resources:
      cpu: '1'
    script: |
      set -ex
      tar xvf /io/wheel-container.tar
      python3 -m pip install --no-dependencies hail-*-py3-none-any.whl

      cd /io/repo/hail/python

      export HAIL_SHA="$(cat /io/git_version)"
      {% if scope == "deploy" %}
      export HAIL_JAR_URL={{ global.query_storage_uri }}
      {% elif scope == "test" %}
      export HAIL_JAR_URL={{ global.test_storage_uri }}/{{ deploy_batch.token }}
      {% elif scope == "dev" %}
      export HAIL_JAR_URL={{ global.test_storage_uri }}/{{ default_ns.name }}
      {% else %}
      echo "!!! unexpected scope {{ scope }} !!!"
      exit 1
      {% endif %}
      export HAIL_JAR_URL=${HAIL_JAR_URL}/jars/$(cat /io/git_version).jar

      export HAIL_TEST_STORAGE_URI={{ global.test_storage_uri }}/{{ token }}
      export HAIL_TEST_RESOURCES_DIR="{{ global.test_storage_uri }}/{{ upload_test_resources_to_blob_storage.token }}/test/resources/"
      export HAIL_DOCTEST_DATA_DIR="{{ global.test_storage_uri }}/{{ upload_test_resources_to_blob_storage.token }}/doctest/data/"
      export GOOGLE_APPLICATION_CREDENTIALS=/test-gsa-key/key.json
      export PYTEST_SPLITS=5
      export PYTEST_SPLIT_INDEX=2
      export HAIL_QUERY_BACKEND=service

      hailctl config set batch/billing_project test
      hailctl config set batch/remote_tmpdir {{ global.test_storage_uri }}

      python3 -m pytest \
              --ignore=test/hailtop/ \
              --log-cli-level=INFO \
              -s \
              -vv \
              --instafail \
              --durations=50 \
              -n 4 \
              test
    inputs:
      - from: /just-wheel/wheel-container.tar
        to: /io/wheel-container.tar
      - from: /repo/hail/python/test
        to: /io/repo/hail/python/test
      - from: /git_version
        to: /io/git_version
    secrets:
      - name: test-gsa-key
        namespace:
          valueFrom: default_ns.name
        mountPath: /test-gsa-key
      - name: worker-deploy-config
        namespace:
          valueFrom: default_ns.name
        mountPath: /deploy-config
      - name: test-tokens
        namespace:
          valueFrom: default_ns.name
        mountPath: /user-tokens
      - name: ssl-config-batch-tests
        namespace:
          valueFrom: default_ns.name
        mountPath: /ssl-config
    dependsOn:
      - default_ns
      - merge_code
      - deploy_batch
      - create_deploy_config
      - create_accounts
      - hail_run_tests_image
      - upload_query_jar
      - upload_test_resources_to_blob_storage
      - build_hail_jar_and_wheel_only
<<<<<<< HEAD
=======
    clouds:
      - gcp
>>>>>>> 40d88824
  - kind: runImage
    name: test_hail_python_service_backend_3
    image:
      valueFrom: hail_run_tests_image.image
    resources:
      cpu: '1'
    script: |
      set -ex
      tar xvf /io/wheel-container.tar
      python3 -m pip install --no-dependencies hail-*-py3-none-any.whl

      cd /io/repo/hail/python

      export HAIL_SHA="$(cat /io/git_version)"
      {% if scope == "deploy" %}
      export HAIL_JAR_URL={{ global.query_storage_uri }}
      {% elif scope == "test" %}
      export HAIL_JAR_URL={{ global.test_storage_uri }}/{{ deploy_batch.token }}
      {% elif scope == "dev" %}
      export HAIL_JAR_URL={{ global.test_storage_uri }}/{{ default_ns.name }}
      {% else %}
      echo "!!! unexpected scope {{ scope }} !!!"
      exit 1
      {% endif %}
      export HAIL_JAR_URL=${HAIL_JAR_URL}/jars/$(cat /io/git_version).jar

      export HAIL_TEST_STORAGE_URI={{ global.test_storage_uri }}/{{ token }}
      export HAIL_TEST_RESOURCES_DIR="{{ global.test_storage_uri }}/{{ upload_test_resources_to_blob_storage.token }}/test/resources/"
      export HAIL_DOCTEST_DATA_DIR="{{ global.test_storage_uri }}/{{ upload_test_resources_to_blob_storage.token }}/doctest/data/"
      export GOOGLE_APPLICATION_CREDENTIALS=/test-gsa-key/key.json
      export PYTEST_SPLITS=5
      export PYTEST_SPLIT_INDEX=3
      export HAIL_QUERY_BACKEND=service

      hailctl config set batch/billing_project test
      hailctl config set batch/remote_tmpdir {{ global.test_storage_uri }}

      python3 -m pytest \
              --ignore=test/hailtop/ \
              --log-cli-level=INFO \
              -s \
              -vv \
              --instafail \
              --durations=50 \
              -n 4 \
              test
    inputs:
      - from: /just-wheel/wheel-container.tar
        to: /io/wheel-container.tar
      - from: /repo/hail/python/test
        to: /io/repo/hail/python/test
      - from: /git_version
        to: /io/git_version
    secrets:
      - name: test-gsa-key
        namespace:
          valueFrom: default_ns.name
        mountPath: /test-gsa-key
      - name: worker-deploy-config
        namespace:
          valueFrom: default_ns.name
        mountPath: /deploy-config
      - name: test-tokens
        namespace:
          valueFrom: default_ns.name
        mountPath: /user-tokens
      - name: ssl-config-batch-tests
        namespace:
          valueFrom: default_ns.name
        mountPath: /ssl-config
    dependsOn:
      - default_ns
      - merge_code
      - deploy_batch
      - create_deploy_config
      - create_accounts
      - hail_run_tests_image
      - upload_query_jar
      - upload_test_resources_to_blob_storage
      - build_hail_jar_and_wheel_only
<<<<<<< HEAD
=======
    clouds:
      - gcp
>>>>>>> 40d88824
  - kind: runImage
    name: test_hail_python_service_backend_4
    image:
      valueFrom: hail_run_tests_image.image
    resources:
      cpu: '1'
    script: |
      set -ex
      tar xvf /io/wheel-container.tar
      python3 -m pip install --no-dependencies hail-*-py3-none-any.whl

      cd /io/repo/hail/python

      export HAIL_SHA="$(cat /io/git_version)"
      {% if scope == "deploy" %}
      export HAIL_JAR_URL={{ global.query_storage_uri }}
      {% elif scope == "test" %}
      export HAIL_JAR_URL={{ global.test_storage_uri }}/{{ deploy_batch.token }}
      {% elif scope == "dev" %}
      export HAIL_JAR_URL={{ global.test_storage_uri }}/{{ default_ns.name }}
      {% else %}
      echo "!!! unexpected scope {{ scope }} !!!"
      exit 1
      {% endif %}
      export HAIL_JAR_URL=${HAIL_JAR_URL}/jars/$(cat /io/git_version).jar

      export HAIL_TEST_STORAGE_URI={{ global.test_storage_uri }}/{{ token }}
      export HAIL_TEST_RESOURCES_DIR="{{ global.test_storage_uri }}/{{ upload_test_resources_to_blob_storage.token }}/test/resources/"
      export HAIL_DOCTEST_DATA_DIR="{{ global.test_storage_uri }}/{{ upload_test_resources_to_blob_storage.token }}/doctest/data/"
      export GOOGLE_APPLICATION_CREDENTIALS=/test-gsa-key/key.json
      export PYTEST_SPLITS=5
      export PYTEST_SPLIT_INDEX=4
      export HAIL_QUERY_BACKEND=service

      hailctl config set batch/billing_project test
      hailctl config set batch/remote_tmpdir {{ global.test_storage_uri }}

      python3 -m pytest \
              --ignore=test/hailtop/ \
              --log-cli-level=INFO \
              -s \
              -vv \
              --instafail \
              --durations=50 \
              -n 4 \
              test
    inputs:
      - from: /just-wheel/wheel-container.tar
        to: /io/wheel-container.tar
      - from: /repo/hail/python/test
        to: /io/repo/hail/python/test
      - from: /git_version
        to: /io/git_version
    secrets:
      - name: test-gsa-key
        namespace:
          valueFrom: default_ns.name
        mountPath: /test-gsa-key
      - name: worker-deploy-config
        namespace:
          valueFrom: default_ns.name
        mountPath: /deploy-config
      - name: test-tokens
        namespace:
          valueFrom: default_ns.name
        mountPath: /user-tokens
      - name: ssl-config-batch-tests
        namespace:
          valueFrom: default_ns.name
        mountPath: /ssl-config
    dependsOn:
      - default_ns
      - merge_code
      - deploy_batch
      - create_deploy_config
      - create_accounts
      - hail_run_tests_image
      - upload_query_jar
      - upload_test_resources_to_blob_storage
      - build_hail_jar_and_wheel_only
<<<<<<< HEAD
=======
    clouds:
      - gcp
>>>>>>> 40d88824
  - kind: deploy
    name: deploy_memory
    namespace:
      valueFrom: default_ns.name
    config: memory/deployment.yaml
    wait:
      - kind: Service
        name: memory
        for: alive
    dependsOn:
      - default_ns
      - memory_image
      - deploy_memory_sa
      - create_certs
    clouds:
      - gcp
  - kind: runImage
    name: test_lsm
    image:
      valueFrom: base_image.image
    script: |
      cd /io/lsm
      make
      make test
    inputs:
      - from: /repo/lsm
        to: /io/lsm
    dependsOn:
      - base_image
      - merge_code
  - kind: buildImage2
    name: netcat_ubuntu_image
    dockerFile:
      inline: |
        FROM {{ hail_ubuntu_image.image }}
        RUN hail-apt-get-install netcat
    dependsOn:
      - hail_ubuntu_image
  - kind: buildImage2
    name: volume_image
    dockerFile:
      inline: |
        FROM {{ hail_ubuntu_image.image }}
        VOLUME ["/data"]
    dependsOn:
      - hail_ubuntu_image
  - kind: buildImage2
    name: workdir_image
    dockerFile:
      inline: |
        FROM {{ hail_ubuntu_image.image }}
        WORKDIR ["/work"]
    dependsOn:
      - hail_ubuntu_image
  - kind: buildImage2
    name: curl_image
    dockerFile:
      inline: |
        FROM {{ hail_ubuntu_image.image }}
        RUN hail-apt-get-install curl
    dependsOn:
      - hail_ubuntu_image
  - kind: runImage
    name: test_memory
    image:
      valueFrom: memory_image.image
    resources:
      memory: 3.75Gi
      cpu: '1'
    script: |
      export GOOGLE_APPLICATION_CREDENTIALS=/test-gsa-key/key.json
      hailctl config set batch/remote_tmpdir {{ global.test_storage_uri }}/batch/
      python3 -m pytest --log-cli-level=INFO -s -vv --instafail --durations=50 /io/test/
    timeout: 600
    secrets:
      - name: worker-deploy-config
        namespace:
          valueFrom: default_ns.name
        mountPath: /deploy-config
      - name: test-tokens
        namespace:
          valueFrom: default_ns.name
        mountPath: /user-tokens
      - name: ssl-config-memory-tests
        namespace:
          valueFrom: default_ns.name
        mountPath: /ssl-config
      - name: test-gsa-key
        namespace:
          valueFrom: default_ns.name
        mountPath: /test-gsa-key
      - name: global-config
        namespace:
          valueFrom: default_ns.name
        mountPath: /global-config
    inputs:
      - from: /repo/memory/test
        to: /io/test
    dependsOn:
      - create_deploy_config
      - create_accounts
      - default_ns
      - merge_code
      - memory_image
      - deploy_memory
    clouds:
      - gcp
  - kind: runImage
    name: test_batch_0
    image:
      valueFrom: batch_image.image
    script: |
      set -ex
      export PYTEST_SPLITS=5
      export PYTEST_SPLIT_INDEX=0
      export HAIL_GSA_KEY_FILE=/test-gsa-key/key.json
      export HAIL_BASE_IMAGE={{ base_image.image }}
      export CI_UTILS_IMAGE={{ ci_utils_image.image }}
      export HAIL_CURL_IMAGE={{ curl_image.image }}
      export HAIL_DEFAULT_NAMESPACE={{ default_ns.name }}
      export HAIL_NETCAT_UBUNTU_IMAGE={{ netcat_ubuntu_image.image }}
      export HAIL_VOLUME_IMAGE={{ volume_image.image }}
      export HAIL_WORKDIR_IMAGE={{ workdir_image.image }}
      export HAIL_HAIL_BASE_IMAGE={{ hail_base_image.image }}
      export DOCKER_PREFIX="{{ global.docker_prefix }}"
      export DOCKER_ROOT_IMAGE="{{ global.docker_root_image }}"
      export HAIL_TEST_TOKEN_FILE=/user-tokens/tokens.json
      export HAIL_TEST_DEV_TOKEN_FILE=/dev-tokens/tokens.json
      export HAIL_TOKEN="{{ token }}"
      export HAIL_SCOPE="{{ scope }}"
      export HAIL_CLOUD="{{ global.cloud }}"
      export HAIL_DOMAIN="{{ global.domain }}"
      hailctl config set batch/remote_tmpdir {{ global.test_storage_uri }}/batch/
      python3 -m pytest \
              --log-date-format="%Y-%m-%dT%H:%M:%S" \
              --log-format="%(asctime)s %(levelname)s %(name)s %(filename)s:%(lineno)d:%(funcName)s %(message)s" \
              --log-cli-level=INFO \
              -s \
              -vv \
              --instafail \
              -k "not test_scale and not test_invariants" \
              --durations=0 \
              /io/test/
    inputs:
      - from: /repo/batch/test
        to: /io/test
    port: 5000
    timeout: 1200
    secrets:
      - name: worker-deploy-config
        namespace:
          valueFrom: default_ns.name
        mountPath: /deploy-config
      - name: test-tokens
        namespace:
          valueFrom: default_ns.name
        mountPath: /user-tokens
      - name: test-dev-tokens
        namespace:
          valueFrom: default_ns.name
        mountPath: /dev-tokens
      - name: ssl-config-batch-tests
        namespace:
          valueFrom: default_ns.name
        mountPath: /ssl-config
      - name: test-gsa-key
        namespace:
          valueFrom: default_ns.name
        mountPath: /test-gsa-key
    dependsOn:
      - create_deploy_config
      - create_accounts
      - default_ns
      - merge_code
      - base_image
      - hail_base_image
      - batch_image
      - ci_utils_image
      - deploy_batch
      - netcat_ubuntu_image
      - volume_image
      - workdir_image
      - curl_image
  - kind: runImage
    name: test_batch_1
    image:
      valueFrom: batch_image.image
    script: |
      set -ex
      export PYTEST_SPLITS=5
      export PYTEST_SPLIT_INDEX=1
      export HAIL_GSA_KEY_FILE=/test-gsa-key/key.json
      export HAIL_BASE_IMAGE={{ base_image.image }}
      export CI_UTILS_IMAGE={{ ci_utils_image.image }}
      export HAIL_CURL_IMAGE={{ curl_image.image }}
      export HAIL_DEFAULT_NAMESPACE={{ default_ns.name }}
      export HAIL_NETCAT_UBUNTU_IMAGE={{ netcat_ubuntu_image.image }}
      export HAIL_VOLUME_IMAGE={{ volume_image.image }}
      export HAIL_WORKDIR_IMAGE={{ workdir_image.image }}
      export HAIL_HAIL_BASE_IMAGE={{ hail_base_image.image }}
      export DOCKER_PREFIX="{{ global.docker_prefix }}"
      export DOCKER_ROOT_IMAGE="{{ global.docker_root_image }}"
      export HAIL_TEST_TOKEN_FILE=/user-tokens/tokens.json
      export HAIL_TEST_DEV_TOKEN_FILE=/dev-tokens/tokens.json
      export HAIL_TOKEN="{{ token }}"
      export HAIL_SCOPE="{{ scope }}"
      export HAIL_CLOUD="{{ global.cloud }}"
      export HAIL_DOMAIN="{{ global.domain }}"
      hailctl config set batch/remote_tmpdir {{ global.test_storage_uri }}/batch/
      python3 -m pytest \
              --log-date-format="%Y-%m-%dT%H:%M:%S" \
              --log-format="%(asctime)s %(levelname)s %(name)s %(filename)s:%(lineno)d:%(funcName)s %(message)s" \
              --log-cli-level=INFO \
              -s \
              -vv \
              --instafail \
              -k "not test_scale and not test_invariants" \
              --durations=0 \
              /io/test/
    inputs:
      - from: /repo/batch/test
        to: /io/test
    port: 5000
    timeout: 1200
    secrets:
      - name: worker-deploy-config
        namespace:
          valueFrom: default_ns.name
        mountPath: /deploy-config
      - name: test-tokens
        namespace:
          valueFrom: default_ns.name
        mountPath: /user-tokens
      - name: test-dev-tokens
        namespace:
          valueFrom: default_ns.name
        mountPath: /dev-tokens
      - name: ssl-config-batch-tests
        namespace:
          valueFrom: default_ns.name
        mountPath: /ssl-config
      - name: test-gsa-key
        namespace:
          valueFrom: default_ns.name
        mountPath: /test-gsa-key
    dependsOn:
      - default_ns
      - create_deploy_config
      - create_accounts
      - merge_code
      - base_image
      - hail_base_image
      - batch_image
      - ci_utils_image
      - deploy_batch
      - netcat_ubuntu_image
      - volume_image
      - workdir_image
      - curl_image
  - kind: runImage
    name: test_batch_2
    image:
      valueFrom: batch_image.image
    script: |
      set -ex
      export PYTEST_SPLITS=5
      export PYTEST_SPLIT_INDEX=2
      export HAIL_GSA_KEY_FILE=/test-gsa-key/key.json
      export HAIL_BASE_IMAGE={{ base_image.image }}
      export CI_UTILS_IMAGE={{ ci_utils_image.image }}
      export HAIL_CURL_IMAGE={{ curl_image.image }}
      export HAIL_DEFAULT_NAMESPACE={{ default_ns.name }}
      export HAIL_NETCAT_UBUNTU_IMAGE={{ netcat_ubuntu_image.image }}
      export HAIL_VOLUME_IMAGE={{ volume_image.image }}
      export HAIL_WORKDIR_IMAGE={{ workdir_image.image }}
      export HAIL_HAIL_BASE_IMAGE={{ hail_base_image.image }}
      export DOCKER_PREFIX="{{ global.docker_prefix }}"
      export DOCKER_ROOT_IMAGE="{{ global.docker_root_image }}"
      export HAIL_TEST_TOKEN_FILE=/user-tokens/tokens.json
      export HAIL_TEST_DEV_TOKEN_FILE=/dev-tokens/tokens.json
      export HAIL_TOKEN="{{ token }}"
      export HAIL_SCOPE="{{ scope }}"
      export HAIL_CLOUD="{{ global.cloud }}"
      export HAIL_DOMAIN="{{ global.domain }}"
      hailctl config set batch/remote_tmpdir {{ global.test_storage_uri }}/batch/
      python3 -m pytest \
              --log-date-format="%Y-%m-%dT%H:%M:%S" \
              --log-format="%(asctime)s %(levelname)s %(name)s %(filename)s:%(lineno)d:%(funcName)s %(message)s" \
              --log-cli-level=INFO \
              -s \
              -vv \
              --instafail \
              -k "not test_scale and not test_invariants" \
              --durations=0 \
              /io/test/
    inputs:
      - from: /repo/batch/test
        to: /io/test
    port: 5000
    timeout: 1200
    secrets:
      - name: worker-deploy-config
        namespace:
          valueFrom: default_ns.name
        mountPath: /deploy-config
      - name: test-tokens
        namespace:
          valueFrom: default_ns.name
        mountPath: /user-tokens
      - name: test-dev-tokens
        namespace:
          valueFrom: default_ns.name
        mountPath: /dev-tokens
      - name: ssl-config-batch-tests
        namespace:
          valueFrom: default_ns.name
        mountPath: /ssl-config
      - name: test-gsa-key
        namespace:
          valueFrom: default_ns.name
        mountPath: /test-gsa-key
    dependsOn:
      - create_deploy_config
      - create_accounts
      - default_ns
      - merge_code
      - base_image
      - hail_base_image
      - batch_image
      - ci_utils_image
      - deploy_batch
      - netcat_ubuntu_image
      - volume_image
      - workdir_image
      - curl_image
  - kind: runImage
    name: test_batch_3
    image:
      valueFrom: batch_image.image
    script: |
      set -ex
      export PYTEST_SPLITS=5
      export PYTEST_SPLIT_INDEX=3
      export HAIL_GSA_KEY_FILE=/test-gsa-key/key.json
      export HAIL_BASE_IMAGE={{ base_image.image }}
      export CI_UTILS_IMAGE={{ ci_utils_image.image }}
      export HAIL_CURL_IMAGE={{ curl_image.image }}
      export HAIL_DEFAULT_NAMESPACE={{ default_ns.name }}
      export HAIL_NETCAT_UBUNTU_IMAGE={{ netcat_ubuntu_image.image }}
      export HAIL_VOLUME_IMAGE={{ volume_image.image }}
      export HAIL_WORKDIR_IMAGE={{ workdir_image.image }}
      export HAIL_HAIL_BASE_IMAGE={{ hail_base_image.image }}
      export DOCKER_PREFIX="{{ global.docker_prefix }}"
      export DOCKER_ROOT_IMAGE="{{ global.docker_root_image }}"
      export HAIL_TEST_TOKEN_FILE=/user-tokens/tokens.json
      export HAIL_TEST_DEV_TOKEN_FILE=/dev-tokens/tokens.json
      export HAIL_TOKEN="{{ token }}"
      export HAIL_SCOPE="{{ scope }}"
      export HAIL_CLOUD="{{ global.cloud }}"
      export HAIL_DOMAIN="{{ global.domain }}"
      hailctl config set batch/remote_tmpdir {{ global.test_storage_uri }}/batch/
      python3 -m pytest \
              --log-date-format="%Y-%m-%dT%H:%M:%S" \
              --log-format="%(asctime)s %(levelname)s %(name)s %(filename)s:%(lineno)d:%(funcName)s %(message)s" \
              --log-cli-level=INFO \
              -s \
              -vv \
              --instafail \
              -k "not test_scale and not test_invariants" \
              --durations=0 \
              /io/test/
    inputs:
      - from: /repo/batch/test
        to: /io/test
    port: 5000
    timeout: 1200
    secrets:
      - name: worker-deploy-config
        namespace:
          valueFrom: default_ns.name
        mountPath: /deploy-config
      - name: test-tokens
        namespace:
          valueFrom: default_ns.name
        mountPath: /user-tokens
      - name: test-dev-tokens
        namespace:
          valueFrom: default_ns.name
        mountPath: /dev-tokens
      - name: ssl-config-batch-tests
        namespace:
          valueFrom: default_ns.name
        mountPath: /ssl-config
      - name: test-gsa-key
        namespace:
          valueFrom: default_ns.name
        mountPath: /test-gsa-key
    dependsOn:
      - create_deploy_config
      - create_accounts
      - default_ns
      - merge_code
      - base_image
      - hail_base_image
      - batch_image
      - ci_utils_image
      - deploy_batch
      - netcat_ubuntu_image
      - volume_image
      - workdir_image
      - curl_image
  - kind: runImage
    name: test_batch_4
    image:
      valueFrom: batch_image.image
    script: |
      set -ex
      export PYTEST_SPLITS=5
      export PYTEST_SPLIT_INDEX=4
      export HAIL_GSA_KEY_FILE=/test-gsa-key/key.json
      export HAIL_BASE_IMAGE={{ base_image.image }}
      export CI_UTILS_IMAGE={{ ci_utils_image.image }}
      export HAIL_CURL_IMAGE={{ curl_image.image }}
      export HAIL_DEFAULT_NAMESPACE={{ default_ns.name }}
      export HAIL_NETCAT_UBUNTU_IMAGE={{ netcat_ubuntu_image.image }}
      export HAIL_VOLUME_IMAGE={{ volume_image.image }}
      export HAIL_WORKDIR_IMAGE={{ workdir_image.image }}
      export HAIL_HAIL_BASE_IMAGE={{ hail_base_image.image }}
      export DOCKER_PREFIX="{{ global.docker_prefix }}"
      export DOCKER_ROOT_IMAGE="{{ global.docker_root_image }}"
      export HAIL_TEST_TOKEN_FILE=/user-tokens/tokens.json
      export HAIL_TEST_DEV_TOKEN_FILE=/dev-tokens/tokens.json
      export HAIL_TOKEN="{{ token }}"
      export HAIL_SCOPE="{{ scope }}"
      export HAIL_CLOUD="{{ global.cloud }}"
      export HAIL_DOMAIN="{{ global.domain }}"
      hailctl config set batch/remote_tmpdir {{ global.test_storage_uri }}/batch/
      python3 -m pytest \
              --log-date-format="%Y-%m-%dT%H:%M:%S" \
              --log-format="%(asctime)s %(levelname)s %(name)s %(filename)s:%(lineno)d:%(funcName)s %(message)s" \
              --log-cli-level=INFO \
              -s \
              -vv \
              --instafail \
              -k "not test_scale and not test_invariants" \
              --durations=0 \
              /io/test/
    inputs:
      - from: /repo/batch/test
        to: /io/test
    port: 5000
    timeout: 1200
    secrets:
      - name: worker-deploy-config
        namespace:
          valueFrom: default_ns.name
        mountPath: /deploy-config
      - name: test-tokens
        namespace:
          valueFrom: default_ns.name
        mountPath: /user-tokens
      - name: test-dev-tokens
        namespace:
          valueFrom: default_ns.name
        mountPath: /dev-tokens
      - name: ssl-config-batch-tests
        namespace:
          valueFrom: default_ns.name
        mountPath: /ssl-config
      - name: test-gsa-key
        namespace:
          valueFrom: default_ns.name
        mountPath: /test-gsa-key
    dependsOn:
      - create_deploy_config
      - create_accounts
      - default_ns
      - merge_code
      - base_image
      - hail_base_image
      - batch_image
      - ci_utils_image
      - deploy_batch
      - netcat_ubuntu_image
      - volume_image
      - workdir_image
      - curl_image
  - kind: runImage
    name: delete_test_billing_projects
    image:
      valueFrom: batch_image.image
    script: |
      set -ex
      export DOCKER_ROOT_IMAGE="{{ global.docker_root_image }}"
      export HAIL_TEST_DEV_TOKEN_FILE=/dev-tokens/tokens.json
      for token in "{{ test_batch_0.token }}" "{{ test_batch_1.token }}" "{{ test_batch_2.token }}" "{{ test_batch_3.token }}" "{{ test_batch_4.token }}"
      do
          export HAIL_TOKEN="$token"
          cd /io/test
          python3 -c '
      import billing_projects
      import asyncio
      asyncio.get_event_loop().run_until_complete(billing_projects.delete_all_test_billing_projects())
      '
      done
    inputs:
      - from: /repo/batch/test
        to: /io/test
    secrets:
      - name: worker-deploy-config
        namespace:
          valueFrom: default_ns.name
        mountPath: /deploy-config
      - name: test-dev-tokens
        namespace:
          valueFrom: default_ns.name
        mountPath: /dev-tokens
      - name: ssl-config-batch-tests
        namespace:
          valueFrom: default_ns.name
        mountPath: /ssl-config
    alwaysRun: true
    dependsOn:
      - create_deploy_config
      - create_accounts
      - default_ns
      - merge_code
      - batch_image
      - deploy_batch
      - test_batch_0
      - test_batch_1
      - test_batch_2
      - test_batch_3
      - test_batch_4
  - kind: runImage
    name: create_ci_test_repo
    image:
      valueFrom: base_image.image
    script: |
      set -e
      TOKEN=$(cat /secret/ci-secrets/user1)
      REPO_NAME="ci-test-{{token}}"

      echo creating $REPO_NAME...
      curl -XPOST \
        -i \
        -fsSL \
        https://api.github.com/orgs/hail-ci-test/repos \
        -H "Authorization: token ${TOKEN}" \
        -d "{ \"name\" : \"$REPO_NAME\" }"

      # checkout new ci repo
      cd /io
      for i in {1..12}; do
          git clone https://$TOKEN@github.com/hail-ci-test/$REPO_NAME.git && break
          sleep 5;
      done
      cd $REPO_NAME

      mkdir -p ./ci/test ./hail/
      cp /io/repo/ci/test/resources/build.yaml ./
      cp -R /io/repo/ci/* ./ci/
      cp /io/repo/tls/Dockerfile ./ci/test/resources/Dockerfile.certs
      cp /io/repo/tls/create_certs.py ./ci/test/resources/
      cp /io/repo/pylintrc ./
      cp /io/repo/setup.cfg ./
      cp -R /io/repo/docker ./
      cp -R /io/repo/gear ./
      cp -R /io/repo/hail/python ./hail/
      cp /io/repo/hail/Makefile ./hail/
      cp /io/repo/hail/env_var.mk ./hail/
      cp -R /io/repo/web_common ./
      cp /io/repo/hail/python/setup-hailtop.py ./hail/python/

      git config user.name ci
      git config user.email ci@hail.is
      git add * && git commit -m "setup repo"
      git push
    secrets:
      - name: hail-ci-0-1-service-account-key
        namespace:
          valueFrom: default_ns.name
        mountPath: /secret/ci-secrets
    scopes:
      - test
      - dev
    inputs:
      - from: /repo
        to: /io/repo
    dependsOn:
      - default_ns
      - base_image
      - merge_code
  - kind: runImage
    name: create_ci_config
    image:
      valueFrom: base_image.image
    script: |
      kubectl -n {{ default_ns.name }} create secret generic ci-config \
          --from-literal=github_context="ci-test" \
          --from-literal=storage_uri="{{ global.test_storage_uri }}" \
          --from-literal=deploy_steps="[]" \
          --from-literal=watched_branches="[[\"hail-ci-test/ci-test-{{create_ci_test_repo.token}}:master\", true, true]]" \
          --save-config --dry-run=client -o yaml \
        | kubectl -n {{ default_ns.name }} apply -f -
    serviceAccount:
      name: admin
      namespace:
        valueFrom: default_ns.name
    scopes:
      - test
      - dev
    dependsOn:
      - default_ns
      - base_image
      - create_ci_test_repo
  - kind: deploy
    name: deploy_ci
    namespace:
      valueFrom: default_ns.name
    config: ci/deployment.yaml
    wait:
      - kind: Service
        name: ci
        for: alive
    dependsOn:
      - default_ns
      - create_database_server_config
      - ci_image
      - ci_utils_image
      - create_accounts
      - ci_database
      - deploy_auth
      - deploy_batch
      - create_ci_test_repo
      - create_ci_config
      - deploy_ci_agent
      - create_certs
      - hail_buildkit_image
  - kind: runImage
    name: test_ci
    image:
      valueFrom: test_ci_image.image
    script: |
      set -ex
      export ORGANIZATION=hail-ci-test
      export REPO_NAME=ci-test-"{{ create_ci_test_repo.token }}"
      export NAMESPACE="{{ default_ns.name }}"
      python3 -m pytest --log-cli-level=INFO -s -vv --instafail --durations=50 /test/
    secrets:
      - name: worker-deploy-config
        namespace:
          valueFrom: default_ns.name
        mountPath: /deploy-config
      - name: test-dev-tokens
        namespace:
          valueFrom: default_ns.name
        mountPath: /user-tokens
      - name: hail-ci-0-1-service-account-key
        namespace:
          valueFrom: default_ns.name
        mountPath: /secret/ci-secrets
      - name: ssl-config-ci-tests
        namespace:
          valueFrom: default_ns.name
        mountPath: /ssl-config
    timeout: 5400
    scopes:
      - test
      - dev
    dependsOn:
      - create_deploy_config
      - create_accounts
      - default_ns
      - create_certs
      - deploy_ci
      - test_ci_image
      - create_ci_test_repo
  - kind: buildImage2
    name: hailgenetics_hail_image
    dockerFile: /io/docker/hail/Dockerfile
    contextPath: /io/docker/hail/
    publishAs: hailgenetics/hail
    inputs:
      - from: /repo/docker/hail
        to: /io/docker/hail
      - from: /just-wheel/wheel-container.tar
        to: /io/docker/hail/wheel-container.tar
    dependsOn:
      - merge_code
      - build_hail_jar_and_wheel_only
      - hail_ubuntu_image
  - kind: runImage
    name: test_hailgenetics_hail_image
    image:
      valueFrom: hailgenetics_hail_image.image
    script: |
      set -ex
      python3 -c 'import hail as hl; hl.balding_nichols_model(3, 100, 100)._force_count_rows()'
      python3 -c 'import numpy; import pandas; import sklearn; import matplotlib; import scipy'
      gsutil --version
    dependsOn:
      - hailgenetics_hail_image
  - kind: runImage
    name: test_hailtop_batch_0
    image:
      valueFrom: service_base_image.image
    script: |
      cd /io/hailtop
      set -ex
      export HAIL_CLOUD={{ global.cloud }}
      export GOOGLE_APPLICATION_CREDENTIALS=/test-gsa-key/key.json
      export PYTEST_SPLITS=5
      export PYTEST_SPLIT_INDEX=0
      export DOCKER_PREFIX="{{ global.docker_prefix }}"
      export DOCKER_ROOT_IMAGE="{{ global.docker_root_image }}"
      export PYTHON_DILL_IMAGE="{{ global.docker_prefix }}/python-dill:3.7-slim"
      export HAIL_GENETICS_HAIL_IMAGE="{{ hailgenetics_hail_image.image }}"
      hailctl config set batch/billing_project test
      hailctl config set batch/remote_tmpdir {{ global.test_storage_uri }}/batch/
      python3 -m pytest \
              --durations=0 \
              --log-cli-level=INFO \
              -s \
              -vv \
              --instafail \
              /io/test/hailtop/batch/
    inputs:
      - from: /repo/hail/python/test
        to: /io/test
      - from: /repo/hail/python/hailtop
        to: /io/hailtop
    timeout: 1200
    secrets:
      - name: worker-deploy-config
        namespace:
          valueFrom: default_ns.name
        mountPath: /deploy-config
      - name: test-tokens
        namespace:
          valueFrom: default_ns.name
        mountPath: /user-tokens
      - name: test-gsa-key
        namespace:
          valueFrom: default_ns.name
        mountPath: /test-gsa-key
      - name: ssl-config-batch-tests
        namespace:
          valueFrom: default_ns.name
        mountPath: /ssl-config
    dependsOn:
      - hailgenetics_hail_image
      - create_deploy_config
      - create_accounts
      - default_ns
      - merge_code
      - service_base_image
      - deploy_batch
  - kind: runImage
    name: test_hailtop_batch_1
    image:
      valueFrom: service_base_image.image
    script: |
      cd /io/hailtop
      set -ex
      export HAIL_CLOUD={{ global.cloud }}
      export GOOGLE_APPLICATION_CREDENTIALS=/test-gsa-key/key.json
      export PYTEST_SPLITS=5
      export PYTEST_SPLIT_INDEX=1
      export DOCKER_PREFIX="{{ global.docker_prefix }}"
      export DOCKER_ROOT_IMAGE="{{ global.docker_root_image }}"
      export PYTHON_DILL_IMAGE="{{ global.docker_prefix }}/python-dill:3.7-slim"
      export HAIL_GENETICS_HAIL_IMAGE="{{ hailgenetics_hail_image.image }}"
      hailctl config set batch/billing_project test
      hailctl config set batch/remote_tmpdir {{ global.test_storage_uri }}/batch/
      python3 -m pytest \
              --durations=0 \
              --log-cli-level=INFO \
              -s \
              -vv \
              --instafail \
              /io/test/hailtop/batch/
    inputs:
      - from: /repo/hail/python/test
        to: /io/test
      - from: /repo/hail/python/hailtop
        to: /io/hailtop
    timeout: 1200
    secrets:
      - name: worker-deploy-config
        namespace:
          valueFrom: default_ns.name
        mountPath: /deploy-config
      - name: test-tokens
        namespace:
          valueFrom: default_ns.name
        mountPath: /user-tokens
      - name: test-gsa-key
        namespace:
          valueFrom: default_ns.name
        mountPath: /test-gsa-key
      - name: ssl-config-batch-tests
        namespace:
          valueFrom: default_ns.name
        mountPath: /ssl-config
    dependsOn:
      - hailgenetics_hail_image
      - create_deploy_config
      - create_accounts
      - default_ns
      - merge_code
      - service_base_image
      - deploy_batch
  - kind: runImage
    name: test_hailtop_batch_2
    image:
      valueFrom: service_base_image.image
    script: |
      cd /io/hailtop
      set -ex
      export HAIL_CLOUD={{ global.cloud }}
      export GOOGLE_APPLICATION_CREDENTIALS=/test-gsa-key/key.json
      export PYTEST_SPLITS=5
      export PYTEST_SPLIT_INDEX=2
      export DOCKER_PREFIX="{{ global.docker_prefix }}"
      export DOCKER_ROOT_IMAGE="{{ global.docker_root_image }}"
      export PYTHON_DILL_IMAGE="{{ global.docker_prefix }}/python-dill:3.7-slim"
      export HAIL_GENETICS_HAIL_IMAGE="{{ hailgenetics_hail_image.image }}"
      hailctl config set batch/billing_project test
      hailctl config set batch/remote_tmpdir {{ global.test_storage_uri }}/batch/
      python3 -m pytest \
              --durations=0 \
              --log-cli-level=INFO \
              -s \
              -vv \
              --instafail \
              /io/test/hailtop/batch/
    inputs:
      - from: /repo/hail/python/test
        to: /io/test
      - from: /repo/hail/python/hailtop
        to: /io/hailtop
    timeout: 1200
    secrets:
      - name: worker-deploy-config
        namespace:
          valueFrom: default_ns.name
        mountPath: /deploy-config
      - name: test-tokens
        namespace:
          valueFrom: default_ns.name
        mountPath: /user-tokens
      - name: test-gsa-key
        namespace:
          valueFrom: default_ns.name
        mountPath: /test-gsa-key
      - name: ssl-config-batch-tests
        namespace:
          valueFrom: default_ns.name
        mountPath: /ssl-config
    dependsOn:
      - hailgenetics_hail_image
      - create_deploy_config
      - create_accounts
      - default_ns
      - merge_code
      - service_base_image
      - deploy_batch
  - kind: runImage
    name: test_hailtop_batch_3
    image:
      valueFrom: service_base_image.image
    script: |
      cd /io/hailtop
      set -ex
      export HAIL_CLOUD={{ global.cloud }}
      export GOOGLE_APPLICATION_CREDENTIALS=/test-gsa-key/key.json
      export PYTEST_SPLITS=5
      export PYTEST_SPLIT_INDEX=3
      export DOCKER_PREFIX="{{ global.docker_prefix }}"
      export DOCKER_ROOT_IMAGE="{{ global.docker_root_image }}"
      export PYTHON_DILL_IMAGE="{{ global.docker_prefix }}/python-dill:3.7-slim"
      export HAIL_GENETICS_HAIL_IMAGE="{{ hailgenetics_hail_image.image }}"
      hailctl config set batch/billing_project test
      hailctl config set batch/remote_tmpdir {{ global.test_storage_uri }}/batch/
      python3 -m pytest \
              --durations=0 \
              --log-cli-level=INFO \
              -s \
              -vv \
              --instafail \
              /io/test/hailtop/batch/
    inputs:
      - from: /repo/hail/python/test
        to: /io/test
      - from: /repo/hail/python/hailtop
        to: /io/hailtop
    timeout: 1200
    secrets:
      - name: worker-deploy-config
        namespace:
          valueFrom: default_ns.name
        mountPath: /deploy-config
      - name: test-tokens
        namespace:
          valueFrom: default_ns.name
        mountPath: /user-tokens
      - name: test-gsa-key
        namespace:
          valueFrom: default_ns.name
        mountPath: /test-gsa-key
      - name: ssl-config-batch-tests
        namespace:
          valueFrom: default_ns.name
        mountPath: /ssl-config
    dependsOn:
      - hailgenetics_hail_image
      - create_deploy_config
      - create_accounts
      - default_ns
      - merge_code
      - service_base_image
      - deploy_batch
  - kind: runImage
    name: test_hailtop_batch_4
    image:
      valueFrom: service_base_image.image
    script: |
      cd /io/hailtop
      set -ex
      export HAIL_CLOUD={{ global.cloud }}
      export GOOGLE_APPLICATION_CREDENTIALS=/test-gsa-key/key.json
      export PYTEST_SPLITS=5
      export PYTEST_SPLIT_INDEX=4
      export DOCKER_PREFIX="{{ global.docker_prefix }}"
      export DOCKER_ROOT_IMAGE="{{ global.docker_root_image }}"
      export PYTHON_DILL_IMAGE="{{ global.docker_prefix }}/python-dill:3.7-slim"
      export HAIL_GENETICS_HAIL_IMAGE="{{ hailgenetics_hail_image.image }}"
      hailctl config set batch/billing_project test
      hailctl config set batch/remote_tmpdir {{ global.test_storage_uri }}/batch/
      python3 -m pytest \
              --durations=0 \
              --log-cli-level=INFO \
              -s \
              -vv \
              --instafail \
              /io/test/hailtop/batch/
    inputs:
      - from: /repo/hail/python/test
        to: /io/test
      - from: /repo/hail/python/hailtop
        to: /io/hailtop
    timeout: 1200
    secrets:
      - name: worker-deploy-config
        namespace:
          valueFrom: default_ns.name
        mountPath: /deploy-config
      - name: test-tokens
        namespace:
          valueFrom: default_ns.name
        mountPath: /user-tokens
      - name: test-gsa-key
        namespace:
          valueFrom: default_ns.name
        mountPath: /test-gsa-key
      - name: ssl-config-batch-tests
        namespace:
          valueFrom: default_ns.name
        mountPath: /ssl-config
    dependsOn:
      - hailgenetics_hail_image
      - create_deploy_config
      - create_accounts
      - default_ns
      - merge_code
      - service_base_image
      - deploy_batch
  - kind: runImage
    name: test_batch_docs
    image:
      valueFrom: service_base_image.image
    script: |
      set -ex
      export GOOGLE_APPLICATION_CREDENTIALS=/test-gsa-key/key.json
      cd /io/hailtop/batch
      hailctl config set batch/billing_project test
      hailctl config set batch/remote_tmpdir {{ global.test_storage_uri }}/batch/
      python3 -m pytest --instafail \
        --doctest-modules \
        --doctest-glob='*.rst' \
        --ignore=docs/cookbook/files/ \
        --ignore=docs/conf.py
    secrets:
      - name: worker-deploy-config
        namespace:
          valueFrom: default_ns.name
        mountPath: /deploy-config
      - name: test-tokens
        namespace:
          valueFrom: default_ns.name
        mountPath: /user-tokens
      - name: test-gsa-key
        namespace:
          valueFrom: default_ns.name
        mountPath: /test-gsa-key
    dependsOn:
      - create_deploy_config
      - create_accounts
      - default_ns
      - service_base_image
      - merge_code
      - deploy_batch
    timeout: 1200
    inputs:
      - from: /repo/hail/python/hailtop
        to: /io/hailtop
  - kind: createDatabase
    name: notebook_database
    databaseName: notebook
    migrations:
      - name: initial
        script: /io/sql/initial.sql
    inputs:
      - from: /repo/notebook/sql
        to: /io/sql
    namespace:
      valueFrom: default_ns.name
    shutdowns:
      - kind: Deployment
        namespace:
          valueFrom: default_ns.name
        name: notebook
    dependsOn:
      - default_ns
      - merge_code
  - kind: deploy
    name: deploy_notebook
    namespace:
      valueFrom: default_ns.name
    config: notebook/deployment.yaml
    dependsOn:
      - default_ns
      - create_session_key
      - notebook_image
      - notebook_nginx_image
      - deploy_auth
      - notebook_database
      - create_certs
    wait:
      - kind: Service
        name: notebook
        for: alive
  - kind: runImage
    name: cleanup_ci_test_repo
    image:
      valueFrom: base_image.image
    script: |
      set -e
      TOKEN=$(cat /secret/ci-secrets/user1)
      echo deleting ci-test-{{ create_ci_test_repo.token }}...
      curl -XDELETE \
        -ifsSL \
        https://api.github.com/repos/hail-ci-test/ci-test-{{ create_ci_test_repo.token }} \
        -H "Authorization: token ${TOKEN}"
    secrets:
      - name: hail-ci-0-1-service-account-key
        namespace:
          valueFrom: default_ns.name
        mountPath: /secret/ci-secrets
    alwaysRun: true
    scopes:
      - test
      - dev
    dependsOn:
      - default_ns
      - base_image
      - create_ci_test_repo
      - deploy_ci
      - test_ci
  - kind: buildImage2
    name: blog_nginx_image
    dockerFile: /io/blog/Dockerfile.nginx
    contextPath: /io/blog
    publishAs: blog_nginx
    inputs:
      - from: /repo/blog
        to: /io/blog
    dependsOn:
      - hail_ubuntu_image
      - merge_code
  - kind: deploy
    name: deploy_blog
    namespace:
      valueFrom: default_ns.name
    config: blog/deployment.yaml
    wait:
      - kind: Service
        name: blog
        for: alive
        resource_type: statefulset
    dependsOn:
      - default_ns
      - blog_nginx_image
      - create_certs
  - kind: runImage
    name: test_dataproc-37
    image:
      valueFrom: ci_utils_image.image
    script: |
      set -ex

      cd /io/repo

      gcloud auth activate-service-account --key-file=/test-dataproc-service-account-key/test-dataproc-service-account-key.json
      gcloud config set project hail-vdc
      gcloud config set dataproc/region us-central1

      if git ls-remote --exit-code --tags origin $(cat /io/hail_pip_version)
      then
          echo "tag $HAIL_PIP_VERSION already exists"
          exit 0
      fi

      cd hail
      chmod 755 ./gradlew
      time retry ./gradlew --version
      make test-dataproc-37 DEV_CLARIFIER=ci_test_dataproc
    dependsOn:
      - ci_utils_image
      - default_ns
      - merge_code
    inputs:
      - from: /hail_pip_version
        to: /io/hail_pip_version
      - from: /repo
        to: /io/repo
    secrets:
      - name: test-dataproc-service-account-key
        namespace:
          valueFrom: default_ns.name
        mountPath: /test-dataproc-service-account-key
    scopes:
      - deploy
      - dev
    clouds:
      - gcp
  - kind: runImage
    name: test_dataproc-38
    image:
      valueFrom: ci_utils_image.image
    script: |
      set -ex

      cd /io/repo

      gcloud auth activate-service-account --key-file=/test-dataproc-service-account-key/test-dataproc-service-account-key.json
      gcloud config set project hail-vdc
      gcloud config set dataproc/region us-central1

      if git ls-remote --exit-code --tags origin $(cat /io/hail_pip_version)
      then
          echo "tag $HAIL_PIP_VERSION already exists"
          exit 0
      fi

      cd hail
      chmod 755 ./gradlew
      time retry ./gradlew --version
      make test-dataproc-38 DEV_CLARIFIER=ci_test_dataproc
    dependsOn:
      - ci_utils_image
      - default_ns
      - merge_code
    inputs:
      - from: /hail_pip_version
        to: /io/hail_pip_version
      - from: /repo
        to: /io/repo
    secrets:
      - name: test-dataproc-service-account-key
        namespace:
          valueFrom: default_ns.name
        mountPath: /test-dataproc-service-account-key
    scopes:
      - deploy
      - dev
    clouds:
      - gcp
  - kind: runImage
    name: deploy
    image:
      valueFrom: ci_utils_image.image
    script: |
      set -ex
      cd /io

      gcloud auth activate-service-account --key-file=/ci-deploy-0-1--hail-is-hail/ci-deploy-0-1--hail-is-hail.json

      gcloud auth -q configure-docker gcr.io
      cat /docker-hub-hailgenetics/password | skopeo login --username hailgenetics --password-stdin docker.io

      cp /pypi-credentials/pypirc $HOME/.pypirc
      printf 'Authorization: token ' > github-oauth
      cat /hail-ci-0-1-github-oauth-token/oauth-token >>github-oauth
      printf '#!/bin/bash\necho ' > git-askpass
      cat /hail-ci-0-1-github-oauth-token/oauth-token >>git-askpass
      chmod 755 git-askpass
      export GIT_ASKPASS=/io/git-askpass

      cd /io/repo/hail

      if git ls-remote --exit-code --tags origin $(cat /io/hail_pip_version)
      then
          echo "tag $HAIL_PIP_VERSION already exists"
          exit 0
      fi

      chmod 755 ./gradlew
      time retry ./gradlew --version
      make wheel upload-artifacts DEPLOY_REMOTE=origin

      (mkdir /io/wheel-for-azure && cd /io/wheel-for-azure && tar xvf /io/wheel-for-azure-container.tar)

      bash scripts/deploy.sh $(cat /io/hail_pip_version) \
                             $(cat /io/hail_version) \
                             $(cat /io/git_version) \
                             origin \
                             /io/repo/hail/build/deploy/dist/hail-*-py3-none-any.whl \
                             /io/github-oauth \
                             docker://{{ hailgenetics_hail_image.image }} \
                             /io/wheel-for-azure/hail-*-py3-none-any.whl \
                             /io/www.tar.gz
    inputs:
      - from: /hail_version
        to: /io/hail_version
      - from: /hail_pip_version
        to: /io/hail_pip_version
      - from: /git_version
        to: /io/git_version
      - from: /repo
        to: /io/repo
      - from: /wheel-for-azure-container.tar
        to: /io/wheel-for-azure-container.tar
      - from: /www.tar.gz
        to: /io/www.tar.gz
    secrets:
      - name: pypi-credentials
        namespace:
          valueFrom: default_ns.name
        mountPath: /pypi-credentials
      - name: ci-deploy-0-1--hail-is-hail
        namespace:
          valueFrom: default_ns.name
        mountPath: /ci-deploy-0-1--hail-is-hail
      - name: docker-hub-hailgenetics
        namespace:
          valueFrom: default_ns.name
        mountPath: /docker-hub-hailgenetics
      - name: hail-ci-0-1-github-oauth-token
        namespace:
          valueFrom: default_ns.name
        mountPath: /hail-ci-0-1-github-oauth-token
    scopes:
      - deploy
      - dev
    dependsOn:
      - test_dataproc-37
      - test_dataproc-38
      - default_ns
      - ci_utils_image
      - build_hail
      - merge_code
      - hailgenetics_hail_image
      - build_wheel_for_azure
      - make_docs
    clouds:
      - gcp
  - kind: buildImage2
    name: website_image
    dockerFile: /io/website/Dockerfile
    contextPath: /io/website
    publishAs: website
    inputs:
      - from: /repo/website
        to: /io/website
      - from: /docs.tar.gz
        to: /io/website/docs.tar.gz
    dependsOn:
      - service_base_image
      - get_pip_versioned_docs
    clouds:
      - gcp
    resources:
      storage: 10Gi
      cpu: "2"
      memory: standard
  - kind: deploy
    name: deploy_website
    namespace:
      valueFrom: default_ns.name
    config: website/deployment.yaml
    wait:
      - kind: Service
        name: website
        for: alive
    dependsOn:
      - default_ns
      - website_image
      - create_certs
      - create_session_key
      - create_deploy_config
    clouds:
      - gcp
  - kind: runImage
    name: test_website
    image:
      valueFrom: service_base_image.image
    script: |
      set -ex
      hailctl curl {{ default_ns.name }} www / \
              -vvv \
              -fsSL \
              --retry 3 \
              --retry-delay 5
    secrets:
      - name: test-tokens
        namespace:
          valueFrom: default_ns.name
        mountPath: /user-tokens
      - name: worker-deploy-config
        namespace:
          valueFrom: default_ns.name
        mountPath: /deploy-config
    dependsOn:
      - default_ns
      - create_accounts
      - service_base_image
      - deploy_website
    clouds:
      - gcp
  - kind: runImage
    name: test_hail_scala_fs
    image:
      valueFrom: hail_run_tests_image.image
    resources:
      memory: standard
      cpu: '2'
    script: |
      set -ex
      cd /io
      mkdir -p src/test
      tar xzf resources.tar.gz -C src/test

      export HAIL_CLOUD={{ global.cloud }}
      export GOOGLE_APPLICATION_CREDENTIALS=/test-gsa-key/key.json
      export HAIL_FS_TEST_CLOUD_RESOURCES_URI={{ global.test_storage_uri }}/{{ upload_test_resources_to_blob_storage.token }}/test/resources/fs
      export HAIL_TEST_STORAGE_URI={{ global.test_storage_uri }}

      set +e
      java -Xms7500M -Xmx7500M \
           -cp hail-test.jar:$SPARK_HOME/jars/* \
           org.testng.TestNG \
           -listener is.hail.LogTestListener \
           testng-fs.xml
      exit_code=$?
      set -e
      if [[ $exit_code -eq 2 ]]
      then
          echo "some tests were skipped, but exiting success anyway"
          exit 0
      else
          exit $exit_code
      fi
    inputs:
      - from: /resources.tar.gz
        to: /io/resources.tar.gz
      - from: /hail-test.jar
        to: /io/hail-test.jar
      - from: /testng-fs.xml
        to: /io/testng-fs.xml
    secrets:
      - name: test-tokens
        namespace:
          valueFrom: default_ns.name
        mountPath: /user-tokens
      - name: worker-deploy-config
        namespace:
          valueFrom: default_ns.name
        mountPath: /deploy-config
      - name: ssl-config-services-java-tests
        namespace:
          valueFrom: default_ns.name
        mountPath: /ssl-config
      - name: test-gsa-key
        namespace:
          valueFrom: default_ns.name
        mountPath: /test-gsa-key
    timeout: 1200
    dependsOn:
      - default_ns
      - create_certs
      - hail_run_tests_image
      - build_hail
      - upload_test_resources_to_blob_storage
  - kind: runImage
    name: test_hail_services_java
    image:
      valueFrom: hail_run_tests_image.image
    resources:
      memory: standard
      cpu: '2'
    script: |
      set -ex
      cd /io
      mkdir -p src/test
      tar xzf resources.tar.gz -C src/test
      java -Xms7500M -Xmx7500M \
           -cp hail-test.jar:$SPARK_HOME/jars/* \
           org.testng.TestNG \
           -listener is.hail.LogTestListener \
           testng-services.xml
    inputs:
      - from: /resources.tar.gz
        to: /io/resources.tar.gz
      - from: /hail-test.jar
        to: /io/hail-test.jar
      - from: /testng-services.xml
        to: /io/testng-services.xml
    secrets:
      - name: test-tokens
        namespace:
          valueFrom: default_ns.name
        mountPath: /user-tokens
      - name: worker-deploy-config
        namespace:
          valueFrom: default_ns.name
        mountPath: /deploy-config
      - name: ssl-config-services-java-tests
        namespace:
          valueFrom: default_ns.name
        mountPath: /ssl-config
    timeout: 1200
    dependsOn:
      - default_ns
      - create_certs
      - hail_run_tests_image
      - build_hail
      - deploy_batch
  - kind: runImage
    name: test_batch_invariants
    image:
      valueFrom: batch_image.image
    script: |
      export DOCKER_PREFIX="{{ global.docker_prefix }}"
      export DOCKER_ROOT_IMAGE="{{ global.docker_root_image }}"
      python3 -m pytest --log-date-format="%Y-%m-%dT%H:%M:%S" --log-format="%(asctime)s %(levelname)s %(name)s %(filename)s:%(lineno)d:%(funcName)s %(message)s" --log-cli-level=INFO -s -vv --instafail -k "test_invariants" /io/test/
    inputs:
      - from: /repo/batch/test
        to: /io/test
    timeout: 300
    secrets:
      - name: worker-deploy-config
        namespace:
          valueFrom: default_ns.name
        mountPath: /deploy-config
      - name: test-dev-tokens
        namespace:
          valueFrom: default_ns.name
        mountPath: /user-tokens
      - name: ssl-config-batch-tests
        namespace:
          valueFrom: default_ns.name
        mountPath: /ssl-config
    scopes:
      - test
      - dev
    dependsOn:
      - create_deploy_config
      - create_accounts
      - default_ns
      - merge_code
      - batch_image
      - deploy_batch
      - test_batch_0
      - test_batch_1
      - test_batch_2
      - test_batch_3
      - test_batch_4
      - test_ci
      - test_hailtop_batch_0
      - test_hailtop_batch_1
      - test_hailtop_batch_2
      - test_hailtop_batch_3
      - test_hailtop_batch_4
      - test_hail_python_service_backend_0
      - test_hail_python_service_backend_1
      - test_hail_python_service_backend_2
      - test_hail_python_service_backend_3
      - test_hail_python_service_backend_4
  - kind: runImage
    name: delete_gcp_batch_instances
    image:
      valueFrom: ci_utils_image.image
    alwaysRun: true
    script: |
      set -ex
      gcloud -q auth activate-service-account --key-file=/test-gsa-key/key.json
      set +e
      gcloud -q compute instances list \
          --filter 'tags.items=batch2-agent AND labels.namespace={{ default_ns.name }}' \
          --format="table[no-heading](zone.basename(), name)" \
          --project {{ global.gcp_project }} \
        | xargs -n2 -r sh -c 'gcloud -q compute instances delete --zone "$1" --project {{ global.gcp_project }} "$2" || true' argv0
      gcloud -q compute disks list \
          --filter 'labels.batch=1 AND labels.namespace={{ default_ns.name }}' \
          --format="table[no-heading](zone.basename(), name)" \
          --project {{ global.gcp_project }} \
        | xargs -n2 -r sh -c 'gcloud -q compute disks delete --zone "$1" --project {{ global.gcp_project }} "$2" || true' argv0
    secrets:
      - name: test-gsa-key
        namespace:
          valueFrom: default_ns.name
        mountPath: /test-gsa-key
    scopes:
      - dev
      - test
    clouds:
      - gcp
    dependsOn:
      - default_ns
      - ci_utils_image
      - test_batch_invariants
      - test_batch_0
      - test_batch_1
      - test_batch_2
      - test_batch_3
      - test_batch_4
      - test_ci
      - test_hailtop_batch_0
      - test_hailtop_batch_1
      - test_hailtop_batch_2
      - test_hailtop_batch_3
      - test_hailtop_batch_4
      - test_hail_python_service_backend_0
      - test_hail_python_service_backend_1
      - test_hail_python_service_backend_2
      - test_hail_python_service_backend_3
      - test_hail_python_service_backend_4
  - kind: runImage
    name: delete_azure_batch_instances
    image: mcr.microsoft.com/azure-cli
    alwaysRun: true
    script: |
      set -e -o pipefail
      AZURE_USERNAME=$(jq -r '.appId' /test-gsa-key/key.json)
      AZURE_PASSWORD=$(jq -r '.password' /test-gsa-key/key.json)
      AZURE_TENANT_ID=$(jq -r '.tenant' /test-gsa-key/key.json)
      az login --service-principal -u $AZURE_USERNAME -p $AZURE_PASSWORD --tenant $AZURE_TENANT_ID
      set +e
      set -x
      export AZURE_RESOURCE_GROUP="{{ global.azure_resource_group }}"
      az vm list --resource-group $AZURE_RESOURCE_GROUP -o tsv \
          --query "[?tags.namespace == '{{ default_ns.name }}'].name" \
        | xargs -n1 -r sh -c 'az vm delete --resource-group $AZURE_RESOURCE_GROUP --name "$1" --yes || true' argv0
      az network nic list --resource-group $AZURE_RESOURCE_GROUP -o tsv \
          --query "[?tags.namespace == '{{ default_ns.name }}'].name" \
        | xargs -n1 -r sh -c 'az network nic delete --resource-group $AZURE_RESOURCE_GROUP --name "$1" || true' argv0
      az network public-ip list --resource-group $AZURE_RESOURCE_GROUP -o tsv \
          --query "[?tags.namespace == '{{ default_ns.name }}'].name" \
        | xargs -n1 -r sh -c 'az network public-ip delete --resource-group $AZURE_RESOURCE_GROUP --name "$1" || true' argv0
      az deployment group list --resource-group $AZURE_RESOURCE_GROUP -o tsv \
          --query "[?tags.namespace == '{{ default_ns.name }}'].name" \
        | xargs -n1 -r sh -c 'az deployment delete --name "$1" || true' argv0
    secrets:
      - name: test-gsa-key
        namespace:
          valueFrom: default_ns.name
        mountPath: /test-gsa-key
    scopes:
      - dev
      - test
    clouds:
      - azure
    dependsOn:
      - default_ns
      - base_image
      - test_batch_invariants
      - test_batch_0
      - test_batch_1
      - test_batch_2
      - test_batch_3
      - test_batch_4
      - test_ci
      - test_hailtop_batch_0
      - test_hailtop_batch_1
      - test_hailtop_batch_2
      - test_hailtop_batch_3
      - test_hailtop_batch_4<|MERGE_RESOLUTION|>--- conflicted
+++ resolved
@@ -1304,12 +1304,7 @@
       export PYTEST_SPLIT_INDEX=0
       python3 -m pytest \
               --ignore=test/hailtop/batch/ \
-<<<<<<< HEAD
-              --ignore=test/hailtop/aiotools/test_copy.py \
-              --ignore=test/hailtop/test_fs.py \
-=======
               --ignore=test/hailtop/inter_cloud \
->>>>>>> 40d88824
               --log-cli-level=INFO \
               -s \
               -vv \
@@ -1363,12 +1358,7 @@
       export PYTEST_SPLIT_INDEX=1
       python3 -m pytest \
               --ignore=test/hailtop/batch/ \
-<<<<<<< HEAD
-              --ignore=test/hailtop/aiotools/test_copy.py \
-              --ignore=test/hailtop/test_fs.py \
-=======
               --ignore=test/hailtop/inter_cloud \
->>>>>>> 40d88824
               --log-cli-level=INFO \
               -s \
               -vv \
@@ -1422,12 +1412,7 @@
       export PYTEST_SPLIT_INDEX=2
       python3 -m pytest \
               --ignore=test/hailtop/batch/ \
-<<<<<<< HEAD
-              --ignore=test/hailtop/aiotools/test_copy.py \
-              --ignore=test/hailtop/test_fs.py \
-=======
               --ignore=test/hailtop/inter_cloud \
->>>>>>> 40d88824
               --log-cli-level=INFO \
               -s \
               -vv \
@@ -1481,12 +1466,7 @@
       export PYTEST_SPLIT_INDEX=3
       python3 -m pytest \
               --ignore=test/hailtop/batch/ \
-<<<<<<< HEAD
-              --ignore=test/hailtop/aiotools/test_copy.py \
-              --ignore=test/hailtop/test_fs.py \
-=======
               --ignore=test/hailtop/inter_cloud \
->>>>>>> 40d88824
               --log-cli-level=INFO \
               -s \
               -vv \
@@ -1540,12 +1520,7 @@
       export PYTEST_SPLIT_INDEX=4
       python3 -m pytest \
               --ignore=test/hailtop/batch/ \
-<<<<<<< HEAD
-              --ignore=test/hailtop/aiotools/test_copy.py \
-              --ignore=test/hailtop/test_fs.py \
-=======
               --ignore=test/hailtop/inter_cloud \
->>>>>>> 40d88824
               --log-cli-level=INFO \
               -s \
               -vv \
@@ -1599,12 +1574,7 @@
       export PYTEST_SPLIT_INDEX=5
       python3 -m pytest \
               --ignore=test/hailtop/batch/ \
-<<<<<<< HEAD
-              --ignore=test/hailtop/aiotools/test_copy.py \
-              --ignore=test/hailtop/test_fs.py \
-=======
               --ignore=test/hailtop/inter_cloud \
->>>>>>> 40d88824
               --log-cli-level=INFO \
               -s \
               -vv \
@@ -1658,12 +1628,7 @@
       export PYTEST_SPLIT_INDEX=6
       python3 -m pytest \
               --ignore=test/hailtop/batch/ \
-<<<<<<< HEAD
-              --ignore=test/hailtop/aiotools/test_copy.py \
-              --ignore=test/hailtop/test_fs.py \
-=======
               --ignore=test/hailtop/inter_cloud \
->>>>>>> 40d88824
               --log-cli-level=INFO \
               -s \
               -vv \
@@ -1720,12 +1685,7 @@
               -vv \
               --instafail \
               --durations=50 \
-<<<<<<< HEAD
-              test/hailtop/aiotools/test_copy.py \
-              test/hailtop/test_fs.py
-=======
               test/hailtop/inter_cloud
->>>>>>> 40d88824
     inputs:
       - from: /debug-wheel-container.tar
         to: /io/debug-wheel-container.tar
@@ -1775,12 +1735,7 @@
       export PYSPARK_SUBMIT_ARGS="--driver-memory 6g pyspark-shell"
       python3 -m pytest \
               --ignore=test/hailtop/batch/ \
-<<<<<<< HEAD
-              --ignore=test/hailtop/aiotools/test_copy.py \
-              --ignore=test/hailtop/test_fs.py \
-=======
               --ignore=test/hailtop/inter_cloud \
->>>>>>> 40d88824
               --log-cli-level=INFO \
               -s \
               -vv \
@@ -2735,11 +2690,8 @@
         script: /io/sql/kill-more-deadlocks2.sql
       - name: no-locks-add-attempt
         script: /io/sql/no-locks-add-attempt.sql
-<<<<<<< HEAD
-=======
       - name: fix-n-cancelled-creating-jobs
         script: /io/sql/fix-n-cancelled-creating-jobs.sql
->>>>>>> 40d88824
       - name: big-test-instances
         script: /io/sql/big-test-instances.py
     inputs:
@@ -3011,11 +2963,8 @@
       - upload_query_jar
       - upload_test_resources_to_blob_storage
       - build_hail_jar_and_wheel_only
-<<<<<<< HEAD
-=======
     clouds:
       - gcp
->>>>>>> 40d88824
   - kind: runImage
     name: test_hail_python_service_backend_1
     image:
@@ -3096,11 +3045,8 @@
       - upload_query_jar
       - upload_test_resources_to_blob_storage
       - build_hail_jar_and_wheel_only
-<<<<<<< HEAD
-=======
     clouds:
       - gcp
->>>>>>> 40d88824
   - kind: runImage
     name: test_hail_python_service_backend_2
     image:
@@ -3181,11 +3127,8 @@
       - upload_query_jar
       - upload_test_resources_to_blob_storage
       - build_hail_jar_and_wheel_only
-<<<<<<< HEAD
-=======
     clouds:
       - gcp
->>>>>>> 40d88824
   - kind: runImage
     name: test_hail_python_service_backend_3
     image:
@@ -3266,11 +3209,8 @@
       - upload_query_jar
       - upload_test_resources_to_blob_storage
       - build_hail_jar_and_wheel_only
-<<<<<<< HEAD
-=======
     clouds:
       - gcp
->>>>>>> 40d88824
   - kind: runImage
     name: test_hail_python_service_backend_4
     image:
@@ -3351,11 +3291,8 @@
       - upload_query_jar
       - upload_test_resources_to_blob_storage
       - build_hail_jar_and_wheel_only
-<<<<<<< HEAD
-=======
     clouds:
       - gcp
->>>>>>> 40d88824
   - kind: deploy
     name: deploy_memory
     namespace:
