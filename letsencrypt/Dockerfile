--- conflicted
+++ resolved
@@ -1,15 +1,4 @@
-<<<<<<< HEAD
-FROM {{ hail_ubuntu_image.image }}
-
-RUN apt update && \
-    apt install -y nginx wget certbot python3-certbot-nginx && \
-    rm -rf /var/lib/apt/lists/*
-
-RUN hail-pip-install cffi
-
-=======
 FROM certbot/certbot
->>>>>>> 31ba78ff
 RUN wget -O /usr/local/bin/kubectl https://storage.googleapis.com/kubernetes-release/release/v1.11.3/bin/linux/amd64/kubectl && \
     chmod +x /usr/local/bin/kubectl
 ADD letsencrypt.sh /