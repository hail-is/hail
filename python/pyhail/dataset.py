--- conflicted
+++ resolved
@@ -1931,12 +1931,8 @@
 
         **Annotations**
 
-<<<<<<< HEAD
-        :py:meth:`~pyhail.VariantDataset.split_multi` adds the following annotations:
-=======
         :py:meth:`~pyhail.VariantDataset.split_multi` adds the
         following annotations:
->>>>>>> de99211b
 
          - **va.wasSplit** (*Boolean*) -- true if this variant was
            originally multiallelic, otherwise false.
