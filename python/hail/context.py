--- conflicted
+++ resolved
@@ -669,14 +669,8 @@
             partitions = max(variants * samples // 1000000, 8)
 
         return VariantDataset(self, self.hail.stats.BaldingNicholsModel.apply(self.jsc,  populations, samples, variants,
-<<<<<<< HEAD
-            jarray(self.gateway, self.jvm.double, pop_dist),
-            jarray(self.gateway, self.jvm.double, fst), seed, partitions, root))
-
-=======
                             jarray(self.gateway, self.jvm.double, pop_dist),
                             jarray(self.gateway, self.jvm.double, fst), seed, partitions, root))
->>>>>>> 97310007
 
     def stop(self):
         self.sc.stop()
