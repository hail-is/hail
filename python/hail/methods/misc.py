--- conflicted
+++ resolved
@@ -191,20 +191,6 @@
                          "  Found:{}".format(method, ''.join(
             "\n    '{}': {}".format(k, str(dataset[k].dtype)) for k in dataset.row_key)))
 
-<<<<<<< HEAD
-
-def require_first_row_key_field_locus(dataset, method):
-    if (len(dataset.partition_key) == 0 or
-            not isinstance(dataset.row_key[0].dtype, tlocus)):
-        raise ValueError("Method '{}' requires first row key field of type 'locus<any>'.\n"
-                         "  Found:{}".format(method, ''.join(
-            "\n    '{}': {}".format(k, str(dataset[k].dtype)) for k in dataset.row_key)))
-
-
-def require_first_key_field_locus(table, method):
-    if (len(table.key) == 0 or
-            not isinstance(table.key[0].dtype, tlocus)):
-=======
 def require_first_key_field_locus(dataset, method):
     if isinstance(dataset, Table):
         key = dataset.key
@@ -213,7 +199,6 @@
         key = dataset.row_key
     if (len(key) == 0 or
             not isinstance(key[0].dtype, tlocus)):
->>>>>>> a708a817
         raise ValueError("Method '{}' requires first key field of type 'locus<any>'.\n"
                          "  Found:{}".format(method, ''.join(
             "\n    '{}': {}".format(k, str(dataset[k].dtype)) for k in key)))
@@ -410,9 +395,5 @@
     -------
     :class:`.MatrixTable`
     """
-<<<<<<< HEAD
-    require_first_row_key_field_locus(mt, 'window_by_locus')
-=======
     require_first_key_field_locus(mt, 'window_by_locus')
->>>>>>> a708a817
     return MatrixTable(mt._jvds.windowVariants(bp_window_size))