import itertools
import math
from typing import *

import hail as hl
import hail.expr.aggregators as agg
from hail.expr.expressions import *
from hail.expr.types import *
from hail.genetics.reference_genome import reference_genome_type
from hail.linalg import BlockMatrix
from hail.matrixtable import MatrixTable
<<<<<<< HEAD
from hail.methods.misc import require_biallelic, require_row_key_variant, require_first_row_key_field_locus
=======
from hail.methods.misc import require_biallelic, require_row_key_variant
>>>>>>> a708a817
from hail.table import Table
from hail.typecheck import *
from hail.utils import wrap_to_list, new_temp_file
from hail.utils.java import *


@typecheck(dataset=MatrixTable,
           maf=nullable(expr_float64),
           bounded=bool,
           min=nullable(numeric),
           max=nullable(numeric))
def identity_by_descent(dataset, maf=None, bounded=True, min=None, max=None) -> Table:
    """Compute matrix of identity-by-descent estimates.

    .. include:: ../_templates/req_tvariant.rst

    .. include:: ../_templates/req_biallelic.rst

    Examples
    --------

    To calculate a full IBD matrix, using minor allele frequencies computed
    from the dataset itself:

    >>> hl.identity_by_descent(dataset)

    To calculate an IBD matrix containing only pairs of samples with
    ``PI_HAT`` in :math:`[0.2, 0.9]`, using minor allele frequencies stored in
    the row field `panel_maf`:

    >>> hl.identity_by_descent(dataset, maf=dataset['panel_maf'], min=0.2, max=0.9)

    Notes
    -----

    The implementation is based on the IBD algorithm described in the `PLINK
    paper <http://www.ncbi.nlm.nih.gov/pmc/articles/PMC1950838>`__.

    :func:`.identity_by_descent` requires the dataset to be biallelic and does
    not perform LD pruning. Linkage disequilibrium may bias the result so
    consider filtering variants first.

    The resulting :class:`.Table` entries have the type: *{ i: String,
    j: String, ibd: { Z0: Double, Z1: Double, Z2: Double, PI_HAT: Double },
    ibs0: Long, ibs1: Long, ibs2: Long }*. The key list is: `*i: String, j:
    String*`.

    Conceptually, the output is a symmetric, sample-by-sample matrix. The
    output table has the following form

    .. code-block:: text

        i		j	ibd.Z0	ibd.Z1	ibd.Z2	ibd.PI_HAT ibs0	ibs1	ibs2
        sample1	sample2	1.0000	0.0000	0.0000	0.0000 ...
        sample1	sample3	1.0000	0.0000	0.0000	0.0000 ...
        sample1	sample4	0.6807	0.0000	0.3193	0.3193 ...
        sample1	sample5	0.1966	0.0000	0.8034	0.8034 ...

    Parameters
    ----------
    dataset : :class:`.MatrixTable`
        Variant-keyed :class:`.MatrixTable` containing genotype information.
    maf : :class:`.Float64Expression`, optional
        Row-indexed expression for the minor allele frequency.
    bounded : :obj:`bool`
        Forces the estimations for `Z0``, ``Z1``, ``Z2``, and ``PI_HAT`` to take
        on biologically meaningful values (in the range [0,1]).
    min : :obj:`float` or :obj:`None`
        Sample pairs with a ``PI_HAT`` below this value will
        not be included in the output. Must be in :math:`[0,1]`.
    max : :obj:`float` or :obj:`None`
        Sample pairs with a ``PI_HAT`` above this value will
        not be included in the output. Must be in :math:`[0,1]`.

    Returns
    -------
    :class:`.Table`
    """

    if maf is not None:
        analyze('identity_by_descent/maf', maf, dataset._row_indices)
        dataset = dataset.select_rows(__maf = maf)
    else:
        dataset = dataset.select_rows()
    dataset = dataset.select_cols().select_globals().select_entries('GT')
    return Table(Env.hail().methods.IBD.apply(require_biallelic(dataset, 'ibd')._jvds,
                                              joption('__maf' if maf is not None else None),
                                              bounded,
                                              joption(min),
                                              joption(max)))


@typecheck(call=expr_call,
           aaf_threshold=numeric,
           include_par=bool,
           female_threshold=numeric,
           male_threshold=numeric,
           aaf=nullable(str))
def impute_sex(call, aaf_threshold=0.0, include_par=False, female_threshold=0.2, male_threshold=0.8, aaf=None) -> Table:
    """Impute sex of samples by calculating inbreeding coefficient on the X
    chromosome.

    .. include:: ../_templates/req_tvariant.rst

    .. include:: ../_templates/req_biallelic.rst

    Examples
    --------

    Remove samples where imputed sex does not equal reported sex:

    >>> imputed_sex = hl.impute_sex(dataset.GT)
    >>> dataset_result = dataset.filter_cols(imputed_sex[dataset.s].is_female != dataset.pheno.is_female)

    Notes
    -----

    We have used the same implementation as `PLINK v1.7
    <http://pngu.mgh.harvard.edu/~purcell/plink/summary.shtml#sexcheck>`__.

    Let `gr` be the the reference genome of the type of the `locus` key (as
    given by :meth:`.TLocus.reference_genome`)

    1. Filter the dataset to loci on the X contig defined by `gr`.

    2. Calculate alternate allele frequency (AAF) for each row from the dataset.

    3. Filter to variants with AAF above `aaf_threshold`.

    4. Remove loci in the pseudoautosomal region, as defined by `gr`, if and
       only if `include_par` is ``True`` (it defaults to ``False``)

    5. For each row and column with a non-missing genotype call, :math:`E`, the
       expected number of homozygotes (from population AAF), is computed as
       :math:`1.0 - (2.0*maf*(1.0-maf))`.

    6. For each row and column with a non-missing genotype call, :math:`O`, the
       observed number of homozygotes, is computed interpreting ``0`` as
       heterozygote and ``1`` as homozygote`

    7. For each row and column with a non-missing genotype call, :math:`N` is
       incremented by 1

    8. For each column, :math:`E`, :math:`O`, and :math:`N` are combined across
       variants

    9. For each column, :math:`F` is calculated by :math:`(O - E) / (N - E)`

    10. A sex is assigned to each sample with the following criteria:
        - Female when ``F < 0.2``
        - Male when ``F > 0.8``
        Use `female_threshold` and `male_threshold` to change this behavior.

    **Annotations**

    The returned column-key indexed :class:`.Table` has the following fields in
    addition to the matrix table's column keys:

    - **is_female** (:py:data:`.tbool`) -- True if the imputed sex is female,
      false if male, missing if undetermined.
    - **f_stat** (:py:data:`.tfloat64`) -- Inbreeding coefficient.
    - **n_called**  (:py:data:`.tint64`) -- Number of variants with a genotype call.
    - **expected_homs** (:py:data:`.tfloat64`) -- Expected number of homozygotes.
    - **observed_homs** (:py:data:`.tint64`) -- Observed number of homozygotes.

    call : :class:`.CallExpression`
        A genotype call for each row and column. The source dataset's row keys
        must be [[locus], alleles] with types :class:`.tlocus` and
        :class:`.ArrayStringExpression`. Moreover, the alleles array must have
        exactly two elements (i.e. the variant must be biallelic).
    aaf_threshold : :obj:`float`
        Minimum alternate allele frequency threshold.
    include_par : :obj:`bool`
        Include pseudoautosomal regions.
    female_threshold : :obj:`float`
        Samples are called females if F < female_threshold.
    male_threshold : :obj:`float`
        Samples are called males if F > male_threshold.
    aaf : :obj:`str` or :obj:`None`
        A field defining the alternate allele frequency for each row. If
        ``None``, AAF will be computed from `call`.

    Return
    ------
    :class:`.Table`
        Sex imputation statistics per sample.
    """
    if aaf_threshold < 0.0 or aaf_threshold > 1.0:
        raise FatalError("Invalid argument for `aaf_threshold`. Must be in range [0, 1].")

    mt = call._indices.source
    mt, _ = mt._process_joins(call)
    mt = mt.annotate_entries(call=call)
    mt = require_biallelic(mt, 'impute_sex')
    if (aaf is None):
        mt = mt.annotate_rows(aaf=agg.call_stats(mt.call, mt.alleles).AF[1])
        aaf = 'aaf'

    rg = mt.locus.dtype.reference_genome
    mt = hl.filter_intervals(mt,
                             hl.map(lambda x_contig: hl.parse_locus_interval(x_contig, rg), rg.x_contigs),
                             keep=True)
    if not include_par:
        interval_type = hl.tarray(hl.tinterval(hl.tlocus(rg)))
        mt = hl.filter_intervals(mt,
                                 hl.literal(rg.par, interval_type),
                                 keep=False)

    mt = mt.filter_rows((mt[aaf] > aaf_threshold) & (mt[aaf] < (1 - aaf_threshold)))
    mt = mt.annotate_cols(ib=agg.inbreeding(mt.call, mt[aaf]))
    kt = mt.select_cols(
        is_female=hl.cond(mt.ib.f_stat < female_threshold,
                          True,
                          hl.cond(mt.ib.f_stat > male_threshold,
                                  False,
                                  hl.null(tbool))),
        **mt.ib).cols()

    return kt


@typecheck(y=oneof(expr_float64, sequenceof(expr_float64)),
           x=expr_float64,
           covariates=sequenceof(expr_float64),
           root=str,
           block_size=int)
def linear_regression(y, x, covariates, root='linreg', block_size=16) -> MatrixTable:
    """For each row, test an input variable for association with
    response variables using linear regression.

    Examples
    --------

    >>> dataset_result = hl.linear_regression(y=dataset.pheno.height,
    ...                                       x=dataset.GT.n_alt_alleles(),
    ...                                       covariates=[1, dataset.pheno.age, dataset.pheno.is_female])

    Warning
    -------
    :func:`.linear_regression` considers the same set of columns (i.e., samples, points)
    for every response variable and row, namely those columns for which **all**
    response variables and covariates are defined. For each row, missing values
    of `x` are mean-imputed over these columns. As in the example, the intercept
    covariate ``1`` must be included **explicitly** if desired.

    Notes
    -----
    With the default root and `y` a single expression, the following row-indexed
    fields are added.

    - **linreg.n** (:py:data:`.tint32`) -- Number of columns used.
    - **linreg.sum_x** (:py:data:`.tfloat64`) -- Sum of input values `x`.
    - **linreg.y_transpose_x** (:py:data:`.tfloat64`) -- Dot product of response
      vector `y` with the input vector `x`.
    - **linreg.beta** (:py:data:`.tfloat64`) --
      Fit effect coefficient of `x`, :math:`\hat\\beta_1` below.
    - **linreg.standard_error** (:py:data:`.tfloat64`) --
      Estimated standard error, :math:`\widehat{\mathrm{se}}_1`.
    - **linreg.t_stat** (:py:data:`.tfloat64`) -- :math:`t`-statistic, equal to
      :math:`\hat\\beta_1 / \widehat{\mathrm{se}}_1`.
    - **linreg.p_value** (:py:data:`.tfloat64`) -- :math:`p`-value.

    If `y` is a list of expressions, then the last five fields instead have type
    :py:data:`.tarray` of :py:data:`.tfloat64`, with corresponding indexing of
    the list and each array.

    In the statistical genetics example above, the input variable `x` encodes
    genotype as the number of alternate alleles (0, 1, or 2). For each variant
    (row), genotype is tested for association with height controlling for age
    and sex, by fitting the linear regression model:

    .. math::

        \mathrm{height} = \\beta_0 + \\beta_1 \, \mathrm{genotype}
                          + \\beta_2 \, \mathrm{age}
                          + \\beta_3 \, \mathrm{is\_female}
                          + \\varepsilon, \quad \\varepsilon
                        \sim \mathrm{N}(0, \sigma^2)

    Boolean covariates like :math:`\mathrm{is\_female}` are encoded as 1 for
    ``True`` and 0 for ``False``. The null model sets :math:`\\beta_1 = 0`.

    The standard least-squares linear regression model is derived in Section
    3.2 of `The Elements of Statistical Learning, 2nd Edition
    <http://statweb.stanford.edu/~tibs/ElemStatLearn/printings/ESLII_print10.pdf>`__.
    See equation 3.12 for the t-statistic which follows the t-distribution with
    :math:`n - k - 1` degrees of freedom, under the null hypothesis of no
    effect, with :math:`n` samples and :math:`k` covariates in addition to
    ``x``.

    Parameters
    ----------
    y : :class:`.Float64Expression` or :obj:`list` of :class:`.Float64Expression`
        One or more column-indexed response expressions.
    x : :class:`.Float64Expression`
        Entry-indexed expression for input variable.
    covariates : :obj:`list` of :class:`.Float64Expression`
        List of column-indexed covariate expressions.
    root : :obj:`str`
        Name of resulting row-indexed field.
    block_size : :obj:`int`
        Number of row regressions to perform simultaneously per core. Larger blocks
        require more memory but may improve performance.

    Returns
    -------
    :class:`.MatrixTable`
        Matrix table with regression results in a new row-indexed field.
    """
    mt = matrix_table_source('linear_regression/x', x)
    check_entry_indexed('linear_regression/x', x)

    y_is_list = isinstance(y, list)

    all_exprs = []
    y = wrap_to_list(y)
    for e in y:
        all_exprs.append(e)
        analyze('linear_regression/y', e, mt._col_indices)
    for e in covariates:
        all_exprs.append(e)
        analyze('linear_regression/covariates', e, mt._col_indices)

    _warn_if_no_intercept('linear_regression', covariates)

    # FIXME: remove this logic when annotation is better optimized
    if x in mt._fields_inverse:
        x_field_name = mt._fields_inverse[x]
        fields_to_drop = []
        entry_expr = {}
    else:
        x_field_name = Env.get_uid()
        fields_to_drop = [x_field_name]
        entry_expr = {x_field_name: x}

    y_field_names = list(f'__y{i}' for i in range(len(y)))
    cov_field_names = list(f'__cov{i}' for i in range(len(covariates)))

    fields_to_drop.extend(y_field_names)
    fields_to_drop.extend(cov_field_names)

    mt = mt._annotate_all(col_exprs=dict(**dict(zip(y_field_names, y)),
                                         **dict(zip(cov_field_names, covariates))),
                          entry_exprs=entry_expr)

    jm = Env.hail().methods.LinearRegression.apply(
        mt._jvds,
        jarray(Env.jvm().java.lang.String, y_field_names),
        x_field_name,
        jarray(Env.jvm().java.lang.String, cov_field_names),
        root,
        block_size)

    mt_result = MatrixTable(jm).drop(*fields_to_drop)

    if not y_is_list:
        fields = ['y_transpose_x', 'beta', 'standard_error', 't_stat', 'p_value']
        linreg = mt_result[root]
        mt_result = mt_result.annotate_rows(
            **{root: linreg.annotate(**{f: linreg[f][0] for f in fields})})

    return mt_result


@typecheck(test=enumeration('wald', 'lrt', 'score', 'firth'),
           y=expr_float64,
           x=expr_float64,
           covariates=sequenceof(expr_float64),
           root=str)
def logistic_regression(test, y, x, covariates, root='logreg') -> MatrixTable:
    r"""For each row, test an input variable for association with a
    binary response variable using logistic regression.

    Examples
    --------
    Run the logistic regression Wald test per variant using a Boolean
    phenotype, intercept and two covariates stored in column-indexed
    fields:

    >>> ds_result = hl.logistic_regression(
    ...     test='wald',
    ...     y=dataset.pheno.is_case,
    ...     x=dataset.GT.n_alt_alleles(),
    ...     covariates=[1, dataset.pheno.age, dataset.pheno.is_female])

    Warning
    -------
    :func:`.logistic_regression` considers the same set of columns (i.e.,
    samples, points) for every row, namely those columns for which **all**
    covariates are defined. For each row, missing values of `x` are mean-imputed
    over these columns. As in the example, the intercept covariate ``1`` must be
    included **explicitly** if desired.

    Notes
    -----
    This method performs, for each row, a significance test of the input
    variable in predicting a binary (case-control) response variable based on
    the logistic regression model. The response variable type must either be
    numeric (with all present values 0 or 1) or Boolean, in which case true and
    false are coded as 1 and 0, respectively.

    Hail supports the Wald test ('wald'), likelihood ratio test ('lrt'), Rao
    score test ('score'), and Firth test ('firth'). Hail only includes columns
    for which the response variable and all covariates are defined. For each
    row, Hail imputes missing input values as the mean of the non-missing
    values.

    The example above considers a model of the form

    .. math::

        \mathrm{Prob}(\mathrm{is_case}) =
            \mathrm{sigmoid}(\beta_0 + \beta_1 \, \mathrm{gt}
                            + \beta_2 \, \mathrm{age}
                            + \beta_3 \, \mathrm{is\_female} + \varepsilon),
        \quad
        \varepsilon \sim \mathrm{N}(0, \sigma^2)

    where :math:`\mathrm{sigmoid}` is the `sigmoid function`_, the genotype
    :math:`\mathrm{gt}` is coded as 0 for HomRef, 1 for Het, and 2 for
    HomVar, and the Boolean covariate :math:`\mathrm{is\_female}` is coded as
    for ``True`` (female) and 0 for ``False`` (male). The null model sets
    :math:`\beta_1 = 0`.

    .. _sigmoid function: https://en.wikipedia.org/wiki/Sigmoid_function

    The resulting variant annotations depend on the test statistic as shown
    in the tables below.

    ========== ======================= ======= ============================================
    Test       Field                   Type    Value
    ========== ======================= ======= ============================================
    Wald       `logreg.beta`           float64 fit effect coefficient,
                                               :math:`\hat\beta_1`
    Wald       `logreg.standard_error` float64 estimated standard error,
                                               :math:`\widehat{\mathrm{se}}`
    Wald       `logreg.z_stat`         float64 Wald :math:`z`-statistic, equal to
                                               :math:`\hat\beta_1 / \widehat{\mathrm{se}}`
    Wald       `logreg.p_value`        float64 Wald p-value testing :math:`\beta_1 = 0`
    LRT, Firth `logreg.beta`           float64 fit effect coefficient,
                                               :math:`\hat\beta_1`
    LRT, Firth `logreg.chi_sq_stat`    float64 deviance statistic
    LRT, Firth `logreg.p_value`        float64 LRT / Firth p-value testing
                                               :math:`\beta_1 = 0`
    Score      `logreg.chi_sq_stat`    float64 score statistic
    Score      `logreg.p_value`        float64 score p-value testing :math:`\beta_1 = 0`
    ========== ======================= ======= ============================================

    For the Wald and likelihood ratio tests, Hail fits the logistic model for
    each row using Newton iteration and only emits the above annotations
    when the maximum likelihood estimate of the coefficients converges. The
    Firth test uses a modified form of Newton iteration. To help diagnose
    convergence issues, Hail also emits three variant annotations which
    summarize the iterative fitting process:

    ================ ========================= ======= ===============================
    Test             Field                     Type    Value
    ================ ========================= ======= ===============================
    Wald, LRT, Firth `logreg.fit.n_iterations` int32   number of iterations until
                                                       convergence, explosion, or
                                                       reaching the max (25 for
                                                       Wald, LRT; 100 for Firth)
    Wald, LRT, Firth `logreg.fit.converged`    bool    ``True`` if iteration converged
    Wald, LRT, Firth `logreg.fit.exploded`     bool    ``True`` if iteration exploded
    ================ ========================= ======= ===============================

    We consider iteration to have converged when every coordinate of
    :math:`\beta` changes by less than :math:`10^{-6}`. For Wald and LRT,
    up to 25 iterations are attempted; in testing we find 4 or 5 iterations
    nearly always suffice. Convergence may also fail due to explosion,
    which refers to low-level numerical linear algebra exceptions caused by
    manipulating ill-conditioned matrices. Explosion may result from (nearly)
    linearly dependent covariates or complete separation_.

    .. _separation: https://en.wikipedia.org/wiki/Separation_(statistics)

    A more common situation in genetics is quasi-complete seperation, e.g.
    variants that are observed only in cases (or controls). Such variants
    inevitably arise when testing millions of variants with very low minor
    allele count. The maximum likelihood estimate of :math:`\beta` under
    logistic regression is then undefined but convergence may still occur after
    a large number of iterations due to a very flat likelihood surface. In
    testing, we find that such variants produce a secondary bump from 10 to 15
    iterations in the histogram of number of iterations per variant. We also
    find that this faux convergence produces large standard errors and large
    (insignificant) p-values. To not miss such variants, consider using Firth
    logistic regression, linear regression, or group-based tests.

    Here's a concrete illustration of quasi-complete seperation in R. Suppose
    we have 2010 samples distributed as follows for a particular variant:

    ======= ====== === ======
    Status  HomRef Het HomVar
    ======= ====== === ======
    Case    1000   10  0
    Control 1000   0   0
    ======= ====== === ======

    The following R code fits the (standard) logistic, Firth logistic,
    and linear regression models to this data, where ``x`` is genotype,
    ``y`` is phenotype, and ``logistf`` is from the logistf package:

    .. code-block:: R

        x <- c(rep(0,1000), rep(1,1000), rep(1,10)
        y <- c(rep(0,1000), rep(0,1000), rep(1,10))
        logfit <- glm(y ~ x, family=binomial())
        firthfit <- logistf(y ~ x)
        linfit <- lm(y ~ x)

    The resulting p-values for the genotype coefficient are 0.991, 0.00085,
    and 0.0016, respectively. The erroneous value 0.991 is due to
    quasi-complete separation. Moving one of the 10 hets from case to control
    eliminates this quasi-complete separation; the p-values from R are then
    0.0373, 0.0111, and 0.0116, respectively, as expected for a less
    significant association.

    The Firth test reduces bias from small counts and resolves the issue of
    separation by penalizing maximum likelihood estimation by the
    `Jeffrey's invariant prior <https://en.wikipedia.org/wiki/Jeffreys_prior>`__.
    This test is slower, as both the null and full model must be fit per
    variant, and convergence of the modified Newton method is linear rather than
    quadratic. For Firth, 100 iterations are attempted for the null model and,
    if that is successful, for the full model as well. In testing we find 20
    iterations nearly always suffices. If the null model fails to converge, then
    the `logreg.fit` fields reflect the null model; otherwise, they reflect the
    full model.

    See
    `Recommended joint and meta-analysis strategies for case-control association testing of single low-count variants <http://www.ncbi.nlm.nih.gov/pmc/articles/PMC4049324/>`__
    for an empirical comparison of the logistic Wald, LRT, score, and Firth
    tests. The theoretical foundations of the Wald, likelihood ratio, and score
    tests may be found in Chapter 3 of Gesine Reinert's notes
    `Statistical Theory <http://www.stats.ox.ac.uk/~reinert/stattheory/theoryshort09.pdf>`__.
    Firth introduced his approach in
    `Bias reduction of maximum likelihood estimates, 1993 <http://www2.stat.duke.edu/~scs/Courses/Stat376/Papers/GibbsFieldEst/BiasReductionMLE.pdf>`__.
    Heinze and Schemper further analyze Firth's approach in
    `A solution to the problem of separation in logistic regression, 2002 <https://cemsiis.meduniwien.ac.at/fileadmin/msi_akim/CeMSIIS/KB/volltexte/Heinze_Schemper_2002_Statistics_in_Medicine.pdf>`__.

    Hail's logistic regression tests correspond to the ``b.wald``, ``b.lrt``,
    and ``b.score`` tests in `EPACTS`_. For each variant, Hail imputes missing
    input values as the mean of non-missing input values, whereas EPACTS
    subsets to those samples with called genotypes. Hence, Hail and EPACTS
    results will currently only agree for variants with no missing genotypes.

    .. _EPACTS: http://genome.sph.umich.edu/wiki/EPACTS#Single_Variant_Tests

    Parameters
    ----------
    test : {'wald', 'lrt', 'score', 'firth'}
        Statistical test.
    y : :class:`.Float64Expression`
        Column-indexed response expression.
        All non-missing values must evaluate to 0 or 1.
        Note that a :class:`.BooleanExpression` will be implicitly converted to
        a :class:`.Float64Expression` with this property.
    x : :class:`.Float64Expression`
        Entry-indexed expression for input variable.
    covariates : :obj:`list` of :class:`.Float64Expression`
        Non-empty list of column-indexed covariate expressions.
    root : :obj:`str`, optional
        Name of resulting row-indexed field.

    Returns
    -------
    :class:`.MatrixTable`
        Matrix table with regression results in a new row-indexed field.
    """
    if len(covariates) == 0:
        raise ValueError('logistic regression requires at least one covariate expression')

    mt = matrix_table_source('logistic_regression/x', x)
    check_entry_indexed('logistic_regression/x', x)

    analyze('logistic_regression/y', y, mt._col_indices)

    all_exprs = [y]
    for e in covariates:
        all_exprs.append(e)
        analyze('logistic_regression/covariates', e, mt._col_indices)

    _warn_if_no_intercept('logistic_regression', covariates)

    # FIXME: remove this logic when annotation is better optimized
    if x in mt._fields_inverse:
        x_field_name = mt._fields_inverse[x]
        fields_to_drop = []
        entry_expr = {}
    else:
        x_field_name = Env.get_uid()
        fields_to_drop = [x_field_name]
        entry_expr = {x_field_name: x}

    y_field_name = '__y'
    cov_field_names = list(f'__cov{i}' for i in range(len(covariates)))

    fields_to_drop.append(y_field_name)
    fields_to_drop.extend(cov_field_names)

    mt = mt._annotate_all(col_exprs=dict(**{y_field_name: y},
                                         **dict(zip(cov_field_names, covariates))),
                          entry_exprs=entry_expr)

    jmt = Env.hail().methods.LogisticRegression.apply(
        mt._jvds,
        test,
        y_field_name,
        x_field_name,
        jarray(Env.jvm().java.lang.String, cov_field_names),
        root)

    return MatrixTable(jmt).drop(*fields_to_drop)


@typecheck(key_expr=expr_any,
           weight_expr=expr_float64,
           y=expr_float64,
           x=expr_float64,
           covariates=sequenceof(expr_float64),
           logistic=bool,
           max_size=int,
           accuracy=numeric,
           iterations=int)
def skat(key_expr, weight_expr, y, x, covariates, logistic=False,
         max_size=46340, accuracy=1e-6, iterations=10000) -> Table:
    r"""Test each keyed group of rows for association by linear or logistic
    SKAT test.

    Examples
    --------

    Test each gene for association using the linear sequence kernel association
    test:

    >>> burden_ds = hl.read_matrix_table('data/example_burden.vds')
    >>> skat_table = hl.skat(key_expr=burden_ds.gene,
    ...                      weight_expr=burden_ds.weight,
    ...                      y=burden_ds.burden.pheno,
    ...                      x=burden_ds.GT.n_alt_alleles(),
    ...                      covariates=[1, burden_ds.burden.cov1, burden_ds.burden.cov2])

    .. caution::

       By default, the Davies algorithm iterates up to 10k times until an
       accuracy of 1e-6 is achieved. Hence a reported p-value of zero with no
       issues may truly be as large as 1e-6. The accuracy and maximum number of
       iterations may be controlled by the corresponding function parameters.
       In general, higher accuracy requires more iterations.

    .. caution::

       To process a group with :math:`m` rows, several copies of an
       :math:`m \times m` matrix of doubles must fit in worker memory. Groups
       with tens of thousands of rows may exhaust worker memory causing the
       entire job to fail. In this case, use the `max_size` parameter to skip
       groups larger than `max_size`.

    Warning
    -------
    :func:`.skat` considers the same set of columns (i.e., samples, points) for
    every group, namely those columns for which **all** covariates are defined.
    For each row, missing values of `x` are mean-imputed over these columns.
    As in the example, the intercept covariate ``1`` must be included
    **explicitly** if desired.

    Notes
    -----

    This method provides a scalable implementation of the score-based
    variance-component test originally described in
    `Rare-Variant Association Testing for Sequencing Data with the Sequence Kernel Association Test
    <https://www.ncbi.nlm.nih.gov/pmc/articles/PMC3135811/>`__.

    Row weights must be non-negative. Rows with missing weights are ignored. In
    the R package ``skat``---which assumes rows are variants---default weights
    are given by evaluating the Beta(1, 25) density at the minor allele
    frequency. To replicate these weights in Hail using alternate allele
    frequencies stored in a row-indexed field `AF`, one can use the expression:

    >>> hl.dbeta(hl.min(ds2.AF), 1.0, 25.0) ** 2

    In the logistic case, the response `y` must either be numeric (with all
    present values 0 or 1) or Boolean, in which case true and false are coded
    as 1 and 0, respectively.

    The resulting :class:`.Table` provides the group's key (`id`), thenumber of
    rows in the group (`size`), the variance component score `q_stat`, the SKAT
    `p-value`, and a `fault` flag. For the toy example above, the table has the
    form:

    +-------+------+--------+---------+-------+
    |  id   | size | q_stat | p_value | fault |
    +=======+======+========+=========+=======+
    | geneA |   2  | 4.136  | 0.205   |   0   |
    +-------+------+--------+---------+-------+
    | geneB |   1  | 5.659  | 0.195   |   0   |
    +-------+------+--------+---------+-------+
    | geneC |   3  | 4.122  | 0.192   |   0   |
    +-------+------+--------+---------+-------+

    Groups larger than `max_size` appear with missing `q_stat`, `p_value`, and
    `fault`. The hard limit on the number of rows in a group is 46340.

    Note that the variance component score `q_stat` agrees with ``Q`` in the R
    package ``skat``, but both differ from :math:`Q` in the paper by the factor
    :math:`\frac{1}{2\sigma^2}` in the linear case and :math:`\frac{1}{2}` in
    the logistic case, where :math:`\sigma^2` is the unbiased estimator of
    residual variance for the linear null model. The R package also applies a
    "small-sample adjustment" to the null distribution in the logistic case
    when the sample size is less than 2000. Hail does not apply this
    adjustment.

    The fault flag is an integer indicating whether any issues occurred when
    running the Davies algorithm to compute the p-value as the right tail of a
    weighted sum of :math:`\chi^2(1)` distributions.

    +-------------+-----------------------------------------+
    | fault value | Description                             |
    +=============+=========================================+
    |      0      | no issues                               |
    +------+------+-----------------------------------------+
    |      1      | accuracy NOT achieved                   |
    +------+------+-----------------------------------------+
    |      2      | round-off error possibly significant    |
    +------+------+-----------------------------------------+
    |      3      | invalid parameters                      |
    +------+------+-----------------------------------------+
    |      4      | unable to locate integration parameters |
    +------+------+-----------------------------------------+
    |      5      | out of memory                           |
    +------+------+-----------------------------------------+

    Parameters
    ----------
    key_expr : :class:`.Expression`
        Row-indexed expression for key associated to each row.
    weight_expr : :class:`.Float64Expression`
        Row-indexed expression for row weights.
    y : :class:`.Float64Expression`
        Column-indexed response expression.
        If `logistic` is ``True``, all non-missing values must evaluate to 0 or
        1. Note that a :class:`.BooleanExpression` will be implicitly converted
        to a :class:`.Float64Expression` with this property.
    x : :class:`.Float64Expression`
        Entry-indexed expression for input variable.
    covariates : :obj:`list` of :class:`.Float64Expression`
        List of column-indexed covariate expressions.
    logistic : :obj:`bool`
        If true, use the logistic test rather than the linear test.
    max_size : :obj:`int`
        Maximum size of group on which to run the test.
    accuracy : :obj:`float`
        Accuracy achieved by the Davies algorithm if fault value is zero.
    iterations : :obj:`int`
        Maximum number of iterations attempted by the Davies algorithm.

    Returns
    -------
    :class:`.Table`
        Table of SKAT results.
    """
    mt = matrix_table_source('skat/x', x)
    check_entry_indexed('skat/x', x)

    analyze('skat/key_expr', key_expr, mt._row_indices)
    analyze('skat/weight_expr', weight_expr, mt._row_indices)
    analyze('skat/y', y, mt._col_indices)

    all_exprs = [key_expr, weight_expr, y]
    for e in covariates:
        all_exprs.append(e)
        analyze('skat/covariates', e, mt._col_indices)

    _warn_if_no_intercept('skat', covariates)

    # FIXME: remove this logic when annotation is better optimized
    if x in mt._fields_inverse:
        x_field_name = mt._fields_inverse[x]
        entry_expr = {}
    else:
        x_field_name = Env.get_uid()
        entry_expr = {x_field_name: x}

    y_field_name = '__y'
    weight_field_name = '__weight'
    key_field_name = '__key'
    cov_field_names = list(f'__cov{i}' for i in range(len(covariates)))

    mt = mt._annotate_all(col_exprs=dict(**{y_field_name: y},
                                         **dict(zip(cov_field_names, covariates))),
                          row_exprs={weight_field_name: weight_expr,
                                     key_field_name: key_expr},
                          entry_exprs=entry_expr)

    jt = Env.hail().methods.Skat.apply(
        mt._jvds,
        key_field_name,
        weight_field_name,
        y_field_name,
        x_field_name,
        jarray(Env.jvm().java.lang.String, cov_field_names),
        logistic,
        max_size,
        accuracy,
        iterations)

    return Table(jt)


@typecheck(call_expr=expr_call,
           k=int,
           compute_loadings=bool)
def hwe_normalized_pca(call_expr, k=10, compute_loadings=False) -> Tuple[List[float], Table, Table]:
    r"""Run principal component analysis (PCA) on the Hardy-Weinberg-normalized
    genotype call matrix.

    Examples
    --------

    >>> eigenvalues, scores, loadings = hl.hwe_normalized_pca(dataset.GT, k=5)

    Notes
    -----
    This method specializes :func:`.pca` for the common use case
    of PCA in statistical genetics, that of projecting samples to a small
    number of ancestry coordinates. Variants that are all homozygous reference
    or all homozygous alternate are unnormalizable and removed before
    evaluation. See :func:`.pca` for more details.

    Users of PLINK/GCTA should be aware that Hail computes the GRM slightly
    differently with regard to missing data. In Hail, the
    :math:`ij` entry of the GRM :math:`MM^T` is simply the dot product of rows
    :math:`i` and :math:`j` of :math:`M`; in terms of :math:`C` it is

    .. math::

      \frac{1}{m}\sum_{l\in\mathcal{C}_i\cap\mathcal{C}_j}\frac{(C_{il}-2p_l)(C_{jl} - 2p_l)}{2p_l(1-p_l)}

    where :math:`\mathcal{C}_i = \{l \mid C_{il} \text{ is non-missing}\}`. In
    PLINK/GCTA the denominator :math:`m` is replaced with the number of terms in
    the sum :math:`\lvert\mathcal{C}_i\cap\mathcal{C}_j\rvert`, i.e. the
    number of variants where both samples have non-missing genotypes. While this
    is arguably a better estimator of the true GRM (trading shrinkage for
    noise), it has the drawback that one loses the clean interpretation of the
    loadings and scores as features and projections

    Separately, for the PCs PLINK/GCTA output the eigenvectors of the GRM, i.e.
    the left singular vectors :math:`U_k` instead of the component scores
    :math:`U_k S_k`. The scores have the advantage of representing true
    projections of the data onto features with the variance of a score
    reflecting the variance explained by the corresponding feature. In PC
    bi-plots this amounts to a change in aspect ratio; for use of PCs as
    covariates in regression it is immaterial.

    Parameters
    ----------
    call_expr : :class:`.CallExpression`
        Entry-indexed call expression.
    k : :obj:`int`
        Number of principal components.
    compute_loadings : :obj:`bool`
        If ``True``, compute row loadings.

    Returns
    -------
    (:obj:`list` of :obj:`float`, :class:`.Table`, :class:`.Table`)
        List of eigenvalues, table with column scores, table with row loadings.
    """
    mt = matrix_table_source('hwe_normalized_pca/call_expr', call_expr)
    mt = mt.select_entries(__gt=call_expr.n_alt_alleles())
    mt = mt.annotate_rows(__AC=agg.sum(mt.__gt),
                          __n_called=agg.count_where(hl.is_defined(mt.__gt)))
    mt = mt.filter_rows((mt.__AC > 0) & (mt.__AC < 2 * mt.__n_called))

    n_variants = mt.count_rows()
    if n_variants == 0:
        raise FatalError("hwe_normalized_pca: found 0 variants after filtering out monomorphic sites.")
    info("hwe_normalized_pca: running PCA using {} variants.".format(n_variants))

    mt = mt.annotate_rows(__mean_gt=mt.__AC / mt.__n_called)
    mt = mt.annotate_rows(
        __hwe_scaled_std_dev=hl.sqrt(mt.__mean_gt * (2 - mt.__mean_gt) * n_variants / 2))

    normalized_gt = hl.or_else((mt.__gt - mt.__mean_gt) / mt.__hwe_scaled_std_dev, 0.0)

    return pca(normalized_gt,
               k,
               compute_loadings)


@typecheck(entry_expr=expr_float64,
           k=int,
           compute_loadings=bool)
def pca(entry_expr, k=10, compute_loadings=False) -> Tuple[List[float], Table, Table]:
    r"""Run principal component analysis (PCA) on numeric columns derived from a
    matrix table.

    Examples
    --------

    For a matrix table with variant rows, sample columns, and genotype entries,
    compute the top 2 PC sample scores and eigenvalues of the matrix of 0s and
    1s encoding missingness of genotype calls.

    >>> eigenvalues, scores, _ = hl.pca(hl.int(hl.is_defined(dataset.GT)),
    ...                                 k=2)

    Warning
    -------
      This method does **not** automatically mean-center or normalize each column.
      If desired, such transformations should be incorporated in `entry_expr`.

      Hail will return an error if `entry_expr` evaluates to missing, nan, or
      infinity on any entry.

    Notes
    -----

    PCA is run on the columns of the numeric matrix obtained by evaluating
    `entry_expr` on each entry of the matrix table, or equivalently on the rows
    of the **transposed** numeric matrix :math:`M` referenced below.

    PCA computes the SVD

    .. math::

      M = USV^T

    where columns of :math:`U` are left singular vectors (orthonormal in
    :math:`\mathbb{R}^n`), columns of :math:`V` are right singular vectors
    (orthonormal in :math:`\mathbb{R}^m`), and :math:`S=\mathrm{diag}(s_1, s_2,
    \ldots)` with ordered singular values :math:`s_1 \ge s_2 \ge \cdots \ge 0`.
    Typically one computes only the first :math:`k` singular vectors and values,
    yielding the best rank :math:`k` approximation :math:`U_k S_k V_k^T` of
    :math:`M`; the truncations :math:`U_k`, :math:`S_k` and :math:`V_k` are
    :math:`n \times k`, :math:`k \times k` and :math:`m \times k`
    respectively.

    From the perspective of the rows of :math:`M` as samples (data points),
    :math:`V_k` contains the loadings for the first :math:`k` PCs while
    :math:`MV_k = U_k S_k` contains the first :math:`k` PC scores of each
    sample. The loadings represent a new basis of features while the scores
    represent the projected data on those features. The eigenvalues of the Gramian
    :math:`MM^T` are the squares of the singular values :math:`s_1^2, s_2^2,
    \ldots`, which represent the variances carried by the respective PCs. By
    default, Hail only computes the loadings if the ``loadings`` parameter is
    specified.

    Scores are stored in a :class:`.Table` with the column key of the matrix
    table as key and a field `scores` of type ``array<float64>`` containing
    the principal component scores.

    Loadings are stored in a :class:`.Table` with the row key of the matrix
    table as key and a field `loadings` of type ``array<float64>`` containing
    the principal component loadings.

    The eigenvalues are returned in descending order, with scores and loadings
    given the corresponding array order.

    Parameters
    ----------
    entry_expr : :class:`.Expression`
        Numeric expression for matrix entries.
    k : :obj:`int`
        Number of principal components.
    compute_loadings : :obj:`bool`
        If ``True``, compute row loadings.

    Returns
    -------
    (:obj:`list` of :obj:`float`, :class:`.Table`, :class:`.Table`)
        List of eigenvalues, table with column scores, table with row loadings.
    """
    check_entry_indexed('pca/entry_expr', entry_expr)

    mt = matrix_table_source('pca/entry_expr', entry_expr)

    #  FIXME: remove once select_entries on a field is free
    if entry_expr in mt._fields_inverse:
        field = mt._fields_inverse[entry_expr]
    else:
        field = Env.get_uid()
        mt = mt.select_entries(**{field: entry_expr})
    mt = mt.select_cols().select_rows().select_globals()

    r = Env.hail().methods.PCA.apply(mt._jvds, field, k, compute_loadings)
    scores = Table(Env.hail().methods.PCA.scoresTable(mt._jvds, r._2()))
    loadings = from_option(r._3())
    if loadings:
        loadings = Table(loadings)
    return jiterable_to_list(r._1()), scores, loadings


@typecheck(call_expr=expr_call,
           min_individual_maf=numeric,
           k=nullable(int),
           scores_expr=nullable(expr_array(expr_float64)),
           min_kinship=numeric,
           statistics=enumeration('kin', 'kin2', 'kin20', 'all'),
           block_size=nullable(int))
def pc_relate(call_expr, min_individual_maf, *, k=None, scores_expr=None,
              min_kinship=-float("inf"), statistics="all", block_size=None) -> Table:
    """Compute relatedness estimates between individuals using a variant of the
    PC-Relate method.

    .. include:: ../_templates/experimental.rst
    .. include:: ../_templates/req_diploid_gt.rst

    Examples
    --------
    Estimate kinship, identity-by-descent two, identity-by-descent one, and
    identity-by-descent zero for every pair of samples, using a minimum minor
    allele frequency filter of 0.01 and 10 principal components to control
    for population structure.

    >>> rel = hl.pc_relate(dataset.GT, 0.01, k=10)

    Only compute the kinship statistic. This is more efficient than
    computing all statistics.

    >>> rel = hl.pc_relate(dataset.GT, 0.01, k=10, statistics='kin')

    Compute all statistics, excluding sample-pairs with kinship less
    than 0.1. This is more efficient than producing the full table and
    then filtering using :meth:`.Table.filter`.

    >>> rel = hl.pc_relate(dataset.GT, 0.01, k=10, min_kinship=0.1)

    One can also pass in pre-computed principal component scores.
    To produce the same results as in the previous example:

    >>> _, scores_table, _ = hl.hwe_normalized_pca(dataset.GT,
    ...                                      k=10,
    ...                                      compute_loadings=False)
    >>> rel = hl.pc_relate(dataset.GT,
    ...                    0.01,
    ...                    scores_expr=scores_table[dataset.col_key].scores,
    ...                    min_kinship=0.1)

    Notes
    -----
    The traditional estimator for kinship between a pair of individuals
    :math:`i` and :math:`j`, sharing the set :math:`S_{ij}` of
    single-nucleotide variants, from a population with allele frequencies
    :math:`p_s`, is given by:

    .. math::

      \\widehat{\\phi_{ij}} :=
        \\frac{1}{|S_{ij}|}
        \\sum_{s \\in S_{ij}}
          \\frac{(g_{is} - 2 p_s) (g_{js} - 2 p_s)}
                {4 \\sum_{s \\in S_{ij} p_s (1 - p_s)}}

    This estimator is true under the model that the sharing of common
    (relative to the population) alleles is not very informative to
    relatedness (because they're common) and the sharing of rare alleles
    suggests a recent common ancestor from which the allele was inherited by
    descent.

    When multiple ancestry groups are mixed in a sample, this model breaks
    down. Alleles that are rare in all but one ancestry group are treated as
    very informative to relatedness. However, these alleles are simply
    markers of the ancestry group. The PC-Relate method corrects for this
    situation and the related situation of admixed individuals.

    PC-Relate slightly modifies the usual estimator for relatedness:
    occurrences of population allele frequency are replaced with an
    "individual-specific allele frequency". This modification allows the
    method to correctly weight an allele according to an individual's unique
    ancestry profile.

    The "individual-specific allele frequency" at a given genetic locus is
    modeled by PC-Relate as a linear function of a sample's first ``k``
    principal component coordinates. As such, the efficacy of this method
    rests on two assumptions:

     - an individual's first ``k`` principal component coordinates fully
       describe their allele-frequency-relevant ancestry, and

     - the relationship between ancestry (as described by principal
       component coordinates) and population allele frequency is linear

    The estimators for kinship, and identity-by-descent zero, one, and two
    follow. Let:

     - :math:`S_{ij}` be the set of genetic loci at which both individuals
       :math:`i` and :math:`j` have a defined genotype

     - :math:`g_{is} \\in {0, 1, 2}` be the number of alternate alleles that
       individual :math:`i` has at genetic locus :math:`s`

     - :math:`\\widehat{\\mu_{is}} \\in [0, 1]` be the individual-specific allele
       frequency for individual :math:`i` at genetic locus :math:`s`

     - :math:`{\\widehat{\\sigma^2_{is}}} := \\widehat{\\mu_{is}} (1 - \\widehat{\\mu_{is}})`,
       the binomial variance of :math:`\\widehat{\\mu_{is}}`

     - :math:`\\widehat{\\sigma_{is}} := \\sqrt{\\widehat{\\sigma^2_{is}}}`,
       the binomial standard deviation of :math:`\\widehat{\\mu_{is}}`

     - :math:`\\text{IBS}^{(0)}_{ij} := \\sum_{s \\in S_{ij}} \\mathbb{1}_{||g_{is} - g_{js} = 2||}`,
       the number of genetic loci at which individuals :math:`i` and :math:`j`
       share no alleles

     - :math:`\\widehat{f_i} := 2 \\widehat{\\phi_{ii}} - 1`, the inbreeding
       coefficient for individual :math:`i`

     - :math:`g^D_{is}` be a dominance encoding of the genotype matrix, and
       :math:`X_{is}` be a normalized dominance-coded genotype matrix

    .. math::

        g^D_{is} :=
          \\begin{cases}
            \\widehat{\\mu_{is}}     & g_{is} = 0 \\\\
            0                        & g_{is} = 1 \\\\
            1 - \\widehat{\\mu_{is}} & g_{is} = 2
          \\end{cases}

        X_{is} := g^D_{is} - \\widehat{\\sigma^2_{is}} (1 - \\widehat{f_i})

    The estimator for kinship is given by:

    .. math::

      \\widehat{\phi_{ij}} :=
        \\frac{\sum_{s \\in S_{ij}}(g - 2 \\mu)_{is} (g - 2 \\mu)_{js}}
              {4 * \\sum_{s \\in S_{ij}}
                            \\widehat{\\sigma_{is}} \\widehat{\\sigma_{js}}}

    The estimator for identity-by-descent two is given by:

    .. math::

      \\widehat{k^{(2)}_{ij}} :=
        \\frac{\\sum_{s \\in S_{ij}}X_{is} X_{js}}{\sum_{s \\in S_{ij}}
          \\widehat{\\sigma^2_{is}} \\widehat{\\sigma^2_{js}}}

    The estimator for identity-by-descent zero is given by:

    .. math::

      \\widehat{k^{(0)}_{ij}} :=
        \\begin{cases}
          \\frac{\\text{IBS}^{(0)}_{ij}}
                {\\sum_{s \\in S_{ij}}
                       \\widehat{\\mu_{is}}^2(1 - \\widehat{\\mu_{js}})^2
                       + (1 - \\widehat{\\mu_{is}})^2\\widehat{\\mu_{js}}^2}
            & \\widehat{\\phi_{ij}} > 2^{-5/2} \\\\
          1 - 4 \\widehat{\\phi_{ij}} + k^{(2)}_{ij}
            & \\widehat{\\phi_{ij}} \\le 2^{-5/2}
        \\end{cases}

    The estimator for identity-by-descent one is given by:

    .. math::

      \\widehat{k^{(1)}_{ij}} :=
        1 - \\widehat{k^{(2)}_{ij}} - \\widehat{k^{(0)}_{ij}}

    Note that, even if present, phase information is ignored by this method.

    The PC-Relate method is described in "Model-free Estimation of Recent
    Genetic Relatedness". Conomos MP, Reiner AP, Weir BS, Thornton TA. in
    American Journal of Human Genetics. 2016 Jan 7. The reference
    implementation is available in the `GENESIS Bioconductor package
    <https://bioconductor.org/packages/release/bioc/html/GENESIS.html>`_ .

    :func:`.pc_relate` differs from the reference implementation in a few
    ways:

     - if `k` is supplied, samples scores are computed via PCA on all samples,
       not a specified subset of genetically unrelated samples. The latter
       can be achieved by filtering samples, computing PCA variant loadings,
       and using these loadings to compute and pass in scores for all samples.

     - the estimators do not perform small sample correction

     - the algorithm does not provide an option to use population-wide
       allele frequency estimates

     - the algorithm does not provide an option to not use "overall
       standardization" (see R ``pcrelate`` documentation)

    Under the PC-Relate model, kinship, :math:`\\phi_{ij}`, ranges from 0 to
    0.5, and is precisely half of the
    fraction-of-genetic-material-shared. Listed below are the statistics for
    a few pairings:

     - Monozygotic twins share all their genetic material so their kinship
       statistic is 0.5 in expection.

     - Parent-child and sibling pairs both have kinship 0.25 in expectation
       and are separated by the identity-by-descent-zero, :math:`k^{(2)}_{ij}`,
       statistic which is zero for parent-child pairs and 0.25 for sibling
       pairs.

     - Avuncular pairs and grand-parent/-child pairs both have kinship 0.125
       in expectation and both have identity-by-descent-zero 0.5 in expectation

     - "Third degree relatives" are those pairs sharing
       :math:`2^{-3} = 12.5 %` of their genetic material, the results of
       PCRelate are often too noisy to reliably distinguish these pairs from
       higher-degree-relative-pairs or unrelated pairs.

    Note that :math:`g_{is}` is the number of alternate alleles. Hence, for
    multi-allelic variants, a value of 2 may indicate two distinct alternative
    alleles rather than a homozygous variant genotype. To enforce the latter,
    either filter or split multi-allelic variants first.

    The resulting table has the first 3, 4, 5, or 6 fields below, depending on
    the `statistics` parameter:

     - `i` (``col_key.dtype``) -- First sample. (key field)
     - `j` (``col_key.dtype``) -- Second sample. (key field)
     - `kin` (:py:data:`.tfloat64`) -- Kinship estimate, :math:`\\widehat{\\phi_{ij}}`.
     - `ibd2` (:py:data:`.tfloat64`) -- IBD2 estimate, :math:`\\widehat{k^{(2)}_{ij}}`.
     - `ibd0` (:py:data:`.tfloat64`) -- IBD0 estimate, :math:`\\widehat{k^{(0)}_{ij}}`.
     - `ibd1` (:py:data:`.tfloat64`) -- IBD1 estimate, :math:`\\widehat{k^{(1)}_{ij}}`.

    Here ``col_key`` refers to the column key of the source matrix table,
    and ``col_key.dtype`` is a struct containing the column key fields.

    There is one row for each pair of distinct samples (columns), where `i`
    corresponds to the column of smaller column index. In particular, if the
    same column key value exists for :math:`n` columns, then the resulting
    table will have :math:`\\binom{n-1}{2}` rows with both key fields equal to
    that column key value. This may result in unexpected behavior in downstream
    processing.

    Parameters
    ----------
    call_expr : :class:`.CallExpression`
        Entry-indexed call expression.
    min_individual_maf : :obj:`float`
        The minimum individual-specific minor allele frequency.
        If either individual-specific minor allele frequency for a pair of
        individuals is below this threshold, then the variant will not
        be used to estimate relatedness for the pair.
    k : :obj:`int`, optional
        If set, `k` principal component scores are computed and used.
        Exactly one of `k` and `scores_expr` must be specified.
    scores_expr : :class:`.ArrayNumericExpression`, optional
        Column-indexed expression of principal component scores, with the same
        source as `call_expr`. All array values must have the same positive length,
        corresponding to the number of principal components, and all scores must
        be non-missing. Exactly one of `k` and `scores_expr` must be specified.
    min_kinship : :obj:`float`
        Pairs of samples with kinship lower than ``min_kinship`` are excluded
        from the results.
    statistics : :obj:`str`
        Set of statistics to compute.
        If ``'kin'``, only estimate the kinship statistic.
        If ``'kin2'``, estimate the above and IBD2.
        If ``'kin20'``, estimate the above and IBD0.
        If ``'all'``, estimate the above and IBD1.
    block_size : :obj:`int`, optional
        Block size of block matrices used in the algorithm.
        Default given by :meth:`.BlockMatrix.default_block_size`.

    Returns
    -------
    :class:`.Table`
        A :class:`.Table` mapping pairs of samples to their pair-wise statistics.
    """
    mt = matrix_table_source('pc_relate/call_expr', call_expr)

    if k and scores_expr is None:
        _, scores, _ = hwe_normalized_pca(mt.GT, k, compute_loadings=False)
        scores_expr = scores[mt.col_key].scores
    elif not k and scores_expr is not None:
        analyze('pc_relate/scores_expr', scores_expr, mt._col_indices)
    elif k and scores_expr is not None:
        raise ValueError("pc_relate: exactly one of 'k' and 'scores_expr' must be set, found both")
    else:
        raise ValueError("pc_relate: exactly one of 'k' and 'scores_expr' must be set, found neither")

    scores_table = mt.select_cols(__scores=scores_expr)\
        .key_cols_by().select_cols('__scores').cols()

    n_missing = scores_table.aggregate(agg.count_where(hl.is_missing(scores_table.__scores)))
    if n_missing > 0:
        raise ValueError(f'Found {n_missing} columns with missing scores array.')

    mt = mt.select_entries(__gt=call_expr.n_alt_alleles())
    mt = mt.annotate_rows(__mean_gt=agg.mean(mt.__gt))
    mean_imputed_gt = hl.or_else(hl.float64(mt.__gt), mt.__mean_gt)

    if not block_size:
        block_size = BlockMatrix.default_block_size()

    g = BlockMatrix.from_entry_expr(mean_imputed_gt,
                                    block_size=block_size)

    int_statistics = {'kin': 0, 'kin2': 1, 'kin20': 2, 'all': 3}[statistics]

    ht = Table(scala_object(Env.hail().methods, 'PCRelate')
            .apply(Env.hc()._jhc,
                   g._jbm,
                   scores_table._jt,
                   min_individual_maf,
                   block_size,
                   min_kinship,
                   int_statistics))

    if statistics == 'kin':
        ht = ht.drop('ibd0', 'ibd1', 'ibd2')
    elif statistics == 'kin2':
        ht = ht.drop('ibd0', 'ibd1')
    elif statistics == 'kin20':
        ht = ht.drop('ibd1')

    col_keys = hl.literal(mt.select_cols().key_cols_by().cols().collect(), dtype=tarray(mt.col_key.dtype))
    return ht.key_by(i=col_keys[ht.i], j=col_keys[ht.j])


@typecheck(ds=oneof(Table, MatrixTable),
           keep_star=bool,
           left_aligned=bool)
def split_multi(ds, keep_star=False, left_aligned=False):
    """Split multiallelic variants.

    The resulting dataset will be keyed by the split locus and alleles.

    :func:`.split_multi` adds the following fields:

     - `was_split` (*bool*) -- ``True`` if this variant was originally
       multiallelic, otherwise ``False``.

     - `a_index` (*int*) -- The original index of this alternate allele in the
       multiallelic representation (NB: 1 is the first alternate allele or the
       only alternate allele in a biallelic variant). For example, 1:100:A:T,C
       splits into two variants: 1:100:A:T with ``a_index = 1`` and 1:100:A:C
       with ``a_index = 2``.

     - `old_locus` (*locus*) -- The original, unsplit locus.

     - `old_alleles` (*array<str>*) -- The original, unsplit alleles.

     All other fields are left unchanged.

    Example
    -------

    :func:`.split_multi_hts`, which splits
    multiallelic variants for the HTS genotype schema and updates
    the genotype annotations by downcoding the genotype, is
    implemented as:

    >>> sm = hl.split_multi(ds)
    >>> pl = hl.or_missing(
    ...      hl.is_defined(sm.PL),
    ...      (hl.range(0, 3).map(lambda i: hl.min(hl.range(0, hl.len(sm.PL))
    ...                     .filter(lambda j: hl.downcode(hl.unphased_diploid_gt_index_call(j), sm.a_index) == hl.unphased_diploid_gt_index_call(i))
    ...                     .map(lambda j: sm.PL[j])))))
    >>> split_ds = sm.annotate_entries(
    ...     GT=hl.downcode(sm.GT, sm.a_index),
    ...     AD=hl.or_missing(hl.is_defined(sm.AD),
    ...                     [hl.sum(sm.AD) - sm.AD[sm.a_index], sm.AD[sm.a_index]]),
    ...     DP=sm.DP,
    ...     PL=pl,
    ...     GQ=hl.gq_from_pl(pl)).drop('old_locus', 'old_alleles')

    Parameters
    ----------
    ds : :class:`.MatrixTable` or :class:`.Table`
        An unsplit dataset.
    keep_star : :obj:`bool`
        Do not filter out * alleles.
    left_aligned : :obj:`bool`
        If ``True``, variants are assumed to be left aligned and have unique
        loci. This avoids a shuffle. If the assumption is violated, an error
        is generated.

    Returns
    -------
    :class:`.MatrixTable` or :class:`.Table`
    """

    require_row_key_variant(ds, "split_multi")
    new_id = Env.get_uid()
    is_table = isinstance(ds, Table)

    old_row = ds.row if is_table else ds._rvrow
    kept_alleles = hl.range(1, hl.len(old_row.alleles))
    if not keep_star:
        kept_alleles = kept_alleles.filter(lambda i: old_row.alleles[i] != "*")

    def new_struct(variant, i):
        return hl.struct(alleles=variant.alleles,
                         locus=variant.locus,
                         a_index=i,
                         was_split=hl.len(old_row.alleles) > 2)

    def split_rows(expr, rekey):
        if isinstance(ds, MatrixTable):
            mt = (ds.annotate_rows(**{new_id: expr})
                  .explode_rows(new_id))
            new_row_expr = mt._rvrow.annotate(locus=mt[new_id]['locus'],
                                              alleles=mt[new_id]['alleles'],
                                              a_index=mt[new_id]['a_index'],
                                              was_split=mt[new_id]['was_split'],
                                              old_locus=mt.locus,
                                              old_alleles=mt.alleles).drop(new_id)

            return mt._select_rows('split_multi',
                                   new_row_expr,
                                   new_key=['locus', 'alleles'])
        else:
            assert isinstance(ds, Table)
            ht = (ds.annotate(**{new_id: expr})
                  .explode(new_id))
            new_row_expr = ht.row.annotate(locus=ht[new_id]['locus'],
                                           alleles=ht[new_id]['alleles'],
                                           a_index=ht[new_id]['a_index'],
                                           was_split=ht[new_id]['was_split'],
                                           old_locus=ht.locus,
                                           old_alleles=ht.alleles).drop(new_id)

            return ht._select_scala(new_row_expr,
                                    preserved_key=['locus'] if not rekey else [],
                                    preserved_key_new=['locus'] if not rekey else [],
                                    new_key=['locus', 'alleles'])


    if left_aligned:
        def make_struct(i):
            def error_on_moved(v):
                return (hl.case()
                        .when(v.locus == old_row.locus, new_struct(v, i))
                        .or_error("Found non-left-aligned variant in SplitMulti"))
            return hl.bind(error_on_moved,
                           hl.min_rep(old_row.locus, [old_row.alleles[0], old_row.alleles[i]]))
        return split_rows(hl.sorted(kept_alleles.map(make_struct)), False)
    else:
        def make_struct(i, cond):
            def struct_or_empty(v):
                return (hl.case()
                        .when(cond(v.locus), hl.array([new_struct(v, i)]))
                        .or_missing())
            return hl.bind(struct_or_empty,
                           hl.min_rep(old_row.locus, [old_row.alleles[0], old_row.alleles[i]]))

        def make_array(cond):
            return hl.sorted(kept_alleles.flatmap(lambda i: make_struct(i, cond)))

        left = split_rows(make_array(lambda locus: locus == ds['locus']), False)
        moved = split_rows(make_array(lambda locus: locus != ds['locus']), True)
    return left.union(moved) if is_table else left.union_rows(moved)


@typecheck(ds=oneof(Table, MatrixTable),
           keep_star=bool,
           left_aligned=bool,
           vep_root=str)
def split_multi_hts(ds, keep_star=False, left_aligned=False, vep_root='vep'):
    """Split multiallelic variants for datasets that contain one or more fields
    from a standard high-throughput sequencing entry schema.

    .. code-block:: text

      struct {
        GT: call,
        AD: array<int32>,
        DP: int32,
        GQ: int32,
        PL: array<int32>,
        PGT: call,
        PID: str,
      }

    For other entry fields, use :class:`.SplitMulti`.

    Examples
    --------

    >>> hl.split_multi_hts(dataset).write('output/split.vds')

    Notes
    -----

    We will explain by example. Consider a hypothetical 3-allelic
    variant:

    .. code-block:: text

      A   C,T 0/2:7,2,6:15:45:99,50,99,0,45,99

    :func:`.split_multi_hts` will create two biallelic variants (one for each
    alternate allele) at the same position

    .. code-block:: text

      A   C   0/0:13,2:15:45:0,45,99
      A   T   0/1:9,6:15:50:50,0,99

    Each multiallelic `GT` field is downcoded once for each alternate allele. A
    call for an alternate allele maps to 1 in the biallelic variant
    corresponding to itself and 0 otherwise. For example, in the example above,
    0/2 maps to 0/0 and 0/1. The genotype 1/2 maps to 0/1 and 0/1.

    The biallelic alt `AD` entry is just the multiallelic `AD` entry
    corresponding to the alternate allele. The ref AD entry is the sum of the
    other multiallelic entries.

    The biallelic `DP` is the same as the multiallelic `DP`.

    The biallelic `PL` entry for a genotype g is the minimum over `PL` entries
    for multiallelic genotypes that downcode to g. For example, the `PL` for (A,
    T) at 0/1 is the minimum of the PLs for 0/1 (50) and 1/2 (45), and thus 45.

    Fixing an alternate allele and biallelic variant, downcoding gives a map
    from multiallelic to biallelic alleles and genotypes. The biallelic `AD` entry
    for an allele is just the sum of the multiallelic `AD` entries for alleles
    that map to that allele. Similarly, the biallelic `PL` entry for a genotype is
    the minimum over multiallelic `PL` entries for genotypes that map to that
    genotype.

    `GQ` is recomputed from `PL` if `PL` is provided. If not, it is copied from the
    original GQ.

    Here is a second example for a het non-ref

    .. code-block:: text

      A   C,T 1/2:2,8,6:16:45:99,50,99,45,0,99

    splits as

    .. code-block:: text

      A   C   0/1:8,8:16:45:45,0,99
      A   T   0/1:10,6:16:50:50,0,99

    **VCF Info Fields**

    Hail does not split fields in the info field. This means that if a
    multiallelic site with `info.AC` value ``[10, 2]`` is split, each split
    site will contain the same array ``[10, 2]``. The provided allele index
    field `a_index` can be used to select the value corresponding to the split
    allele's position:

    >>> split_ds = hl.split_multi_hts(dataset)
    >>> split_ds = split_ds.filter_rows(split_ds.info.AC[split_ds.a_index - 1] < 10,
    ...                                 keep = False)

    VCFs split by Hail and exported to new VCFs may be
    incompatible with other tools, if action is not taken
    first. Since the "Number" of the arrays in split multiallelic
    sites no longer matches the structure on import ("A" for 1 per
    allele, for example), Hail will export these fields with
    number ".".

    If the desired output is one value per site, then it is
    possible to use annotate_variants_expr to remap these
    values. Here is an example:

    >>> split_ds = hl.split_multi_hts(dataset)
    >>> split_ds = split_ds.annotate_rows(info = Struct(AC=split_ds.info.AC[split_ds.a_index - 1],
    ...                                   **split_ds.info)) # doctest: +SKIP
    >>> hl.export_vcf(split_ds, 'output/export.vcf') # doctest: +SKIP

    The info field AC in *data/export.vcf* will have ``Number=1``.

    **New Fields**

    :func:`.split_multi_hts` adds the following fields:

     - `was_split` (*bool*) -- ``True`` if this variant was originally
       multiallelic, otherwise ``False``.

     - `a_index` (*int*) -- The original index of this alternate allele in the
       multiallelic representation (NB: 1 is the first alternate allele or the
       only alternate allele in a biallelic variant). For example, 1:100:A:T,C
       splits into two variants: 1:100:A:T with ``a_index = 1`` and 1:100:A:C
       with ``a_index = 2``.

    Parameters
    ----------
    ds : :class:`.MatrixTable` or :class:`.Table`
        An unsplit dataset.
    keep_star : :obj:`bool`
        Do not filter out * alleles.
    left_aligned : :obj:`bool`
        If ``True``, variants are assumed to be left
        aligned and have unique loci. This avoids a shuffle. If the assumption
        is violated, an error is generated.
    vep_root : :obj:`str`
        Top-level location of vep data. All variable-length VEP fields
        (intergenic_consequences, motif_feature_consequences,
        regulatory_feature_consequences, and transcript_consequences)
        will be split properly (i.e. a_index corresponding to the VEP allele_num).

    Returns
    -------
    :class:`.MatrixTable` or :class:`.Table`
        A biallelic variant dataset.
    """

    split = split_multi(ds, keep_star=keep_star, left_aligned=left_aligned)

    row_fields = set(ds.row)
    update_rows_expression = {}
    if vep_root in row_fields:
        update_rows_expression[vep_root] = split[vep_root].annotate(**{
            x: split[vep_root][x].filter(lambda csq: csq.allele_num == split.a_index)
            for x in ('intergenic_consequences', 'motif_feature_consequences',
                      'regulatory_feature_consequences', 'transcript_consequences')})

    if isinstance(ds, Table):
        return split.annotate(**update_rows_expression).drop('old_locus', 'old_alleles')
    entry_fields = set(ds.entry)
    update_entries_expression = {}
    if 'GT' in entry_fields:
        update_entries_expression['GT'] = hl.downcode(split.GT, split.a_index)
    if 'DP' in entry_fields:
        update_entries_expression['DP'] = split.DP
    if 'AD' in entry_fields:
        update_entries_expression['AD'] = hl.or_missing(hl.is_defined(split.AD),
                                                        [hl.sum(split.AD) - split.AD[split.a_index], split.AD[split.a_index]])
    if 'PL' in entry_fields:
        pl = hl.or_missing(
            hl.is_defined(split.PL),
            (hl.range(0, 3).map(lambda i:
                                hl.min((hl.range(0, hl.triangle(split.old_alleles.length()))
                                        .filter(lambda j: hl.downcode(hl.unphased_diploid_gt_index_call(j),
                                                                      split.a_index) == hl.unphased_diploid_gt_index_call(i)
                                                ).map(lambda j: split.PL[j]))))))
        update_entries_expression['PL'] = pl
        if 'GQ' in entry_fields:
            update_entries_expression['GQ'] = hl.gq_from_pl(pl)
    else:
        if 'GQ' in entry_fields:
            update_entries_expression['GQ'] = split.GQ

    if 'PGT' in entry_fields:
        update_entries_expression['PGT'] = hl.downcode(split.PGT, split.a_index)
    if 'PID' in entry_fields:
        update_entries_expression['PID'] = split.PID
    return split._annotate_all(
        row_exprs=update_rows_expression,
        entry_exprs=update_entries_expression).drop('old_locus', 'old_alleles')


@typecheck(call_expr=expr_call)
def genetic_relatedness_matrix(call_expr) -> BlockMatrix:
    """Compute the genetic relatedness matrix (GRM).

    Examples
    --------

    >>> grm = hl.genetic_relatedness_matrix(dataset.GT)

    Notes
    -----
    The genetic relationship matrix (GRM) :math:`G` encodes genetic correlation
    between each pair of samples. It is defined by :math:`G = MM^T` where
    :math:`M` is a standardized version of the genotype matrix, computed as
    follows. Let :math:`C` be the :math:`n \\times m` matrix of raw genotypes
    in the variant dataset, with rows indexed by :math:`n` samples and columns
    indexed by :math:`m` bialellic autosomal variants; :math:`C_{ij}` is the
    number of alternate alleles of variant :math:`j` carried by sample
    :math:`i`, which can be 0, 1, 2, or missing. For each variant :math:`j`,
    the sample alternate allele frequency :math:`p_j` is computed as half the
    mean of the non-missing entries of column :math:`j`. Entries of :math:`M`
    are then mean-centered and variance-normalized as

    .. math::

        M_{ij} = \\frac{C_{ij}-2p_j}{\sqrt{2p_j(1-p_j)m}},

    with :math:`M_{ij} = 0` for :math:`C_{ij}` missing (i.e. mean genotype
    imputation). This scaling normalizes genotype variances to a common value
    :math:`1/m` for variants in Hardy-Weinberg equilibrium and is further
    motivated in the paper `Patterson, Price and Reich, 2006
    <http://journals.plos.org/plosgenetics/article?id=10.1371/journal.pgen.0020190>`__.
    (The resulting amplification of signal from the low end of the allele
    frequency spectrum will also introduce noise for rare variants; common
    practice is to filter out variants with minor allele frequency below some
    cutoff.) The factor :math:`1/m` gives each sample row approximately unit
    total variance (assuming linkage equilibrium) so that the diagonal entries
    of the GRM are approximately 1. Equivalently,

    .. math::

        G_{ik} = \\frac{1}{m} \\sum_{j=1}^m \\frac{(C_{ij}-2p_j)(C_{kj}-2p_j)}{2 p_j (1-p_j)}

    This method drops variants with :math:`p_j = 0` or math:`p_j = 1` before
    computing kinship.

    Parameters
    ----------
    call_expr : :class:`.CallExpression`
        Entry-indexed call expression with columns corresponding
        to samples.

    Returns
    -------
    :class:`.BlockMatrix`
        Genetic relatedness matrix for all samples. Row and column indices
        correspond to matrix table column index.
    """
    mt = matrix_table_source('genetic_relatedness_matrix/call_expr', call_expr)
    check_entry_indexed('genetic_relatedness_matrix/call_expr', call_expr)

    mt = mt.select_entries(__gt=call_expr.n_alt_alleles())
    mt = mt.select_rows(__AC=agg.sum(mt.__gt),
                        __n_called=agg.count_where(hl.is_defined(mt.__gt)))
    mt = mt.filter_rows((mt.__AC > 0) & (mt.__AC < 2 * mt.__n_called))

    mt = mt.select_rows(__mean_gt=mt.__AC / mt.__n_called)
    mt = mt.annotate_rows(__hwe_scaled_std_dev=hl.sqrt(mt.__mean_gt * (2 - mt.__mean_gt)))

    normalized_gt = hl.or_else((mt.__gt - mt.__mean_gt) / mt.__hwe_scaled_std_dev, 0.0)
    bm = BlockMatrix.from_entry_expr(normalized_gt)

    return (bm.T @ bm) / (bm.n_rows / 2.0)


@typecheck(call_expr=expr_call)
def realized_relationship_matrix(call_expr) -> BlockMatrix:
    """Computes the realized relationship matrix (RRM).

    Examples
    --------

    >>> rrm = hl.realized_relationship_matrix(dataset.GT)

    Notes
    -----
    The realized relationship matrix (RRM) is defined as follows. Consider the
    :math:`n \\times m` matrix :math:`C` of raw genotypes, with rows indexed by
    :math:`n` samples and columns indexed by the :math:`m` bialellic autosomal
    variants; :math:`C_{ij}` is the number of alternate alleles of variant
    :math:`j` carried by sample :math:`i`, which can be 0, 1, 2, or missing. For
    each variant :math:`j`, the sample alternate allele frequency :math:`p_j` is
    computed as half the mean of the non-missing entries of column :math:`j`.
    Entries of :math:`M` are then mean-centered and variance-normalized as

    .. math::

        M_{ij} =
          \\frac{C_{ij}-2p_j}
                {\sqrt{\\frac{m}{n} \\sum_{k=1}^n (C_{ij}-2p_j)^2}},

    with :math:`M_{ij} = 0` for :math:`C_{ij}` missing (i.e. mean genotype
    imputation). This scaling normalizes each variant column to have empirical
    variance :math:`1/m`, which gives each sample row approximately unit total
    variance (assuming linkage equilibrium) and yields the :math:`n \\times n`
    sample correlation or realized relationship matrix (RRM) :math:`K` as simply

    .. math::

        K = MM^T

    Note that the only difference between the realized relationship matrix and
    the genetic relatedness matrix (GRM) used in
    :func:`.realized_relationship_matrix` is the variant (column) normalization:
    where RRM uses empirical variance, GRM uses expected variance under
    Hardy-Weinberg Equilibrium.

    This method drops variants with zero variance before computing kinship.

    Parameters
    ----------
    call_expr : :class:`.CallExpression`
        Entry-indexed call expression on matrix table with columns corresponding
        to samples.

    Returns
    -------
    :class:`.BlockMatrix`
        Realized relationship matrix for all samples. Row and column indices
        correspond to matrix table column index.
    """
    mt = matrix_table_source('realized_relationship_matrix/call_expr', call_expr)
    check_entry_indexed('realized_relationship_matrix/call_expr', call_expr)

    mt = mt.select_entries(__gt=call_expr.n_alt_alleles())
    mt = mt.select_rows(__AC=agg.sum(mt.__gt),
                        __ACsq=agg.sum(mt.__gt * mt.__gt),
                        __n_called=agg.count_where(hl.is_defined(mt.__gt)))
    mt = mt.select_rows(__mean_gt=mt.__AC / mt.__n_called,
                        __centered_length=hl.sqrt(mt.__ACsq - (mt.__AC ** 2) / mt.__n_called))
    mt = mt.filter_rows(mt.__centered_length > 0.1)  # truly non-zero values are at least sqrt(0.5)

    normalized_gt = hl.or_else((mt.__gt - mt.__mean_gt) / mt.__centered_length, 0.0)
    bm = BlockMatrix.from_entry_expr(normalized_gt)

    return (bm.T @ bm) / (bm.n_rows / bm.n_cols)


@typecheck(entry_expr=expr_float64, block_size=nullable(int))
def row_correlation(entry_expr, block_size=None) -> BlockMatrix:
    """Computes the correlation matrix between row vectors.

    Examples
    --------
    Consider the following dataset with three variants and four samples:

    >>> data = [{'v': '1:1:A:C', 's': 'a', 'GT': hl.Call([0, 0])},
    ...         {'v': '1:1:A:C', 's': 'b', 'GT': hl.Call([0, 0])},
    ...         {'v': '1:1:A:C', 's': 'c', 'GT': hl.Call([0, 1])},
    ...         {'v': '1:1:A:C', 's': 'd', 'GT': hl.Call([1, 1])},
    ...         {'v': '1:2:G:T', 's': 'a', 'GT': hl.Call([0, 1])},
    ...         {'v': '1:2:G:T', 's': 'b', 'GT': hl.Call([1, 1])},
    ...         {'v': '1:2:G:T', 's': 'c', 'GT': hl.Call([0, 1])},
    ...         {'v': '1:2:G:T', 's': 'd', 'GT': hl.Call([0, 0])},
    ...         {'v': '1:3:C:G', 's': 'a', 'GT': hl.Call([0, 1])},
    ...         {'v': '1:3:C:G', 's': 'b', 'GT': hl.Call([0, 0])},
    ...         {'v': '1:3:C:G', 's': 'c', 'GT': hl.Call([1, 1])},
    ...         {'v': '1:3:C:G', 's': 'd', 'GT': hl.null(hl.tcall)}]
    >>> ht = hl.Table.parallelize(data, hl.dtype('struct{v: str, s: str, GT: call}'))
    >>> mt = ht.to_matrix_table(row_key=['v'], col_key=['s'])

    Compute genotype correlation between all pairs of variants:

    >>> ld = hl.row_correlation(mt.GT.n_alt_alleles())
    >>> ld.to_numpy()
    array([[ 1.        , -0.85280287,  0.42640143],
           [-0.85280287,  1.        , -0.5       ],
           [ 0.42640143, -0.5       ,  1.        ]])

    Compute genotype correlation between consecutively-indexed variants:

    >>> ld.sparsify_band(lower=0, upper=1).to_numpy()
    array([[ 1.        , -0.85280287,  0.        ],
           [ 0.        ,  1.        , -0.5       ],
           [ 0.        ,  0.        ,  1.        ]])

    Warning
    -------
    Rows with a constant value (i.e., zero variance) will result `nan`
    correlation values. To avoid this, first check that all rows vary or filter
    out constant rows (for example, with the help of :func:`.aggregators.stats`).

    Notes
    -----
    In this method, each row of entries is regarded as a vector with elements
    defined by `entry_expr` and missing values mean-imputed per row.
    The ``(i, j)`` element of the resulting block matrix is the correlation
    between rows ``i`` and ``j`` (as 0-indexed by order in the matrix table;
    see :meth:`add_row_index`).

    The correlation of two vectors is defined as the
    `Pearson correlation coeffecient <https://en.wikipedia.org/wiki/Pearson_correlation_coefficient>`__
    between the corresponding empirical distributions of elements,
    or equivalently as the cosine of the angle between the vectors.

    This method has two stages:

    - writing the row-normalized block matrix to a temporary file on persistent
      disk with :meth:`BlockMatrix.from_entry_expr`. The parallelism is
      ``n_rows / block_size``.

    - reading and multiplying this block matrix by its transpose. The
      parallelism is ``(n_rows / block_size)^2`` if all blocks are computed.

    Warning
    -------
    See all warnings on :meth:`BlockMatrix.from_entry_expr`. In particular,
    for large matrices, it may be preferable to run the two stages separately,
    saving the row-normalized block matrix to a file on external storage with
    :meth:`BlockMatrix.write_from_entry_expr`.

    The resulting number of matrix elements is the square of the number of rows
    in the matrix table, so computing the full matrix may be infeasible. For
    example, ten million rows would produce 800TB of float64 values. The
    block-sparse representation on BlockMatrix may be used to work efficiently
    with regions of such matrices, as in the second example above and
    :meth:`ld_matrix`.

    To prevent excessive re-computation, be sure to write and read the (possibly
    block-sparsified) result before multiplication by another matrix.

    Parameters
    ----------
    entry_expr : :class:`.Float64Expression`
        Entry-indexed numeric expression on matrix table.
    block_size : :obj:`int`, optional
        Block size. Default given by :meth:`.BlockMatrix.default_block_size`.

    Returns
    -------
    :class:`.BlockMatrix`
        Correlation matrix between row vectors. Row and column indices
        correspond to matrix table row index.
    """
    bm = BlockMatrix.from_entry_expr(entry_expr, mean_impute=True, center=True, normalize=True, block_size=block_size)
    return bm @ bm.T


@typecheck(entry_expr=expr_float64,
           locus_expr=expr_locus(),
           radius=oneof(int, float),
           coord_expr=nullable(expr_float64),
           block_size=nullable(int))
def ld_matrix(entry_expr, locus_expr, radius, coord_expr=None, block_size=None) -> BlockMatrix:
    """Computes the windowed correlation (linkage disequilibrium) matrix between
    variants.

    Examples
    --------
    Consider the following dataset consisting of three variants with centimorgan
    coordinates and four samples:

    >>> data = [{'v': '1:1:A:C',       'cm': 0.1, 's': 'a', 'GT': hl.Call([0, 0])},
    ...         {'v': '1:1:A:C',       'cm': 0.1, 's': 'b', 'GT': hl.Call([0, 0])},
    ...         {'v': '1:1:A:C',       'cm': 0.1, 's': 'c', 'GT': hl.Call([0, 1])},
    ...         {'v': '1:1:A:C',       'cm': 0.1, 's': 'd', 'GT': hl.Call([1, 1])},
    ...         {'v': '1:2000000:G:T', 'cm': 0.9, 's': 'a', 'GT': hl.Call([0, 1])},
    ...         {'v': '1:2000000:G:T', 'cm': 0.9, 's': 'b', 'GT': hl.Call([1, 1])},
    ...         {'v': '1:2000000:G:T', 'cm': 0.9, 's': 'c', 'GT': hl.Call([0, 1])},
    ...         {'v': '1:2000000:G:T', 'cm': 0.9, 's': 'd', 'GT': hl.Call([0, 0])},
    ...         {'v': '2:1:C:G',       'cm': 0.2, 's': 'a', 'GT': hl.Call([0, 1])},
    ...         {'v': '2:1:C:G',       'cm': 0.2, 's': 'b', 'GT': hl.Call([0, 0])},
    ...         {'v': '2:1:C:G',       'cm': 0.2, 's': 'c', 'GT': hl.Call([1, 1])},
    ...         {'v': '2:1:C:G',       'cm': 0.2, 's': 'd', 'GT': hl.null(hl.tcall)}]
    >>> ht = hl.Table.parallelize(data, hl.dtype('struct{v: str, s: str, cm: float64, GT: call}'))
    >>> ht = ht.transmute(**hl.parse_variant(ht.v))
    >>> mt = ht.to_matrix_table(row_key=['locus', 'alleles'], col_key=['s'], row_fields=['cm'])

    Compute linkage disequilibrium between all pairs of variants on the same
    contig and within two megabases:

    >>> ld = hl.ld_matrix(mt.GT.n_alt_alleles(), mt.locus, radius=2e6)
    >>> ld.to_numpy()
    array([[ 1.        , -0.85280287,  0.        ],
           [-0.85280287,  1.        ,  0.        ],
           [ 0.        ,  0.        ,  1.        ]])

    Within one megabases:

    >>> ld = hl.ld_matrix(mt.GT.n_alt_alleles(), mt.locus, radius=1e6)
    >>> ld.to_numpy()
    array([[1., 0., 0.],
           [0., 1., 0.],
           [0., 0., 1.]])

    Within one centimorgan:

    >>> ld = hl.ld_matrix(mt.GT.n_alt_alleles(), mt.locus, radius=1.0, coord_expr=mt.cm)
    >>> ld.to_numpy()
    array([[ 1.        , -0.85280287,  0.        ],
           [-0.85280287,  1.        ,  0.        ],
           [ 0.        ,  0.        ,  1.        ]])

    Within one centimorgan, and only calculate the upper triangle:

    >>> ld = hl.ld_matrix(mt.GT.n_alt_alleles(), mt.locus, radius=1.0, coord_expr=mt.cm)
    >>> ld = ld.sparsify_triangle()
    >>> ld.to_numpy()
    array([[ 1.        , -0.85280287,  0.        ],
           [ 0.        ,  1.        ,  0.        ],
           [ 0.        ,  0.        ,  1.        ]])

    Notes
    -----
    This method sparsifies the result of :meth:`row_correlation` using
    :func:`.linalg.utils.locus_windows` and
    :meth:`.BlockMatrix.sparsify_row_intervals`
    in order to only compute linkage disequilibrium between nearby
    variants. Use :meth:`row_correlation` directly to calculate correlation
    without windowing.

    More precisely, variants are 0-indexed by their order in the matrix table
    (see :meth:`add_row_index`). Each variant is regarded as a vector of
    elements defined by `entry_expr`, typically the number of alternate alleles
    or genotype dosage. Missing values are mean-imputed within variant.

    The method produces a symmetric block-sparse matrix supported in a
    neighborhood of the diagonal. If variants ``i`` and ``j`` are on the same
    contig and within `radius` base pairs (inclusive) then the ``(i, j)``
    element is their
    `Pearson correlation coefficient <https://en.wikipedia.org/wiki/Pearson_correlation_coefficient>`__.
    Otherwise, the ``(i, j)`` element is ``0.0``.

    Rows with a constant value (i.e., zero variance) will result in `nan`
    correlation values. To avoid this, first check that all variants vary or
    filter out constant variants (for example, with the help of
    :func:`.aggregators.stats`).

    If the :meth:`.global_position` on `locus_expr` is not in ascending order,
    this method will fail. Ascending order should hold for a matrix table keyed
    by locus or variant (and the associated row table), or for a table that's
    been ordered by `locus_expr`.

    Set `coord_expr` to use a value other than position to define the windows.
    This row-indexed numeric expression must be non-missing, non-``nan``, on the
    same source as `locus_expr`, and ascending with respect to locus
    position for each contig; otherwise the method will raise an error.

    Warning
    -------
    See the warnings in :meth:`row_correlation`. In particular, for large
    matrices it may be preferable to run its stages separately.

    `entry_expr` and `locus_expr` are implicitly aligned by row-index, though
    they need not be on the same source. If their sources differ in the number
    of rows, an error will be raised; otherwise, unintended misalignment may
    silently produce unexpected results.

    Parameters
    ----------
    entry_expr : :class:`.Float64Expression`
        Entry-indexed numeric expression on matrix table.
    locus_expr : :class:`.LocusExpression`
        Row-indexed locus expression on a table or matrix table that is
        row-aligned with the matrix table of `entry_expr`.
    radius: :obj:`int` or :obj:`float`
        Radius of window for row values.
    coord_expr: :class:`.Float64Expression`, optional
        Row-indexed numeric expression for the row value on the same table or
        matrix table as `locus_expr`.
        By default, the row value is given by the locus position.
    block_size : :obj:`int`, optional
        Block size. Default given by :meth:`.BlockMatrix.default_block_size`.

    Returns
    -------
    :class:`.BlockMatrix`
        Windowed correlation matrix between variants.
        Row and column indices correspond to matrix table variant index.
    """
    starts, stops = hl.linalg.utils.locus_windows(locus_expr, radius, coord_expr)
    ld = hl.row_correlation(entry_expr, block_size)
    return ld.sparsify_row_intervals(starts, stops)


@typecheck(n_populations=int,
           n_samples=int,
           n_variants=int,
           n_partitions=nullable(int),
           pop_dist=nullable(sequenceof(numeric)),
           fst=nullable(sequenceof(numeric)),
           af_dist=expr_any,
           reference_genome=reference_genome_type,
           mixture=bool)
def balding_nichols_model(n_populations, n_samples, n_variants, n_partitions=None,
                          pop_dist=None, fst=None, af_dist=hl.rand_unif(0.1, 0.9, seed=0),
                          reference_genome='default', mixture=False) -> MatrixTable:
    r"""Generate a matrix table of variants, samples, and genotypes using the
    Balding-Nichols model.

    Examples
    --------
    Generate a matrix table of genotypes with 1000 variants and 100 samples
    across 3 populations:

    >>> bn_ds = hl.balding_nichols_model(3, 100, 1000)

    Generate a matrix table using 4 populations, 40 samples, 150 variants, 3
    partitions, population distribution ``[0.1, 0.2, 0.3, 0.4]``,
    :math:`F_{ST}` values ``[.02, .06, .04, .12]``, ancestral allele
    frequencies drawn from a truncated beta distribution with ``a = 0.01`` and
    ``b = 0.05`` over the interval ``[0.05, 1]``, and random seed 1:

    >>> hl.set_global_seed(1)
    >>> bn_ds = hl.balding_nichols_model(4, 40, 150, 3,
    ...          pop_dist=[0.1, 0.2, 0.3, 0.4],
    ...          fst=[.02, .06, .04, .12],
    ...          af_dist=hl.rand_beta(a=0.01, b=2.0, lower=0.05, upper=1.0))

    Note that in order to guarantee reproducibility, the hail global seed is set
    with :func:`.set_global_seed` immediately prior to generating the dataset.

    Notes
    -----
    This method simulates a matrix table of variants, samples, and genotypes
    using the Balding-Nichols model, which we now define.

    - :math:`K` populations are labeled by integers 0, 1, ..., K - 1.
    - :math:`N` samples are labeled by strings 0, 1, ..., N - 1.
    - :math:`M` variants are defined as ``1:1:A:C``, ``1:2:A:C``, ...,
      ``1:M:A:C``.
    - The default distribution for population assignment :math:`\pi` is uniform.
    - The default ancestral frequency distribution :math:`P_0` is uniform on
      ``[0.1, 0.9]``.
      All three classes are located in ``hail.stats``.
    - The default :math:`F_{ST}` values are all 0.1.

    The Balding-Nichols model models genotypes of individuals from a structured
    population comprising :math:`K` homogeneous modern populations that have
    each diverged from a single ancestral population (a `star phylogeny`). Each
    sample is assigned a population by sampling from the categorical
    distribution :math:`\pi`. Note that the actual size of each population is
    random.

    Variants are modeled as biallelic and unlinked. Ancestral allele
    frequencies are drawn independently for each variant from a frequency
    spectrum :math:`P_0`. The extent of genetic drift of each modern population
    from the ancestral population is defined by the corresponding :math:`F_{ST}`
    parameter :math:`F_k` (here and below, lowercase indices run over a range
    bounded by the corresponding uppercase parameter, e.g. :math:`k = 1, \ldots,
    K`). For each variant and population, allele frequencies are drawn from a
    `beta distribution <https://en.wikipedia.org/wiki/Beta_distribution>`__
    whose parameters are determined by the ancestral allele frequency and
    :math:`F_{ST}` parameter. The beta distribution gives a continuous
    approximation of the effect of genetic drift. We denote sample population
    assignments by :math:`k_n`, ancestral allele frequencies by :math:`p_m`,
    population allele frequencies by :math:`p_{k, m}`, and diploid, unphased
    genotype calls by :math:`g_{n, m}` (0, 1, and 2 correspond to homozygous
    reference, heterozygous, and homozygous variant, respectively).

    The generative model is then given by:

    .. math::
        k_n \,&\sim\, \pi

        p_m \,&\sim\, P_0

        p_{k,m} \mid p_m\,&\sim\, \mathrm{Beta}(\mu = p_m,\, \sigma^2 = F_k p_m (1 - p_m))

        g_{n,m} \mid k_n, p_{k, m} \,&\sim\, \mathrm{Binomial}(2, p_{k_n, m})

    The beta distribution by its mean and variance above; the usual parameters
    are :math:`a = (1 - p) \frac{1 - F}{F}` and :math:`b = p \frac{1 - F}{F}` with
    :math:`F = F_k` and :math:`p = p_m`.

    The resulting dataset has the following fields.

    Global fields:

    - `bn.n_populations` (:py:data:`.tint32`) -- Number of populations.
    - `bn.n_samples` (:py:data:`.tint32`) -- Number of samples.
    - `bn.n_variants` (:py:data:`.tint32`) -- Number of variants.
    - `bn.n_partitions` (:py:data:`.tint32`) -- Number of partitions.
    - `bn.pop_dist` (:class:`.tarray` of :py:data:`.tfloat64`) -- Population distribution indexed by
      population.
    - `bn.fst` (:class:`.tarray` of :py:data:`.tfloat64`) -- :math:`F_{ST}` values indexed by
      population.
    - `bn.seed` (:py:data:`.tint32`) -- Random seed.
    - `bn.mixture` (:py:data:`.tbool`) -- Value of `mixture` parameter.

    Row fields:

    - `locus` (:class:`.tlocus`) -- Variant locus (key field).
    - `alleles` (:class:`.tarray` of :py:data:`.tstr`) -- Variant alleles (key field).
    - `ancestral_af` (:py:data:`.tfloat64`) -- Ancestral allele frequency.
    - `af` (:class:`.tarray` of :py:data:`.tfloat64`) -- Modern allele frequencies indexed by
      population.

    Column fields:

    - `sample_idx` (:py:data:`.tint32`) - Sample index (key field).
    - `pop` (:py:data:`.tint32`) -- Population of sample.

    Entry fields:

    - `GT` (:py:data:`.tcall`) -- Genotype call (diploid, unphased).

    Parameters
    ----------
    n_populations : :obj:`int`
        Number of modern populations.
    n_samples : :obj:`int`
        Total number of samples.
    n_variants : :obj:`int`
        Number of variants.
    n_partitions : :obj:`int`, optional
        Number of partitions.
        Default is 1 partition per million entries or 8, whichever is larger.
    pop_dist : :obj:`list` of :obj:`float`, optional
        Unnormalized population distribution, a list of length
        ``n_populations`` with non-negative values.
        Default is ``[1, ..., 1]``.
    fst : :obj:`list` of :obj:`float`, optional
        :math:`F_{ST}` values, a list of length ``n_populations`` with values
        in (0, 1). Default is ``[0.1, ..., 0.1]``.
    af_dist : :class:`.Float64Expression` representing a random function.
        Ancestral allele frequency distribution.
        Default is :func:`.rand_unif` over the range `[0.1, 0.9]` with seed 0.
    reference_genome : :obj:`str` or :class:`.ReferenceGenome`
        Reference genome to use.
    mixture : :obj:`bool`
        Treat `pop_dist` as the parameters of a Dirichlet distribution,
        as in the Prichard-Stevens-Donnelly model. This feature is
        EXPERIMENTAL and currently undocumented and untested.
        If ``True``, the type of `pop` is :class:`.tarray` of
        :py:data:`.tfloat64` and the value is the mixture proportions.

    Returns
    -------
    :class:`.MatrixTable`
        Simulated matrix table of variants, samples, and genotypes.
    """
    if pop_dist is None:
        pop_dist = [1 for _ in range(n_populations)]

    if fst is None:
        fst = [0.1 for _ in range(n_populations)]

    if n_partitions is None:
        n_partitions = max(8, int(n_samples * n_variants / 1000000))

    # verify args
    for name, var in {"populations": n_populations,
                      "samples": n_samples,
                      "variants": n_variants,
                      "partitions": n_partitions}.items():
        if var < 1:
            raise ValueError("n_{} must be positive, got {}".format(name, var))

    for name, var in {"pop_dist": pop_dist, "fst": fst}.items():
        if len(var) != n_populations:
            raise ValueError("{} must be of length n_populations={}, got length {}"
                             .format(name, n_populations, len(var)))

    if any(x < 0 for x in pop_dist):
        raise ValueError("pop_dist must be non-negative, got {}"
                         .format(pop_dist))

    if any(x <= 0 or x >= 1 for x in fst):
        raise ValueError("elements of fst must satisfy 0 < x < 1, got {}"
                         .format(fst))

    # verify af_dist
    if not af_dist._is_scalar:
        raise ExpressionException('balding_nichols_model expects af_dist to ' +
                                  'have scalar arguments: found expression ' +
                                  'from source {}'
                                  .format(af_dist._indices.source))

    if af_dist.dtype != tfloat64:
        raise ValueError("af_dist must be a hail function with return type tfloat64.")

    info("balding_nichols_model: generating genotypes for {} populations, {} samples, and {} variants..."
         .format(n_populations, n_samples, n_variants))

    # generate matrix table

    bn = hl.utils.range_matrix_table(n_variants, n_samples, n_partitions)
    bn = bn.annotate_globals(
        bn=hl.struct(n_populations=n_populations,
                     n_samples=n_samples,
                     n_variants=n_variants,
                     n_partitions=n_partitions,
                     pop_dist=pop_dist,
                     fst=fst,
                     mixture=mixture))
    # col info
    pop_f = hl.rand_dirichlet if mixture else hl.rand_cat
    bn = bn.key_cols_by(sample_idx=bn.col_idx)
    bn = bn.select_cols(pop=pop_f(pop_dist))

    # row info
    bn = bn.key_rows_by(locus=hl.locus_from_global_position(bn.row_idx, reference_genome=reference_genome),
                        alleles=['A', 'C'])
    bn = bn.select_rows(ancestral_af=af_dist,
                        af=hl.bind(lambda ancestral:
                                   hl.array([(1 - x) / x for x in fst])
                                   .map(lambda x:
                                        hl.rand_beta(ancestral * x,
                                                     (1 - ancestral) * x)),
                                   af_dist))
    # entry info
    p = hl.sum(bn.pop * bn.af) if mixture else bn.af[bn.pop]
    idx = hl.rand_cat([(1 - p) ** 2, 2 * p * (1-p), p ** 2])
    return bn.select_entries(GT=hl.unphased_diploid_gt_index_call(idx))


@typecheck(mt=MatrixTable, f=anytype)
def filter_alleles(mt: MatrixTable,
                   f: Callable) -> MatrixTable:
    """Filter alternate alleles.

    .. include:: ../_templates/req_tvariant.rst

    Examples
    --------
    Keep SNPs:

    >>> ds_result = hl.filter_alleles(ds, lambda allele, i: hl.is_snp(ds.alleles[0], allele))

    Keep alleles with AC > 0:

    >>> ds_result = hl.filter_alleles(ds, lambda a, allele_index: ds.info.AC[allele_index - 1] > 0)

    Update the AC field of the resulting dataset:

    >>> updated_info = ds_result.info.annotate(AC = ds_result.new_to_old.map(lambda i: ds_result.info.AC[i-1]))
    >>> ds_result = ds_result.annotate_rows(info = updated_info)

    Notes
    -----
    The following new fields are generated:

     - `old_locus` (``locus``) -- The old locus, before filtering and computing
       the minimal representation.
     - `old_alleles` (``array<str>``) -- The old alleles, before filtering and
       computing the minimal representation.
     - old_to_new (``array<int32>``) -- An array that maps old allele index to
       new allele index. Its length is the same as `old_alleles`. Alleles that
       are filtered are missing.
     - new_to_old (``array<int32>``) -- An array that maps new allele index to
       the old allele index. Its length is the same as the modified `alleles`
       field.

    If all alternate alleles of a variant are filtered out, the variant itself
    is filtered out.

    **Using _f_**

    The `f` argument is a function or lambda evaluated per alternate allele to
    determine whether that allele is kept. If `f` evaluates to ``True``, the
    allele is kept. If `f` evaluates to ``False`` or missing, the allele is
    removed.

    `f` is a function that takes two arguments: the allele string (of type
    :class:`.StringExpression`) and the allele index (of type
    :class:`.Int32Expression`), and returns a boolean expression. This can
    be either a defined function or a lambda. For example, these two usages
    are equivalent:

    (with a lambda)

    >>> ds_result = hl.filter_alleles(ds, lambda allele, i: hl.is_snp(ds.alleles[0], allele))

    (with a defined function)

    >>> def filter_f(allele, allele_index):
    ...     return hl.is_snp(ds.alleles[0], allele)
    >>> ds_result = hl.filter_alleles(ds, filter_f)

    Warning
    -------
    :func:`.filter_alleles` does not update any fields other than `locus` and
    `alleles`. This means that row fields like allele count (AC) and entry
    fields like allele depth (AD) can become meaningless unless they are also
    updated. You can update them with :meth:`.annotate_rows` and
    :meth:`.annotate_entries`.

    See Also
    --------
    :func:`.filter_alleles_hts`

    Parameters
    ----------
    mt : :class:`.MatrixTable`
        Dataset.
    f : callable
        Function from (allele: :class:`StringExpression`, allele_index:
        :class:`.Int32Expression`) to :class:`.BooleanExpression`

    Returns
    -------
    :class:`.MatrixTable`
    """
    require_row_key_variant(mt, 'filter_alleles')
    inclusion = hl.range(0, hl.len(mt.alleles)).map(lambda i: (i == 0) | hl.bind(lambda ii: f(mt.alleles[ii], ii), i))

    # old locus, old alleles, new to old, old to new
    mt = mt.annotate_rows(__allele_inclusion=inclusion,
                          old_locus=mt.locus,
                          old_alleles=mt.alleles)
    new_to_old = (hl.zip_with_index(mt.__allele_inclusion)
                  .filter(lambda elt: elt[1])
                  .map(lambda elt: elt[0]))
    old_to_new_dict = (hl.dict(hl.zip_with_index(hl.zip_with_index(mt.alleles)
                                                 .filter(lambda elt: mt.__allele_inclusion[elt[0]]))
                               .map(lambda elt: (elt[1][1], elt[0]))))

    old_to_new = hl.bind(lambda d: mt.alleles.map(lambda a: d.get(a)), old_to_new_dict)
    mt = mt.annotate_rows(old_to_new=old_to_new, new_to_old=new_to_old)
    new_locus_alleles = hl.min_rep(mt.locus, mt.new_to_old.map(lambda i: mt.alleles[i]))
    mt = mt.annotate_rows(__new_locus=new_locus_alleles.locus, __new_alleles=new_locus_alleles.alleles)
    mt = mt.filter_rows(hl.len(mt.__new_alleles) > 1)
    left = mt.filter_rows((mt.locus == mt.__new_locus) & (mt.alleles == mt.__new_alleles))

    right = mt.filter_rows((mt.locus != mt.__new_locus) | (mt.alleles != mt.__new_alleles))
    right = right.key_rows_by(locus=right.__new_locus, alleles=right.__new_alleles)
    return left.union_rows(right).drop('__allele_inclusion', '__new_locus', '__new_alleles')


@typecheck(mt=MatrixTable, f=anytype, subset=bool)
def filter_alleles_hts(mt: MatrixTable,
                       f: Callable,
                       subset: bool = False) -> MatrixTable:
    """Filter alternate alleles and update standard GATK entry fields.

    Examples
    --------
    Filter to SNP alleles using the subset strategy:

    >>> ds_result = hl.filter_alleles_hts(
    ...     ds,
    ...     lambda allele, _: hl.is_snp(ds.alleles[0], allele),
    ...     subset=True)

    Update the AC field of the resulting dataset:

    >>> updated_info = ds_result.info.annotate(AC = ds_result.new_to_old.map(lambda i: ds_result.info.AC[i-1]))
    >>> ds_result = ds_result.annotate_rows(info = updated_info)

    Notes
    -----
    For usage of the _f_ argument, see the :func:`.filter_alleles`
    documentation.

    :func:`.filter_alleles_hts` requires the dataset have the GATK VCF schema,
    namely the following entry fields in this order:

    .. code-block:: text

        GT: call
        AD: array<int32>
        DP: int32
        GQ: int32
        PL: array<int32>

    Use :meth:`.MatrixTable.select_entries` to rearrange these fields if
    necessary.

    The following new fields are generated:

     - `old_locus` (``locus``) -- The old locus, before filtering and computing
       the minimal representation.
     - `old_alleles` (``array<str>``) -- The old alleles, before filtering and
       computing the minimal representation.
     - old_to_new (``array<int32>``) -- An array that maps old allele index to
       new allele index. Its length is the same as `old_alleles`. Alleles that
       are filtered are missing.
     - new_to_old (``array<int32>``) -- An array that maps new allele index to
       the old allele index. Its length is the same as the modified `alleles`
       field.

    **Downcode algorithm**

    We will illustrate the behavior on the example genotype below
    when filtering the first alternate allele (allele 1) at a site
    with 1 reference allele and 2 alternate alleles.

    .. code-block:: text

      GT: 1/2
      GQ: 10
      AD: 0,50,35

      0 | 1000
      1 | 1000   10
      2 | 1000   0     20
        +-----------------
           0     1     2

    The downcode algorithm recodes occurances of filtered alleles
    to occurances of the reference allele (e.g. 1 -> 0 in our
    example). So the depths of filtered alleles in the AD field
    are added to the depth of the reference allele. Where
    downcoding filtered alleles merges distinct genotypes, the
    minimum PL is used (since PL is on a log scale, this roughly
    corresponds to adding probabilities). The PLs are then
    re-normalized (shifted) so that the most likely genotype has a
    PL of 0, and GT is set to this genotype.  If an allele is
    filtered, this algorithm acts similarly to
    :func:`.split_multi_hts`.

    The downcode algorithm would produce the following:

    .. code-block:: text

      GT: 0/1
      GQ: 10
      AD: 35,50

      0 | 20
      1 | 0    10
        +-----------
          0    1

    In summary:

     - GT: Downcode filtered alleles to reference.
     - AD: Columns of filtered alleles are eliminated and their
       values are added to the reference column, e.g., filtering
       alleles 1 and 2 transforms ``25,5,10,20`` to ``40,20``.
     - DP: No change.
     - PL: Downcode filtered alleles to reference, combine PLs
       using minimum for each overloaded genotype, and shift so
       the overall minimum PL is 0.
     - GQ: The second-lowest PL (after shifting).

    **Subset algorithm**

    We will illustrate the behavior on the example genotype below
    when filtering the first alternate allele (allele 1) at a site
    with 1 reference allele and 2 alternate alleles.

    .. code-block:: text

      GT: 1/2
      GQ: 10
      AD: 0,50,35

      0 | 1000
      1 | 1000   10
      2 | 1000   0     20
        +-----------------
           0     1     2

    The subset algorithm subsets the AD and PL arrays
    (i.e. removes entries corresponding to filtered alleles) and
    then sets GT to the genotype with the minimum PL.  Note that
    if the genotype changes (as in the example), the PLs are
    re-normalized (shifted) so that the most likely genotype has a
    PL of 0.  Qualitatively, subsetting corresponds to the belief
    that the filtered alleles are not real so we should discard
    any probability mass associated with them.

    The subset algorithm would produce the following:

    .. code-block:: text

      GT: 1/1
      GQ: 980
      AD: 0,50

      0 | 980
      1 | 980    0
        +-----------
           0      1

    In summary:

     - GT: Set to most likely genotype based on the PLs ignoring
       the filtered allele(s).
     - AD: The filtered alleles' columns are eliminated, e.g.,
       filtering alleles 1 and 2 transforms ``25,5,10,20`` to
       ``25,20``.
     - DP: Unchanged.
     - PL: Columns involving filtered alleles are eliminated and
       the remaining columns' values are shifted so the minimum
       value is 0.
     - GQ: The second-lowest PL (after shifting).

    Warning
    -------
    :func:`.filter_alleles_hts` does not update any row fields other than
    `locus` and `alleles`. This means that row fields like allele count (AC) can
    become meaningless unless they are also updated. You can update them with
    :meth:`.annotate_rows`.

    See Also
    --------
    :func:`.filter_alleles`

    Parameters
    ----------
    mt : :class:`.MatrixTable`
    f : callable
        Function from (allele: :class:`StringExpression`, allele_index:
        :class:`.Int32Expression`) to :class:`.BooleanExpression`
    subset : :obj:`.bool`
        Subset PL field if ``True``, otherwise downcode PL field. The
        calculation of GT and GQ also depend on whether one subsets or
        downcodes the PL.

    Returns
    -------
    :class:`.MatrixTable`
    """
    if mt.entry.dtype != hl.hts_entry_schema:
        raise FatalError("'filter_alleles_hts': entry schema must be the HTS entry schema:\n"
                         "  found: {}\n"
                         "  expected: {}\n"
                         "  Use 'hl.filter_alleles' to split entries with non-HTS entry fields.".format(
            mt.entry.dtype, hl.hts_entry_schema
        ))

    mt = filter_alleles(mt, f)

    if subset:
        newPL = hl.cond(
            hl.is_defined(mt.PL),
            hl.bind(
                lambda unnorm: unnorm - hl.min(unnorm),
                hl.range(0, hl.triangle(mt.alleles.length())).map(
                    lambda newi: hl.bind(
                        lambda newc: mt.PL[hl.call(mt.new_to_old[newc[0]],
                                                   mt.new_to_old[newc[1]]).unphased_diploid_gt_index()],
                        hl.unphased_diploid_gt_index_call(newi)))),
            hl.null(tarray(tint32)))
        return mt.annotate_entries(
            GT=hl.unphased_diploid_gt_index_call(hl.argmin(newPL, unique=True)),
            AD=hl.cond(
                hl.is_defined(mt.AD),
                hl.range(0, mt.alleles.length()).map(
                    lambda newi: mt.AD[mt.new_to_old[newi]]),
                hl.null(tarray(tint32))),
            # DP unchanged
            GQ=hl.gq_from_pl(newPL),
            PL=newPL)
    # otherwise downcode
    else:
        mt = mt.annotate_rows(__old_to_new_no_na = mt.old_to_new.map(lambda x: hl.or_else(x, 0)))
        newPL = hl.cond(
            hl.is_defined(mt.PL),
            (hl.range(0, hl.triangle(hl.len(mt.alleles)))
             .map(lambda newi: hl.min(hl.range(0, hl.triangle(hl.len(mt.old_alleles)))
                                      .filter(lambda oldi: hl.bind(
                lambda oldc: hl.call(mt.__old_to_new_no_na[oldc[0]],
                                     mt.__old_to_new_no_na[oldc[1]]) == hl.unphased_diploid_gt_index_call(newi),
                hl.unphased_diploid_gt_index_call(oldi)))
                                      .map(lambda oldi: mt.PL[oldi])))),
            hl.null(tarray(tint32)))
        return mt.annotate_entries(
            GT=hl.call(mt.__old_to_new_no_na[mt.GT[0]],
                       mt.__old_to_new_no_na[mt.GT[1]]),
            AD=hl.cond(
                hl.is_defined(mt.AD),
                (hl.range(0, hl.len(mt.alleles))
                 .map(lambda newi: hl.sum(hl.range(0, hl.len(mt.old_alleles))
                                          .filter(lambda oldi: mt.__old_to_new_no_na[oldi] == newi)
                                          .map(lambda oldi: mt.AD[oldi])))),
                hl.null(tarray(tint32))),
            # DP unchanged
            GQ=hl.gq_from_pl(newPL),
            PL=newPL).drop('__old_to_new_no_na')


@typecheck(mt=MatrixTable,
           call_field=str,
           r2=numeric,
           bp_window_size=int,
           memory_per_core=int)
def _local_ld_prune(mt, call_field, r2=0.2, bp_window_size=1000000, memory_per_core=256):
    bytes_per_core = memory_per_core * 1024 * 1024
    fraction_memory_to_use = 0.25
    variant_byte_overhead = 50
    genotypes_per_pack = 32
    n_samples = mt.count_cols()
    min_bytes_per_core = math.ceil((1 / fraction_memory_to_use) * 8 * n_samples + variant_byte_overhead)
    if bytes_per_core < min_bytes_per_core:
        raise ValueError("memory_per_core must be greater than {} MB".format(min_bytes_per_core // (1024 * 1024)))
    bytes_per_variant = math.ceil(8 * n_samples / genotypes_per_pack) + variant_byte_overhead
    bytes_available_per_core = bytes_per_core * fraction_memory_to_use
    max_queue_size = int(max(1.0, math.ceil(bytes_available_per_core / bytes_per_variant)))

    info(f'ld_prune: running local pruning stage with max queue size of {max_queue_size} variants')

    sites_only_table = Table(Env.hail().methods.LocalLDPrune.apply(
        mt._jvds, call_field, float(r2), bp_window_size, max_queue_size))

    return sites_only_table


@typecheck(call_expr=expr_call,
           r2=numeric,
           bp_window_size=int,
           memory_per_core=int,
           keep_higher_maf=bool,
           block_size=nullable(int))
def ld_prune(call_expr, r2=0.2, bp_window_size=1000000, memory_per_core=256, keep_higher_maf=True, block_size=None):
    """Returns a maximal subset of variants that are nearly uncorrelated within each window.

    .. include:: ../_templates/req_diploid_gt.rst

    .. include:: ../_templates/req_biallelic.rst

    .. include:: ../_templates/req_tvariant.rst

    Examples
    --------
    Prune variants in linkage disequilibrium by filtering a dataset to those variants returned
    by :func:`.ld_prune`. If the dataset contains multiallelic variants, the multiallelic variants
    must be filtered out or split before being passed to :func:`.ld_prune`.

    >>> biallelic_dataset = dataset.filter_rows(hl.len(dataset.alleles) == 2)
    >>> pruned_variant_table = hl.ld_prune(biallelic_dataset.GT, r2=0.2, bp_window_size=500000)
    >>> filtered_ds = dataset.filter_rows(hl.is_defined(pruned_variant_table[dataset.row_key]))

    Notes
    -----
    This method finds a maximal subset of variants such that the squared Pearson
    correlation coefficient :math:`r^2` of any pair at most `bp_window_size`
    base pairs apart is strictly less than `r2`. Each variant is represented as
    a vector over samples with elements given by the (mean-imputed) number of
    alternate alleles. In particular, even if present, **phase information is
    ignored**. Variants that do not vary across samples are dropped.

    The method prunes variants in linkage disequilibrium in three stages.

    - The first, "local pruning" stage prunes correlated variants within each
      partition, using a local variant queue whose size is determined by
      `memory_per_core`. A larger queue may facilitate more local pruning in
      this stage. Minor allele frequency is not taken into account. The
      parallelism is the number of matrix table partitions.

    - The second, "global correlation" stage uses block-sparse matrix
      multiplication to compute correlation between each pair of remaining
      variants within `bp_window_size` base pairs, and then forms a graph of
      correlated variants. The parallelism of writing the locally-pruned matrix
      table as a block matrix is ``n_locally_pruned_variants / block_size``.

    - The third, "global pruning" stage applies :func:`.maximal_independent_set`
      to prune variants from this graph until no edges remain. This algorithm
      iteratively removes the variant with the highest vertex degree. If
      `keep_higher_maf` is true, then in the case of a tie for highest degree,
      the variant with lowest minor allele frequency is removed.

    Warning
    -------
    The locally-pruned matrix table and block matrix are stored as temporary files
    on persistent disk. See the warnings on `BlockMatrix.from_entry_expr` with
    regard to memory and Hadoop replication errors.

    Parameters
    ----------
    call_expr : :class:`.CallExpression`
        Entry-indexed call expression on a matrix table with row-indexed
        variants and column-indexed samples.
    r2 : :obj:`float`
        Squared correlation threshold (exclusive upper bound).
        Must be in the range [0.0, 1.0].
    bp_window_size: :obj:`int`
        Window size in base pairs (inclusive upper bound).
    memory_per_core : :obj:`int`
        Memory in MB per core for local pruning queue.
    keep_higher_maf: :obj:`int`
        If ``True``, break ties at each step of the global pruning stage by
        preferring to keep variants with higher minor allele frequency.
    block_size: :obj:`int`, optional
        Block size for block matrices in the second stage.
        Default given by :meth:`.BlockMatrix.default_block_size`.

    Returns
    -------
    :class:`.Table`
        Table of a maximal independent set of variants.
    """
    if block_size is None:
        block_size = BlockMatrix.default_block_size()

    if not 0.0 <= r2 <= 1:
      raise ValueError(f'r2 must be in the range [0.0, 1.0], found {r2}')

    if bp_window_size < 0:
      raise ValueError(f'bp_window_size must be non-negative, found {bp_window_size}')

    check_entry_indexed('ld_prune/call_expr', call_expr)
    mt = matrix_table_source('ld_prune/call_expr', call_expr)

    require_row_key_variant(mt, 'ld_prune')
<<<<<<< HEAD
    require_first_row_key_field_locus(mt, 'ld_prune')
=======
>>>>>>> a708a817

    #  FIXME: remove once select_entries on a field is free
    if call_expr in mt._fields_inverse:
        field = mt._fields_inverse[call_expr]
    else:
        field = Env.get_uid()
        mt = mt.select_entries(**{field: call_expr})
    mt = mt.select_rows().select_cols()
    mt = mt.distinct_by_row()
    locally_pruned_table_path = new_temp_file()
    (_local_ld_prune(require_biallelic(mt, 'ld_prune'), field, r2, bp_window_size, memory_per_core)
        .add_index()
        .write(locally_pruned_table_path, overwrite=True))
    locally_pruned_table = hl.read_table(locally_pruned_table_path)

    locally_pruned_ds_path = new_temp_file()
    mt = mt.annotate_rows(info=locally_pruned_table[mt.row_key])
    (mt.filter_rows(hl.is_defined(mt.info))
        .write(locally_pruned_ds_path, overwrite=True))
    locally_pruned_ds = hl.read_matrix_table(locally_pruned_ds_path)

    n_locally_pruned_variants = locally_pruned_ds.count_rows()
    info(f'ld_prune: local pruning stage retained {n_locally_pruned_variants} variants')

    standardized_mean_imputed_gt_expr = hl.or_else(
        (locally_pruned_ds[field].n_alt_alleles() - locally_pruned_ds.info.mean) * locally_pruned_ds.info.centered_length_rec,
        0.0)

    std_gt_bm = BlockMatrix.from_entry_expr(standardized_mean_imputed_gt_expr, block_size=block_size)
    r2_bm = (std_gt_bm @ std_gt_bm.T) ** 2

    _, stops = hl.linalg.utils.locus_windows(locally_pruned_table.locus, bp_window_size)

    entries = r2_bm.sparsify_row_intervals(range(stops.size), stops, blocks_only=True).entries()
    entries = entries.filter((entries.entry >= r2) & (entries.i < entries.j))

    locally_pruned_info = locally_pruned_table.key_by('idx').select('locus', 'mean')

    entries = entries.select(info_i=locally_pruned_info[entries.i],
                             info_j=locally_pruned_info[entries.j])

    entries = entries.filter((entries.info_i.locus.contig == entries.info_j.locus.contig)
                             & (entries.info_j.locus.position - entries.info_i.locus.position <= bp_window_size))

    entries_path = new_temp_file()
    entries.write(entries_path, overwrite=True)
    entries = hl.read_table(entries_path)

    n_edges = entries.count()
    info(f'ld_prune: correlation graph of locally-pruned variants has {n_edges} edges,'
         f'\n    finding maximal independent set...')

    if keep_higher_maf:
        entries = entries.key_by(
            i=hl.struct(idx=entries.i,
                        twice_maf=hl.min(entries.info_i.mean, 2.0 - entries.info_i.mean)),
            j=hl.struct(idx=entries.j,
                        twice_maf=hl.min(entries.info_j.mean, 2.0 - entries.info_j.mean)))

        def tie_breaker(l, r):
            return hl.cond(l.twice_maf > r.twice_maf,
                           -1,
                           hl.cond(l.twice_maf < r.twice_maf,
                                   1,
                                   0))

        variants_to_remove = hl.maximal_independent_set(entries.i, entries.j, keep=False, tie_breaker=tie_breaker)
        variants_to_remove = variants_to_remove.key_by(variants_to_remove.node.idx)
    else:
        variants_to_remove = hl.maximal_independent_set(entries.i, entries.j, keep=False)

    return locally_pruned_table.filter(
        hl.is_defined(variants_to_remove[locally_pruned_table.idx]), keep=False).select()


def _warn_if_no_intercept(caller, covariates):
    if all([e._indices.axes for e in covariates]):
        warn(f'{caller}: model appears to have no intercept covariate.'
             '\n    To include an intercept, add 1.0 to the list of covariates.')
        return True
    return False<|MERGE_RESOLUTION|>--- conflicted
+++ resolved
@@ -9,11 +9,7 @@
 from hail.genetics.reference_genome import reference_genome_type
 from hail.linalg import BlockMatrix
 from hail.matrixtable import MatrixTable
-<<<<<<< HEAD
-from hail.methods.misc import require_biallelic, require_row_key_variant, require_first_row_key_field_locus
-=======
 from hail.methods.misc import require_biallelic, require_row_key_variant
->>>>>>> a708a817
 from hail.table import Table
 from hail.typecheck import *
 from hail.utils import wrap_to_list, new_temp_file
@@ -2757,10 +2753,6 @@
     mt = matrix_table_source('ld_prune/call_expr', call_expr)
 
     require_row_key_variant(mt, 'ld_prune')
-<<<<<<< HEAD
-    require_first_row_key_field_locus(mt, 'ld_prune')
-=======
->>>>>>> a708a817
 
     #  FIXME: remove once select_entries on a field is free
     if call_expr in mt._fields_inverse:
