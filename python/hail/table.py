import pandas
import pyspark
import warnings

from typing import *

import hail as hl
from hail.expr.expressions import *
from hail.expr.types import *
from hail.ir import *
from hail.typecheck import *
from hail.utils import wrap_to_list, storage_level, LinkedList, Struct
from hail.utils.java import *
from hail.utils.misc import *

from collections import OrderedDict, Counter
import itertools

table_type = lazy()


class Ascending(object):
    def __init__(self, col):
        self.col = col

    def _j_obj(self):
        return scala_package_object(Env.hail().table).asc(self.col)


class Descending(object):
    def __init__(self, col):
        self.col = col

    def _j_obj(self):
        return scala_package_object(Env.hail().table).desc(self.col)


@typecheck(col=oneof(Expression, str))
def asc(col):
    """Sort by `col` ascending."""

    return Ascending(col)


@typecheck(col=oneof(Expression, str))
def desc(col):
    """Sort by `col` descending."""

    return Descending(col)

class ExprContainer(object):
    def __init__(self):
        self._fields: Dict[str, Expression] = {}
        self._fields_inverse: Dict[Expression, str] = {}
        super(ExprContainer, self).__init__()

    def _set_field(self, key, value):
        self._fields[key] = value
        self._fields_inverse[value] = key
        if key in dir(self):
            warn(f"Name collision: field {repr(key)} already in object dict. "
                 "This field must be referenced with indexing syntax")
        else:
            self.__dict__[key] = value

    def _get_field(self, item) -> Expression:
        if item in self._fields:
            return self._fields[item]
        else:
            raise LookupError(get_nice_field_error(self, item))

    def __iter__(self):
        raise TypeError(f"'{self.__class__.__name__}' object is not iterable")

    def __delattr__(self, item):
        if not item[0] == '_':
            raise NotImplementedError(f"'{self.__class__.__name__}' object is not mutable")

    def __setattr__(self, key, value):
        if not key[0] == '_':
            raise NotImplementedError(f"'{self.__class__.__name__}' object is not mutable")
        self.__dict__[key] = value

    def __getattr__(self, item):
        if item in self.__dict__:
            return self.__dict__[item]
        else:
            raise AttributeError(get_nice_attr_error(self, item))

    def _copy_fields_from(self, other: 'ExprContainer'):
        self._fields = other._fields
        self._fields_inverse = other._fields_inverse


class GroupedTable(ExprContainer):
    """Table grouped by row that can be aggregated into a new table.

    There are only two operations on a grouped table, :meth:`.GroupedTable.partition_hint`
    and :meth:`.GroupedTable.aggregate`.
    """

    def __init__(self, parent: 'Table', groups):
        super(GroupedTable, self).__init__()
        self._groups = groups
        self._parent = parent
        self._npartitions = None
        self._buffer_size = 50

        self._copy_fields_from(parent)

    def partition_hint(self, n: int) -> 'GroupedTable':
        """Set the target number of partitions for aggregation.

        Examples
        --------

        Use `partition_hint` in a :meth:`.Table.group_by` / :meth:`.GroupedTable.aggregate`
        pipeline:

        >>> table_result = (table1.group_by(table1.ID)
        ...                       .partition_hint(5)
        ...                       .aggregate(meanX = agg.mean(table1.X), sumZ = agg.sum(table1.Z)))

        Notes
        -----
        Until Hail's query optimizer is intelligent enough to sample records at all
        stages of a pipeline, it can be necessary in some places to provide some
        explicit hints.

        The default number of partitions for :meth:`.GroupedTable.aggregate` is the
        number of partitions in the upstream table. If the aggregation greatly
        reduces the size of the table, providing a hint for the target number of
        partitions can accelerate downstream operations.

        Parameters
        ----------
        n : int
            Number of partitions.

        Returns
        -------
        :class:`.GroupedTable`
            Same grouped table with a partition hint.
        """
        self._npartitions = n
        return self

    def _set_buffer_size(self, n: int) -> 'GroupedTable':
        """Set the map-side combiner buffer size (in rows).

        Parameters
        ----------
        n : int
            Buffer size.

        Returns
        -------
        :class:`.GroupedTable`
            Same grouped table with a buffer size.
        """
        if n <= 0:
            raise ValueError(n)
        self._buffer_size = n
        return self

    @typecheck_method(named_exprs=expr_any)
    def aggregate(self, **named_exprs):
        """Aggregate by group, used after :meth:`.Table.group_by`.

        Examples
        --------
        Compute the mean value of `X` and the sum of `Z` per unique `ID`:

        >>> table_result = (table1.group_by(table1.ID)
        ...                       .aggregate(meanX = agg.mean(table1.X), sumZ = agg.sum(table1.Z)))

        Group by a height bin and compute sex ratio per bin:

        >>> table_result = (table1.group_by(height_bin = table1.HT // 20)
        ...                       .aggregate(fraction_female = agg.fraction(table1.SEX == 'F')))

        Notes
        -----
        The resulting table has a key field for each group and a value field for
        each aggregation. The names of the aggregation expressions must be
        distinct from the names of the groups.

        Parameters
        ----------
        named_exprs : varargs of :class:`.Expression`
            Aggregation expressions.

        Returns
        -------
        :class:`.Table`
            Aggregated table.
        """
        if self._groups is None:
            raise ValueError('GroupedTable cannot be aggregated if no groupings are specified.')

        group_exprs = dict(self._groups)

        for name, expr in named_exprs.items():
            analyze(f'GroupedTable.aggregate: ({repr(name)})', expr, self._parent._global_indices, {self._parent._row_axis})
        if not named_exprs.keys().isdisjoint(group_exprs.keys()):
            intersection = set(named_exprs.keys()) & set(group_exprs.keys())
            raise ValueError(
                f'GroupedTable.aggregate: Group names and aggregration expression names overlap: {intersection}')

        base, cleanup = self._parent._process_joins(*group_exprs.values(), *named_exprs.values())

        return Table(base._jt.keyByAndAggregate(
            str(hl.struct(**named_exprs)._ir),
            str(hl.struct(**group_exprs)._ir),
            joption(self._npartitions),
            self._buffer_size))


class Table(ExprContainer):
    """Hail's distributed implementation of a dataframe or SQL table.

    Use :func:`.read_table` to read a table that was written with
    :meth:`.Table.write`. Use :meth:`.to_spark` and :meth:`.Table.from_spark`
    to inter-operate with PySpark's
    `SQL <https://spark.apache.org/docs/latest/sql-programming-guide.html>`__ and
    `machine learning <https://spark.apache.org/docs/latest/ml-guide.html>`__
    functionality.

    Examples
    --------

    The examples below use ``table1`` and ``table2``, which are imported
    from text files using :func:`.import_table`.

    >>> table1 = hl.import_table('data/kt_example1.tsv', impute=True, key='ID')
    >>> table1.show()

    .. code-block:: text

        +-------+-------+-----+-------+-------+-------+-------+-------+
        |    ID |    HT | SEX |     X |     Z |    C1 |    C2 |    C3 |
        +-------+-------+-----+-------+-------+-------+-------+-------+
        | int32 | int32 | str | int32 | int32 | int32 | int32 | int32 |
        +-------+-------+-----+-------+-------+-------+-------+-------+
        |     1 |    65 | M   |     5 |     4 |     2 |    50 |     5 |
        |     2 |    72 | M   |     6 |     3 |     2 |    61 |     1 |
        |     3 |    70 | F   |     7 |     3 |    10 |    81 |    -5 |
        |     4 |    60 | F   |     8 |     2 |    11 |    90 |   -10 |
        +-------+-------+-----+-------+-------+-------+-------+-------+

    >>> table2 = hl.import_table('data/kt_example2.tsv', impute=True, key='ID')
    >>> table2.show()

    .. code-block:: text

        +-------+-------+--------+
        |    ID |     A | B      |
        +-------+-------+--------+
        | int32 | int32 | str    |
        +-------+-------+--------+
        |     1 |    65 | cat    |
        |     2 |    72 | dog    |
        |     3 |    70 | mouse  |
        |     4 |    60 | rabbit |
        +-------+-------+--------+

    Define new annotations:

    >>> height_mean_m = 68
    >>> height_sd_m = 3
    >>> height_mean_f = 65
    >>> height_sd_f = 2.5
    >>>
    >>> def get_z(height, sex):
    ...    return hl.cond(sex == 'M',
    ...                  (height - height_mean_m) / height_sd_m,
    ...                  (height - height_mean_f) / height_sd_f)
    >>>
    >>> table1 = table1.annotate(height_z = get_z(table1.HT, table1.SEX))
    >>> table1 = table1.annotate_globals(global_field_1 = [1, 2, 3])

    Filter rows of the table:

    >>> table2 = table2.filter(table2.B != 'rabbit')

    Compute global aggregation statistics:

    >>> t1_stats = table1.aggregate(hl.struct(mean_c1 = agg.mean(table1.C1),
    ...                                       mean_c2 = agg.mean(table1.C2),
    ...                                       stats_c3 = agg.stats(table1.C3)))
    >>> print(t1_stats)

    Group by a field and aggregate to produce a new table:

    >>> table3 = (table1.group_by(table1.SEX)
    ...                 .aggregate(mean_height_data = agg.mean(table1.HT)))
    >>> table3.show()

    Join tables together inside an annotation expression:

    >>> table2 = table2.key_by('ID')
    >>> table1 = table1.annotate(B = table2[table1.ID].B)
    >>> table1.show()
    """

    @staticmethod
    def _from_ir(table_ir):
        jir = Env.hail().expr.Parser.parse_table_ir(str(table_ir))
        return Table(Env.hail().table.Table(Env.hc()._jhc, jir))

    def __init__(self, jt):
        super(Table, self).__init__()

        self._jt = jt

        self._row_axis = 'row'

        self._global_indices = Indices(axes=set(), source=self)
        self._row_indices = Indices(axes={self._row_axis}, source=self)

        self._global_type = HailType._from_java(jt.globalSignature())
        self._row_type = HailType._from_java(jt.signature())

        assert isinstance(self._global_type, tstruct)
        assert isinstance(self._row_type, tstruct)

        self._globals = construct_reference('global', self._global_type, indices=self._global_indices)
        self._row = construct_reference('row', self._row_type, indices=self._row_indices)

        self._indices_from_ref = {'global': self._global_indices,
                                  'row': self._row_indices}

        opt_key = from_option(jt.key())
        if opt_key is None:
            self._key = None
        else:
            self._key = hail.struct(
                **{k: self._row[k] for k in jiterable_to_list(opt_key)})

        for k, v in itertools.chain(self._globals.items(),
                                    self._row.items()):
            self._set_field(k, v)


    def __getitem__(self, item):
        if isinstance(item, str):
            return self._get_field(item)
        elif isinstance(item, slice):
            s = item
            if not (s.start is None and s.stop is None and s.step is None):
                raise ExpressionException(
                    "Expect unbounded slice syntax ':' to indicate global table join, found unexpected attributes {}".format(
                        ', '.join(x for x in ['start' if s.start is not None else None,
                                              'stop' if s.stop is not None else None,
                                              'step' if s.step is not None else None] if x is not None)
                    )
                )
            warnings.warn('The ht[:] syntax is deprecated, and will be removed before 0.2 release.\n'
                          '  Use the following instead:\n'
                          '    ht.index_globals()\n', stacklevel=2)
            return self.index_globals()
        else:
            exprs = wrap_to_tuple(item)
            if all(isinstance(e, Expression) for e in exprs):
                return self.index(*exprs)
        raise ValueError(f"'Table.__getitem__' (ht[...]): Usage:\n"
                         f"  Select a field: ht['Field name']\n"
                         f"  index shorthand: ht[key]")

    @property
    def key(self) -> Optional[StructExpression]:
        """Row key struct.

        Examples
        --------

        List of key field names:

        >>> list(table1.key)
        ['ID']

        Number of key fields:

        >>> len(table1.key)
        1


        Returns
        -------
        :class:`.StructExpression`
        """
        return self._key

    def n_partitions(self):
        """Returns the number of partitions in the table.

        Returns
        -------
        :obj:`int`
        """
        return self._jt.nPartitions()

    def count(self):
        """Count the number of rows in the table.

        Examples
        --------

        >>> table1.count()
        4

        Returns
        -------
        :obj:`int`
        """
        return self._jt.count()

    def _force_count(self):
        return self._jt.forceCount()

    @typecheck_method(caller=str,
                      row=expr_struct(),
                      new_keys=oneof(exactly("default"), nullable(sequenceof(str))))
    def _select(self, caller, row, new_keys="default"):
        if new_keys == "default":
            new_key = list(self.key.keys()) if self.key is not None else None
            preserved_key = preserved_key_new = new_key
        elif new_keys == None:
            preserved_key = None
            preserved_key_new = None
            new_key = None
        else:
            key_struct = hl.struct(**{name: row[name] for name in new_keys})
            preserved_key, preserved_key_new, new_key = self._preserved_key_pairs(key_struct)

        analyze(caller, row, self._row_indices)
        base, cleanup = self._process_joins(row)
        return cleanup(base._select_scala(row, preserved_key, preserved_key_new, new_key))

    def _select_scala(self, row, preserved_key, preserved_key_new, new_key):
        jt = self._jt
        if self.key is None:
            preserved_key = None
            preserved_key_new = None
        if self.key is not None and preserved_key != list(self.key):
            jt = jt.keyBy(preserved_key)
        jt = jt.select(str(row._ir), preserved_key_new, len(preserved_key) if preserved_key is not None else None)
        if new_key != preserved_key_new:
            jt = jt.keyBy(new_key)
        return Table(jt)

    def _preserved_key_pairs(self, key_struct):
        def is_copy(ir, name, indices):
            return (indices.source is self and
                    isinstance(ir, GetField) and
                    ir.name == name and
                    isinstance(ir.o, TopLevelReference) and
                    ir.o.name == 'row')
        if self.key is None:
            preserved_key_pairs = []
        else:
            preserved_key_pairs = list(map(lambda pair: (pair[1]._ir.name, pair[0]),
                                           itertools.takewhile(
                                               lambda pair: is_copy(pair[1]._ir, pair[2], pair[1]._indices),
                                               zip(key_struct.keys(), key_struct.values(), self.key.keys()))))
        (preserved_key, preserved_key_new) = (list(k) for k in zip(*preserved_key_pairs)) if preserved_key_pairs != [] else (None, None)
        new_key = list(key_struct.keys())
        return preserved_key, preserved_key_new, new_key

    @typecheck_method(caller=str, s=expr_struct())
    def _select_globals(self, caller, s):
        base, cleanup = self._process_joins(s)
        analyze(caller, s, self._global_indices)
        return cleanup(Table(base._jt.selectGlobal(str(s._ir))))

    @classmethod
    @typecheck_method(rows=anytype,
                      schema=nullable(hail_type),
                      key=table_key_type,
                      n_partitions=nullable(int))
    def parallelize(cls, rows, schema=None, key=None, n_partitions=None):
        """Parallelize a local array of structs into a distributed table.

        Examples
        --------
        Parallelize a list of dictionaries:

        >>> a = [ {'a': 5, 'b': 10}, {'a': 0, 'b': 200} ]
        >>> table = hl.Table.parallelize(hl.literal(a, 'array<struct{a: int, b: int}>'))
        >>> table.show()

        Warning
        -------
        Parallelizing very large local arrays will be slow.

        Parameters
        ----------
        rows
            List of row values, or expression of type ``array<struct{...}>``.
        schema : str or :class:`.HailType:`, optional
            Value type.
        key : Union[str, List[str]]], optional
            Key field(s).
        n_partitions : int, optional

        Returns
        -------
        :class:`.Table`
        """
        rows = to_expr(rows, dtype=hl.tarray(schema) if schema is not None else None)
        if not isinstance(rows.dtype.element_type, tstruct):
            raise TypeError("'parallelize' expects an array with element type 'struct', found '{}'"
                            .format(rows.dtype))
        table = Table(Env.hail().table.Table.parallelize(str(rows._ir), joption(n_partitions)))
        if key is not None:
            table = table.key_by(*key)
        return table

    @typecheck_method(keys=oneof(nullable(oneof(str, Expression)), exactly([])),
                      named_keys=expr_any
                      )
    def key_by(self, *keys, **named_keys) -> 'Table':
        """Key table by a new set of fields.

        Examples
        --------
        Assume `table1` is a :class:`.Table` with three fields: `C1`, `C2`
        and `C3`.

        Changing key fields:

        >>> table_result = table1.key_by('C2', 'C3')

        This keys the table by 'C2' and 'C3', preserving old keys as value fields.

        >>> table_result = table1.key_by(table1.C1)

        This keys the table by 'C1', preserving old keys as value fields.

        >>> table_result = table1.key_by(C1 = table1.C2, foo = table1.C1)

        This keys the table by fields named 'C1' and 'foo', which have values
        corresponding to the original 'C2' and 'C1' fields respectively. The original
        'C1' field has been overwritten by the new assignment, but the original
        'C2' field is preserved as a value field.

        Remove key:

        >>> table_result = table1.key_by()

        Notes
        -----
        This method is used to specify all the fields of a new row key. The old
        key fields may be overwritten by newly-assigned fields, as described in
        :meth:`.Table.annotate`. If not overwritten, they are preserved as non-key
        fields.

        See :meth:`.Table.select` for more information about how to define new
        key fields.

        Warning
        -------
        Setting the key to the empty key using

        >>> table1.key_by([])

        will cause the entire table to condense into a single partition.

        Parameters
        ----------
        keys : varargs of type :obj:`str`
            Field(s) to key by.

        Returns
        -------
        :class:`.Table`
            Table with a new key.
        """
        if len(named_keys) == 0 and (len(keys) == 0 or (len(keys) == 1 and keys[0] is None)):
            return Table(self._jt.unkey())

        if len(named_keys) == 0 and (len(keys) == 1 and isinstance(keys[0], list) and keys[0] == []):
            key_fields = dict()
        else:
            key_fields = get_select_exprs("Table.key_by",
                                          keys, named_keys, self._row_indices,
                                          protect_keys=False)

        return self._select("Table.key_by",
                            self.row.annotate(**key_fields),
                            new_keys=list(key_fields.keys()))

    def annotate_globals(self, **named_exprs):
        """Add new global fields.

        Examples
        --------

        Add a new global field:

        >>> table_result = table1.annotate_globals(pops = ['EUR', 'AFR', 'EAS', 'SAS'])

        Note
        ----
        This method does not support aggregation.

        Parameters
        ----------
        named_exprs : varargs of :class:`.Expression`
            Annotation expressions.

        Returns
        -------
        :class:`.Table`
            Table with new global field(s).
        """
        named_exprs = {k: to_expr(v) for k, v in named_exprs.items()}
        for k, v in named_exprs.items():
            check_collisions(self._fields, k, self._global_indices)
        return self._select_globals('Table.annotate_globals', self.globals.annotate(**named_exprs))

    def select_globals(self, *exprs, **named_exprs):
        """Select existing global fields or create new fields by name, dropping the rest.

        Examples
        --------
        Select one existing field and compute a new one:

        >>> table_result = table1.select_globals(table1.global_field_1,
        ...                                      another_global=['AFR', 'EUR', 'EAS', 'AMR', 'SAS'])

        Notes
        -----
        This method creates new global fields. If a created field shares its name
        with a row-indexed field of the table, the method will fail.

        Note
        ----

        See :meth:`.Table.select` for more information about using ``select`` methods.

        Note
        ----
        This method does not support aggregation.

        Parameters
        ----------
        exprs : variable-length args of :obj:`str` or :class:`.Expression`
            Arguments that specify field names or nested field reference expressions.
        named_exprs : keyword args of :class:`.Expression`
            Field names and the expressions to compute them.

        Returns
        -------
        :class:`.Table`
            Table with specified global fields.
        """
        exprs = [self[e] if not isinstance(e, Expression) else e for e in exprs]
        named_exprs = {k: to_expr(v) for k, v in named_exprs.items()}
        assignments = OrderedDict()

        for e in exprs:
            if not e._ir.is_nested_field:
                raise ExpressionException("method 'select_globals' expects keyword arguments for complex expressions")
            assert isinstance(e._ir, GetField)
            assignments[e._ir.name] = e

        for k, e in named_exprs.items():
            check_collisions(self._fields, k, self._global_indices)
            assignments[k] = e

        check_field_uniqueness(assignments.keys())
        return self._select_globals('Table.select_globals', hl.struct(**assignments))

    def transmute_globals(self, **named_exprs):
        """Similar to :meth:`.Table.annotate_globals`, but drops referenced fields.

        Notes
        -----
        This method adds new global fields according to `named_exprs`, and
        drops all global fields referenced in those expressions. See
        :meth:`.Table.transmute` for full documentation on how transmute
        methods work.

        See Also
        --------
        :meth:`.Table.transmute`, :meth:`.Table.select_globals`,
        :meth:`.Table.annotate_globals`

        Parameters
        ----------
        named_exprs : keyword args of :class:`.Expression`
            Annotation expressions.

        Returns
        -------
        :class:`.Table`
        """
        caller = 'Table.transmute_globals'
        e = get_annotate_exprs(caller, named_exprs, self._global_indices)
        fields_referenced = extract_refs_by_indices(e.values(), self._global_indices) - set(e.keys())

        return self._select_globals(caller,
                                    self.globals.annotate(**named_exprs).drop(*fields_referenced))


    def transmute(self, **named_exprs):
        """Add new fields and drop fields referenced.

        Examples
        --------

        Create a single field from an expression of `C1`, `C2`, and `C3`.

        >>> table4.show()
        +-------+------+-------+-------+-------+-------+-------+-------+
        |     A | B.B0 | B.B1  | C     | D.cat | D.dog |   E.A |   E.B |
        +-------+------+-------+-------+-------+-------+-------+-------+
        | int32 | bool | str   | bool  | int32 | int32 | int32 | int32 |
        +-------+------+-------+-------+-------+-------+-------+-------+
        |    32 | true | hello | false |     5 |     7 |     5 |     7 |
        +-------+------+-------+-------+-------+-------+-------+-------+

        >>> table_result = table4.transmute(F=table4.A + 2 * table4.E.B)
        >>> table_result.show()
        +------+-------+-------+-------+-------+-------+
        | B.B0 | B.B1  | C     | D.cat | D.dog |     F |
        +------+-------+-------+-------+-------+-------+
        | bool | str   | bool  | int32 | int32 | int32 |
        +------+-------+-------+-------+-------+-------+
        | true | hello | false |     5 |     7 |    46 |
        +------+-------+-------+-------+-------+-------+

        Notes
        -----
        This method functions to create new row-indexed fields and consume
        fields found in the expressions in `named_exprs`.

        All row-indexed top-level fields found in an expression are dropped
        after the new fields are created.

        Note
        ----
        :meth:`transmute` will not drop key fields.

        Warning
        -------
        References to fields inside a top-level struct will remove the entire
        struct, as field `E` was removed in the example above since `E.B` was
        referenced.

        Note
        ----
        This method does not support aggregation.

        Parameters
        ----------
        named_exprs : keyword args of :class:`.Expression`
            New field expressions.

        Returns
        -------
        :class:`.Table`
            Table with transmuted fields.
        """
        caller = "Table.transmute"
        e = get_annotate_exprs(caller, named_exprs, self._row_indices)
        fields_referenced = extract_refs_by_indices(e.values(), self._row_indices) - set(e.keys())
        if self.key is not None:
            fields_referenced -= set(self.key)

        return self._select(caller, self.row.annotate(**e).drop(*fields_referenced))

    def annotate(self, **named_exprs):
        """Add new fields.

        Examples
        --------

        Add field `Y` by computing the square of `X`:

        >>> table_result = table1.annotate(Y = table1.X ** 2)

        Add multiple fields simultaneously:

        >>> table_result = table1.annotate(A = table1.X / 2,
        ...                                B = table1.X + 21)

        Parameters
        ----------
        named_exprs : keyword args of :class:`.Expression`
            Expressions for new fields.

        Returns
        -------
        :class:`.Table`
            Table with new fields.
        """
        caller = "Table.annotate"
        e = get_annotate_exprs(caller, named_exprs, self._row_indices)
        return self._select(caller, self.row.annotate(**e))

    @typecheck_method(expr=expr_bool,
                      keep=bool)
    def filter(self, expr, keep=True):
        """Filter rows.

        Examples
        --------

        Keep rows where ``C1`` equals 5:

        >>> table_result = table1.filter(table1.C1 == 5)

        Remove rows where ``C1`` equals 10:

        >>> table_result = table1.filter(table1.C1 == 10, keep=False)

        Notes
        -----

        The expression `expr` will be evaluated for every row of the table. If `keep`
        is ``True``, then rows where `expr` evaluates to ``False`` will be removed (the
        filter keeps the rows where the predicate evaluates to ``True``). If `keep` is
        ``False``, then rows where `expr` evaluates to ``False`` will be removed (the
        filter removes the rows where the predicate evaluates to ``True``).

        Warning
        -------
        When `expr` evaluates to missing, the row will be removed regardless of `keep`.

        Note
        ----
        This method does not support aggregation.

        Parameters
        ----------
        expr : bool or :class:`.BooleanExpression`
            Filter expression.
        keep : bool
            Keep rows where `expr` is true.

        Returns
        -------
        :class:`.Table`
            Filtered table.
        """
        analyze('Table.filter', expr, self._row_indices)
        base, cleanup = self._process_joins(expr)

        return cleanup(Table(base._jt.filter(str(expr._ir), keep)))

    @typecheck_method(exprs=oneof(Expression, str),
                      named_exprs=anytype)
    def select(self, *exprs, **named_exprs) -> 'Table':
        """Select existing fields or create new fields by name, dropping the rest.

        Examples
        --------
        Select a few old fields and compute a new one:

        >>> table_result = table1.select(table1.C1, Y=table1.Z - table1.X)

        Notes
        -----
        This method creates new row-indexed fields. If a created field shares its name
        with a global field of the table, the method will fail.

        Note
        ----

        **Using select**

        Select and its sibling methods (:meth:`.Table.select_globals`,
        :meth:`.MatrixTable.select_globals`, :meth:`.MatrixTable.select_rows`,
        :meth:`.MatrixTable.select_cols`, and :meth:`.MatrixTable.select_entries`) accept
        both variable-length (``f(x, y, z)``) and keyword (``f(a=x, b=y, c=z)``)
        arguments.

        Select methods will always preserve the key along that axis; e.g. for
        :meth:`.Table.select`, the table key will aways be kept. To modify the
        key, use :meth:`.key_by`.

        Variable-length arguments can be either strings or expressions that reference a
        (possibly nested) field of the table. Keyword arguments can be arbitrary
        expressions.

        **The following three usages are all equivalent**, producing a new table with
        fields `C1` and `C2` of `table1`, and the table key `ID`.

        First, variable-length string arguments:

        >>> table_result = table1.select('C1', 'C2')

        Second, field reference variable-length arguments:

        >>> table_result = table1.select(table1.C1, table1.C2)

        Last, expression keyword arguments:

        >>> table_result = table1.select(C1 = table1.C1, C2 = table1.C2)

        Additionally, the variable-length argument syntax also permits nested field
        references. Given the following struct field `s`:

        >>> table3 = table1.annotate(s = hl.struct(x=table1.X, z=table1.Z))

        The following two usages are equivalent, producing a table with one field, `x`.:

        >>> table3_result = table3.select(table3.s.x)

        >>> table3_result = table3.select(x = table3.s.x)

        The keyword argument syntax permits arbitrary expressions:

        >>> table_result = table1.select(foo=table1.X ** 2 + 1)

        These syntaxes can be mixed together, with the stipulation that all keyword arguments
        must come at the end due to Python language restrictions.

        >>> table_result = table1.select(table1.X, 'Z', bar = [table1.C1, table1.C2])

        Note
        ----
        This method does not support aggregation.

        Parameters
        ----------
        exprs : variable-length args of :obj:`str` or :class:`.Expression`
            Arguments that specify field names or nested field reference expressions.
        named_exprs : keyword args of :class:`.Expression`
            Field names and the expressions to compute them.

        Returns
        -------
        :class:`.Table`
            Table with specified fields.
        """
        row_exprs = get_select_exprs('Table.select',
                                     exprs, named_exprs, self._row_indices,
                                     protect_keys=True)
        row = self.key.annotate(**row_exprs) if self.key else hl.struct(**row_exprs)

        return self._select('Table.select', row)

    @typecheck_method(exprs=oneof(str, Expression))
    def drop(self, *exprs):
        """Drop fields from the table.

        Examples
        --------

        Drop fields `C1` and `C2` using strings:

        >>> table_result = table1.drop('C1', 'C2')

        Drop fields `C1` and `C2` using field references:

        >>> table_result = table1.drop(table1.C1, table1.C2)

        Drop a list of fields:

        >>> fields_to_drop = ['C1', 'C2']
        >>> table_result = table1.drop(*fields_to_drop)

        Notes
        -----

        This method can be used to drop global or row-indexed fields. The arguments
        can be either strings (``'field'``), or top-level field references
        (``table.field`` or ``table['field']``).

        Parameters
        ----------
        exprs : varargs of :obj:`str` or :class:`.Expression`
            Names of fields to drop or field reference expressions.

        Returns
        -------
        :class:`.Table`
            Table without specified fields.
        """
        all_field_exprs = {e: k for k, e in self._fields.items()}
        fields_to_drop = set()
        for e in exprs:
            if isinstance(e, Expression):
                if e in all_field_exprs:
                    fields_to_drop.add(all_field_exprs[e])
                else:
                    raise ExpressionException("method 'drop' expects string field names or top-level field expressions"
                                              " (e.g. table['foo'])")
            else:
                assert isinstance(e, str)
                if e not in self._fields:
                    raise IndexError("table has no field '{}'".format(e))
                fields_to_drop.add(e)

        table = self
        if any(self._fields[field]._indices == self._global_indices for field in fields_to_drop):
            # need to drop globals
            new_global_fields = [f for f in table.globals if
                                 f not in fields_to_drop]
            table = table.select_globals(*new_global_fields)

        if any(self._fields[field]._indices == self._row_indices for field in fields_to_drop):
            # need to drop row fields
            for f in fields_to_drop:
                check_keys(f, self._row_indices)
            row_fields = set(table.row)
            to_drop = [f for f in fields_to_drop if f in row_fields]
            table = table._select('drop', table.row.drop(*to_drop))

        return table

    @typecheck_method(output=str,
               types_file=nullable(str),
               header=bool,
               parallel=nullable(enumeration('separate_header', 'header_per_shard')))
    def export(self, output, types_file=None, header=True, parallel=None):
        """Export to a TSV file.

        Examples
        --------
        Export to a tab-separated file:

        >>> table1.export('output/table1.tsv.bgz')

        Note
        ----
        It is highly recommended to export large files with a ``.bgz`` extension,
        which will use a block gzipped compression codec. These files can be
        read natively with any Hail method, as well as with Python's ``gzip.open``
        and R's ``read.table``.

        Parameters
        ----------
        output : :obj:`str`
            URI at which to write exported file.
        types_file : :obj:`str`, optional
            URI at which to write file containing field type information.
        header : :obj:`bool`
            Include a header in the file.
        parallel : :obj:`str`, optional
            If None, a single file is produced, otherwise a
            folder of file shards is produced. If 'separate_header',
            the header file is output separately from the file shards. If
            'header_per_shard', each file shard has a header. If set to None
            the export will be slower.
        """

        self._jt.export(output, types_file, header, Env.hail().utils.ExportType.getExportType(parallel))

    def group_by(self, *exprs, **named_exprs) -> 'GroupedTable':
        """Group by a new key for use with :meth:`.GroupedTable.aggregate`.

        Examples
        --------
        Compute the mean value of `X` and the sum of `Z` per unique `ID`:

        >>> table_result = (table1.group_by(table1.ID)
        ...                       .aggregate(meanX = agg.mean(table1.X), sumZ = agg.sum(table1.Z)))

        Group by a height bin and compute sex ratio per bin:

        >>> table_result = (table1.group_by(height_bin = table1.HT // 20)
        ...                       .aggregate(fraction_female = agg.fraction(table1.SEX == 'F')))

        Notes
        -----
        This function is always followed by :meth:`.GroupedTable.aggregate`. Follow the
        link for documentation on the aggregation step.

        Note
        ----
        **Using group_by**

        **group_by** and its sibling methods (:meth:`.MatrixTable.group_rows_by` and
        :meth:`.MatrixTable.group_cols_by`) accept both variable-length (``f(x, y, z)``)
        and keyword (``f(a=x, b=y, c=z)``) arguments.

        Variable-length arguments can be either strings or expressions that reference a
        (possibly nested) field of the table. Keyword arguments can be arbitrary
        expressions.

        **The following three usages are all equivalent**, producing a
        :class:`.GroupedTable` grouped by fields `C1` and `C2` of `table1`.

        First, variable-length string arguments:

        >>> table_result = (table1.group_by('C1', 'C2')
        ...                       .aggregate(meanX = agg.mean(table1.X)))

        Second, field reference variable-length arguments:

        >>> table_result = (table1.group_by(table1.C1, table1.C2)
        ...                       .aggregate(meanX = agg.mean(table1.X)))

        Last, expression keyword arguments:

        >>> table_result = (table1.group_by(C1 = table1.C1, C2 = table1.C2)
        ...                       .aggregate(meanX = agg.mean(table1.X)))

        Additionally, the variable-length argument syntax also permits nested field
        references. Given the following struct field `s`:

        >>> table3 = table1.annotate(s = hl.struct(x=table1.X, z=table1.Z))

        The following two usages are equivalent, grouping by one field, `x`:

        >>> table_result = (table3.group_by(table3.s.x)
        ...                       .aggregate(meanX = agg.mean(table3.X)))

        >>> table_result = (table3.group_by(x = table3.s.x)
        ...                       .aggregate(meanX = agg.mean(table3.X)))

        The keyword argument syntax permits arbitrary expressions:

        >>> table_result = (table1.group_by(foo=table1.X ** 2 + 1)
        ...                       .aggregate(meanZ = agg.mean(table1.Z)))

        These syntaxes can be mixed together, with the stipulation that all keyword arguments
        must come at the end due to Python language restrictions.

        >>> table_result = (table1.group_by(table1.C1, 'C2', height_bin = table1.HT // 20)
        ...                       .aggregate(meanX = agg.mean(table1.X)))

        Note
        ----
        This method does not support aggregation in key expressions.

        Arguments
        ---------
        exprs : varargs of type str or :class:`.Expression`
            Field names or field reference expressions.
        named_exprs : keyword args of type :class:`.Expression`
            Field names and expressions to compute them.

        Returns
        -------
        :class:`.GroupedTable`
            Grouped table; use :meth:`.GroupedTable.aggregate` to complete the aggregation.
        """
        groups = []
        for e in exprs:
            if isinstance(e, str):
                e = self[e]
            else:
                e = to_expr(e)
            analyze('Table.group_by', e, self._row_indices)
            if not e._ir.is_nested_field:
                raise ExpressionException("method 'group_by' expects keyword arguments for complex expressions")
            key = e._ir.name
            groups.append((key, e))
        for k, e in named_exprs.items():
            e = to_expr(e)
            analyze('Table.group_by', e, self._row_indices)
            groups.append((k, e))

        return GroupedTable(self, groups)

    def aggregate(self, expr):
        """Aggregate over rows into a local value.

        Examples
        --------
        Aggregate over rows:

        >>> table1.aggregate(hl.struct(fraction_male=agg.fraction(table1.SEX == 'M'),
        ...                            mean_x=agg.mean(table1.X)))
        Struct(fraction_male=0.5, mean_x=6.5)

        Note
        ----
        This method supports (and expects!) aggregation over rows.

        Parameters
        ----------
        expr : :class:`.Expression`
            Aggregation expression.

        Returns
        -------
        any
            Aggregated value dependent on `expr`.
        """
        expr = to_expr(expr)
        base, _ = self._process_joins(expr)
        analyze('Table.aggregate', expr, self._global_indices, {self._row_axis})

        result_json = base._jt.aggregateJSON(str(expr._ir))
        return expr.dtype._from_json(result_json)

    @typecheck_method(output=str,
                      overwrite=bool,
                      stage_locally=bool,
                      _codec_spec=nullable(str))
    def write(self, output: str, overwrite = False, stage_locally: bool = False,
              _codec_spec: Optional[str] = None):
        """Write to disk.

        Examples
        --------

        >>> table1.write('output/table1.ht')

        Warning
        -------
        Do not write to a path that is being read from in the same computation.

        Parameters
        ----------
        output : str
            Path at which to write.
        stage_locally: bool
            If ``True``, major output will be written to temporary local storage
            before being copied to ``output``.
        overwrite : bool
            If ``True``, overwrite an existing file at the destination.
        """

        self._jt.write(output, overwrite, stage_locally, _codec_spec)

    @typecheck_method(n=int, width=int, truncate=nullable(int), types=bool)
    def show(self, n=10, width=90, truncate=None, types=True):
        """Print the first few rows of the table to the console.

        Examples
        --------
        Show the first lines of the table:

        >>> table1.show()
        +-------+-------+-----+-------+-------+-------+-------+-------+
        |    ID |    HT | SEX |     X |     Z |    C1 |    C2 |    C3 |
        +-------+-------+-----+-------+-------+-------+-------+-------+
        | int32 | int32 | str | int32 | int32 | int32 | int32 | int32 |
        +-------+-------+-----+-------+-------+-------+-------+-------+
        |     1 |    65 | M   |     5 |     4 |     2 |    50 |     5 |
        |     2 |    72 | M   |     6 |     3 |     2 |    61 |     1 |
        |     3 |    70 | F   |     7 |     3 |    10 |    81 |    -5 |
        |     4 |    60 | F   |     8 |     2 |    11 |    90 |   -10 |
        +-------+-------+-----+-------+-------+-------+-------+-------+

        Parameters
        ----------
        n : :obj:`int`
            Maximum number of rows to show.
        width : :obj:`int`
            Horizontal width at which to break fields.
        truncate : :obj:`int`, optional
            Truncate each field to the given number of characters. If
            ``None``, truncate fields to the given `width`.
        types : :obj:`bool`
            Print an extra header line with the type of each field.
        """
        print(self._show(n,width, truncate, types))

    def _show(self, n=10, width=90, truncate=None, types=True):
        return self._jt.showString(n, joption(truncate), types, width)

    def index(self, *exprs):
        """Expose the row values as if looked up in a dictionary, indexing
        with `exprs`.

        Examples
        --------
        In the example below, both `table1` and `table2` are keyed by one
        field `ID` of type ``int``.

        >>> table_result = table1.select(B = table2.index(table1.ID).B)
        >>> table_result.B.show()
        +-------+--------+
        |    ID | B      |
        +-------+--------+
        | int32 | str    |
        +-------+--------+
        |     1 | cat    |
        |     2 | dog    |
        |     3 | mouse  |
        |     4 | rabbit |
        +-------+--------+

        Using `key` as the sole index expression is equivalent to passing all
        key fields individually:

        >>> table_result = table1.select(B = table2.index(table1.key).B)

        It is also possible to use non-key fields or expressions as the index
        expressions:

        >>> table_result = table1.select(B = table2.index(table1.C1 % 4).B)
        >>> table_result.show()
        +-------+-------+
        |    ID | B     |
        +-------+-------+
        | int32 | str   |
        +-------+-------+
        |     1 | dog   |
        |     2 | dog   |
        |     3 | dog   |
        |     4 | mouse |
        +-------+-------+

        Notes
        -----
        :meth:`.Table.index` is used to expose one table's fields for use in
        expressions involving the another table or matrix table's fields. The
        result of the method call is a struct expression that is usable in the
        same scope as `exprs`, just as if `exprs` were used to look up values of
        the table in a dictionary.

        The type of the struct expression is the same as the indexed table's
        :meth:`.row_value` (the key fields are removed, as they are available
        in the form of the index expressions).

        Note
        ----
        There is a shorthand syntax for :meth:`.Table.index` using square
        brackets (the Python ``__getitem__`` syntax). This syntax is preferred.

        >>> table_result = table1.select(B = table2[table1.ID].B)

        Parameters
        ----------
        exprs : variable-length args of :class:`.Expression`
            Index expressions.

        Returns
        -------
        :class:`.StructExpression`
        """
        exprs = tuple(exprs)
        hail.methods.misc.require_key(self, 'index')
        if not len(exprs) > 0:
            raise ValueError('Require at least one expression to index')
        non_exprs = list(filter(lambda e: not isinstance(e, Expression), exprs))
        if non_exprs:
            raise TypeError(f"'Table.index': arguments must be expressions, found {non_exprs}")

        from hail.matrixtable import MatrixTable
        indices, aggregations = unify_all(*exprs)
        src = indices.source

        if src is None or len(indices.axes) == 0:
            # FIXME: this should be OK: table[m.global_index_into_table]
            raise ExpressionException('Cannot index table with a scalar expression')

        def types_compatible(left, right):
            left = list(left)
            right = list(right)
            return (types_match(left, right)
                    or (len(left) == 1
                        and len(right) == 1
                        and isinstance(left[0].dtype, tinterval)
                        and left[0].dtype.point_type == right[0].dtype))

        if not types_compatible(self.key.values(), exprs):
            if (len(exprs) == 1
                    and isinstance(exprs[0], TupleExpression)
                    and types_compatible(self.key.values(), exprs[0])):
                return self.index(*exprs[0])
            elif (len(exprs) == 1
                  and isinstance(exprs[0], StructExpression)
                  and types_compatible(self.key.values(), exprs[0].values())):
                return self.index(*exprs[0].values())
            elif len(exprs) != len(self.key):
                raise ExpressionException(f'Key mismatch: table has {len(self.key)} key fields, '
                                          f'found {len(exprs)} index expressions.')
            else:
                raise ExpressionException(f"Key type mismatch: cannot index table with given expressions:\n"
                                          f"  Table key:         {', '.join(str(t) for t in self.key.dtype.values())}\n"
                                          f"  Index Expressions: {', '.join(str(e.dtype) for e in exprs)}")

        uid = Env.get_uid()

        new_schema = self.row_value.dtype

        if isinstance(src, Table):
            for e in exprs:
                analyze('Table.index', e, src._row_indices)

            is_key = src.key is not None and len(exprs) == len(src.key) and all(
                expr is key_field for expr, key_field in zip(exprs, src.key.values()))
            is_interval = (len(self.key) == 1
                           and isinstance(self.key[0].dtype, hl.tinterval)
                           and exprs[0].dtype == self.key[0].dtype.point_type)

            if not is_key:
                uids = [Env.get_uid() for i in range(len(exprs))]
                all_uids = uids[:]
            else:
                all_uids = []

            def joiner(left):
                if not is_key:
                    original_key = None if left.key is None else list(left.key)
                    left = Table(left.key_by()._jt.select(str(Apply('annotate',
                                                             left._row._ir,
                                                             hl.struct(**dict(zip(uids, exprs)))._ir)), None, None)
                                 ).key_by(*uids)
                    rekey_f = lambda t: t.key_by(None) if original_key is None else t.key_by(*original_key)
                else:
                    rekey_f = identity

                if is_interval:
                    left = Table(left._jt.intervalJoin(self._jt, uid))
                else:
                    left = Table(left._jt.leftJoinRightDistinct(self._jt, uid))
                return rekey_f(left)

            all_uids.append(uid)
            ir = Join(GetField(TopLevelReference('row'), uid),
                      all_uids,
                      exprs,
                      joiner)
            return construct_expr(ir, new_schema, indices, aggregations)
        elif isinstance(src, MatrixTable):
            for e in exprs:
                analyze('Table.index', e, src._entry_indices)

            right = self
            # match on indices to determine join type
            if indices == src._entry_indices:
                raise NotImplementedError('entry-based matrix joins')
            elif indices == src._row_indices:
<<<<<<< HEAD

                if len(exprs) <= len(src.row_key) and all(
                    expr is key_field for expr, key_field in zip(exprs, src.row_key.values())):
=======
                is_row_key = len(exprs) == len(src.row_key) and all(
                    expr is key_field for expr, key_field in zip(exprs, src.row_key.values()))
                is_interval = (len(self.key) == 1
                               and isinstance(self.key[0].dtype, hl.tinterval)
                               and exprs[0].dtype == self.key[0].dtype.point_type)

                if is_interval and (len(exprs) != 1 or
                                    exprs[0] is not src.row_key[0] or
                                    self.key[0].dtype.point_type != exprs[0].dtype):
                    raise ExpressionException(f"Key type mismatch: cannot index table with given expressions:\n"
                                              f"  Table key:         {', '.join(str(t) for t in self.key.dtype.values())}\n"
                                              f"  Index Expressions: {', '.join(str(e.dtype) for e in exprs)}")

                if is_row_key or is_interval:
>>>>>>> a708a817
                    key = None
                else:
                    key = [str(k._ir) for k in exprs]
                joiner = lambda left: MatrixTable(left._jvds.annotateRowsTableIR(right._jt, uid, key))
                ast = Join(GetField(TopLevelReference('va'), uid),
                           [uid],
                           exprs,
                           joiner)
                return construct_expr(ast, new_schema, indices, aggregations)
            elif indices == src._col_indices:
                all_uids = [uid]
                if len(exprs) == len(src.col_key) and all([
                        exprs[i] is src.col_key[i] for i in range(len(exprs))]):
                    # key is already correct
                    def joiner(left):
                        return MatrixTable(left._jvds.annotateColsTable(right._jt, uid))
                else:
                    index_uid = Env.get_uid()
                    uids = [Env.get_uid() for _ in exprs]

                    all_uids.append(index_uid)
                    all_uids.extend(uids)
                    def joiner(left: MatrixTable):
                        prev_key = list(src.col_key)
                        joined = (src
                                  .annotate_cols(**dict(zip(uids, exprs)))
                                  .add_col_index(index_uid)
                                  .key_cols_by(*uids)
                                  .cols()
                                  .select(index_uid)
                                  .join(self, 'inner')
                                  .key_by(index_uid)
                                  .drop(*uids))
                        result = MatrixTable(left.add_col_index(index_uid)
                                             .key_cols_by(index_uid)
                                             ._jvds
                                             .annotateColsTable(joined._jt, uid)).key_cols_by(*prev_key)
                        return result
                ir = Join(GetField(TopLevelReference('sa'), uid),
                          all_uids,
                          exprs,
                          joiner)
                return construct_expr(ir, new_schema, indices, aggregations)
            else:
                raise NotImplementedError()
        else:
            raise TypeError("Cannot join with expressions derived from '{}'".format(src.__class__))

    def index_globals(self):
        """Return this table's global variables for use in another
        expression context.

        Examples
        --------
        >>> table_result = table2.annotate(C = table2.A * table1.index_globals().global_field_1)

        Returns
        -------
        :class:`.StructExpression`
        """
        uid = Env.get_uid()

        def joiner(obj):
            from hail.matrixtable import MatrixTable
            if isinstance(obj, MatrixTable):
                return MatrixTable(Env.jutils().joinGlobals(obj._jvds, self._jt, uid))
            assert isinstance(obj, Table)
            return Table(Env.jutils().joinGlobals(obj._jt, self._jt, uid))

        ir = Join(GetField(TopLevelReference('global'), uid),
                  [uid],
                  [],
                  joiner)
        return construct_expr(ir, self.globals.dtype)

    def _process_joins(self, *exprs):
        return process_joins(self, exprs)

    def cache(self):
        """Persist this table in memory.

        Examples
        --------
        Persist the table in memory:

        >>> table = table.cache() # doctest: +SKIP

        Notes
        -----

        This method is an alias for :func:`persist("MEMORY_ONLY") <hail.Table.persist>`.

        Returns
        -------
        :class:`.Table`
            Cached table.
        """
        return self.persist('MEMORY_ONLY')

    @typecheck_method(storage_level=storage_level)
    def persist(self, storage_level='MEMORY_AND_DISK'):
        """Persist this table in memory or on disk.

        Examples
        --------
        Persist the table to both memory and disk:

        >>> table = table.persist() # doctest: +SKIP

        Notes
        -----

        The :meth:`.Table.persist` and :meth:`.Table.cache` methods store the
        current table on disk or in memory temporarily to avoid redundant computation
        and improve the performance of Hail pipelines. This method is not a substitution
        for :meth:`.Table.write`, which stores a permanent file.

        Most users should use the "MEMORY_AND_DISK" storage level. See the `Spark
        documentation
        <http://spark.apache.org/docs/latest/programming-guide.html#rdd-persistence>`__
        for a more in-depth discussion of persisting data.

        Parameters
        ----------
        storage_level : str
            Storage level.  One of: NONE, DISK_ONLY,
            DISK_ONLY_2, MEMORY_ONLY, MEMORY_ONLY_2, MEMORY_ONLY_SER,
            MEMORY_ONLY_SER_2, MEMORY_AND_DISK, MEMORY_AND_DISK_2,
            MEMORY_AND_DISK_SER, MEMORY_AND_DISK_SER_2, OFF_HEAP

        Returns
        -------
        :class:`.Table`
            Persisted table.
        """
        return Table(self._jt.persist(storage_level))

    def unpersist(self):
        """
        Unpersists this table from memory/disk.

        Notes
        -----
        This function will have no effect on a table that was not previously
        persisted.

        Returns
        -------
        :class:`.Table`
            Unpersisted table.
        """
        return Table(self._jt.unpersist())

    def collect(self):
        """Collect the rows of the table into a local list.

        Examples
        --------
        Collect a list of all `X` records:

        >>> all_xs = [row['X'] for row in table1.select(table1.X).collect()]

        Notes
        -----
        This method returns a list whose elements are of type :class:`.Struct`. Fields
        of these structs can be accessed similarly to fields on a table, using dot
        methods (``struct.foo``) or string indexing (``struct['foo']``).

        Warning
        -------
        Using this method can cause out of memory errors. Only collect small tables.

        Returns
        -------
        :obj:`list` of :class:`.Struct`
            List of rows.
        """
        return hl.tarray(self.row.dtype)._from_json(self._jt.collectJSON())

    def describe(self):
        """Print information about the fields in the table."""

        def format_type(typ):
            return typ.pretty(indent=4)

        if len(self.globals.dtype) == 0:
            global_fields = '\n    None'
        else:
            global_fields = ''.join("\n    '{name}': {type} ".format(
                name=f, type=format_type(t)) for f, t in self.globals.dtype.items())

        if len(self.row) == 0:
            row_fields = '\n    None'
        else:
            row_fields = ''.join("\n    '{name}': {type} ".format(
                name=f, type=format_type(t)) for f, t in self.row.dtype.items())

        row_key = '[' + ', '.join("'{name}'".format(name=f) for f in self.key) + ']' \
            if self.key else None

        s = '----------------------------------------\n' \
            'Global fields:{g}\n' \
            '----------------------------------------\n' \
            'Row fields:{r}\n' \
            '----------------------------------------\n' \
            'Key: {rk}\n' \
            '----------------------------------------'.format(g=global_fields,
                                                              rk=row_key,
                                                              r=row_fields)
        print(s)

    @typecheck_method(name=str)
    def add_index(self, name='idx'):
        """Add the integer index of each row as a new row field.

        Examples
        --------

        >>> table_result = table1.add_index()
        >>> table_result.show()
        +-------+-------+-----+-------+-------+-------+-------+-------+-------+
        |    ID |    HT | SEX |     X |     Z |    C1 |    C2 |    C3 |   idx |
        +-------+-------+-----+-------+-------+-------+-------+-------+-------+
        | int32 | int32 | str | int32 | int32 | int32 | int32 | int32 | int64 |
        +-------+-------+-----+-------+-------+-------+-------+-------+-------+
        |     1 |    65 | M   |     5 |     4 |     2 |    50 |     5 |     0 |
        |     2 |    72 | M   |     6 |     3 |     2 |    61 |     1 |     1 |
        |     3 |    70 | F   |     7 |     3 |    10 |    81 |    -5 |     2 |
        |     4 |    60 | F   |     8 |     2 |    11 |    90 |   -10 |     3 |
        +-------+-------+-----+-------+-------+-------+-------+-------+-------+

        Notes
        -----

        This method returns a table with a new field whose name is given by
        the `name` parameter, with type :py:data:`.tint64`. The value of this field
        is the integer index of each row, starting from 0. Methods that respect
        ordering (like :meth:`.Table.take` or :meth:`.Table.export`) will
        return rows in order.

        This method is also helpful for creating a unique integer index for
        rows of a table so that more complex types can be encoded as a simple
        number for performance reasons.

        Parameters
        ----------
        name : str
            Name of index field.

        Returns
        -------
        :class:`.Table`
            Table with a new index field.
        """

        return self.annotate(**{name: hl.scan.count()})

    @typecheck_method(tables=table_type)
    def union(self, *tables):
        """Union the rows of multiple tables.

        Examples
        --------

        Take the union of rows from two tables:

        >>> union_table = table1.union(other_table)

        Notes
        -----

        If a row appears in both tables identically, it is duplicated in the
        result. The left and right tables must have the same schema and key.

        Parameters
        ----------
        tables : varargs of :class:`.Table`
            Tables to union.

        Returns
        -------
        :class:`.Table`
            Table with all rows from each component table.
        """
        left_key = None if self.key is None else list(self.key)
        for i, ht, in enumerate(tables):
            right_key = None if ht.key is None else list(ht.key)
            if not ht.row.dtype == self.row.dtype:
                raise ValueError(f"'union': table {i} has a different row type.\n"
                                f"  Expected:  {self.row.dtype}\n"
                                f"  Table {i}: {ht.row.dtype}")
            elif left_key != right_key:
                raise ValueError(f"'union': table {i} has a different key."
                                f"  Expected:  {left_key}\n"
                                f"  Table {i}: {right_key}")
        return Table(self._jt.union([table._jt for table in tables]))

    @typecheck_method(n=int)
    def take(self, n):
        """Collect the first `n` rows of the table into a local list.

        Examples
        --------
        Take the first three rows:

        >>> first3 = table1.take(3)
        >>> print(first3)
        [Struct(HT=65, SEX=M, X=5, C3=5, C2=50, C1=2, Z=4, ID=1),
         Struct(HT=72, SEX=M, X=6, C3=1, C2=61, C1=2, Z=3, ID=2),
         Struct(HT=70, SEX=F, X=7, C3=-5, C2=81, C1=10, Z=3, ID=3)]

        Notes
        -----

        This method does not need to look at all the data in the table, and
        allows for fast queries of the start of the table.

        This method is equivalent to :meth:`.Table.head` followed by
        :meth:`.Table.collect`.

        Parameters
        ----------
        n : int
            Number of rows to take.

        Returns
        -------
        :obj:`list` of :class:`.Struct`
            List of row structs.
        """

        return self.head(n).collect()

    @typecheck_method(n=int)
    def head(self, n):
        """Subset table to first `n` rows.

        Examples
        --------
        Subset to the first three rows:

        >>> table_result = table1.head(3)
        >>> table_result.count()
        3

        Notes
        -----

        The number of partitions in the new table is equal to the number of
        partitions containing the first `n` rows.

        Parameters
        ----------
        n : int
            Number of rows to include.

        Returns
        -------
        :class:`.Table`
            Table including the first `n` rows.
        """

        return Table(self._jt.head(n))

    @typecheck_method(p=numeric,
                      seed=nullable(int))
    def sample(self, p, seed=None):
        """Downsample the table by keeping each row with probability ``p``.

        Examples
        --------

        Downsample the table to approximately 1% of its rows.

        >>> small_table1 = table1.sample(0.01)

        Parameters
        ----------
        p : :obj:`float`
            Probability of keeping each row.
        seed : :obj:`int`
            Random seed.

        Returns
        -------
        :class:`.Table`
            Table with approximately ``p * n_rows`` rows.
        """

        if not (0 <= p <= 1):
            raise ValueError("Requires 'p' in [0,1]. Found p={}".format(p))

        return self.filter(hl.rand_bool(p, seed))

    @typecheck_method(n=int,
                      shuffle=bool)
    def repartition(self, n, shuffle=True):
        """Change the number of distributed partitions.

        Examples
        --------
        Repartition to 10 partitions:

        >>> table_result = table1.repartition(10)

        Warning
        -------
        When `shuffle` is ``False``, `repartition` can only decrease the number
        of partitions and simply combines adjacent partitions to achieve the
        desired number. It does not attempt to rebalance and so can produce a
        heavily unbalanced dataset. An unbalanced dataset can be inefficient to
        operate on because the work is not evenly distributed across partitions.

        Parameters
        ----------
        n : int
            Desired number of partitions.
        shuffle : bool
            If ``True``, shuffle data. Otherwise, naively coalesce.

        Returns
        -------
        :class:`.Table`
            Repartitioned table.
        """

        return Table(self._jt.repartition(n, shuffle))

    @typecheck_method(right=table_type,
                      how=enumeration('inner', 'outer', 'left', 'right'))
    def join(self, right: 'Table', how='inner') -> 'Table':
        """Join two tables together.

        Examples
        --------
        Join `table1` to `table2` to produce `table_joined`:

        >>> table_joined = table1.key_by('ID').join(table2.key_by('ID'))

        Notes
        -----
        Hail supports four types of joins specified by `how`:

        - **inner** -- Key must be present in both the left and right tables.
        - **outer** -- Key present in either the left or the right. For keys
          only in the left table, the right table's fields will be missing.
          For keys only in the right table, the left table's fields will be
          missing.
        - **left** -- Key present in the left table. For keys not found on
          the right, the right table's fields will be missing.
        - **right** -- Key present in the right table. For keys not found on
          the right, the right table's fields will be missing.

        Both tables must have the same number of keys and the corresponding
        types of each key must be the same (order matters), but the key names
        can be different. For example, if `table1` is keyed by fields ``['a',
        'b']``, both of type ``int32``, and `table2` is keyed by fields ``['c',
        'd']``, both of type ``int32``, then the two tables can be joined (their
        rows will be joined where ``table1.a == table2.c`` and ``table1.b ==
        table2.d``).

        The key fields and order from the left table are preserved,
        while the key fields from the right table are not present in
        the result.

        Note
        ----
        These join methods implement a traditional `Cartesian product
        <https://en.wikipedia.org/wiki/Cartesian_product>`__ join, and
        the number of records in the resulting table can be larger than
        the number of records on the left or right if duplicate keys are
        present.

        Parameters
        ----------
        right : :class:`.Table`
            Table with which to join.
        how : :obj:`str`
            Join type. One of "inner", "outer", "left", "right".

        Returns
        -------
        :class:`.Table`
            Joined table.

        """
        hail.methods.misc.require_key(self, 'join')
        hail.methods.misc.require_key(right, 'join')
        left_key_types = list(self.key.dtype.values())
        right_key_types = list(right.key.dtype.values())
        if not left_key_types == right_key_types:
            raise ValueError(f"'join': key mismatch:\n  "
                             f"  left:  [{', '.join(str(t) for t in left_key_types)}]\n  "
                             f"  right: [{', '.join(str(t) for t in right_key_types)}]")

        return Table(self._jt.join(right._jt, how))

    @typecheck_method(expr=BooleanExpression)
    def all(self, expr):
        """Evaluate whether a boolean expression is true for all rows.

        Examples
        --------
        Test whether `C1` is greater than 5 in all rows of the table:

        >>> if table1.all(table1.C1 == 5):
        ...     print("All rows have C1 equal 5.")

        Parameters
        ----------
        expr : :class:`.BooleanExpression`
            Expression to test.

        Returns
        -------
        :obj:`bool`
        """
        return self.aggregate(hail.agg.all(expr))

    @typecheck_method(expr=BooleanExpression)
    def any(self, expr):
        """Evaluate whether a Boolean expression is true for at least one row.

        Examples
        --------

        Test whether `C1` is equal to 5 any row in any row of the table:

        >>> if table1.any(table1.C1 == 5):
        ...     print("At least one row has C1 equal 5.")

        Parameters
        ----------
        expr : :class:`.BooleanExpression`
            Boolean expression.

        Returns
        -------
        :obj:`bool`
            ``True`` if the predicate evaluated for ``True`` for any row, otherwise ``False``.
        """
        return self.aggregate(hail.agg.any(expr))

    @typecheck_method(mapping=dictof(str, str))
    def rename(self, mapping):
        """Rename fields of the table.

        Examples
        --------
        Rename `C1` to `col1` and `C2` to `col2`:

        >>> table_result = table1.rename({'C1' : 'col1', 'C2' : 'col2'})

        Parameters
        ----------
        mapping : :obj:`dict` of :obj:`str`, :obj:`str`
            Mapping from old field names to new field names.

        Notes
        -----
        Any field that does not appear as a key in `mapping` will not be
        renamed.

        Returns
        -------
        :class:`.Table`
            Table with renamed fields.
        """
        seen = {}

        row_key_map = {}
        row_value_map = {}
        global_map = {}

        for k, v in mapping.items():
            if v in seen:
                raise ValueError(
                    "Cannot rename two fields to the same name: attempted to rename {} and {} both to {}".format(
                        repr(seen[v]), repr(k), repr(v)))
            if v in self._fields and v not in mapping:
                raise ValueError("Cannot rename {} to {}: field already exists.".format(repr(k), repr(v)))
            seen[v] = k
            if self[k]._indices == self._row_indices:
                if self.key and k in list(self.key):
                    row_key_map[k] = v
                else:
                    row_value_map[k] = v
            elif self[k]._indices == self._global_indices:
                global_map[k] = v

        table = self
        if row_key_map or row_value_map:
            new_keys = {row_key_map.get(k, k): v for k, v in table.key.items()} if table.key else dict()
            new_values = {row_value_map.get(k, k): v for k, v in table.row_value.items()}
            table = table._select("Table.rename",
                                  hl.struct(**new_keys, **new_values),
                                  new_keys=list(new_keys.keys()) if new_keys else "default")
        if global_map:
            table = table.select_globals(**{global_map.get(k, k): v for k, v in table.globals.items()})
        return table

    def expand_types(self):
        """Expand complex types into structs and arrays.

        Examples
        --------

        >>> table_result = table1.expand_types()

        Notes
        -----
        Expands the following types: :class:`.tlocus`, :class:`.tinterval`,
        :class:`.tset`, :class:`.tdict`, :class:`.ttuple`.

        The only types that will remain after this method are:
        :py:data:`.tbool`, :py:data:`.tint32`, :py:data:`.tint64`,
        :py:data:`.tfloat64`, :py:data:`.tfloat32`, :class:`.tarray`,
        :class:`.tstruct`.

        Returns
        -------
        :class:`.Table`
            Expanded table.
        """

        return Table(self._jt.expandTypes())

    def flatten(self):
        """Flatten nested structs.

        Examples
        --------
        Flatten table:

        >>> table_result = table1.flatten()

        Notes
        -----
        Consider a table with signature

        .. code-block:: text

            a: struct{
                p: int32,
                q: str
            },
            b: int32,
            c: struct{
                x: str,
                y: array<struct{
                    y: str,
                    z: str
                }>
            }

        and key ``a``.  The result of flatten is

        .. code-block:: text

            a.p: int32
            a.q: str
            b: int32
            c.x: str
            c.y: array<struct{
                y: str,
                z: str
            }>

        with key ``a.p, a.q``.

        Note, structures inside collections like arrays or sets will not be
        flattened.

        Warning
        -------
        Flattening a table will produces fields that cannot be referenced using
        the ``table.<field>`` syntax, e.g. "a.b". Reference these fields using
        square bracket lookups: ``table['a.b']``.

        Returns
        -------
        :class:`.Table`
            Table with a flat schema (no struct fields).
        """

        return Table(self._jt.flatten())

    @typecheck_method(exprs=oneof(str, Expression, Ascending, Descending))
    def order_by(self, *exprs):
        """Sort by the specified fields. Unkeys the table, if keyed.

        Examples
        --------
        Four equivalent ways to order the table by field `HT`, ascending:

        >>> sorted_table = table1.order_by(table1.HT)

        >>> sorted_table = table1.order_by('HT')

        >>> sorted_table = table1.order_by(hl.asc(table1.HT))

        >>> sorted_table = table1.order_by(hl.asc('HT'))

        Notes
        -----
        Missing values are sorted after non-missing values. When multiple
        fields are passed, the table will be sorted first by the first
        argument, then the second, etc.

        Note
        ----
        This method unkeys the table.

        Parameters
        ----------
        exprs : varargs of :class:`.Ascending` or :class:`.Descending` or :class:`.Expression` or :obj:`str`
            Fields to sort by.

        Returns
        -------
        :class:`.Table`
            Table sorted by the given fields.
        """
        sort_cols = []
        for e in exprs:
            if isinstance(e, str):
                expr = self[e]
                if not expr._indices == self._row_indices:
                    raise ValueError("Sort fields must be row-indexed, found global field '{}'".format(e))
                sort_cols.append(asc(e)._j_obj())
            elif isinstance(e, Expression):
                if not e in self._fields_inverse:
                    raise ValueError("Expect top-level field, found a complex expression")
                if not e._indices == self._row_indices:
                    raise ValueError("Sort fields must be row-indexed, found global field '{}'".format(e))
                sort_cols.append(asc(self._fields_inverse[e])._j_obj())
            else:
                assert isinstance(e, Ascending) or isinstance(e, Descending)
                if isinstance(e.col, str):
                    expr = self[e.col]
                    if not expr._indices == self._row_indices:
                        raise ValueError("Sort fields must be row-indexed, found global field '{}'".format(e))
                    sort_cols.append(e._j_obj())
                else:
                    if not e.col in self._fields_inverse:
                        raise ValueError("Expect top-level field, found a complex expression")
                    if not e.col._indices == self._row_indices:
                        raise ValueError("Sort fields must be row-indexed, found global field '{}'".format(e))
                    e.col = self._fields_inverse[e.col]
                    sort_cols.append(e._j_obj())
        return Table(self._jt.orderBy(jarray(Env.hail().table.SortField, sort_cols)))

    @typecheck_method(field=oneof(str, Expression),
                      name=nullable(str))
    def explode(self, field, name=None):
        """Explode rows along a top-level field of the table.

        Each row is copied for each element of `field`.
        The explode operation unpacks the elements in a field of type
        ``Array`` or ``Set`` into its own row. If an empty ``Array`` or ``Set``
        is exploded, the entire row is removed from the table.

        Examples
        --------

        `people_table` is a :class:`.Table` with three fields: `Name`, `Age` and `Children`.

        >>> people_table.show()
        +----------+-------+--------------------------+
        | Name     |   Age | Children                 |
        +----------+-------+--------------------------+
        | str      | int32 | array<str>               |
        +----------+-------+--------------------------+
        | Alice    |    34 | ["Dave","Ernie","Frank"] |
        | Bob      |    51 | ["Gaby","Helen"]         |
        | Caroline |    10 | []                       |
        +----------+-------+--------------------------+

        :meth:`.Table.explode` can be used to produce a distinct row for each
        element in the `Children` field:

        >>> exploded = people_table.explode('Children')
        >>> exploded.show()
        +-------+-------+----------+
        | Name  |   Age | Children |
        +-------+-------+----------+
        | str   | int32 | str      |
        +-------+-------+----------+
        | Alice |    34 | Dave     |
        | Alice |    34 | Ernie    |
        | Alice |    34 | Frank    |
        | Bob   |    51 | Gaby     |
        | Bob   |    51 | Helen    |
        +-------+-------+----------+

        The `name` parameter can be used to produce more appropriate field
        names:

        >>> exploded = people_table.explode('Children', name='Child')
        >>> exploded.show()
        +-------+-------+-------+
        | Name  |   Age | Child |
        +-------+-------+-------+
        | str   | int32 | str   |
        +-------+-------+-------+
        | Alice |    34 | Dave  |
        | Alice |    34 | Ernie |
        | Alice |    34 | Frank |
        | Bob   |    51 | Gaby  |
        | Bob   |    51 | Helen |
        +-------+-------+-------+

        Notes
        -----
        Empty arrays or sets produce no rows in the resulting table. In the
        example above, notice that the name "Caroline" is not found in the
        exploded table.

        Missing arrays or sets are treated as empty.

        Parameters
        ----------
        field : :obj:`str` or :class:`.Expression`
            Top-level field name or expression.
        name : :obj:`str` or None
            If not `None`, rename the exploded field to `name`.

        Returns
        -------
        :class:`.Table`
            Table with exploded field.
        """

        if not isinstance(field, Expression):
            # field is a str
            field = self[field]

        if not field in self._fields_inverse:
            # nested or complex expression
            raise ValueError("method 'explode' expects a top-level field name or expression")
        if not field._indices == self._row_indices:
            # global field
            assert field._indices == self._global_indices
            raise ValueError("method 'explode' expects a field indexed by ['row'], found global field")

        if not isinstance(field.dtype, (tarray, tset)):
            raise ValueError(f"method 'explode' expects array or set, found: {field.dtype}")

        if self.key is not None:
            for k in self.key.values():
                if k is field:
                    raise ValueError(f"method 'explode' cannot explode a key field")

        f = self._fields_inverse[field]
        t = Table(self._jt.explode(f))
        if name is not None:
            t = t.rename({f: name})
        return t

    @typecheck_method(row_key=sequenceof(str),
                      col_key=sequenceof(str),
                      row_fields=sequenceof(str),
                      col_fields=sequenceof(str),
                      n_partitions=nullable(int))
    def to_matrix_table(self, row_key, col_key, row_fields=[], col_fields=[], n_partitions=None):
        """Construct a matrix table from a table in coordinate representation.

        Notes
        -----
        Any row fields in the table that do not appear in one of the arguments
        to this method are assumed to be entry fields of the resulting matrix
        table.

        Parameters
        ----------
        row_key : Sequence[str]
            Fields to be used as row key.
        col_key : Sequence[str]
            Fields to be used as column key.
        row_fields : Sequence[str]
            Fields to be stored once per row.
        col_fields : Sequence[str]
            Fields to be stored once per column.
        n_partitions : int or None
            Number of partitions.

        Returns
        -------
        :class:`.MatrixTable`
        """
        all_fields = list(itertools.chain(row_key, col_key, row_fields, col_fields))
        c = Counter(all_fields)
        row_field_set = set(self.row)
        for k, v in c.items():
            if k not in row_field_set:
                raise ValueError(f"'to_matrix_table': field {repr(k)} is not a row field")
            if v > 1:
                raise ValueError(f"'to_matrix_table': field {repr(k)} appeared in {v} field groups")

        if len(row_key) == 0:
            raise ValueError(f"'to_matrix_table': require at least one row key field")
        if len(col_key) == 0:
            raise ValueError(f"'to_matrix_table': require at least one col key field")

        return hl.MatrixTable(self._jt.jToMatrixTable(row_key,
                                                      col_key,
                                                      row_fields,
                                                      col_fields,
                                                      n_partitions))

    @property
    def globals(self) -> 'StructExpression':
        """Returns a struct expression including all global fields.

        Examples
        --------
        The data type of the globals struct:

        >>> table1.globals.dtype
        dtype('struct{}')

        The number of global fields:

        >>> len(table1.globals)
        0

        Returns
        -------
        :class:`.StructExpression`
            Struct of all global fields.
        """
        return self._globals

    @property
    def row(self) -> 'StructExpression':
        """Returns a struct expression of all row-indexed fields, including keys.

        Examples
        --------
        The data type of the row struct:

        >>> table1.row.dtype
        dtype('struct{ID: int32, HT: int32, SEX: str, X: int32, Z: int32, C1: int32, C2: int32, C3: int32}')

        The number of row fields:

        >>> len(table1.row)
        8

        Returns
        -------
        :class:`.StructExpression`
            Struct of all row fields, including key fields.
        """
        return self._row

    @property
    def row_value(self) -> 'StructExpression':
        """Returns a struct expression including all non-key row-indexed fields.

        Examples
        --------
        The data type of the row struct:

        >>> table1.row_value.dtype
        dtype('struct{HT: int32, SEX: str, X: int32, Z: int32, C1: int32, C2: int32, C3: int32}')

        The number of row fields:

        >>> len(table1.row_value)
        7

        Returns
        -------
        :class:`.StructExpression`
            Struct of all non-key row fields.
        """
        return self._row.drop(*self.key.keys()) if self.key is not None else self._row

    @staticmethod
    @typecheck(df=pyspark.sql.DataFrame,
               key=table_key_type)
    def from_spark(df, key=None):
        """Convert PySpark SQL DataFrame to a table.

        Examples
        --------

        >>> t = Table.from_spark(df) # doctest: +SKIP

        Notes
        -----

        Spark SQL data types are converted to Hail types as follows:

        .. code-block:: text

          BooleanType => :py:data:`.tbool`
          IntegerType => :py:data:`.tint32`
          LongType => :py:data:`.tint64`
          FloatType => :py:data:`.tfloat32`
          DoubleType => :py:data:`.tfloat64`
          StringType => :py:data:`.tstr`
          BinaryType => :class:`.TBinary`
          ArrayType => :class:`.tarray`
          StructType => :class:`.tstruct`

        Unlisted Spark SQL data types are currently unsupported.

        Parameters
        ----------
        df : :class:`.pyspark.sql.DataFrame`
            PySpark DataFrame.
        
        key : :obj:`str` or :obj:`list` of :obj:`str`
            Key fields.

        Returns
        -------
        :class:`.Table`
            Table constructed from the Spark SQL DataFrame.
        """
        return Table(Env.hail().table.Table.fromDF(Env.hc()._jhc, df._jdf, key))

    @typecheck_method(flatten=bool)
    def to_spark(self, flatten=True):
        """Converts this table to a Spark DataFrame.

        Because Spark cannot represent complex types, types are
        expanded before flattening or conversion.

        Parameters
        ----------
        flatten : :obj:`bool`
            If ``True``, :meth:`flatten` before converting to Spark DataFrame.

        Returns
        -------
        :class:`.pyspark.sql.DataFrame`

        """
        jt = self._jt
        jt = jt.expandTypes()
        if flatten:
            jt = jt.flatten()
        return pyspark.sql.DataFrame(jt.toDF(Env.hc()._jsql_context), Env.sql_context())

    @typecheck_method(flatten=bool)
    def to_pandas(self, flatten=True):
        """Converts this table to a Pandas DataFrame.

        Because conversion to Pandas is done through Spark, and Spark
        cannot represent complex types, types are expanded before
        flattening or conversion.

        Parameters
        ----------
        flatten : :obj:`bool`
            If ``True``, :meth:`flatten` before converting to Pandas DataFrame.

        Returns
        -------
        :class:`.pandas.DataFrame`

        """
        return self.to_spark(flatten).toPandas()

    @staticmethod
    @typecheck(df=pandas.DataFrame,
               key=oneof(str, sequenceof(str)))
    def from_pandas(df, key=[]):
        """Create table from Pandas DataFrame

        Examples
        --------

        >>> t = hl.Table.from_pandas(df) # doctest: +SKIP

        Parameters
        ----------
        df : :class:`.pandas.DataFrame`
            Pandas DataFrame.
        key : :obj:`str` or :obj:`list` of :obj:`str`
            Key fields.

        Returns
        -------
        :class:`.Table`
        """
        return Table.from_spark(Env.sql_context().createDataFrame(df), key)

    @typecheck_method(other=table_type, tolerance=nullable(numeric), absolute=bool)
    def _same(self, other, tolerance=1e-6, absolute=False):
        return self._jt.same(other._jt, tolerance, absolute)

    def collect_by_key(self, name: str= 'values') -> 'Table':
        """Collect values for each unique key into an array.

        .. include:: _templates/req_keyed_table.rst

        Examples
        --------
        >>> t1 = hl.Table.parallelize([
        ...     {'t': 'foo', 'x': 4, 'y': 'A'},
        ...     {'t': 'bar', 'x': 2, 'y': 'B'},
        ...     {'t': 'bar', 'x': -3, 'y': 'C'},
        ...     {'t': 'quam', 'x': 0, 'y': 'D'}],
        ...     hl.tstruct(t=hl.tstr, x=hl.tint32, y=hl.tstr),
        ...     key='t')

        >>> t1.show()
        +------+-------+-----+
        | t    |     x | y   |
        +------+-------+-----+
        | str  | int32 | str |
        +------+-------+-----+
        | foo  |     4 | A   |
        | bar  |     2 | B   |
        | bar  |    -3 | C   |
        | quam |     0 | D   |
        +------+-------+-----+

        >>> t1.collect_by_key().show()
        +------+------------------------------------+
        | t    | values                             |
        +------+------------------------------------+
        | str  | array<struct{x: int32, y: str}>    |
        +------+------------------------------------+
        | bar  | [{"x":2,"y":"B"},{"x":-3,"y":"C"}] |
        | foo  | [{"x":4,"y":"A"}]                  |
        | quam | [{"x":0,"y":"D"}]                  |
        +------+------------------------------------+

        Notes
        -----
        The order of the values array is not guaranteed.

        Parameters
        ----------
        name : :obj:`str`
            Field name for all values per key.

        Returns
        -------
        :class:`.Table`
        """
        hail.methods.misc.require_key(self, 'collect_by_key')
        return Table(self._jt.groupByKey(name))

    def distinct(self) -> 'Table':
        """Keep only one row for each unique key.

        .. include:: _templates/req_keyed_table.rst

        Examples
        --------
        >>> t1 = hl.Table.parallelize([
        ...     {'a': 'foo', 'b': 1},
        ...     {'a': 'bar', 'b': 5},
        ...     {'a': 'bar', 'b': 2}],
        ...     hl.tstruct(a=hl.tstr, b=hl.tint32),
        ...     key='a')

        >>> t1.show()
        +-----+-------+
        | a   |     b |
        +-----+-------+
        | str | int32 |
        +-----+-------+
        | foo |     1 |
        | bar |     5 |
        | bar |     2 |
        +-----+-------+

        >>> t1.distinct().show()
        +-----+-------+
        | a   |     b |
        +-----+-------+
        | str | int32 |
        +-----+-------+
        | bar |     5 |
        | foo |     1 |
        +-----+-------+

        Notes
        -----
        The row chosen per distinct key is not guaranteed.

        Returns
        -------
        :class:`.Table`
        """
        hail.methods.misc.require_key(self, "distinct")
        return Table(self._jt.distinctByKey())

    @typecheck_method(parts=sequenceof(int), keep=bool)
    def _filter_partitions(self, parts, keep=True):
        return Table(self._jt.filterPartitions(parts, keep))

    @typecheck_method(cols=table_type, entries_field_name=str)
    def _unlocalize_entries(self, cols, entries_field_name):
        return hl.MatrixTable(self._jt.unlocalizeEntries(cols._jt, entries_field_name))

table_type.set(Table)<|MERGE_RESOLUTION|>--- conflicted
+++ resolved
@@ -1422,11 +1422,6 @@
             if indices == src._entry_indices:
                 raise NotImplementedError('entry-based matrix joins')
             elif indices == src._row_indices:
-<<<<<<< HEAD
-
-                if len(exprs) <= len(src.row_key) and all(
-                    expr is key_field for expr, key_field in zip(exprs, src.row_key.values())):
-=======
                 is_row_key = len(exprs) == len(src.row_key) and all(
                     expr is key_field for expr, key_field in zip(exprs, src.row_key.values()))
                 is_interval = (len(self.key) == 1
@@ -1441,7 +1436,6 @@
                                               f"  Index Expressions: {', '.join(str(e.dtype) for e in exprs)}")
 
                 if is_row_key or is_interval:
->>>>>>> a708a817
                     key = None
                 else:
                     key = [str(k._ir) for k in exprs]
