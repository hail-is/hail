--- conflicted
+++ resolved
@@ -71,11 +71,7 @@
     tail = request.match_info['tail']
     if tail in docs_pages:
         if tail.endswith('.html'):
-<<<<<<< HEAD
-            return await render_template('website', request, userdata, tail, dict())
-=======
             return await render_template('www', request, userdata, tail, dict())
->>>>>>> 9a48ff8b
         return web.FileResponse(f'{DOCS_PATH}/{tail}')
     raise web.HTTPNotFound()
 
