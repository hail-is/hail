--- conflicted
+++ resolved
@@ -58,10 +58,6 @@
              cpu: "20m"
              memory: "20M"
            limits:
-<<<<<<< HEAD
-             memory: 3750Mi
-=======
->>>>>>> 0bc3808f
              cpu: "1"
              memory: "1G"
          volumeMounts:
@@ -172,10 +168,6 @@
              cpu: "20m"
              memory: "20M"
            limits:
-<<<<<<< HEAD
-             memory: 3750Mi
-=======
->>>>>>> 0bc3808f
              cpu: "1"
              memory: "1G"
          volumeMounts:
