import asyncio
import json
import logging
import os
import re
import typing
<<<<<<< HEAD
=======
from contextlib import AsyncExitStack
from functools import wraps
>>>>>>> d2ad33df
from typing import List, NoReturn, Optional

import aiohttp_session
import kubernetes_asyncio.client
import kubernetes_asyncio.client.rest
import kubernetes_asyncio.config
import uvloop
from aiohttp import web
from prometheus_async.aio.web import server_stats  # type: ignore

from gear import (
    Authenticator,
    Database,
    K8sCache,
    Transaction,
    UserData,
    check_csrf_token,
    create_session,
    json_request,
    json_response,
    maybe_parse_bearer_header,
    monitor_endpoints_middleware,
    setup_aiohttp_session,
    transaction,
)
from gear.auth import AIOHTTPHandler, get_session_id
from gear.cloud_config import get_global_config
from gear.profiling import install_profiler_if_requested
from hailtop import httpx
from hailtop.auth import AzureFlow, Flow, GoogleFlow, IdentityProvider
from hailtop.config import get_deploy_config
from hailtop.hail_logging import AccessLogger
from hailtop.tls import internal_server_ssl_context
from hailtop.utils import secret_alnum_string
from web_common import render_template, set_message, setup_aiohttp_jinja2, setup_common_static_routes

from .exceptions import (
    AuthUserError,
    DuplicateLoginID,
    DuplicateUsername,
    EmptyLoginID,
    InvalidType,
    InvalidUsername,
    MultipleExistingUsers,
    MultipleUserTypes,
    PreviouslyDeletedUser,
    UnknownUser,
)

log = logging.getLogger('auth')

uvloop.install()

CLOUD = get_global_config()['cloud']
ORGANIZATION_DOMAIN = os.environ['HAIL_ORGANIZATION_DOMAIN']
DEFAULT_NAMESPACE = os.environ['HAIL_DEFAULT_NAMESPACE']

is_test_deployment = DEFAULT_NAMESPACE != 'default'

deploy_config = get_deploy_config()

routes = web.RouteTableDef()


async def get_internal_auth_token(request: web.Request) -> Optional[str]:
    if 'X-Hail-Internal-Authorization' in request.headers and DEFAULT_NAMESPACE == 'default':
        return maybe_parse_bearer_header(request.headers['X-Hail-Internal-Authorization'])
    return None


class LocalAuthenticator(Authenticator):
    async def _fetch_userdata(self, request: web.Request) -> Optional[UserData]:
        session_id = await get_internal_auth_token(request) or await get_session_id(request)
        if not session_id:
            return None
        return await get_userinfo(request, session_id)


auth = LocalAuthenticator()


async def user_from_login_id(db: Database, login_id: str) -> Optional[UserData]:
    users = [x async for x in db.select_and_fetchall("SELECT * FROM users WHERE login_id = %s;", login_id)]
    if len(users) == 1:
        return typing.cast(UserData, users[0])
    assert len(users) == 0, users
    return None


async def users_with_username_or_login_id(tx: Transaction, username: str, login_id: Optional[str]) -> List[dict]:
    where_conditions = ['username = %s']
    where_args = [username]

    if login_id is not None:
        where_conditions.append('login_id = %s')
        where_args.append(login_id)

    existing_users = [
        x
        async for x in tx.execute_and_fetchall(
            f"SELECT * FROM users WHERE {' OR '.join(where_conditions)} LOCK IN SHARE MODE;", where_args
        )
    ]

    return existing_users


async def check_valid_new_user(tx: Transaction, username, login_id, is_developer, is_service_account) -> Optional[dict]:
    if not isinstance(username, str):
        raise InvalidType('username', username, 'str')
    if login_id is not None and not isinstance(login_id, str):
        raise InvalidType('login_id', login_id, 'str')
    if not isinstance(is_developer, bool):
        raise InvalidType('is_developer', is_developer, 'bool')
    if not isinstance(is_service_account, bool):
        raise InvalidType('is_service_account', is_service_account, 'bool')
    if is_developer and is_service_account:
        raise MultipleUserTypes(username)
    if not is_service_account and not login_id:
        raise EmptyLoginID(username)
    if not username or not all(c for c in username if c.isalnum()):
        raise InvalidUsername(username)

    existing_users = await users_with_username_or_login_id(tx, username, login_id)

    if len(existing_users) > 1:
        raise MultipleExistingUsers(username, login_id)

    if len(existing_users) == 1:
        existing_user = existing_users[0]
        expected_username = existing_user['username']
        expected_login_id = existing_user['login_id']
        if username != expected_username:
            raise DuplicateLoginID(expected_username, login_id)
        if login_id != expected_login_id:
            raise DuplicateUsername(username, expected_login_id)
        if existing_user['state'] in ('deleting', 'deleted'):
            raise PreviouslyDeletedUser(username)
        return existing_user

    return None


async def insert_new_user(
    db: Database,
    username: str,
    login_id: Optional[str],
    is_developer: bool,
    is_service_account: bool,
    *,
    hail_identity: Optional[str] = None,
    hail_credentials_secret_name: Optional[str] = None,
) -> bool:
    @transaction(db)
    async def _insert(tx):
        existing_user = await check_valid_new_user(tx, username, login_id, is_developer, is_service_account)
        if existing_user is not None:
            return False

        await tx.execute_insertone(
            '''
INSERT INTO users (state, username, login_id, is_developer, is_service_account, hail_identity, hail_credentials_secret_name)
VALUES (%s, %s, %s, %s, %s, %s, %s);
''',
            (
                'creating',
                username,
                login_id,
                is_developer,
                is_service_account,
                hail_identity,
                hail_credentials_secret_name,
            ),
        )

    await _insert()
    return True


def cleanup_session(session):
    def _delete(key):
        if key in session:
            del session[key]

    _delete('pending')
    _delete('login_id')
    _delete('next')
    _delete('caller')
    _delete('session_id')
    _delete('flow')


@routes.get('/healthcheck')
async def get_healthcheck(_) -> web.Response:
    return web.Response()


@routes.get('')
@routes.get('/')
@auth.maybe_authenticated_user
async def get_index(request: web.Request, userdata: Optional[UserData]) -> web.Response:
    return await render_template('auth', request, userdata, 'index.html', {})


@routes.get('/creating')
@auth.maybe_authenticated_user
async def creating_account(request: web.Request, userdata: Optional[UserData]) -> web.Response:
    db = request.app['db']
    session = await aiohttp_session.get_session(request)
    if 'pending' in session:
        login_id = session['login_id']
        user = await user_from_login_id(db, login_id)

        next_url = deploy_config.external_url('auth', '/user')
        next_page = session.pop('next', next_url)

        cleanup_session(session)

        if user is None:
            set_message(session, f'Account does not exist for login id {login_id}.', 'error')
            raise web.HTTPFound(deploy_config.external_url('auth', ''))

        page_context = {'username': user['username'], 'state': user['state'], 'login_id': user['login_id']}

        if user['state'] in ('deleting', 'deleted'):
            return await render_template('auth', request, userdata, 'account-error.html', page_context)

        if user['state'] == 'active':
            session_id = await create_session(db, user['id'])
            session['session_id'] = session_id
            set_message(session, f'Account has been created for {user["username"]}.', 'info')
            raise web.HTTPFound(next_page)

        assert user['state'] == 'creating'
        session['pending'] = True
        session['login_id'] = login_id
        session['next'] = next_page
        return await render_template('auth', request, userdata, 'account-creating.html', page_context)

    raise web.HTTPUnauthorized()


@routes.get('/creating/wait')
async def creating_account_wait(request):
    session = await aiohttp_session.get_session(request)
    if 'pending' not in session:
        raise web.HTTPUnauthorized()
    return await _wait_websocket(request, session['login_id'])


async def _wait_websocket(request, login_id):
    app = request.app
    db = app['db']

    user = await user_from_login_id(db, login_id)
    if not user:
        raise web.HTTPNotFound()

    ws = web.WebSocketResponse()
    await ws.prepare(request)

    try:
        count = 0
        user = await user_from_login_id(db, login_id)
        assert user
        while count < 10 and user['state'] == 'creating':
            user = await user_from_login_id(db, login_id)
            assert user
            await asyncio.sleep(1)
            count += 1

        if count >= 10:
            log.info(f"user {user['username']} is still in state creating")

        ready = user['state'] == 'active'

        await ws.send_str(str(int(ready)))
        return ws
    finally:
        await ws.close()


@routes.get('/signup')
async def signup(request) -> NoReturn:
    next_page = request.query.get('next', deploy_config.external_url('auth', '/user'))

    flow_data = request.app['flow_client'].initiate_flow(deploy_config.external_url('auth', '/oauth2callback'))

    session = await aiohttp_session.new_session(request)
    cleanup_session(session)
    session['next'] = next_page
    session['caller'] = 'signup'
    session['flow'] = flow_data

    raise web.HTTPFound(flow_data['authorization_url'])


@routes.get('/login')
async def login(request) -> NoReturn:
    next_page = request.query.get('next', deploy_config.external_url('auth', '/user'))

    flow_data = request.app['flow_client'].initiate_flow(deploy_config.external_url('auth', '/oauth2callback'))

    session = await aiohttp_session.new_session(request)
    cleanup_session(session)
    session['next'] = next_page
    session['caller'] = 'login'
    session['flow'] = flow_data

    raise web.HTTPFound(flow_data['authorization_url'])


@routes.get('/oauth2callback')
async def callback(request) -> web.Response:
    session = await aiohttp_session.get_session(request)
    if 'flow' not in session:
        raise web.HTTPUnauthorized()

    next_url = deploy_config.external_url('auth', '/user')
    creating_url = deploy_config.external_url('auth', '/creating')

    caller = session['caller']
    next_page = session.pop('next', next_url)
    flow_dict = session['flow']
    flow_dict['callback_uri'] = deploy_config.external_url('auth', '/oauth2callback')
    cleanup_session(session)

    try:
        flow_result = request.app['flow_client'].receive_callback(request, flow_dict)
        login_id = flow_result.login_id
    except asyncio.CancelledError:
        raise
    except Exception as e:
        log.exception('oauth2 callback: could not fetch and verify token')
        raise web.HTTPUnauthorized() from e

    db = request.app['db']

    user = await user_from_login_id(db, login_id)

    if user is None:
        if caller == 'login':
            set_message(session, f'Account does not exist for login id {login_id}', 'error')
            raise web.HTTPFound(deploy_config.external_url('auth', ''))

        assert caller == 'signup'

        username, domain = flow_result.email.split('@')
        username = ''.join(c for c in username if c.isalnum())

        if domain != ORGANIZATION_DOMAIN:
            raise web.HTTPUnauthorized()

        try:
            await insert_new_user(db, username, login_id, is_developer=False, is_service_account=False)
        except AuthUserError as e:
            set_message(session, e.message, 'error')
            raise web.HTTPFound(deploy_config.external_url('auth', ''))

        session['pending'] = True
        session['login_id'] = login_id

        raise web.HTTPFound(creating_url)

    if user['state'] in ('deleting', 'deleted'):
        page_context = {'username': user['username'], 'state': user['state'], 'login_id': user['login_id']}
        return await render_template('auth', request, user, 'account-error.html', page_context)

    if user['state'] == 'creating':
        if caller == 'signup':
            set_message(session, f'Account is already creating for login id {login_id}', 'error')
        if caller == 'login':
            set_message(session, f'Account for login id {login_id} is still being created.', 'error')
        session['pending'] = True
        session['login_id'] = user['login_id']
        raise web.HTTPFound(creating_url)

    assert user['state'] == 'active'
    if caller == 'signup':
        set_message(session, f'Account has already been created for {user["username"]}.', 'info')
    session_id = await create_session(db, user['id'])
    session['session_id'] = session_id
    raise web.HTTPFound(next_page)


@routes.post('/api/v1alpha/users/{user}/create')
@auth.authenticated_developers_only()
async def create_user(request: web.Request, _) -> web.Response:
    db: Database = request.app['db']
    username = request.match_info['user']

    body = await json_request(request)
    login_id = body['login_id']
    is_developer = body['is_developer']
    is_service_account = body['is_service_account']

    hail_identity = body.get('hail_identity')
    hail_credentials_secret_name = body.get('hail_credentials_secret_name')
    if (hail_identity or hail_credentials_secret_name) and not is_test_deployment:
        raise web.HTTPBadRequest(text='Cannot specify an existing hail identity for a new user')

    try:
        await insert_new_user(
            db,
            username,
            login_id,
            is_developer,
            is_service_account,
            hail_identity=hail_identity,
            hail_credentials_secret_name=hail_credentials_secret_name,
        )
    except AuthUserError as e:
        raise e.http_response()

    return web.json_response()


@routes.get('/user')
@auth.authenticated_users_only()
async def user_page(request: web.Request, userdata: UserData) -> web.Response:
    return await render_template('auth', request, userdata, 'user.html', {'cloud': CLOUD})


async def create_copy_paste_token(db, session_id, max_age_secs=300):
    copy_paste_token = secret_alnum_string()
    await db.just_execute(
        "INSERT INTO copy_paste_tokens (id, session_id, max_age_secs) VALUES(%s, %s, %s);",
        (copy_paste_token, session_id, max_age_secs),
    )
    return copy_paste_token


@routes.post('/copy-paste-token')
@auth.authenticated_users_only()
async def get_copy_paste_token(request: web.Request, userdata: UserData) -> web.Response:
    session = await aiohttp_session.get_session(request)
    session_id = session['session_id']
    db = request.app['db']
    copy_paste_token = await create_copy_paste_token(db, session_id)
    page_context = {'copy_paste_token': copy_paste_token}
    return await render_template('auth', request, userdata, 'copy-paste-token.html', page_context)


@routes.post('/api/v1alpha/copy-paste-token')
@auth.authenticated_users_only()
async def get_copy_paste_token_api(request: web.Request, _) -> web.Response:
    session_id = await get_session_id(request)
    db = request.app['db']
    copy_paste_token = await create_copy_paste_token(db, session_id)
    return web.Response(body=copy_paste_token)


@routes.post('/logout')
@auth.maybe_authenticated_user
async def logout(request: web.Request, userdata: Optional[UserData]) -> NoReturn:
    if not userdata:
        raise web.HTTPFound(deploy_config.external_url('auth', ''))

    db = request.app['db']
    session_id = await get_session_id(request)
    await db.just_execute('DELETE FROM sessions WHERE session_id = %s;', session_id)

    session = await aiohttp_session.get_session(request)
    cleanup_session(session)

    raise web.HTTPFound(deploy_config.external_url('auth', ''))


@routes.get('/api/v1alpha/login')
async def rest_login(request: web.Request) -> web.Response:
    callback_port = request.query['callback_port']
    callback_uri = f'http://127.0.0.1:{callback_port}/oauth2callback'
    flow_data = request.app['flow_client'].initiate_flow(callback_uri)
    flow_data['callback_uri'] = callback_uri

    # keeping authorization_url and state for backwards compatibility
    return json_response(
        {'flow': flow_data, 'authorization_url': flow_data['authorization_url'], 'state': flow_data['state']}
    )


@routes.get('/api/v1alpha/oauth2-client')
async def hailctl_oauth_client(request):  # pylint: disable=unused-argument
    idp = IdentityProvider.GOOGLE if CLOUD == 'gcp' else IdentityProvider.MICROSOFT
    return json_response({'idp': idp.value, 'oauth2_client': request.app['hailctl_client_config']})


@routes.get('/roles')
@auth.authenticated_developers_only()
async def get_roles(request: web.Request, userdata: UserData) -> web.Response:
    db = request.app['db']
    roles = [x async for x in db.select_and_fetchall('SELECT * FROM roles;')]
    page_context = {'roles': roles}
    return await render_template('auth', request, userdata, 'roles.html', page_context)


@routes.post('/roles')
@auth.authenticated_developers_only()
async def post_create_role(request: web.Request, _) -> NoReturn:
    session = await aiohttp_session.get_session(request)
    db = request.app['db']
    post = await request.post()
    name = str(post['name'])

    role_id = await db.execute_insertone(
        '''
INSERT INTO `roles` (`name`)
VALUES (%s);
''',
        (name),
    )

    set_message(session, f'Created role {role_id} {name}.', 'info')

    raise web.HTTPFound(deploy_config.external_url('auth', '/roles'))


@routes.get('/users')
@auth.authenticated_developers_only()
async def get_users(request: web.Request, userdata: UserData) -> web.Response:
    db = request.app['db']
    users = [x async for x in db.select_and_fetchall('SELECT * FROM users;')]
    page_context = {'users': users}
    return await render_template('auth', request, userdata, 'users.html', page_context)


@routes.post('/users')
@auth.authenticated_developers_only()
async def post_create_user(request: web.Request, _) -> NoReturn:
    session = await aiohttp_session.get_session(request)
    db = request.app['db']
    post = await request.post()
    username = str(post['username'])
    login_id = str(post['login_id']) if 'login_id' in post else None
    is_developer = post.get('is_developer') == '1'
    is_service_account = post.get('is_service_account') == '1'

    try:
        created_user = await insert_new_user(db, username, login_id, is_developer, is_service_account)
    except AuthUserError as e:
        set_message(session, e.message, 'error')
        raise web.HTTPFound(deploy_config.external_url('auth', '/users'))

    if created_user:
        set_message(session, f'Created user {username} {login_id}.', 'info')
    else:
        set_message(session, f'User {username} {login_id} already exists.', 'info')

    raise web.HTTPFound(deploy_config.external_url('auth', '/users'))


@routes.get('/api/v1alpha/users')
@auth.authenticated_users_only()
async def rest_get_users(request: web.Request, userdata: UserData) -> web.Response:
    if userdata['is_developer'] != 1 and userdata['username'] != 'ci':
        raise web.HTTPUnauthorized()

    db: Database = request.app['db']
    _query = '''
SELECT id, username, login_id, state, is_developer, is_service_account, hail_identity
FROM users;
'''
    users = [x async for x in db.select_and_fetchall(_query)]
    return json_response(users)


@routes.get('/api/v1alpha/users/{user}')
@auth.authenticated_developers_only()
async def rest_get_user(request: web.Request, _) -> web.Response:
    db: Database = request.app['db']
    username = request.match_info['user']

    user = await db.select_and_fetchone(
        '''
SELECT id, username, login_id, state, is_developer, is_service_account, hail_identity FROM users
WHERE username = %s;
''',
        (username,),
    )
    if user is None:
        raise web.HTTPNotFound()
    return json_response(user)


async def _delete_user(db: Database, username: str, id: Optional[str]):
    where_conditions = ['state != "deleted"', 'username = %s']
    where_args = [username]

    if id is not None:
        where_conditions.append('id = %s')
        where_args.append(id)

    n_rows = await db.execute_update(
        f'''
UPDATE users
SET state = 'deleting'
WHERE {' AND '.join(where_conditions)};
''',
        where_args,
    )

    if n_rows == 0:
        raise UnknownUser(username)


@routes.post('/users/delete')
@auth.authenticated_developers_only()
async def delete_user(request: web.Request, _) -> NoReturn:
    session = await aiohttp_session.get_session(request)
    db = request.app['db']
    post = await request.post()
    id = str(post['id'])
    username = str(post['username'])

    try:
        await _delete_user(db, username, id)
        set_message(session, f'Deleted user {id} {username}.', 'info')
    except UnknownUser:
        set_message(session, f'Delete failed, no such user {id} {username}.', 'error')

    raise web.HTTPFound(deploy_config.external_url('auth', '/users'))


@routes.delete('/api/v1alpha/users/{user}')
@auth.authenticated_developers_only()
async def rest_delete_user(request: web.Request, _) -> web.Response:
    db = request.app['db']
    username = request.match_info['user']

    try:
        await _delete_user(db, username, None)
    except UnknownUser as e:
        raise e.http_response()

    return web.json_response()


@routes.get('/api/v1alpha/oauth2callback')
async def rest_callback(request):
    flow_json = request.query.get('flow')
    if flow_json is None:
        # backwards compatibility with older versions of hailctl
        callback_port = request.query['callback_port']
        flow_dict = {
            'state': request.query['state'],
            'callback_uri': f'http://127.0.0.1:{callback_port}/oauth2callback',
        }
    else:
        flow_dict = json.loads(request.query['flow'])

    try:
        flow_result = request.app['flow_client'].receive_callback(request, flow_dict)
    except asyncio.CancelledError:
        raise
    except Exception as e:
        log.exception('fetching and decoding token')
        raise web.HTTPUnauthorized() from e

    db = request.app['db']
    users = [
        x
        async for x in db.select_and_fetchall(
            "SELECT * FROM users WHERE login_id = %s AND state = 'active';", flow_result.login_id
        )
    ]

    if len(users) != 1:
        raise web.HTTPUnauthorized()
    user = users[0]

    session_id = await create_session(db, user['id'], max_age_secs=None)

    return json_response({'token': session_id, 'username': user['username']})


@routes.post('/api/v1alpha/copy-paste-login')
async def rest_copy_paste_login(request):
    copy_paste_token = request.query['copy_paste_token']
    db = request.app['db']

    @transaction(db)
    async def maybe_pop_token(tx):
        session = await tx.execute_and_fetchone(
            """
SELECT sessions.session_id AS session_id, users.username AS username FROM copy_paste_tokens
INNER JOIN sessions ON sessions.session_id = copy_paste_tokens.session_id
INNER JOIN users ON users.id = sessions.user_id
WHERE copy_paste_tokens.id = %s
  AND NOW() < TIMESTAMPADD(SECOND, copy_paste_tokens.max_age_secs, copy_paste_tokens.created)
  AND users.state = 'active';""",
            copy_paste_token,
        )
        if session is None:
            raise web.HTTPUnauthorized()
        await tx.just_execute("DELETE FROM copy_paste_tokens WHERE id = %s;", copy_paste_token)
        return session

    session = await maybe_pop_token()
    return json_response({'token': session['session_id'], 'username': session['username']})


@routes.post('/api/v1alpha/logout')
@auth.authenticated_users_only()
async def rest_logout(request: web.Request, _) -> web.Response:
    session_id = await get_session_id(request)
    db = request.app['db']
    await db.just_execute('DELETE FROM sessions WHERE session_id = %s;', session_id)

    return web.Response(status=200)


async def get_userinfo(request: web.Request, auth_token: str) -> UserData:
    flow_client: Flow = request.app['flow_client']
    client_session = request.app['client_session']

    userdata = await get_userinfo_from_hail_session_id(request, auth_token)
    if userdata:
        return userdata

    hailctl_oauth_client = request.app['hailctl_client_config']
    uid = await flow_client.get_identity_uid_from_access_token(
        client_session, auth_token, oauth2_client=hailctl_oauth_client
    )
    if uid:
        return await get_userinfo_from_login_id_or_hail_identity_id(request, uid)

    raise web.HTTPUnauthorized()


async def get_userinfo_from_login_id_or_hail_identity_id(
    request: web.Request, login_id_or_hail_idenity_uid: str
) -> UserData:
    db = request.app['db']

    users = [
        x
        async for x in db.select_and_fetchall(
            '''
SELECT users.*
FROM users
WHERE (users.login_id = %s OR users.hail_identity_uid = %s) AND users.state = 'active'
''',
            (login_id_or_hail_idenity_uid, login_id_or_hail_idenity_uid),
        )
    ]

    if len(users) != 1:
        log.info('Unknown login id')
        raise web.HTTPUnauthorized()
    return users[0]


async def get_userinfo_from_hail_session_id(request: web.Request, session_id: str) -> Optional[UserData]:
    # b64 encoding of 32-byte session ID is 44 bytes
    if len(session_id) != 44:
        return None

    db = request.app['db']
    users = [
        x
        async for x in db.select_and_fetchall(
            '''
SELECT users.*
FROM users
INNER JOIN sessions ON users.id = sessions.user_id
WHERE users.state = 'active' AND sessions.session_id = %s AND (ISNULL(sessions.max_age_secs) OR (NOW() < TIMESTAMPADD(SECOND, sessions.max_age_secs, sessions.created)));
''',
            session_id,
            'get_userinfo',
        )
    ]

    if len(users) != 1:
        return None
    return users[0]


@routes.get('/api/v1alpha/userinfo')
@auth.authenticated_users_only()
async def userinfo(_, userdata: UserData) -> web.Response:
    return json_response(userdata)


@routes.route('*', '/api/v1alpha/verify_dev_credentials', name='verify_dev')
@auth.authenticated_users_only()
async def verify_dev_credentials(_, userdata: UserData) -> web.Response:
    if userdata['is_developer'] != 1:
        raise web.HTTPUnauthorized()
    return web.Response(status=200)


@routes.route('*', '/api/v1alpha/verify_dev_or_sa_credentials', name='verify_dev_or_sa')
@auth.authenticated_users_only()
async def verify_dev_or_sa_credentials(_, userdata: UserData) -> web.Response:
    if userdata['is_developer'] != 1 and userdata['is_service_account'] != 1:
        raise web.HTTPUnauthorized()
    return web.Response(status=200)


async def on_startup(app):
    db = Database()
    await db.async_init(maxsize=50)
    app['db'] = db
    app['client_session'] = httpx.client_session()

    credentials_file = '/auth-oauth2-client-secret/client_secret.json'
    if CLOUD == 'gcp':
        app['flow_client'] = GoogleFlow(credentials_file)
    else:
        assert CLOUD == 'azure'
        app['flow_client'] = AzureFlow(credentials_file)

    with open('/auth-oauth2-client-secret/hailctl_client_secret.json', 'r', encoding='utf-8') as f:
        app['hailctl_client_config'] = json.loads(f.read())

    kubernetes_asyncio.config.load_incluster_config()
    app['k8s_client'] = kubernetes_asyncio.client.CoreV1Api()
    app['k8s_cache'] = K8sCache(app['k8s_client'])


async def on_cleanup(app):
    async with AsyncExitStack() as cleanup:
        cleanup.push_async_callback(app['k8s_client'].api_client.rest_client.pool_manager.close)
        cleanup.push_async_callback(app['db'].async_close)
        cleanup.push_async_callback(app['client_session'].close)


class AuthAccessLogger(AccessLogger):
    def __init__(self, logger: logging.Logger, log_format: str):
        super().__init__(logger, log_format)
        self.exclude = [
            (endpoint[0], re.compile(deploy_config.base_path('auth') + endpoint[1]))
            for endpoint in [
                ('GET', '/api/v1alpha/userinfo'),
            ]
        ]

    def log(self, request, response, time):
        for method, path_expr in self.exclude:
            if path_expr.fullmatch(request.path) and method == request.method:
                return

        super().log(request, response, time)


@web.middleware
async def auth_check_csrf_token(request: web.Request, handler: AIOHTTPHandler):
    # The below are used by gateway / Envoy reverse proxies for auth checks, but
    # Envoy calls those auth endpoints with the same HTTP method as the original
    # user's request. In the case where a user is trying to POST to a protected
    # service, that will additionally trigger a CSRF check on the auth endpoint
    # which cannot always be conducted if, for example, the backend service is
    # Grafana which conducts its own CSRF mitigations separate from our own.
    # These auth endpoints are not CSRF-vulnerable so we opt out of CSRF-token
    # validation.
    # See: https://github.com/envoyproxy/envoy/issues/5357
    envoy_auth_endpoints = {request.app.router[name].canonical for name in ('verify_dev', 'verify_dev_or_sa')}
    if request.path in envoy_auth_endpoints:
        return await handler(request)

    return await check_csrf_token(request, handler)


def run():
    install_profiler_if_requested('auth')

    app = web.Application(middlewares=[auth_check_csrf_token, monitor_endpoints_middleware])

    setup_aiohttp_jinja2(app, 'auth')
    setup_aiohttp_session(app)

    setup_common_static_routes(routes)
    app.add_routes(routes)
    app.router.add_get("/metrics", server_stats)

    app.on_startup.append(on_startup)
    app.on_cleanup.append(on_cleanup)

    web.run_app(
        deploy_config.prefix_application(app, 'auth'),
        host='0.0.0.0',
        port=443,
        access_log_class=AuthAccessLogger,
        ssl_context=internal_server_ssl_context(),
    )<|MERGE_RESOLUTION|>--- conflicted
+++ resolved
@@ -4,11 +4,7 @@
 import os
 import re
 import typing
-<<<<<<< HEAD
-=======
 from contextlib import AsyncExitStack
-from functools import wraps
->>>>>>> d2ad33df
 from typing import List, NoReturn, Optional
 
 import aiohttp_session
