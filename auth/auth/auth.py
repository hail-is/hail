--- conflicted
+++ resolved
@@ -517,13 +517,8 @@
 SELECT id, username, login_id, state, is_developer, is_service_account, hail_identity
 FROM users;
 '''
-<<<<<<< HEAD
     users = [x async for x in db.select_and_fetchall(_query)]
-    return web.json_response(users)
-=======
-    )
-    return json_response([user async for user in users])
->>>>>>> 2b85ba57
+    return json_response(users)
 
 
 @routes.get('/api/v1alpha/users/{user}')
