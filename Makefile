.DEFAULT_GOAL := default

include config.mk

SERVICES := auth batch ci monitoring website
SERVICES_PLUS_ADMIN_POD := $(SERVICES) admin-pod
SERVICES_IMAGES := $(patsubst %, %-image, $(SERVICES_PLUS_ADMIN_POD))
SERVICES_DATABASES := $(patsubst %, %-db, $(SERVICES))
SERVICES_MODULES := $(SERVICES) gear web_common
CHECK_SERVICES_MODULES := $(patsubst %, check-%, $(SERVICES_MODULES))
SPECIAL_IMAGES := hail-ubuntu batch-worker letsencrypt

HAILGENETICS_IMAGES = $(foreach img,hail vep-grch37-85 vep-grch38-95,hailgenetics-$(img))
CI_IMAGES = ci-utils hail-buildkit base hail-run
PRIVATE_REGISTRY_IMAGES = $(patsubst %, pushed-private-%-image, $(SPECIAL_IMAGES) $(SERVICES_PLUS_ADMIN_POD) $(CI_IMAGES) $(HAILGENETICS_IMAGES))

HAILTOP_VERSION := hail/python/hailtop/hail_version
SERVICES_IMAGE_DEPS = hail-ubuntu-image $(HAILTOP_VERSION) $(shell git ls-files hail/python/hailtop gear web_common)

EMPTY :=
SPACE := $(EMPTY) $(EMPTY)
EXTRA_PYTHONPATH := hail/python:$(subst $(SPACE),:,$(SERVICES_MODULES))

PYTHONPATH ?= ""
ifeq ($(PYTHONPATH), "")
PYTHONPATH := $(EXTRA_PYTHONPATH)
else
PYTHONPATH := $(PYTHONPATH):$(EXTRA_PYTHONPATH)
endif
PYTHON := PYTHONPATH="$(PYTHONPATH)" python3

default:
	@echo Do not use this makefile to build hail, for information on how to \
	     build hail see: https://hail.is/docs/0.2/
	@false

.PHONY: check-all
check-all: check-hail check-services

.PHONY: check-hail-fast
check-hail-fast:
	ruff check hail
	ruff format hail --diff
	$(PYTHON) -m pyright hail/python/hailtop

	ruff check hail/python/test/hailtop/batch
	$(PYTHON) -m pyright hail/python/test/hailtop/batch

.PHONY: pylint-hailtop
pylint-hailtop:
	# pylint on hail is still a work in progress
	$(PYTHON) -m pylint --rcfile pylintrc hail/python/hailtop --score=n

.PHONY: check-hail
check-hail: check-hail-fast pylint-hailtop
	cd hail && sh millw __.checkFormat + __.fix --check

.PHONY: check-services
check-services: $(CHECK_SERVICES_MODULES)

.PHONY: pylint-%
pylint-%:
	$(PYTHON) -m pylint --rcfile pylintrc --recursive=y $* --score=n

.PHONY: check-%-fast
check-%-fast:
	ruff check $*
	ruff format $* --diff
	$(PYTHON) -m pyright $*
	curlylint $*
	cd $* && bash ../check-sql.sh

.PHONY: check-%
$(CHECK_SERVICES_MODULES): check-%: check-%-fast pylint-%

.PHONY: isort-%
isort-%:
	ruff check --select I --fix $*


.PHONY: check-pip-requirements
check-pip-requirements:
	./check_pip_requirements.sh \
		hail/python/hailtop \
		hail/python \
		hail/python/dev \
		gear \
		web_common \
		batch \
		ci

.PHONY: install-dev-requirements
install-dev-requirements:
	python3 -m pip install \
		-r hail/python/pinned-requirements.txt \
		-r hail/python/dev/pinned-requirements.txt \
		-r gear/pinned-requirements.txt \
		-r web_common/pinned-requirements.txt \
		-r batch/pinned-requirements.txt \
		-r ci/pinned-requirements.txt

hail/python/hailtop/pinned-requirements.txt: hail/python/hailtop/requirements.txt
	./generate-pip-lockfile.sh hail/python/hailtop

hail/python/pinned-requirements.txt: hail/python/hailtop/pinned-requirements.txt hail/python/requirements.txt
	./generate-pip-lockfile.sh hail/python

hail/python/dev/pinned-requirements.txt: hail/python/pinned-requirements.txt hail/python/dev/requirements.txt
	./generate-pip-lockfile.sh hail/python/dev

gear/pinned-requirements.txt: hail/python/pinned-requirements.txt hail/python/dev/pinned-requirements.txt hail/python/hailtop/pinned-requirements.txt gear/requirements.txt
	./generate-pip-lockfile.sh gear

web_common/pinned-requirements.txt: gear/pinned-requirements.txt web_common/requirements.txt
	./generate-pip-lockfile.sh web_common

batch/pinned-requirements.txt: web_common/pinned-requirements.txt batch/requirements.txt
	./generate-pip-lockfile.sh batch

ci/pinned-requirements.txt: web_common/pinned-requirements.txt ci/requirements.txt
	./generate-pip-lockfile.sh ci

.PHONY: generate-pip-lockfiles
generate-pip-lockfiles: hail/python/hailtop/pinned-requirements.txt
generate-pip-lockfiles: hail/python/pinned-requirements.txt
generate-pip-lockfiles: hail/python/dev/pinned-requirements.txt
generate-pip-lockfiles: gear/pinned-requirements.txt
generate-pip-lockfiles: web_common/pinned-requirements.txt
generate-pip-lockfiles: batch/pinned-requirements.txt
generate-pip-lockfiles: ci/pinned-requirements.txt

$(HAILTOP_VERSION):
	$(MAKE) -C hail python/hailtop/hail_version


%-image: IMAGE_NAME = $(patsubst %-image,%,$@):$(TOKEN)
hailgenetics-%-image: IMAGE_NAME = hailgenetics/$(patsubst hailgenetics-%-image,%,$@):$(TOKEN)

hail-ubuntu-image: $(shell git ls-files docker/hail-ubuntu)
	./docker-build.sh docker/hail-ubuntu Dockerfile $(IMAGE_NAME) --build-arg DOCKER_PREFIX=$(DOCKER_PREFIX)
	echo $(IMAGE_NAME) > $@

base-image: hail-ubuntu-image docker/Dockerfile.base
	./docker-build.sh . docker/Dockerfile.base $(IMAGE_NAME) --build-arg BASE_IMAGE=$(shell cat hail-ubuntu-image)
	echo $(IMAGE_NAME) > $@

hail-run-image: base-image hail/Dockerfile.hail-run hail/python/pinned-requirements.txt hail/python/dev/pinned-requirements.txt docker/core-site.xml
	$(MAKE) -C hail wheel
	./docker-build.sh . hail/Dockerfile.hail-run $(IMAGE_NAME) --build-arg BASE_IMAGE=$(shell cat base-image)
	echo $(IMAGE_NAME) > $@

hailgenetics-hail-image: hail-ubuntu-image docker/hailgenetics/hail/Dockerfile $(shell git ls-files hail/src/main hail/python)
	$(MAKE) HAIL_RELEASE_MODE=1 -C hail wheel
	./docker-build.sh . docker/hailgenetics/hail/Dockerfile $(IMAGE_NAME) \
		--build-arg BASE_IMAGE=$(shell cat hail-ubuntu-image)
	echo $(IMAGE_NAME) > $@

hail-dev-image: hailgenetics-hail-image hail/python/dev/pinned-requirements.txt
	./docker-build.sh . docker/Dockerfile.hail-dev $(IMAGE_NAME) \
		--build-arg HAIL_IMAGE=$(shell cat $<)
	echo $(IMAGE_NAME) > $@

hail-0.1-docs-5a6778710097.tar.gz:
	gcloud storage cp gs://hail-common/builds/0.1/docs/$@ .

hail/build/www: hail-0.1-docs-5a6778710097.tar.gz $(shell git ls-files hail)
	@echo !!! This target does not render the notebooks because it takes a long time !!!
	$(MAKE) -C hail hail-docs-do-not-render-notebooks batch-docs
	mkdir -p hail/build/www/docs/0.1
	tar -xvf hail-0.1-docs-5a6778710097.tar.gz -C hail/build/www/docs/0.1 --strip-components 2
	touch $@  # Copying into the dir does not necessarily touch it

website/website/docs: hail/build/www
	cp -r hail/build/www/docs website/website/
	touch $@  # Copying into the dir does not necessarily touch it

docs.tar.gz: hail/build/www
	tar czf docs.tar.gz -C hail/build/www .

website-image: docs.tar.gz

.SECONDEXPANSION:
$(SERVICES_IMAGES): %-image: $(SERVICES_IMAGE_DEPS) $$(shell git ls-files $$* ':!:**/deployment.yaml')
	./docker-build.sh . $*/Dockerfile $(IMAGE_NAME) --build-arg BASE_IMAGE=$(shell cat hail-ubuntu-image)
	echo $(IMAGE_NAME) > $@

ci-utils-image: base-image $(SERVICES_IMAGE_DEPS) $(shell git ls-files ci)
	./docker-build.sh . ci/Dockerfile.ci-utils $(IMAGE_NAME) --build-arg BASE_IMAGE=$(shell cat base-image)
	echo $(IMAGE_NAME) > $@

hail-buildkit-image: ci/buildkit/Dockerfile
	./docker-build.sh ci buildkit/Dockerfile $(IMAGE_NAME) --build-arg DOCKER_PREFIX=$(DOCKER_PREFIX)
	echo $(IMAGE_NAME) > $@

batch/jvm-entryway/build/libs/jvm-entryway.jar: $(shell git ls-files batch/jvm-entryway)
	cd batch/jvm-entryway && ./gradlew shadowJar

batch-worker-image: batch/jvm-entryway/build/libs/jvm-entryway.jar $(SERVICES_IMAGE_DEPS) $(shell git ls-files batch)
	python3 ci/jinja2_render.py '{"hail_ubuntu_image":{"image":"'$$(cat hail-ubuntu-image)'"},"global":{"cloud":"$(CLOUD)"}}' batch/Dockerfile.worker batch/Dockerfile.worker.out
	./docker-build.sh . batch/Dockerfile.worker.out $(IMAGE_NAME)
	echo $(IMAGE_NAME) > $@

hailgenetics-vep-grch37-85-image: hail-ubuntu-image
	./docker-build.sh docker/vep docker/vep/grch37/85/Dockerfile $(IMAGE_NAME) \
		--build-arg BASE_IMAGE=$(shell cat hail-ubuntu-image)
	echo $(IMAGE_NAME) > $@

hailgenetics-vep-grch38-95-image: hail-ubuntu-image
	./docker-build.sh docker/vep docker/vep/grch38/95/Dockerfile $(IMAGE_NAME) \
		--build-arg BASE_IMAGE=$(shell cat hail-ubuntu-image)
	echo $(IMAGE_NAME) > $@

terra-batch-image: batch-image
	./docker-build.sh . batch/terra-chart/Dockerfile.batch $(IMAGE_NAME) \
		--build-arg BASE_IMAGE=$(shell cat batch-image)
	echo $(IMAGE_NAME) > $@

terra-batch-worker-image: batch-worker-image
	$(MAKE) -C hail shadowJar HAIL_RELEASE_MODE=1
	./docker-build.sh . batch/terra-chart/Dockerfile.worker $(IMAGE_NAME) \
		--build-arg BASE_IMAGE=$(shell cat batch-worker-image)
	echo $(IMAGE_NAME) > $@

letsencrypt-image:
	./docker-build.sh letsencrypt Dockerfile $(IMAGE_NAME)
	echo $(IMAGE_NAME) > $@

$(PRIVATE_REGISTRY_IMAGES): pushed-private-%-image: %-image
	! [ -z $(NAMESPACE) ]  # call this like: make ... NAMESPACE=default
	[ $(DOCKER_PREFIX) != docker.io ]  # DOCKER_PREFIX should be an internal private registry
	! [ -z $(DOCKER_PREFIX) ]  # DOCKER_PREFIX must not be empty
	docker tag $(shell cat $*-image) $(DOCKER_PREFIX)/$(shell cat $*-image)
	docker push $(DOCKER_PREFIX)/$(shell cat $*-image)
	echo $(DOCKER_PREFIX)/$(shell cat $*-image) > $@

.PHONY: local-mysql
local-mysql:
	cd docker/mysql && docker compose up -d

.PHONY: $(SERVICES_DATABASES)
$(SERVICES_DATABASES): %-db: local-mysql
ifdef DROP
$(SERVICES_DATABASES): %-db:
	MYSQL_PWD=pw mysql -h 127.0.0.1 -u root -e 'DROP DATABASE `local-$*`'
else
$(SERVICES_DATABASES): %-db:
	python3 ci/create_local_database.py $* local-$*
endif

.PHONY: tailwind-compile-watch
tailwind-compile-watch:
	cd web_common && npx tailwindcss --watch -i input.css -o web_common/static/css/output.css

.PHONY: run-dev-proxy
run-dev-proxy:
	SERVICE=$(SERVICE) adev runserver --root . devbin/dev_proxy.py

.PHONY: devserver
devserver:
<<<<<<< HEAD
	$(MAKE) -j 2 tailwind-compile-watch run-dev-proxy
=======
	$(MAKE) -j 2 sass-compile-watch run-dev-proxy

.PHONY: benchmark
benchmark: hail-dev-image
	$(MAKE) -C hail HAIL_DEV_IMAGE="$(shell cat $<)" benchmark
>>>>>>> e2a420cf
<|MERGE_RESOLUTION|>--- conflicted
+++ resolved
@@ -257,12 +257,8 @@
 
 .PHONY: devserver
 devserver:
-<<<<<<< HEAD
 	$(MAKE) -j 2 tailwind-compile-watch run-dev-proxy
-=======
-	$(MAKE) -j 2 sass-compile-watch run-dev-proxy
 
 .PHONY: benchmark
 benchmark: hail-dev-image
-	$(MAKE) -C hail HAIL_DEV_IMAGE="$(shell cat $<)" benchmark
->>>>>>> e2a420cf
+	$(MAKE) -C hail HAIL_DEV_IMAGE="$(shell cat $<)" benchmark