--- conflicted
+++ resolved
@@ -223,19 +223,6 @@
 		./docker-build.sh docker/vep docker/vep/grch38/95/Dockerfile $(VEP_GRCH38_IMAGE)
 	echo $(VEP_GRCH38_IMAGE) > $@
 
-<<<<<<< HEAD
-.PHONY: sass-compile-watch
-sass-compile-watch:
-	cd web_common/web_common && sass --watch -I styles --style=compressed styles:static/css
-
-.PHONY: run-dev-proxy
-run-dev-proxy:
-	SERVICE=$(SERVICE) adev runserver --root . devbin/dev_proxy.py
-
-.PHONY: devserver
-devserver:
-	$(MAKE) -j 2 sass-compile-watch run-dev-proxy
-=======
 .PHONY: local-mysql
 local-mysql:
 	cd docker/mysql && docker compose up -d
@@ -249,4 +236,15 @@
 $(SERVICES_DATABASES): %-db:
 	python3 ci/create_local_database.py $* local-$*
 endif
->>>>>>> 9f6993ea
+
+.PHONY: sass-compile-watch
+sass-compile-watch:
+	cd web_common/web_common && sass --watch -I styles --style=compressed styles:static/css
+
+.PHONY: run-dev-proxy
+run-dev-proxy:
+	SERVICE=$(SERVICE) adev runserver --root . devbin/dev_proxy.py
+
+.PHONY: devserver
+devserver:
+	$(MAKE) -j 2 sass-compile-watch run-dev-proxy