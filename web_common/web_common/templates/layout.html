--- conflicted
+++ resolved
@@ -7,10 +7,7 @@
     <link href="https://fonts.googleapis.com/css?family=Open+Sans:400,700" rel="stylesheet"/>
     <link href="https://fonts.googleapis.com/icon?family=Material+Icons" rel="stylesheet"/>
     <link rel="stylesheet" type="text/css" href="{{ base_path }}/common_static/css/main.css"/>
-<<<<<<< HEAD
-=======
     <script src="https://kit.fontawesome.com/7cdc07e2ca.js" crossorigin="anonymous"></script>
->>>>>>> 9a48ff8b
     {% block head %}{% endblock %}
   </head>
   <body>
