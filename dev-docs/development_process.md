# Hail Development Process

The lifecycle of a new contribution to the Hail code base consists of the
following steps:  designing the feature, implementation, creating a PR,
reviewing a PR, approving and merging the PR, deploying the changes, and then
making periodic releases for users.


## Design

New features can either be bug fixes that users run into, small feature
improvements, or larger, more complicated features. For larger projects, we have
found having the developer write a formal proposal in a Google Doc or Dev
Discuss (dev.hail.is) post is very helpful. We use this process as a chance to
refine the design as well as educate the rest of the team on proposed
changes. It helps to have multiple eyes thinking about what the implications of
the changes are to the rest of the system. In addition, we use this time to
think about how to break down the feature into smaller, more manageable
chunks. Ideally, branches should contain up to 200 lines of changes to make the
process easier on the reviewer. It may not always be possible to break up a
feature into smaller components.


## Implementation

### Environment / Tooling
Before you can write code, there are some setup steps that will allow you to
develop effectively.

Hail currently does not support versions of python>3.7, so install either 3.6 or
3.7 and then run

```
make install-dev-deps
```

to install the python dependencies.

To make sure that certain formatting requirements are caught early, run

```
pre-commit install --install-hooks
```

This creates git hooks that runs certain linting checks and auto-formatting on
changed files every commit. For example, services code uses the
[Black python formatter](https://black.readthedocs.io/en/stable/)
to enforce PEP8 compliance.

Sometimes large formatting or refactoring commits can muddle the git history
for a file. If your change is one of these, follow up by adding the commit SHA to
`.git-blame-ignore-revs`. To configure `git blame` to ignore these commits, run

```
git config blame.ignoreRevsFile $HAIL/.git-blame-ignore-revs
```

#### Services

Install and configure tools necessary for working on the Hail Services:

1. Install [Docker](https://docker.com)
2. Install [`kubectl`](https://kubernetes.io/docs/tasks/tools/install-kubectl/)
3. Install [`gcloud`](https://cloud.google.com/sdk/docs/install)
4. Configure gcloud and Docker for Hail:
```
gcloud auth login
gcloud config set project hail-vdc
gcloud container clusters get-credentials vdc --zone=us-central1-a
<<<<<<< HEAD
gcloud auth configure-docker
# If you are using the Artifact Registry:
# gcloud auth configure-docker $REGION-docker.pkg.dev
=======
gcloud auth -q configure-docker gcr.io
>>>>>>> 34b7ba55
```

5. Add these lines to `~/.zshrc` or `~/.bashrc` to configure your shell and environment for Hail:
```
# BuildKit, a fast docker backend
export DOCKER_BUILDKIT=1
# Shell utilities for managing the Hail kubernetes cluster
source /path/to/hail-repository/devbin/functions.sh
```

### Testing / Debugging
There are different strategies for debugging depending on whether you are
working on a compiler project or a services project.

#### Compiler:

For a compiler project, you can build and run the tests locally on your
computer. To build hail for development purposes, you should run the following
command in the hail/hail directory:

```
make install-editable
```

There are tests written in Python and tests written in Scala. For the python
tests, we use pytest.


#### Services:

For a services project, you can push your branch to GitHub and then run what we
call “dev deploy”. The command to invoke this is

```
hailctl dev deploy -b <github_user_name>/hail:<branch_name> -s <step1>,<step2>,...
```

Dev deploy creates a batch that deploys the build steps specified by the `-s` in
your own Kubernetes namespace, MySQL database. For example, if we want to test
whether the Batch tests still pass, we would specify -s test_batch. This will
run all the dependent steps for testing Batch such as creating credentials,
a live Auth service, a MySQL database for Batch, and a live Batch deployment.
Your namespace name is the same as your username.
Submitting a dev deploy with hailctl will give you the link to a UI
where you can monitor the progress of everything deploying and get the logs for
any steps that fail. You can also see a recent history of your dev deploys at
[ci.hail.is/me](ci.hail.is/me).


If the tests fail, you can then examine the Kubernetes logs for the service
using something like

```
kubectl -n <my_namespace> logs -l app=batch-driver --tail=999999 | less
```

To check the MySQL database, you first need to find the name of the specific pod
running an “admin-pod” and then log into that pod:

```
kubectl -n <my_namespace> get pods -l app=admin-pod
kubectl -n <my_namespace> exec -it <admin_pod_name> /bin/bash
$ mysql
```

## PR

Once you have a branch that you are happy with, then you create a Pull Request
on the GitHub UI.

You’ll want to add an appropriate reviewer in the "Reviewers" box on the
right hand side of the page. If you are an outside contributor and cannot
request reviews, you can have CI automatically assign a reviewer. By writing
`#assign services` or `#assign compiler` in the PR body, CI will randomly select
a collaborator on the relevant team and assign them for you.

You can also give the PR a set of labels. The important ones are “WIP” to make
sure the pull request doesn’t get merged accidentally until you are ready,
“migration” to warn everyone that the changes will shut down the Batch
deployment if it requires a database migration, “bug” for bug fixes, “breaking
change” for any user breaking changes for Hail Query, and “prio:high” to make
this PR the first one in line to merge. There’s also “stacked PR” to indicate
that the changes in the PR are dependent on the changes in another PR. You
should reference that PR in your commit message with “Stacked on #9883”. Most
PRs will not have any labels.

For the PR title, start the title with the name of the service(s) the changes
impact. For example, if it’s a Benchmark change, then you’d write
[benchmark]. If it’s a Hail Query change, then it would be [query]. We also want
the title to be descriptive enough to know what the change is without being too
verbose. An example is “[batch] Added read_only option for gcsfuse”.

For the PR commit message, we want the message to be descriptive of the complete
set of changes that occurred, especially if it’s a complicated set of
changes. If it’s a smaller, obvious change like a one-liner, then it’s okay to
omit the commit message. For UI changes, it’s helpful to paste a screenshot of
the changes. It’s also a good idea to comment on how you tested the changes and
whether there are any implications of your changes. If the PR fixes a bug that
is a GitHub issue, then you can say “Fixes #8900” to make sure the issue gets
automatically closed by GitHub when your PR is merged. You can also tag a
specific member of the team in the message to get their attention with “@user”.

If the changes are user-facing, then add a line in your commit message that
starts with “CHANGELOG: description.”. This should be one line with one sentence
that ends in a period.

Once you are done with writing up all the details of the Pull Request, you can
then submit it. Our continuous integration (CI) system watches for new PRs. When
it sees a new PR, it creates a new batch that will test everything defined in
the build.yaml file in the root of the repository. This will create a temporary
namespace in kubernetes for your PR and deploy all the services into it. It will
also run all the tests such as for query, batch, and ci after merging it with
the latest version of main. You can view the progress of the build and the
logs for your PR at [ci.hail.is](https://ci.hail.is).


## Review

Once the PR has been created, it is the responsibility of the reviewer(s) to
review the PR. Our goal as a team is to give comments within 24 hours. To review
someone else’s changes, click on “Files changed”. This will show the diff
between the old code and the new proposed changes. You can make comments on
specific lines of the code. Feel free to ask questions here, especially if you
don’t understand something! It’s a good idea to think critically about the
changes. There should also be tests either added or existing to make sure the
code changes do not break any existing functionality and actually implement what
was intended. For example, a change to test whether Batch doesn’t crash when a
user gives a bad input should have a test with bad inputs. It’s okay to spend a
lot of time reviewing PRs! This is a critical part of our development process to
avoid bugs and unintentional breaking changes. If there are items for the
developer to address, then submit your review with “Request Changes”. Otherwise,
once you are happy with the changes and all comments have been addressed, you
can “Approve” the PR.

If you are the person whose code is being reviewed and your PR is in the Request
Changes state, then you’ll need to address their comments by pushing new commit
changes or answering questions. Once you are done, then you can re-request a review
in the "Reviewers" box.

If your review is requested on a PR submitted by an outside contributor, you should
"assign" yourself or the appropriate team member to the PR. The assignee is
responsible for ensuring that the PR does not go stale and is eventually
merged or closed.

![](dismiss_review.png)


## Merge / Deploy

Once a PR has been approved, our continuous integration service (CI) will squash
merge the commits in the PR into the main branch of the repository. This will
then trigger a deploy batch. The deploy batch will first deploy all of the new
Docker images, redeploy the running services in the default namespace with the
latest changes, and rerun all of the tests with the new version of main
incorporating your changes.

If this batch fails, a Zulip message will be sent to the entire team linking to
the UI for the failing batch. We should never ignore this message and figure out
what component broke. If it’s a transient error, then we need to harden our
retry strategy.

If a Batch database migration is involved in the PR, then we’ll need to wait for
the database to be migrated and then redeploy the Batch service by hand using

```
make -c batch deploy
```

Be aware that the deploy process impacts all running services immediately, but
the changes to the documentation, website, and the Spark version of Hail Query
are not user-visible.


## Release

To actually expose changes to our users for the hailctl, hailtop, and hail
Python libraries and create a new JAR file and Wheel to the cloud, we create a
PR that bumps up the version number of the PIP package and adds the changes in
the CHANGELOG to the appropriate places. Once this PR merges, then CI will
redeploy and test everything as above, but it will also update the website,
documentation, and release a new version of the Hail Python library on
PyPi. Once this is successful, then we make an announcement post on Zulip and
the Discuss Forum.

It is relatively easy for us to make a new release. We try and do this at least
once every other week, but can also do it for bug fixes and user-facing changes
that people have requested immediate access to.<|MERGE_RESOLUTION|>--- conflicted
+++ resolved
@@ -67,13 +67,10 @@
 gcloud auth login
 gcloud config set project hail-vdc
 gcloud container clusters get-credentials vdc --zone=us-central1-a
-<<<<<<< HEAD
+gcloud auth -q configure-docker gcr.io
 gcloud auth configure-docker
 # If you are using the Artifact Registry:
 # gcloud auth configure-docker $REGION-docker.pkg.dev
-=======
-gcloud auth -q configure-docker gcr.io
->>>>>>> 34b7ba55
 ```
 
 5. Add these lines to `~/.zshrc` or `~/.bashrc` to configure your shell and environment for Hail:
