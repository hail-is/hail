--- conflicted
+++ resolved
@@ -122,13 +122,9 @@
 3. Update all the service certificates:
 
 ```
-<<<<<<< HEAD
 export HAIL=$HOME/hail
 
-make -C $HAIL/hail python/hailtop/hail_version
-=======
 make -C $HAIL/hail python/hailtop/version.py
->>>>>>> ca394708
 
 PYTHONPATH=$HAIL/hail/python \
         python3 $HAIL/tls/create_certs.py \
