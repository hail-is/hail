name: New Developer Account Request
description: Tracker issue for adding new developers and administrators
labels: [ needs-triage ]
body:
  - type: textarea
    id: description
    attributes:
      label: Description
      value: |
        Creation of a new hail developer account - 

        Github username - @<github user>
        Hail username - <proposed hail username>

        Action items:
<<<<<<< HEAD
        - Existing developer: Coordinate with appsec
        - Existing project owner: Add new developer to the github project as (at least) an Editor, and with the Kubernetes Engine Admin role.
        - Existing developer: Create a new developer account - see [here](https://github.com/hail-is/hail/blob/main/dev-docs/services/creating-a-developer-account.md#creating-a-developer-account)
=======
        - Existing developer:
          - Coordinate with appsec
          - Create a new developer account - see [here](https://github.com/hail-is/hail/blob/main/dev-docs/services/creating-a-developer-account.md#creating-a-developer-account)
          - Grant appropriate IAM roles to new developer on Hail Google Projects, Azure subscriptions, etc
>>>>>>> 21684e77
        - New developer: Create a PR to add yourself as a new CI user (see [here](https://github.com/hail-is/hail/blob/main/ci/ci/constants.py))
          - Existing developers: review and approve PR
  - type: textarea
    id: security-impact
    attributes:
      label: Security Impact
      description: Level of security impact of the change
      value: High
    validations:
      required: true
  - type: textarea
    id: security-impact-description
    attributes:
      label: Security Impact Description
      value: High because a new user will be granted administrative privileges and developer access.
    validations:
      required: true
  - type: checkboxes
    id: appsec-signoff
    attributes:
      label: Appsec Signoff
      description: Check here when the appsec team has been notified and has reviewed and approved the addition.
      options:
          - label: Reviewed and approved
            required: false<|MERGE_RESOLUTION|>--- conflicted
+++ resolved
@@ -13,16 +13,11 @@
         Hail username - <proposed hail username>
 
         Action items:
-<<<<<<< HEAD
-        - Existing developer: Coordinate with appsec
-        - Existing project owner: Add new developer to the github project as (at least) an Editor, and with the Kubernetes Engine Admin role.
-        - Existing developer: Create a new developer account - see [here](https://github.com/hail-is/hail/blob/main/dev-docs/services/creating-a-developer-account.md#creating-a-developer-account)
-=======
         - Existing developer:
           - Coordinate with appsec
           - Create a new developer account - see [here](https://github.com/hail-is/hail/blob/main/dev-docs/services/creating-a-developer-account.md#creating-a-developer-account)
           - Grant appropriate IAM roles to new developer on Hail Google Projects, Azure subscriptions, etc
->>>>>>> 21684e77
+            - In Google, grant at least Editor and Kubernetes Engine Admine roles
         - New developer: Create a PR to add yourself as a new CI user (see [here](https://github.com/hail-is/hail/blob/main/ci/ci/constants.py))
           - Existing developers: review and approve PR
   - type: textarea
