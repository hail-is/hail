import aioredis
import asyncio
import base64
import logging
import json
import os
import uvloop
import signal
from aiohttp import web
import kubernetes_asyncio as kube
from prometheus_async.aio.web import server_stats  # type: ignore
from collections import defaultdict

from hailtop.aiotools import AsyncFS
from hailtop.config import get_deploy_config
from hailtop.hail_logging import AccessLogger
from hailtop.tls import internal_server_ssl_context
from hailtop.utils import AsyncWorkerPool, retry_transient_errors, dump_all_stacktraces
from hailtop import httpx
from gear import setup_aiohttp_session, rest_authenticated_users_only, monitor_endpoints_middleware
from gear.clients import get_cloud_async_fs_factory

uvloop.install()

DEFAULT_NAMESPACE = os.environ['HAIL_DEFAULT_NAMESPACE']
log = logging.getLogger('memory')
routes = web.RouteTableDef()

socket = '/redis/redis.sock'

ASYNC_FS_FACTORY = get_cloud_async_fs_factory()


@routes.get('/healthcheck')
async def healthcheck(request):  # pylint: disable=unused-argument
    return web.Response()


@routes.get('/api/v1alpha/objects')
@rest_authenticated_users_only
async def get_object(request, userdata):
    filepath = request.query.get('q')
    username = userdata['username']
<<<<<<< HEAD
    log.info(f'memory: get_object: 1: {filepath} from user {username}')
    userinfo = await get_or_add_user(request.app, userdata)
    log.info(f'memory: get_object: 2: {filepath} from user {username}')
=======
>>>>>>> 6a0721a5
    maybe_file = await get_file_or_none(request.app, username, userinfo['fs'], filepath)
    if maybe_file is None:
        raise web.HTTPNotFound()
    return web.Response(body=maybe_file)


@routes.post('/api/v1alpha/objects')
@rest_authenticated_users_only
async def write_object(request, userdata):
    filepath = request.query.get('q')
    userinfo = await get_or_add_user(request.app, userdata)
    username = userdata['username']
    data = await request.read()
    log.info(f'memory: post for object {filepath} from user {username}')

    file_key = make_redis_key(username, filepath)
<<<<<<< HEAD
    fut = asyncio.Future()
    try:
        request.app['files_in_progress'][file_key] = fut
        await persist(userinfo['fs'], file_key, filepath, data)
        await cache_file(request.app['redis_pool'], file_key, filepath, data)
        del request.app['files_in_progress'][file_key]
        fut.set_result(data)
    except Exception as exc:
        fut.set_exception(exc)
        raise exc
=======

    async def persist_and_cache():
        try:
            await persist(userinfo['fs'], file_key, filepath, data)
            await cache_file(request.app['redis_pool'], file_key, filepath, data)
            return data
        finally:
            del request.app['files_in_progress'][file_key]

    fut = asyncio.create_future(persist_and_cache)
    request.app['files_in_progress'][file_key] = fut
    await fut
>>>>>>> 6a0721a5
    return web.Response(status=200)


async def get_or_add_user(app, userdata):
    users = app['users']
    userlocks = app['userlocks']
    username = userdata['username']
    if username not in users:
        async with userlocks[username]:
            if username not in users:
                log.info(f'get_or_add_user: cache miss: {username}')
                k8s_client = app['k8s_client']
                hail_credentials_secret_name = await retry_transient_errors(
                    k8s_client.read_namespaced_secret,
                    userdata['hail_credentials_secret_name'],
                    DEFAULT_NAMESPACE,
                    _request_timeout=5.0,
                )
                cloud_credentials_data = json.loads(base64.b64decode(hail_credentials_secret_name.data['key.json']).decode())
                users[username] = {'fs': ASYNC_FS_FACTORY.from_credentials_data(cloud_credentials_data)}
    return users[username]


def make_redis_key(username, filepath):
    return f'{ username }_{ filepath }'


async def get_file_or_none(app, username, fs: AsyncFS, filepath):
    file_key = make_redis_key(username, filepath)
    redis_pool: aioredis.ConnectionsPool = app['redis_pool']

    (body,) = await redis_pool.execute('HMGET', file_key, 'body')
    if body is not None:
        log.info(f"memory: Retrieved file {filepath} for user {username}")
        return body

    log.info(f"memory: Couldn't retrieve file {filepath} for user {username}: current version not in cache")
<<<<<<< HEAD
    if file_key in app['files_in_progress']:
        return await app['files_in_progress'][file_key]

    fut: asyncio.Future = asyncio.Future()
    try:
        app['files_in_progress'][file_key] = fut
        log.info(f"memory: Loading {filepath} to cache for user {username}")
        try:
            data = await load_file(file_key, fs, filepath)
            await cache_file(redis_pool, file_key, filepath, data)
        except FileNotFoundError:
            data = None
        del app['files_in_progress'][file_key]
        fut.set_result(data)
    except Exception as exc:
        fut.set_exception(exc)
        raise exc

=======

    if file_key in app['files_in_progress']:
        return await app['files_in_progress'][file_key]

    async def load_and_cache():
        try:
            data = await load_file(file_key, fs, filepath)
            await cache_file(redis_pool, file_key, filepath, data)
            return data
        except FileNotFoundError:
            return None
        finally:
            del app['files_in_progress'][file_key]

    fut = asyncio.ensure_future(load_and_cache())
    app['files_in_progress'][file_key] = fut
    return await fut


async def load_file(file_key, fs: AsyncFS, filepath):
    log.info(f"memory: {file_key}: reading.")
    data = await fs.read(filepath)
    log.info(f"memory: {file_key}: read {filepath}")
    return data
>>>>>>> 6a0721a5

async def load_file(file_key, fs: AsyncFS, filepath):
    log.info(f"memory: {file_key}: reading.")
    data = await fs.read(filepath)
    log.info(f"memory: {file_key}: read {filepath}")
    return data

<<<<<<< HEAD
=======
async def persist(fs: AsyncFS, file_key: str, filepath: str, data: bytes):
    log.info(f"memory: {file_key}: persisting.")
    await fs.write(filepath, data)
    log.info(f"memory: {file_key}: persisted {filepath}")
>>>>>>> 6a0721a5

async def persist(fs: AsyncFS, file_key: str, filepath: str, data: bytes):
    log.info(f"memory: {file_key}: persisting.")
    await fs.write(filepath, data)
    log.info(f"memory: {file_key}: persisted {filepath}")

<<<<<<< HEAD

=======
>>>>>>> 6a0721a5
async def cache_file(redis: aioredis.ConnectionsPool, file_key: str, filepath: str, data: bytes):
    await redis.execute('HMSET', file_key, 'body', data)
    log.info(f"memory: {file_key}: stored {filepath}")


async def on_startup(app):
<<<<<<< HEAD
    app['worker_pool'] = AsyncWorkerPool(parallelism=100, queue_size=10)
=======
    app['client_session'] = httpx.client_session()
>>>>>>> 6a0721a5
    app['files_in_progress'] = dict()
    app['users'] = {}
    app['userlocks'] = defaultdict(asyncio.Lock)
    kube.config.load_incluster_config()
    k8s_client = kube.client.CoreV1Api()
    app['k8s_client'] = k8s_client
    app['redis_pool']: aioredis.ConnectionsPool = await aioredis.create_pool(socket)
    app['client_session'] = httpx.client_session()


async def on_cleanup(app):
    try:
        app['redis_pool'].close()
    finally:
        try:
            del app['k8s_client']
        finally:
            try:
                await app['client_session'].close()
            finally:
                try:
                    for items in app['users'].values():
                        try:
                            await items['fs'].close()
                        except:
                            pass
                finally:
                    await asyncio.gather(*(t for t in asyncio.all_tasks() if t is not asyncio.current_task()))


def run():
    app = web.Application(middlewares=[monitor_endpoints_middleware])

    setup_aiohttp_session(app)
    app.add_routes(routes)
    app.router.add_get("/metrics", server_stats)

    app.on_startup.append(on_startup)
    app.on_cleanup.append(on_cleanup)

    asyncio.get_event_loop().add_signal_handler(signal.SIGUSR1, dump_all_stacktraces)

    deploy_config = get_deploy_config()
    web.run_app(
        deploy_config.prefix_application(app, 'memory'),
        host='0.0.0.0',
        port=5000,
        access_log_class=AccessLogger,
        ssl_context=internal_server_ssl_context(),
    )<|MERGE_RESOLUTION|>--- conflicted
+++ resolved
@@ -40,13 +40,8 @@
 @rest_authenticated_users_only
 async def get_object(request, userdata):
     filepath = request.query.get('q')
+    userinfo = await get_or_add_user(request.app, userdata)
     username = userdata['username']
-<<<<<<< HEAD
-    log.info(f'memory: get_object: 1: {filepath} from user {username}')
-    userinfo = await get_or_add_user(request.app, userdata)
-    log.info(f'memory: get_object: 2: {filepath} from user {username}')
-=======
->>>>>>> 6a0721a5
     maybe_file = await get_file_or_none(request.app, username, userinfo['fs'], filepath)
     if maybe_file is None:
         raise web.HTTPNotFound()
@@ -63,18 +58,6 @@
     log.info(f'memory: post for object {filepath} from user {username}')
 
     file_key = make_redis_key(username, filepath)
-<<<<<<< HEAD
-    fut = asyncio.Future()
-    try:
-        request.app['files_in_progress'][file_key] = fut
-        await persist(userinfo['fs'], file_key, filepath, data)
-        await cache_file(request.app['redis_pool'], file_key, filepath, data)
-        del request.app['files_in_progress'][file_key]
-        fut.set_result(data)
-    except Exception as exc:
-        fut.set_exception(exc)
-        raise exc
-=======
 
     async def persist_and_cache():
         try:
@@ -87,7 +70,6 @@
     fut = asyncio.create_future(persist_and_cache)
     request.app['files_in_progress'][file_key] = fut
     await fut
->>>>>>> 6a0721a5
     return web.Response(status=200)
 
 
@@ -125,26 +107,6 @@
         return body
 
     log.info(f"memory: Couldn't retrieve file {filepath} for user {username}: current version not in cache")
-<<<<<<< HEAD
-    if file_key in app['files_in_progress']:
-        return await app['files_in_progress'][file_key]
-
-    fut: asyncio.Future = asyncio.Future()
-    try:
-        app['files_in_progress'][file_key] = fut
-        log.info(f"memory: Loading {filepath} to cache for user {username}")
-        try:
-            data = await load_file(file_key, fs, filepath)
-            await cache_file(redis_pool, file_key, filepath, data)
-        except FileNotFoundError:
-            data = None
-        del app['files_in_progress'][file_key]
-        fut.set_result(data)
-    except Exception as exc:
-        fut.set_exception(exc)
-        raise exc
-
-=======
 
     if file_key in app['files_in_progress']:
         return await app['files_in_progress'][file_key]
@@ -169,42 +131,21 @@
     data = await fs.read(filepath)
     log.info(f"memory: {file_key}: read {filepath}")
     return data
->>>>>>> 6a0721a5
 
-async def load_file(file_key, fs: AsyncFS, filepath):
-    log.info(f"memory: {file_key}: reading.")
-    data = await fs.read(filepath)
-    log.info(f"memory: {file_key}: read {filepath}")
-    return data
-
-<<<<<<< HEAD
-=======
-async def persist(fs: AsyncFS, file_key: str, filepath: str, data: bytes):
-    log.info(f"memory: {file_key}: persisting.")
-    await fs.write(filepath, data)
-    log.info(f"memory: {file_key}: persisted {filepath}")
->>>>>>> 6a0721a5
 
 async def persist(fs: AsyncFS, file_key: str, filepath: str, data: bytes):
     log.info(f"memory: {file_key}: persisting.")
     await fs.write(filepath, data)
     log.info(f"memory: {file_key}: persisted {filepath}")
 
-<<<<<<< HEAD
 
-=======
->>>>>>> 6a0721a5
 async def cache_file(redis: aioredis.ConnectionsPool, file_key: str, filepath: str, data: bytes):
     await redis.execute('HMSET', file_key, 'body', data)
     log.info(f"memory: {file_key}: stored {filepath}")
 
 
 async def on_startup(app):
-<<<<<<< HEAD
-    app['worker_pool'] = AsyncWorkerPool(parallelism=100, queue_size=10)
-=======
     app['client_session'] = httpx.client_session()
->>>>>>> 6a0721a5
     app['files_in_progress'] = dict()
     app['users'] = {}
     app['userlocks'] = defaultdict(asyncio.Lock)
@@ -212,7 +153,6 @@
     k8s_client = kube.client.CoreV1Api()
     app['k8s_client'] = k8s_client
     app['redis_pool']: aioredis.ConnectionsPool = await aioredis.create_pool(socket)
-    app['client_session'] = httpx.client_session()
 
 
 async def on_cleanup(app):
