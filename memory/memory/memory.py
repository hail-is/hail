import aioredis
import asyncio
import base64
import logging
import json
import os
import uvloop
import signal
from aiohttp import web
import kubernetes_asyncio as kube
from prometheus_async.aio.web import server_stats  # type: ignore
from collections import defaultdict

from hailtop.aiotools import AsyncFS
from hailtop.aiocloud.aiogoogle import GoogleStorageAsyncFS, GoogleCredentials
from hailtop.config import get_deploy_config
from hailtop.hail_logging import AccessLogger
from hailtop.tls import internal_server_ssl_context
from hailtop.utils import AsyncWorkerPool, retry_transient_errors, dump_all_stacktraces
from hailtop import httpx
from gear import setup_aiohttp_session, rest_authenticated_users_only, monitor_endpoints_middleware

uvloop.install()

DEFAULT_NAMESPACE = os.environ['HAIL_DEFAULT_NAMESPACE']
log = logging.getLogger('memory')
routes = web.RouteTableDef()

socket = '/redis/redis.sock'


@routes.get('/healthcheck')
async def healthcheck(request):  # pylint: disable=unused-argument
    return web.Response()


@routes.get('/api/v1alpha/objects')
@rest_authenticated_users_only
async def get_object(request, userdata):
    filepath = request.query.get('q')
    username = userdata['username']
    log.info(f'memory: get_object: 1: {filepath} from user {username}')
    userinfo = await get_or_add_user(request.app, userdata)
    log.info(f'memory: get_object: 2: {filepath} from user {username}')
    maybe_file = await get_file_or_none(request.app, username, userinfo['fs'], filepath)
    if maybe_file is None:
        raise web.HTTPNotFound()
    return web.Response(body=maybe_file)


@routes.post('/api/v1alpha/objects')
@rest_authenticated_users_only
async def write_object(request, userdata):
    filepath = request.query.get('q')
    userinfo = await get_or_add_user(request.app, userdata)
    username = userdata['username']
    data = await request.read()
    log.info(f'memory: post for object {filepath} from user {username}')

    file_key = make_redis_key(username, filepath)
    fut = asyncio.Future()
    try:
        request.app['files_in_progress'][file_key] = fut
        await persist(userinfo['fs'], file_key, filepath, data)
        await cache_file(request.app['redis_pool'], file_key, filepath, data)
        del request.app['files_in_progress'][file_key]
        fut.set_result(data)
    except Exception as exc:
        fut.set_exception(exc)
        raise exc
    return web.Response(status=200)


async def get_or_add_user(app, userdata):
    users = app['users']
    userlocks = app['userlocks']
    username = userdata['username']
    if username not in users:
<<<<<<< HEAD
        async with userlocks[username]:
            if username not in users:
                log.info(f'get_or_add_user: cache miss: {username}')
                k8s_client = app['k8s_client']
                gsa_key_secret = await retry_transient_errors(
                    k8s_client.read_namespaced_secret, userdata['gsa_key_secret_name'], DEFAULT_NAMESPACE, _request_timeout=5.0
                )
                gsa_key = json.loads(base64.b64decode(gsa_key_secret.data['key.json']).decode())
                credentials = GoogleCredentials.from_credentials_data(gsa_key)
                users[username] = {'fs': GoogleStorageAsyncFS(credentials=credentials)}
=======
        k8s_client = app['k8s_client']
        hail_identity_secret = await retry_transient_errors(
            k8s_client.read_namespaced_secret,
            userdata['hail_credentials_secret_name'],
            DEFAULT_NAMESPACE,
            _request_timeout=5.0,
        )
        gsa_key = json.loads(base64.b64decode(hail_identity_secret.data['key.json']).decode())
        credentials = GoogleCredentials.from_credentials_data(gsa_key)
        users[username] = {'fs': GoogleStorageAsyncFS(credentials=credentials)}
>>>>>>> e566cb9e
    return users[username]


def make_redis_key(username, filepath):
    return f'{ username }_{ filepath }'


async def get_file_or_none(app, username, fs: AsyncFS, filepath):
    file_key = make_redis_key(username, filepath)
    redis_pool: aioredis.ConnectionsPool = app['redis_pool']

    (body,) = await redis_pool.execute('HMGET', file_key, 'body')
    if body is not None:
        log.info(f"memory: Retrieved file {filepath} for user {username}")
        return body

    log.info(f"memory: Couldn't retrieve file {filepath} for user {username}: current version not in cache")
    if file_key in app['files_in_progress']:
        return await app['files_in_progress'][file_key]

    fut: asyncio.Future = asyncio.Future()
    try:
        app['files_in_progress'][file_key] = fut
        log.info(f"memory: Loading {filepath} to cache for user {username}")
        try:
            data = await load_file(file_key, fs, filepath)
            await cache_file(redis_pool, file_key, filepath, data)
        except FileNotFoundError:
            data = None
        del app['files_in_progress'][file_key]
        fut.set_result(data)
    except Exception as exc:
        fut.set_exception(exc)
        raise exc


async def load_file(file_key, fs: AsyncFS, filepath):
    log.info(f"memory: {file_key}: reading.")
    data = await fs.read(filepath)
    log.info(f"memory: {file_key}: read {filepath}")
    return data


async def persist(fs: AsyncFS, file_key: str, filepath: str, data: bytes):
    log.info(f"memory: {file_key}: persisting.")
    await fs.write(filepath, data)
    log.info(f"memory: {file_key}: persisted {filepath}")


async def cache_file(redis: aioredis.ConnectionsPool, file_key: str, filepath: str, data: bytes):
    await redis.execute('HMSET', file_key, 'body', data)
    log.info(f"memory: {file_key}: stored {filepath}")


async def on_startup(app):
    app['worker_pool'] = AsyncWorkerPool(parallelism=100, queue_size=10)
    app['files_in_progress'] = dict()
    app['users'] = {}
    app['userlocks'] = defaultdict(asyncio.Lock)
    kube.config.load_incluster_config()
    k8s_client = kube.client.CoreV1Api()
    app['k8s_client'] = k8s_client
    app['redis_pool']: aioredis.ConnectionsPool = await aioredis.create_pool(socket)
    app['client_session'] = httpx.client_session()


async def on_cleanup(app):
    try:
        app['worker_pool'].shutdown()
    finally:
        try:
            app['redis_pool'].close()
        finally:
            try:
                del app['k8s_client']
            finally:
                try:
                    await app['client_session'].close()
                finally:
                    try:
                        for items in app['users'].values():
                            try:
                                await items['fs'].close()
                            except:
                                pass
                    finally:
                        await asyncio.gather(*(t for t in asyncio.all_tasks() if t is not asyncio.current_task()))


def run():
    app = web.Application(middlewares=[monitor_endpoints_middleware])

    setup_aiohttp_session(app)
    app.add_routes(routes)
    app.router.add_get("/metrics", server_stats)

    app.on_startup.append(on_startup)
    app.on_cleanup.append(on_cleanup)

    asyncio.get_event_loop().add_signal_handler(signal.SIGUSR1, dump_all_stacktraces)

    deploy_config = get_deploy_config()
    web.run_app(
        deploy_config.prefix_application(app, 'memory'),
        host='0.0.0.0',
        port=5000,
        access_log_class=AccessLogger,
        ssl_context=internal_server_ssl_context(),
    )<|MERGE_RESOLUTION|>--- conflicted
+++ resolved
@@ -76,29 +76,19 @@
     userlocks = app['userlocks']
     username = userdata['username']
     if username not in users:
-<<<<<<< HEAD
         async with userlocks[username]:
             if username not in users:
                 log.info(f'get_or_add_user: cache miss: {username}')
                 k8s_client = app['k8s_client']
                 gsa_key_secret = await retry_transient_errors(
-                    k8s_client.read_namespaced_secret, userdata['gsa_key_secret_name'], DEFAULT_NAMESPACE, _request_timeout=5.0
+                    k8s_client.read_namespaced_secret,
+                    userdata['gsa_key_secret_name'],
+                    DEFAULT_NAMESPACE,
+                    _request_timeout=5.0
                 )
                 gsa_key = json.loads(base64.b64decode(gsa_key_secret.data['key.json']).decode())
                 credentials = GoogleCredentials.from_credentials_data(gsa_key)
                 users[username] = {'fs': GoogleStorageAsyncFS(credentials=credentials)}
-=======
-        k8s_client = app['k8s_client']
-        hail_identity_secret = await retry_transient_errors(
-            k8s_client.read_namespaced_secret,
-            userdata['hail_credentials_secret_name'],
-            DEFAULT_NAMESPACE,
-            _request_timeout=5.0,
-        )
-        gsa_key = json.loads(base64.b64decode(hail_identity_secret.data['key.json']).decode())
-        credentials = GoogleCredentials.from_credentials_data(gsa_key)
-        users[username] = {'fs': GoogleStorageAsyncFS(credentials=credentials)}
->>>>>>> e566cb9e
     return users[username]
 
 
