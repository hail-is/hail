--- conflicted
+++ resolved
@@ -3,8 +3,6 @@
 
 {% block content %}
 <h1>Benchmark System</h1>
-<<<<<<< HEAD
-=======
 
 <form action="{{ base_path }}/" method="get">
     <input type="text" name="file"></input>
@@ -56,57 +54,4 @@
     </table>
 
 {% endif %}
->>>>>>> 91dea4b5
-
-<form autocomplete="off" action="{{ base_path }}/" method="get">
-    <div class="autocomplete">
-        <input type="text" name="file" id="file"></input>
-    </div>
-    <input type="submit" value="lookup"></input>
-</form>
-
-{% if file is not none %}
-    <div class="attributes">
-        <div>SHA:
-            {% if benchmarks['sha'] is not none %}
-            {{ benchmarks['sha'] }}
-            {% else %}
-            unknown
-            {% endif %}
-        </div>
-        <div>Geometric Mean:
-            {% if benchmarks['geometric_mean'] is not none %}
-            {{ benchmarks['geometric_mean'] }}
-            {% endif %}
-        </div>
-    </div>
-
-    <table class="data-table">
-        <thead>
-        <tr>
-            <th>name</th>
-            <th>failed</th>
-            <th>f-stat</th>
-            <th>mean</th>
-            <th>median</th>
-            <th>p-value</th>
-            <th>stdev</th>
-        </tr>
-        </thead>
-        <tbody>
-        {% for d in benchmarks['data'] %}
-        <tr>
-
-            <td><a href="{{ base_path }}/name/{{ d['name'] }}?file={{ file }}">{{ d['name'] }}</a></td>
-            <td>{{ d['failed'] }}</td>
-            <td>{{ d['f-stat'] }}</td>
-            <td>{{ d['mean'] }}</td>
-            <td>{{ d['median'] }}</td>
-            <td>{{ d['p-value'] }}</td>
-            <td>{{ d['stdev'] }}</td>
-        </tr>
-        {% endfor %}
-        </tbody>
-    </table>
-{% endif %}
 {% endblock %}