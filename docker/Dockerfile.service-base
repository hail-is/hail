FROM {{ base_image.image }}

RUN hail-apt-get-install build-essential python3-dev

COPY docker/service-base-requirements.txt .
RUN hail-pip-install -r service-base-requirements.txt

COPY hail/python/setup-hailtop.py /hailtop/setup.py
COPY hail/python/hailtop /hailtop/hailtop/
COPY /hail_version /hailtop/hailtop/hail_version
COPY hail/python/MANIFEST.in /hailtop/MANIFEST.in
<<<<<<< HEAD
RUN hail-pip-install /hailtop # && rm -rf /hailtop
=======
RUN hail-pip-install /hailtop && rm -rf /hailtop
>>>>>>> b334ec4a
RUN echo 'from hailtop import version; print(version());' | python3

COPY gear/setup.py /gear/setup.py
COPY gear/gear /gear/gear/
RUN hail-pip-install /gear && rm -rf /gear

COPY web_common/setup.py web_common/MANIFEST.in /web_common/
COPY web_common/web_common /web_common/web_common/
RUN hail-pip-install /web_common && rm -rf /web_common<|MERGE_RESOLUTION|>--- conflicted
+++ resolved
@@ -9,11 +9,7 @@
 COPY hail/python/hailtop /hailtop/hailtop/
 COPY /hail_version /hailtop/hailtop/hail_version
 COPY hail/python/MANIFEST.in /hailtop/MANIFEST.in
-<<<<<<< HEAD
-RUN hail-pip-install /hailtop # && rm -rf /hailtop
-=======
 RUN hail-pip-install /hailtop && rm -rf /hailtop
->>>>>>> b334ec4a
 RUN echo 'from hailtop import version; print(version());' | python3
 
 COPY gear/setup.py /gear/setup.py
