--- conflicted
+++ resolved
@@ -217,9 +217,9 @@
 
 
 async def on_cleanup(app):
-<<<<<<< HEAD
-    del app['k8s_client']
-    await asyncio.wait(*(t for t in asyncio.all_tasks() if t is not asyncio.current_task()))
+    if 'k8s_client' in app:
+        del app['k8s_client']
+    await asyncio.gather(*(t for t in asyncio.all_tasks() if t is not asyncio.current_task()))
 
 
 async def on_shutdown(app):
@@ -229,11 +229,6 @@
     log.info(f"On shutdown request received, with {len(remaining_tasks)} remaining tasks")
     await asyncio.wait(*remaining_tasks)
     log.info("All tasks on shutdown have completed")
-=======
-    if 'k8s_client' in app:
-        del app['k8s_client']
-    await asyncio.gather(*(t for t in asyncio.all_tasks() if t is not asyncio.current_task()))
->>>>>>> a22d182d
 
 
 def run():
