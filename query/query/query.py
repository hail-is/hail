from typing import Dict
import traceback
import os
import base64
import concurrent
import logging
import uvloop
import asyncio
import signal
from aiohttp import web
import kubernetes_asyncio as kube
from prometheus_async.aio.web import server_stats  # type: ignore
from collections import defaultdict
from hailtop.utils import blocking_to_async, retry_transient_errors, dump_all_stacktraces
from hailtop.config import get_deploy_config
from hailtop.tls import internal_server_ssl_context
from hailtop.hail_logging import AccessLogger
from hailtop import version
from gear import setup_aiohttp_session, rest_authenticated_users_only, rest_authenticated_developers_only, monitor_endpoint

from .sockets import connect_to_java

uvloop.install()

DEFAULT_NAMESPACE = os.environ['HAIL_DEFAULT_NAMESPACE']
log = logging.getLogger(__name__)
routes = web.RouteTableDef()


async def add_user(app, userdata):
    username = userdata['username']
    users = app['users']
    if username in users:
        return

    k8s_client = app['k8s_client']
    gsa_key_secret = await retry_transient_errors(
        k8s_client.read_namespaced_secret,
        userdata['gsa_key_secret_name'],
        DEFAULT_NAMESPACE,
        _request_timeout=5.0,
    )

    if username in users:
        return
    gsa_key = base64.b64decode(gsa_key_secret.data['key.json']).decode()
    with connect_to_java() as java:
        java.add_user(username, gsa_key)
    users.add(username)


@routes.get('/healthcheck')
async def healthcheck(request):  # pylint: disable=unused-argument
    return web.Response()


def blocking_execute(userdata, body):
    with connect_to_java() as java:
        log.info(f'executing {body["token"]}')
        return java.execute(
            userdata['username'],
            userdata['session_id'],
            body['billing_project'],
            body['bucket'],
            body['code'],
            body['token'],
        )


def blocking_load_references_from_dataset(userdata, body):
    with connect_to_java() as java:
        return java.load_references_from_dataset(
<<<<<<< HEAD
            userdata['username'],
            userdata['session_id'],
            body['billing_project'],
            body['bucket'],
            body['path'],
        )
=======
            userdata['username'], body['billing_project'], body['bucket'], body['path'])
>>>>>>> 34b7ba55


def blocking_value_type(userdata, body):
    with connect_to_java() as java:
        return java.value_type(userdata['username'], body['code'])


def blocking_table_type(userdata, body):
    with connect_to_java() as java:
        return java.table_type(userdata['username'], body['code'])


def blocking_matrix_type(userdata, body):
    with connect_to_java() as java:
        return java.matrix_table_type(userdata['username'], body['code'])


def blocking_blockmatrix_type(userdata, body):
    with connect_to_java() as java:
        return java.block_matrix_type(userdata['username'], body['code'])


def blocking_get_reference(userdata, body):  # pylint: disable=unused-argument
    with connect_to_java() as java:
        return java.reference_genome(userdata['username'], body['name'])


async def handle_ws_response(request, userdata, endpoint, f):
    app = request.app
    user_queries: Dict[str, asyncio.Future] = request.app['queries'][
        userdata['username']
    ]

    ws = web.WebSocketResponse(heartbeat=30, max_msg_size=0)
    await ws.prepare(request)
    body = await ws.receive_json()

    query = user_queries.get(body['token'])
    if query is None:
        await add_user(app, userdata)
        query = asyncio.ensure_future(
            retry_transient_errors(
                blocking_to_async, app['thread_pool'], f, userdata, body
            )
        )
        user_queries[body['token']] = query

    try:
        receive = asyncio.ensure_future(ws.receive_str())  # receive automatically ping-pongs which keeps the socket alive
        await asyncio.wait([receive, query], return_when=asyncio.FIRST_COMPLETED)
        if receive.done():
            # we expect no messages from the client
            response = receive.result()
            raise AssertionError(f'{endpoint}: client broke the protocol by sending: {response}')
        if not query.done():
            return
        if query.exception() is not None:
            exc = query.exception()
            exc_str = traceback.format_exception(type(exc), exc, exc.__traceback__)
            await ws.send_json({'status': 500, 'value': exc_str})
        else:
            await ws.send_json({'status': 200, 'value': query.result()})
        assert (await receive) == 'bye'
        del user_queries[body['token']]
    finally:
        receive.cancel()
        query.cancel()
        await ws.close()
    return ws


@routes.get('/api/v1alpha/execute')
@monitor_endpoint
@rest_authenticated_users_only
async def execute(request, userdata):
    return await handle_ws_response(request, userdata, 'execute', blocking_execute)


@routes.get('/api/v1alpha/load_references_from_dataset')
@monitor_endpoint
@rest_authenticated_users_only
async def load_references_from_dataset(request, userdata):
    return await handle_ws_response(
        request,
        userdata,
        'load_references_from_dataset',
        blocking_load_references_from_dataset,
    )


@routes.get('/api/v1alpha/type/value')
@monitor_endpoint
@rest_authenticated_users_only
async def value_type(request, userdata):
    return await handle_ws_response(
        request, userdata, 'type/value', blocking_value_type
    )


@routes.get('/api/v1alpha/type/table')
@monitor_endpoint
@rest_authenticated_users_only
async def table_type(request, userdata):
    return await handle_ws_response(
        request, userdata, 'type/table', blocking_table_type
    )


@routes.get('/api/v1alpha/type/matrix')
@monitor_endpoint
@rest_authenticated_users_only
async def matrix_type(request, userdata):
    return await handle_ws_response(
        request, userdata, 'type/matrix', blocking_matrix_type
    )


@routes.get('/api/v1alpha/type/blockmatrix')
@monitor_endpoint
@rest_authenticated_users_only
async def blockmatrix_type(request, userdata):
    return await handle_ws_response(
        request, userdata, 'type/blockmatrix', blocking_blockmatrix_type
    )


@routes.get('/api/v1alpha/references/get')
@monitor_endpoint
@rest_authenticated_users_only
async def get_reference(request, userdata):  # pylint: disable=unused-argument
    return await handle_ws_response(
        request, userdata, 'references/get', blocking_get_reference
    )


@routes.get('/api/v1alpha/flags/get')
@monitor_endpoint
@rest_authenticated_developers_only
async def get_flags(request, userdata):  # pylint: disable=unused-argument
    app = request.app
    with connect_to_java() as java:
        jresp = await blocking_to_async(app['thread_pool'], java.flags)
    return web.json_response(jresp)


@routes.get('/api/v1alpha/flags/get/{flag}')
@monitor_endpoint
@rest_authenticated_developers_only
async def get_flag(request, userdata):  # pylint: disable=unused-argument
    app = request.app
    f = request.match_info['flag']
    with connect_to_java() as java:
        jresp = await blocking_to_async(app['thread_pool'], java.get_flag, f)
    return web.json_response(jresp)


@routes.get('/api/v1alpha/flags/set/{flag}')
@monitor_endpoint
@rest_authenticated_developers_only
async def set_flag(request, userdata):  # pylint: disable=unused-argument
    app = request.app
    f = request.match_info['flag']
    v = request.query.get('value')
    with connect_to_java() as java:
        if v is None:
            jresp = await blocking_to_async(app['thread_pool'], java.unset_flag, f)
        else:
            jresp = await blocking_to_async(app['thread_pool'], java.set_flag, f, v)
    return web.json_response(jresp)


@routes.get('/api/v1alpha/version')
async def rest_get_version(request):  # pylint: disable=W0613
    return web.Response(text=version())


async def on_startup(app):
    thread_pool = concurrent.futures.ThreadPoolExecutor(max_workers=16)
    app['thread_pool'] = thread_pool
    app['user_keys'] = dict()
    app['users'] = set()
    app['queries'] = defaultdict(dict)

    kube.config.load_incluster_config()
    k8s_client = kube.client.CoreV1Api()
    app['k8s_client'] = k8s_client


async def on_cleanup(app):
    if 'k8s_client' in app:
        del app['k8s_client']
    await asyncio.wait(
        *(t for t in asyncio.all_tasks() if t is not asyncio.current_task())
    )


async def on_shutdown(_):
    # Filter the asyncio.current_task(), because if we await
    # the current task we'll end up in a deadlock
    remaining_tasks = [t for t in asyncio.all_tasks() if t is not asyncio.current_task()]
    log.info(f"On shutdown request received, with {len(remaining_tasks)} remaining tasks")
    await asyncio.wait(*remaining_tasks)
    log.info("All tasks on shutdown have completed")


async def on_shutdown(_):
    # Filter the asyncio.current_task(), because if we await
    # the current task we'll end up in a deadlock
    remaining_tasks = [t for t in asyncio.all_tasks() if t is not asyncio.current_task()]
    log.info(f"On shutdown request received, with {len(remaining_tasks)} remaining tasks")
    await asyncio.wait(remaining_tasks)
    log.info("All tasks on shutdown have completed")


def run():
    app = web.Application()

    setup_aiohttp_session(app)

    app.add_routes(routes)

    app.on_startup.append(on_startup)
    app.on_cleanup.append(on_cleanup)
    app.on_shutdown.append(on_shutdown)
    app.router.add_get("/metrics", server_stats)

    asyncio.get_event_loop().add_signal_handler(signal.SIGUSR1, dump_all_stacktraces)

    deploy_config = get_deploy_config()
    web.run_app(
        deploy_config.prefix_application(app, 'query'),
        host='0.0.0.0',
        port=5000,
        access_log_class=AccessLogger,
        ssl_context=internal_server_ssl_context(),
    )<|MERGE_RESOLUTION|>--- conflicted
+++ resolved
@@ -70,16 +70,11 @@
 def blocking_load_references_from_dataset(userdata, body):
     with connect_to_java() as java:
         return java.load_references_from_dataset(
-<<<<<<< HEAD
             userdata['username'],
-            userdata['session_id'],
             body['billing_project'],
             body['bucket'],
             body['path'],
         )
-=======
-            userdata['username'], body['billing_project'], body['bucket'], body['path'])
->>>>>>> 34b7ba55
 
 
 def blocking_value_type(userdata, body):
