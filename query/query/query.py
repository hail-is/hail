--- conflicted
+++ resolved
@@ -43,12 +43,8 @@
         k8s_client.read_namespaced_secret,
         userdata['gsa_key_secret_name'],
         DEFAULT_NAMESPACE,
-<<<<<<< HEAD
         _request_timeout=5.0,
     )
-=======
-        _request_timeout=5.0)
->>>>>>> a22d182d
 
     if username in users:
         return
@@ -67,7 +63,6 @@
     with connect_to_java() as java:
         log.info(f'executing {body["token"]}')
         return java.execute(
-<<<<<<< HEAD
             userdata['username'],
             userdata['session_id'],
             body['billing_project'],
@@ -75,24 +70,17 @@
             body['code'],
             body['token'],
         )
-=======
-            userdata['username'], userdata['session_id'], body['billing_project'], body['bucket'], body['code'], body['token'])
->>>>>>> a22d182d
 
 
 def blocking_load_references_from_dataset(userdata, body):
     with connect_to_java() as java:
         return java.load_references_from_dataset(
-<<<<<<< HEAD
             userdata['username'],
             userdata['session_id'],
             body['billing_project'],
             body['bucket'],
             body['path'],
         )
-=======
-            userdata['username'], userdata['session_id'], body['billing_project'], body['bucket'], body['path'])
->>>>>>> a22d182d
 
 
 def blocking_value_type(userdata, body):
@@ -115,24 +103,16 @@
         return java.block_matrix_type(userdata['username'], body['code'])
 
 
-<<<<<<< HEAD
 def blocking_get_reference(userdata, body):  # pylint: disable=unused-argument
-=======
-def blocking_get_reference(userdata, body):   # pylint: disable=unused-argument
->>>>>>> a22d182d
     with connect_to_java() as java:
         return java.reference_genome(userdata['username'], body['name'])
 
 
 async def handle_ws_response(request, userdata, endpoint, f):
     app = request.app
-<<<<<<< HEAD
     user_queries: Dict[str, asyncio.Future] = request.app['queries'][
         userdata['username']
     ]
-=======
-    user_queries: Dict[str, asyncio.Future] = request.app['queries'][userdata['username']]
->>>>>>> a22d182d
 
     ws = web.WebSocketResponse(heartbeat=30, max_msg_size=0)
     await ws.prepare(request)
@@ -142,7 +122,6 @@
     if query is None:
         await add_user(app, userdata)
         query = asyncio.ensure_future(
-<<<<<<< HEAD
             retry_transient_errors(
                 blocking_to_async, app['thread_pool'], f, userdata, body
             )
@@ -153,26 +132,14 @@
         receive = asyncio.ensure_future(
             ws.receive()
         )  # receive automatically ping-pongs which keeps the socket alive
-=======
-            retry_transient_errors(blocking_to_async, app['thread_pool'], f, userdata, body))
-        user_queries[body['token']] = query
-
-    try:
-        receive = asyncio.ensure_future(ws.receive())  # receive automatically ping-pongs which keeps the socket alive
->>>>>>> a22d182d
         await asyncio.wait([receive, query], return_when=asyncio.FIRST_COMPLETED)
         if receive.done():
             # we expect no messages from the client
             response = receive.result()
-<<<<<<< HEAD
             assert response.type in (
                 aiohttp.WSMsgType.CLOSE,
                 aiohttp.WSMsgType.CLOSING,
             ), f'{endpoint}: Received websocket message. Expected CLOSE or CLOSING, got {response}'
-=======
-            assert response.type in (aiohttp.WSMsgType.CLOSE, aiohttp.WSMsgType.CLOSING), (
-                f'{endpoint}: Received websocket message. Expected CLOSE or CLOSING, got {response}')
->>>>>>> a22d182d
         if not query.done():
             return
         if query.exception() is not None:
@@ -295,7 +262,6 @@
 async def on_cleanup(app):
     if 'k8s_client' in app:
         del app['k8s_client']
-<<<<<<< HEAD
     await asyncio.wait(
         *(t for t in asyncio.all_tasks() if t is not asyncio.current_task())
     )
@@ -312,9 +278,6 @@
     )
     await asyncio.wait(*remaining_tasks)
     log.info("All tasks on shutdown have completed")
-=======
-    await asyncio.gather(*(t for t in asyncio.all_tasks() if t is not asyncio.current_task()))
->>>>>>> a22d182d
 
 
 def run():
@@ -334,10 +297,5 @@
         host='0.0.0.0',
         port=5000,
         access_log_class=AccessLogger,
-<<<<<<< HEAD
         ssl_context=internal_server_ssl_context(),
     )
-=======
-        ssl_context=internal_server_ssl_context()
-    )
->>>>>>> a22d182d
