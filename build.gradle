--- conflicted
+++ resolved
@@ -42,10 +42,6 @@
 
 String scalaVersion = '2.11.8'
 String scalaMajorVersion = '2.11'
-<<<<<<< HEAD
-String breezeVersion = '0.12'
-=======
->>>>>>> 5fda1935
 
 String py4jVersion
 String breezeVersion
