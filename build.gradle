--- conflicted
+++ resolved
@@ -51,29 +51,19 @@
     compile 'org.scala-lang:scala-library:' + scalaVersion
     compile 'org.scala-lang:scala-reflect:' + scalaVersion
     // compile 'org.apache.hadoop:hadoop-aws:2.7.1'
-<<<<<<< HEAD
-    compile('org.apache.spark:spark-core_' + scalaMajorVersion + ':1.6.0') {
-=======
     compile('org.apache.spark:spark-core_' + scalaMajorVersion + ':' + sparkVersion) {
->>>>>>> e29a7ce1
         exclude module: 'hadoop-client'
     }
     compile('org.apache.hadoop:hadoop-client:2.7.1') {
         exclude module: 'servlet-api'
     }
-<<<<<<< HEAD
-    // compile 'org.apache.spark:spark-core_' + scalaMajorVersion + ':1.6.0'
-    compile 'org.apache.spark:spark-sql_' + scalaMajorVersion + ':1.6.0'
-    compile 'org.apache.spark:spark-mllib_' + scalaMajorVersion + ':1.6.0'
-=======
     // compile 'org.apache.spark:spark-core_' + scalaMajorVersion + ':1.5.0'
     compile 'org.apache.spark:spark-sql_' + scalaMajorVersion + ':' + sparkVersion
     compile 'org.apache.spark:spark-mllib_' + scalaMajorVersion + ':' + sparkVersion
->>>>>>> e29a7ce1
     compile 'net.jpountz.lz4:lz4:1.3.0'
     compile 'org.apache.commons:commons-math3:3.5'
     compile 'org.apache.commons:commons-lang3:3.4'
-    compile 'org.scalacheck:scalacheck_' + scalaMajorVersion + ':1.12.4'
+    // compile 'org.scalacheck:scalacheck_' + scalaMajorVersion + ':1.12.4'
     compile 'org.scalanlp:breeze_' + scalaMajorVersion + ':0.11.2'
     // compile 'org.scalanlp:breeze_' + scalaMajorVersion + ':0.12'
     compile 'org.scalanlp:breeze-natives_' + scalaMajorVersion + ':0.11.2'
@@ -97,6 +87,7 @@
     compile 'org.http4s:http4s-blaze-client_' + scalaMajorVersion + ':0.12.3'
     compile 'org.http4s:http4s-blaze-server_' + scalaMajorVersion + ':0.12.3'
     compile 'org.json4s:json4s-core_2.10:3.2.10'
+    // compile 'org.json4s:json4s-native_2.10:3.2.10'
     compile 'org.json4s:json4s-jackson_2.10:3.2.10'
     compile 'org.json4s:json4s-ast_2.10:3.2.10'
     //compile 'org.json4s:json4s-native_' + scalaMajorVersion + ':3.3.0'
@@ -163,11 +154,7 @@
         include(dependency('org.scalanlp:breeze-natives_' + scalaMajorVersion + ':.*'))
         include(dependency('args4j:args4j:.*'))
         include(dependency('com.github.samtools:htsjdk:.*'))
-<<<<<<< HEAD
-//        include(dependency('org.scalacheck:scalacheck_' + scalaMajorVersion + ':.*'))
-=======
         include(dependency('org.seqdoop:hadoop-bam:.*'))
->>>>>>> e29a7ce1
 
         include(dependency('org.json4s:json4s-core_2.10:.*'))
         // include(dependency('org.json4s:json4s-native_2.10:.*'))
