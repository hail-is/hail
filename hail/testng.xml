--- conflicted
+++ resolved
@@ -1,20 +1,11 @@
 <suite name="SuiteAll" verbose="1">
     <test name="TestAll">
         <packages>
-<<<<<<< HEAD
-          <package name="is.hail.*">
-            <exclude name="is.hail.shadedazure.*"></exclude>
-            <exclude name="is.hail.fs.azure"></exclude>
-            <exclude name="is.hail.fs.gs"></exclude>
-            <exclude name="is.hail.services.*"></exclude>
-	  </package>
-=======
             <package name="is.hail.*">
                 <exclude name="is.hail.shadedazure.*"></exclude>
                 <exclude name="is.hail.io.fs.*"></exclude>
                 <exclude name="is.hail.services.*"></exclude>
             </package>
->>>>>>> 45b1c729
         </packages>
     </test>
 </suite>