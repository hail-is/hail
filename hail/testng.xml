<suite name="SuiteAll" verbose="1">
    <test name="TestAll">
        <packages>
          <package name="is.hail.*">
<<<<<<< HEAD
            <exclude name="is.hail.io.fs.*"></exclude>
=======
            <exclude name="is.hail.shadedazure.*"></exclude>
            <exclude name="is.hail.fs.azure"></exclude>
            <exclude name="is.hail.fs.gs"></exclude>
>>>>>>> 4fb659c1
            <exclude name="is.hail.services.*"></exclude>
	  </package>
        </packages>
    </test>
</suite><|MERGE_RESOLUTION|>--- conflicted
+++ resolved
@@ -1,16 +1,11 @@
 <suite name="SuiteAll" verbose="1">
     <test name="TestAll">
         <packages>
-          <package name="is.hail.*">
-<<<<<<< HEAD
-            <exclude name="is.hail.io.fs.*"></exclude>
-=======
-            <exclude name="is.hail.shadedazure.*"></exclude>
-            <exclude name="is.hail.fs.azure"></exclude>
-            <exclude name="is.hail.fs.gs"></exclude>
->>>>>>> 4fb659c1
-            <exclude name="is.hail.services.*"></exclude>
-	  </package>
+            <package name="is.hail.*">
+                <exclude name="is.hail.shadedazure.*"></exclude>
+                <exclude name="is.hail.io.fs.*"></exclude>
+                <exclude name="is.hail.services.*"></exclude>
+            </package>
         </packages>
     </test>
 </suite>