.PHONY: jars clean

HAIL_HAIL_DIR := $(shell dirname $(realpath $(firstword $(MAKEFILE_LIST))))

include env_var.mk

.DEFAULT_GOAL := shadowJar
MAKEFLAGS += --no-builtin-rules
.SUFFIXES:

REVISION := $(shell git rev-parse HEAD)
SHORT_REVISION := $(shell git rev-parse --short=12 HEAD)
BRANCH := $(shell git rev-parse --abbrev-ref HEAD)
SCALA_VERSION ?= 2.12.13
SPARK_VERSION ?= 3.1.3
HAIL_MAJOR_MINOR_VERSION := 0.2
HAIL_PATCH_VERSION := 106
HAIL_PIP_VERSION := $(HAIL_MAJOR_MINOR_VERSION).$(HAIL_PATCH_VERSION)
HAIL_VERSION := $(HAIL_PIP_VERSION)-$(SHORT_REVISION)
ELASTIC_MAJOR_VERSION ?= 8


$(eval $(call ENV_VAR,REVISION))
$(eval $(call ENV_VAR,SHORT_REVISION))
$(eval $(call ENV_VAR,BRANCH))
$(eval $(call ENV_VAR,SPARK_VERSION))
$(eval $(call ENV_VAR,HAIL_PIP_VERSION))
$(eval $(call ENV_VAR,HAIL_DEBUG_MODE))
$(eval $(call ENV_VAR,ELASTIC_MAJOR_VERSION))

HAIL_PYTHON3 ?= python3
PIP ?= $(HAIL_PYTHON3) -m pip
ifdef JAVA_HOME
JAVAC ?= $(JAVA_HOME)/bin/javac
JAR ?= $(JAVA_HOME)/bin/jar
else
JAVAC ?= javac
JAR ?= jar
endif

PYTEST_TARGET ?= test/hail

# not perfect, not robust to simdpp changes, but probably fine
BUILD_DEBUG_PREFIX := build/classes/scala/debug
JAR_SOURCES := $(shell git ls-files src/main)
JAR_SOURCES += build.gradle
JAR_TEST_SOURCES := $(shell git ls-files src/test)
JAR_DEBUG_SOURCES := src/debug/scala/is/hail/annotations/Memory.java
JAR_DEBUG_CLASSES := $(addprefix $(BUILD_DEBUG_PREFIX)/, $(JAR_DEBUG_SOURCES:src/debug/scala/%.java=%.class))
PY_FILES := $(shell git ls-files python)

INIT_SCRIPTS := python/hailtop/hailctl/deploy.yaml
PYTHON_VERSION_INFO := python/hail/hail_revision
PYTHON_VERSION_INFO += python/hail/hail_version
PYTHON_VERSION_INFO += python/hail/hail_pip_version
PYTHON_VERSION_INFO += python/hailtop/hail_version
PYTHON_VERSION_INFO += python/hail/docs/_static/hail_version.js
SCALA_BUILD_INFO := src/main/resources/build-info.properties

SHADOW_JAR := build/libs/hail-all-spark.jar
SHADOW_TEST_JAR := build/libs/hail-all-spark-test.jar
PYTHON_JAR := python/hail/backend/hail-all-spark.jar
WHEEL := build/deploy/dist/hail-$(HAIL_PIP_VERSION)-py3-none-any.whl
EGG := build/deploy/dist/hail-$(HAIL_PIP_VERSION)-py3.6.egg

GRADLE_ARGS += -Dscala.version=$(SCALA_VERSION) -Dspark.version=$(SPARK_VERSION) -Delasticsearch.major-version=$(ELASTIC_MAJOR_VERSION)

QUERY_STORAGE_URI = $(shell kubectl get secret global-config --template={{.data.query_storage_uri}} | base64 --decode)
TEST_STORAGE_URI = $(shell kubectl get secret global-config --template={{.data.test_storage_uri}} | base64 --decode)
TOKEN := $(shell cat /dev/urandom | LC_ALL=C tr -dc 'a-z0-9' | head -c 12)

ifeq ($(NAMESPACE),default)
ifeq ($(UPLOAD_RELEASE_JAR),true)
# This should only be used if the normal CI deploy process fails and you need to upload a JAR to the
# expected location for our users.
JAR_LOCATION = $(QUERY_STORAGE_URI)/jars/$(REVISION).jar
else
JAR_LOCATION = $(QUERY_STORAGE_URI)/jars/$(shell whoami)/$(TOKEN)/$(REVISION).jar
endif
else
JAR_LOCATION = $(TEST_STORAGE_URI)/$(NAMESPACE)/jars/$(TOKEN)/$(REVISION).jar
endif
HAIL_TEST_RESOURCES_PREFIX = $(TEST_STORAGE_URI)/$(shell whoami)/hail-test-resources
HAIL_TEST_RESOURCES_DIR = $(HAIL_TEST_RESOURCES_PREFIX)/test/resources/
HAIL_DOCTEST_DATA_DIR = $(HAIL_TEST_RESOURCES_PREFIX)/doctest/data/

.PHONY: shadowJar
shadowJar: $(SHADOW_JAR)

ifdef HAIL_COMPILE_NATIVES
$(SHADOW_JAR): native-lib-prebuilt
endif
ifdef HAIL_DEBUG_MODE
$(SHADOW_JAR): $(JAR_DEBUG_CLASSES)
endif
$(SHADOW_JAR): $(SCALA_BUILD_INFO) $(JAR_SOURCES) env/HAIL_DEBUG_MODE env/ELASTIC_MAJOR_VERSION
	./gradlew shadowJar $(GRADLE_ARGS)
ifdef HAIL_DEBUG_MODE
	$(JAR) -uf $(SHADOW_JAR) -C $(BUILD_DEBUG_PREFIX) is/hail/annotations/Memory.class
endif

ifdef HAIL_COMPILE_NATIVES
$(SHADOW_TEST_JAR): native-lib-prebuilt
endif
$(SHADOW_TEST_JAR): $(SCALA_BUILD_INFO) $(JAR_SOURCES) $(JAR_TEST_SOURCES)
	./gradlew shadowTestJar $(GRADLE_ARGS)

jars: $(SHADOW_JAR) $(SHADOW_TEST_JAR)

.PHONY: jvm-test
ifdef HAIL_COMPILE_NATIVES
jvm-test: native-lib-prebuilt
endif
jvm-test: $(SCALA_BUILD_INFO) $(JAR_SOURCES) $(JAR_TEST_SOURCES)
	+./pgradle test $(GRADLE_ARGS) $(GRADLE_TEST_ARGS)

.PHONY: services-jvm-test
ifdef HAIL_COMPILE_NATIVES
services-jvm-test: native-lib-prebuilt
endif
services-jvm-test: $(SCALA_BUILD_INFO) $(JAR_SOURCES) $(JAR_TEST_SOURCES)
	+./pgradle testServices $(GRADLE_ARGS) $(GRADLE_TEST_ARGS)

# javac args from compileJava in build.gradle
$(BUILD_DEBUG_PREFIX)/%.class: src/debug/scala/%.java
	@mkdir -p $(BUILD_DEBUG_PREFIX)
	$(JAVAC) -d $(BUILD_DEBUG_PREFIX) -Xlint:all -Werror -XDenableSunApiLintControl -XDignore.symbol.file $<

src/main/resources/build-info.properties: env/REVISION env/SHORT_REVISION env/BRANCH
src/main/resources/build-info.properties: env/SPARK_VERSION env/HAIL_PIP_VERSION
src/main/resources/build-info.properties: Makefile
	echo '[Build Metadata]' > $@
	echo 'user=$(USER)' >> $@
	echo 'revision=$(REVISION)' >> $@
	echo 'branch=$(BRANCH)' >> $@
	echo 'date=$(shell date -u +%Y-%m-%dT%H:%M:%SZ)' >> $@
	echo 'sparkVersion=$(SPARK_VERSION)' >> $@
	echo 'hailPipVersion=$(HAIL_PIP_VERSION)' >> $@

.PHONY: python-version-info
python-version-info: $(PYTHON_VERSION_INFO)

python/hail/hail_revision: env/REVISION
	echo $(REVISION) > $@

python/hail/hail_version: env/SHORT_REVISION env/HAIL_PIP_VERSION
	echo $(HAIL_VERSION) > $@

python/hail/hail_pip_version: env/HAIL_PIP_VERSION
	echo $(HAIL_PIP_VERSION) > $@

python/hail/docs/_static/hail_version.js: python/hail/hail_version python/hail/hail_pip_version
	printf 'hail_version="$(shell cat python/hail/hail_version)";' > $@
	printf 'hail_pip_version="$(shell cat python/hail/hail_pip_version)"' >> $@

python/hailtop/hail_version: python/hail/hail_version
	cp -f $< $@

python/README.md: ../README.md
	cp ../README.md python/

$(PYTHON_JAR): $(SHADOW_JAR)
	cp -f $(SHADOW_JAR) $@

.PHONY: python-jar
python-jar: $(PYTHON_JAR)

.PHONY: pytest
pytest: $(PYTHON_VERSION_INFO) $(INIT_SCRIPTS)
pytest: python/README.md $(PYTHON_JAR)
	cd python && $(HAIL_PYTHON3) setup.py pytest \
     --addopts "-v \
     --color=no \
     --instafail \
     -r A \
     --self-contained-html \
     --html=../build/reports/pytest.html \
     $(PYTEST_TARGET) \
     $(PYTEST_ARGS)"

# NOTE: Look at upload-qob-test-resources target if test resources are missing
.PHONY: pytest-qob
pytest-qob: upload-qob-jar upload-qob-test-resources install-editable
	! [ -z $(NAMESPACE) ]  # call this like: make pytest-qob NAMESPACE=default
	cd python && \
  HAIL_QUERY_BACKEND=batch \
	HAIL_QUERY_JAR_URL=$$(cat ../upload-qob-jar) \
	HAIL_DEFAULT_NAMESPACE=$(NAMESPACE) \
	HAIL_TEST_RESOURCES_DIR='$(HAIL_TEST_RESOURCES_DIR)' \
	HAIL_DOCTEST_DATA_DIR='$(HAIL_DOCTEST_DATA_DIR)' \
	pytest \
		-v \
		--color=no \
		--instafail \
		-r A \
		--self-contained-html \
		--html=../build/reports/pytest.html \
		$(PYTEST_TARGET) \
		$(PYTEST_ARGS)


.PHONY: doctest
doctest: $(PYTHON_VERSION_INFO) $(INIT_SCRIPTS)
doctest: python/README.md $(PYTHON_JAR)
	cd python && $(HAIL_PYTHON3) setup.py pytest \
	  --addopts "-v \
    --color=no \
    --instafail \
    -r A \
    --self-contained-html \
    --html=../build/reports/pytest-doctest.html \
    --doctest-modules \
    --doctest-glob='*.rst' \
    --ignore=setup.py \
    --ignore=setup-hailtop.py \
    --ignore=hail/docs/conf.py \
    --ignore=cluster-tests \
    --ignore=hailtop \
    --ignore=test \
    --ignore=hail/docs/doctest_write_data.py \
    --ignore=hail/docs/getting_started_developing.rst \
    --ignore=hail/docs/getting_started.rst \
    $(PYTEST_ARGS)"

.PHONY: copy-py-files
copy-py-files: $(PYTHON_VERSION_INFO) $(INIT_SCRIPTS) $(PY_FILES) $(PYTHON_JAR)
	rm -rf build/deploy
	mkdir -p build/deploy
	mkdir -p build/deploy/src
	cp ../README.md build/deploy/
	rsync -r \
	    --exclude '.eggs/' \
	    --exclude '.pytest_cache/' \
	    --exclude '__pycache__/' \
	    --exclude 'benchmark_hail/' \
	    --exclude '.mypy_cache/' \
	    --exclude 'docs/' \
	    --exclude 'dist/' \
	    --exclude 'test/' \
	    --exclude '*.log' \
	    python/ build/deploy/

.PHONY: wheel
wheel: $(WHEEL)

$(WHEEL): copy-py-files
	# Clear the bdist build cache before building the wheel
	cd build/deploy; rm -rf build; $(HAIL_PYTHON3) setup.py -q sdist bdist_wheel

.PHONY: egg
egg: $(EGG)

$(EGG): copy-py-files
	cd build/deploy; $(HAIL_PYTHON3) setup.py -q sdist bdist_egg

# if the DEPLOY_REMOTE flag is not set, then deploy init scripts into a dev-username location
ifndef DEPLOY_REMOTE
DEV_CLARIFIER ?= $(shell whoami)-dev
cloud_base ?= gs://hail-30-day/hailctl/dataproc/$(DEV_CLARIFIER)/$(HAIL_VERSION)
UPLOAD_RETENTION =
else
cloud_base := gs://hail-common/hailctl/dataproc/$(HAIL_PIP_VERSION)
UPLOAD_RETENTION = gsutil -m retention temp set "$(cloud_base)/*"
endif

DEV_CLARIFIER =
CLOUD_SUB_FOLDER := $(HAIL_PIP_VERSION)

HAILCTL_BUCKET_BASE ?= gs://hail-common/hailctl/dataproc

cloud_base := $(HAILCTL_BUCKET_BASE)/$(DEV_CLARIFIER)$(CLOUD_SUB_FOLDER)
wheel_cloud_path := $(cloud_base)/hail-$(HAIL_PIP_VERSION)-py3-none-any.whl
resources := $(wildcard python/hailtop/hailctl/dataproc/resources/*)
$(eval $(call ENV_VAR,cloud_base))
$(eval $(call ENV_VAR,wheel_cloud_path))


.PHONY: generate-pip-lockfiles
generate-pip-lockfiles:
	HAIL_HAIL_DIR=$(HAIL_HAIL_DIR) \
	../generate_pip_lockfile.sh python/hailtop/requirements.txt python/hailtop/pinned-requirements.txt && \
	HAIL_HAIL_DIR=$(HAIL_HAIL_DIR) \
	../generate_pip_lockfile.sh python/requirements.txt python/pinned-requirements.txt && \
	HAIL_HAIL_DIR=$(HAIL_HAIL_DIR) \
	../generate_pip_lockfile.sh python/dev/requirements.txt python/dev/pinned-requirements.txt


.PHONY: check-pip-lockfile
check-pip-lockfile:
	$(PIP) install pip-tools && bash ../check_pip_requirements.sh python/requirements.txt python/pinned-requirements.txt


python/hailtop/hailctl/deploy.yaml: env/cloud_base env/wheel_cloud_path
python/hailtop/hailctl/deploy.yaml: $(resources) check-pip-lockfile
	rm -f $@
	echo "dataproc:" >> $@
	for FILE in $(notdir $(resources)); do \
	  echo "  $$FILE: $(cloud_base)/$$FILE" >> $@ || exit 1; done
	echo "  wheel: $(wheel_cloud_path)" >> $@
<<<<<<< HEAD
	echo "  pip_dependencies: $(shell cat python/requirements.txt python/hailtop/requirements.txt | grep -v '^\-r ' | sed '/^[[:blank:]]*#/d;s/#.*//' | grep -v pyspark | tr "\n" "|||")" >> $@
=======
	printf "  pip_dependencies: " >> $@
	cat python/pinned-requirements.txt | sed '/^[[:blank:]]*#/d;s/#.*//' | grep -v pyspark | tr "\n" "|||" | tr -d '[:space:]' >> $@
>>>>>>> a6c75d68

.PHONY: upload-artifacts
upload-artifacts: $(WHEEL)
	gsutil -m cp -r $(resources) $(WHEEL) $(cloud_base)
	gsutil -m acl set -r public-read $(cloud_base)
	$(UPLOAD_RETENTION)


# NOTE: 1-day expiration of the test bucket means that this
# target must be run at least once a day. To trigger this target to re-run,
# > rm upload-qob-test-resources
upload-qob-test-resources: $(JAR_TEST_SOURCES)
	! [ -z $(NAMESPACE) ]  # call this like: make upload-qob-test-resources NAMESPACE=default
	gsutil -m cp -r src/test/resources $(HAIL_TEST_RESOURCES_DIR)
	gsutil -m cp -r python/hail/docs/data $(HAIL_DOCTEST_DATA_DIR)
	touch $@

# NOTE: 1-day expiration of the test bucket means that this
# target must be run at least once a day if using a dev NAMESPACE.
# To trigger this target to re-run,
# > rm upload-qob-jar
upload-qob-jar: SPARK_VERSION := 3.2.1
upload-qob-jar: $(SHADOW_JAR)
	! [ -z $(NAMESPACE) ]  # call this like: make upload-qob-jar NAMESPACE=default
	gsutil -m cp $(SHADOW_JAR) $(JAR_LOCATION)
	echo $(JAR_LOCATION) > $@

.PHONY: install-editable
install-editable: $(PYTHON_VERSION_INFO) $(INIT_SCRIPTS)
install-editable: python/README.md $(PYTHON_JAR)
	-$(PIP) uninstall -y hail
	cd python && $(PIP) install -e .
	hailctl config set query/backend spark

.PHONY: install-for-qob
install-for-qob: upload-qob-jar install-editable
	! [ -z $(NAMESPACE) ]  # call this like: make install-for-qob NAMESPACE=default
	hailctl config set query/backend batch
	hailctl config set query/jar_url $$(cat upload-qob-jar)
	hailctl dev config set default_namespace $(NAMESPACE)

.PHONY: install
install: $(WHEEL)
	-$(PIP) uninstall -y hail
	$(PIP) install $(WHEEL)
	hailctl config set query/backend spark

.PHONY: install-on-cluster
install-on-cluster: $(WHEEL) check-pip-lockfiles
	sed '/^pyspark/d' python/pinned-requirements.txt | grep -v -e '^[[:space:]]*#' -e '^$$' | tr '\n' '\0' | xargs -0 $(PIP) install -U
	-$(PIP) uninstall -y hail
	$(PIP) install $(WHEEL) --no-deps
	hailctl config set query/backend spark

.PHONY: install-hailctl
install-hailctl: install upload-artifacts

.PHONY: test-dataproc-37
test-dataproc-37: install-hailctl
	bash scripts/test-dataproc.sh "GRCh37"

.PHONY: test-dataproc-38
test-dataproc-38: install-hailctl
	bash scripts/test-dataproc.sh "GRCh38"

# install skopeo
# use curl version >=7.55.0
#
# set DEPLOY_REMOTE to the hail-is/hail remote
#
# create an access token with full repo privileges at https://github.com/settings/tokens
# create a file that contains "Authorization: token YOUR_ACCESS_TOKEN_HERE"
# set GITHUB_OAUTH_HEADER_FILE to that filename
#
# create the hailgenetics/hail image (see /docker) and place it somewhere skopeo can access it
# set HAIL_GENETICS_HAIL_IMAGE to that image's full name including the protocol, e.g. docker://gcr.io/hail-vdc/hailgenetics/hail:1234abcd
#
# build a Azure-HDInsight-compatible wheel file (see build.yaml "build_wheel_for_azure" or start a
# cluster to find the correct Scala and Spark versions because the version webpage does not include
# sufficient detail)
# set WHEEL_FOR_AZURE to the path to that wheel file
#
# Create a hail docs www.tar.gz file (see build.yaml "make_docs" rule) and set WEBSITE_TAR to the path to www.tar.gz
#
.PHONY: deploy
deploy: test-dataproc $(WHEEL)
	bash scripts/deploy.sh $(HAIL_PIP_VERSION) $(HAIL_VERSION) $(REVISION) $(DEPLOY_REMOTE) $(WHEEL) $(GITHUB_OAUTH_HEADER_FILE) $(HAIL_GENETICS_HAIL_IMAGE) $(WHEEL_FOR_AZURE) $(WEBSITE_TAR)

.PHONY: install-dev-deps
install-dev-deps:
	$(PIP) install -U -r python/dev/requirements.txt

.PHONY: install-deps
install-deps: install-dev-deps
	sed "s/^pyspark.*/pyspark==$(SPARK_VERSION)/" python/requirements.txt | xargs $(PIP) install -U

.PHONY: benchmark
benchmark: $(WHEEL)
	HAIL_WHEEL=../hail/$(WHEEL) HAIL_PIP_VERSION=$(HAIL_PIP_VERSION) $(MAKE) -C ../benchmark benchmark

.PHONY: install-benchmark
install-benchmark:
	HAIL_WHEEL=DUMMY HAIL_PIP_VERSION=$(HAIL_PIP_VERSION) $(MAKE) -C ../benchmark install

python/hail/docs/change_log.rst: python/hail/docs/change_log.md
	sed -E "s/\(hail\#([0-9]+)\)/(\[#\1](https:\/\/github.com\/hail-is\/hail\/pull\/\1))/g" \
	  < $< \
	  | pandoc -o $@

ifeq ($(shell uname -s),Darwin)
SED_INPLACE := sed -i ''
else
SED_INPLACE := sed -i
endif

.PHONY: batch-docs
batch-docs:
	$(MAKE) -C python/hailtop/batch/docs \
	      BUILDDIR=$(HAIL_HAIL_DIR)/build/docs/batch \
	      html
	rm -rf build/www/docs/batch
	mkdir -p build/www/docs
	cp -R build/docs/batch/html build/www/docs/batch
	find build/www/docs/batch \
	     -iname *.html \
	     -type f \
	     -exec $(SED_INPLACE) -e "s/\.css/\.css\?v\=$(HAIL_CACHE_VERSION)/" {} +;
	@echo Built Batch docs: build/www/docs/batch/index.html

HAIL_CACHE_VERSION = $(shell cat python/hail/hail_version)
.PHONY: hail-docs
hail-docs: $(PYTHON_VERSION_INFO) python/hail/docs/change_log.rst
	$(MAKE) -C python/hail/docs \
	        SPHINXOPTS='-tgenerate_notebook_outputs' \
	        BUILDDIR=$(HAIL_HAIL_DIR)/build/docs/hail \
	        html
	mkdir -p build/www/docs
	rm -rf build/www/docs/$(HAIL_MAJOR_MINOR_VERSION)
	cp -R build/docs/hail/html build/www/docs/$(HAIL_MAJOR_MINOR_VERSION)
	find build/www/docs/$(HAIL_MAJOR_MINOR_VERSION) \
	     -iname *.html \
	     -type f \
	     -exec $(SED_INPLACE) -e "s/\.css/\.css\?v\=$(HAIL_CACHE_VERSION)/" {} +;
	@echo Built Hail docs: build/www/docs/$(HAIL_MAJOR_MINOR_VERSION)/index.html

.PHONY: hail-docs-no-test
hail-docs-no-test: $(PYTHON_VERSION_INFO) python/hail/docs/change_log.rst
	$(MAKE) -C python/hail/docs \
	        BUILDDIR=$(HAIL_HAIL_DIR)/build/docs/hail \
	        html
	mkdir -p build/www/docs
	rm -rf build/www/docs/$(HAIL_MAJOR_MINOR_VERSION)
	cp -R build/docs/hail/html build/www/docs/$(HAIL_MAJOR_MINOR_VERSION)
	find build/www/docs/$(HAIL_MAJOR_MINOR_VERSION) \
	     -iname *.html \
	     -type f \
	     -exec $(SED_INPLACE) -e "s/\.css/\.css\?v\=$(HAIL_CACHE_VERSION)/" {} +;
	@echo Built docs: file://$(HAIL_HAIL_DIR)/build/www/docs/$(HAIL_MAJOR_MINOR_VERSION)/index.html

.PHONY: upload-docs
upload-docs: hail-docs batch-docs
	cd build && tar czf www.tar.gz www
	gsutil -m cp build/www.tar.gz $(docs_location)
	gsutil -m retention temp set $(docs_location)
	gsutil -m acl set public-read $(docs_location)

.PHONY: test
test: pytest jvm-test doctest

.PHONY: native-lib native-lib-test native-lib-clean native-lib-prebuilt native-lib-reset-prebuilt
native-lib:
	$(MAKE) -C src/main/c
native-lib-test:
	$(MAKE) -C src/main/c test
native-lib-clean:
	$(MAKE) -C src/main/c clean
native-lib-prebuilt:
	$(MAKE) -C src/main/c prebuilt
native-lib-reset-prebuilt:
	$(MAKE) -C src/main/c reset-prebuilt

clean-libs:
	rm -rf libs

clean: clean-env clean-libs native-lib-clean
	$(MAKE) -C python/hail/docs clean
	$(MAKE) -C python/hailtop/batch/docs clean
	./gradlew clean $(GRADLE_ARGS)
	rm -rf build/
	rm -rf $(PYTHON_JAR)
	rm -rf python/README.md
	rm -rf $(SCALA_BUILD_INFO)
	rm -rf $(PYTHON_VERSION_INFO)
	rm -rf python/hail/docs/change_log.rst

.PHONY: update-hail-repl
update-hail-repl: NAMESPACE ?= default
update-hail-repl: wheel
	kubectl -n $(NAMESPACE) cp $(WHEEL) $$(kubectl get pods -n $(NAMESPACE) -l app=hail-repl | tail -n +2 | awk '{print $$1}'):.
	kubectl -n $(NAMESPACE) exec -it $$(kubectl get pods -n $(NAMESPACE) -l app=hail-repl | tail -n +2 | awk '{print $$1}') -- pip3 install -U hail-$(HAIL_PIP_VERSION)-py3-none-any.whl<|MERGE_RESOLUTION|>--- conflicted
+++ resolved
@@ -297,12 +297,8 @@
 	for FILE in $(notdir $(resources)); do \
 	  echo "  $$FILE: $(cloud_base)/$$FILE" >> $@ || exit 1; done
 	echo "  wheel: $(wheel_cloud_path)" >> $@
-<<<<<<< HEAD
-	echo "  pip_dependencies: $(shell cat python/requirements.txt python/hailtop/requirements.txt | grep -v '^\-r ' | sed '/^[[:blank:]]*#/d;s/#.*//' | grep -v pyspark | tr "\n" "|||")" >> $@
-=======
 	printf "  pip_dependencies: " >> $@
 	cat python/pinned-requirements.txt | sed '/^[[:blank:]]*#/d;s/#.*//' | grep -v pyspark | tr "\n" "|||" | tr -d '[:space:]' >> $@
->>>>>>> a6c75d68
 
 .PHONY: upload-artifacts
 upload-artifacts: $(WHEEL)
