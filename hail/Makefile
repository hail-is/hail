--- conflicted
+++ resolved
@@ -28,11 +28,7 @@
 endif
 
 PYTEST_TARGET ?= test/hail test/hailtop
-<<<<<<< HEAD
-PYTEST_DOCS_TARGET ?= hail
-=======
 DOCTEST_TARGET ?= hail
->>>>>>> c45a81c4
 PYTEST_INTER_CLOUD_TARGET ?= test/hailtop/inter_cloud
 
 # not perfect, not robust to simdpp changes, but probably fine
@@ -281,11 +277,7 @@
             --ignore=hail/docs/doctest_write_data.py \
             --ignore=hail/docs/getting_started_developing.rst \
             --ignore=hail/docs/getting_started.rst \
-<<<<<<< HEAD
-            $(PYTEST_DOCS_TARGET) \
-=======
             $(DOCTEST_TARGET) \
->>>>>>> c45a81c4
             $(PYTEST_ARGS)
 
 
