--- conflicted
+++ resolved
@@ -33,15 +33,10 @@
         --max-age 120m \
         --vep $1 \
         --num-preemptible-workers=4 \
-<<<<<<< HEAD
-        --requester-pays-allow-buckets hail-us-vep \
+        --requester-pays-allow-buckets hail-us-central1-vep \
         --subnet=default \
 	--bucket=hail-dataproc-staging-bucket-us-central1 \
 	--temp-bucket=hail-dataproc-temp-bucket-us-central1
-=======
-        --requester-pays-allow-buckets hail-us-central1-vep \
-        --subnet=default
->>>>>>> 6eacd66b
 for file in $cluster_test_files
 do
     hailctl dataproc \
