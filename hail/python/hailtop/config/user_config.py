from typing import Optional, Union, TypeVar
import os
import re
import configparser
import warnings
from pathlib import Path

from .variables import ConfigVariable

user_config = None


def xdg_config_home() -> Path:
    value = os.environ.get('XDG_CONFIG_HOME')
    if value is None:
        return Path(Path.home(), ".config")
    return Path(value)


<<<<<<< HEAD
def get_hail_config_path() -> Path:
    return Path(xdg_config_home(), 'hail')


def get_user_config_path() -> Path:
    return Path(get_hail_config_path(), 'config.ini')


def get_user_identity_config_path() -> Path:
    return Path(get_hail_config_path(), 'identity.json')
=======
def get_user_config_path(*, _config_dir: Optional[str] = None) -> Path:
    return Path(_config_dir or xdg_config_home(), 'hail', 'config.ini')
>>>>>>> 91f5a0bf


def get_user_config() -> configparser.ConfigParser:
    user_config = configparser.ConfigParser()
    config_file = get_user_config_path()
    # in older versions, the config file was accidentally named
    # config.yaml, if the new config does not exist, and the old
    # one does, silently rename it
    old_path = config_file.with_name('config.yaml')
    if old_path.exists() and not config_file.exists():
        old_path.rename(config_file)
    user_config.read(config_file)
    return user_config


VALID_SECTION_AND_OPTION_RE = re.compile('[a-z0-9_]+')
T = TypeVar('T')


def unchecked_configuration_of(section: str,
                               option: str,
                               explicit_argument: Optional[T],
                               fallback: T,
                               *,
                               deprecated_envvar: Optional[str] = None) -> Union[str, T]:
    if explicit_argument is not None:
        return explicit_argument

    envvar = 'HAIL_' + section.upper() + '_' + option.upper()
    envval = os.environ.get(envvar, None)
    deprecated_envval = None if deprecated_envvar is None else os.environ.get(deprecated_envvar)
    if envval is not None:
        if deprecated_envval is not None:
            raise ValueError(f'Value for configuration variable {section}/{option} is ambiguous '
                             f'because both {envvar} and {deprecated_envvar} are set (respectively '
                             f'to: {envval} and {deprecated_envval}.')
        return envval
    if deprecated_envval is not None:
        warnings.warn(f'Use of deprecated envvar {deprecated_envvar} for configuration variable '
                      f'{section}/{option}. Please use {envvar} instead.')
        return deprecated_envval

    from_user_config = get_user_config().get(section, option, fallback=None)
    if from_user_config is not None:
        return from_user_config

    return fallback


def configuration_of(config_variable: ConfigVariable,
                     explicit_argument: Optional[T],
                     fallback: T,
                     *,
                     deprecated_envvar: Optional[str] = None) -> Union[str, T]:
    if '/' in config_variable.value:
        section, option = config_variable.value.split('/')
    else:
        section = 'global'
        option = config_variable.value
    return unchecked_configuration_of(section, option, explicit_argument, fallback, deprecated_envvar=deprecated_envvar)


def get_remote_tmpdir(caller_name: str,
                      *,
                      bucket: Optional[str] = None,
                      remote_tmpdir: Optional[str] = None,
                      user_config: Optional[configparser.ConfigParser] = None,
                      warnings_stacklevel: int = 2,
                      ) -> str:
    if user_config is None:
        user_config = get_user_config()

    if bucket is not None:
        warnings.warn(f'Use of deprecated argument \'bucket\' in {caller_name}(...). Specify \'remote_tmpdir\' as a keyword argument instead.',
                      stacklevel=warnings_stacklevel)

    if remote_tmpdir is not None and bucket is not None:
        raise ValueError(f'Cannot specify both \'remote_tmpdir\' and \'bucket\' in {caller_name}(...). Specify \'remote_tmpdir\' as a keyword argument instead.')

    if bucket is None and remote_tmpdir is None:
        remote_tmpdir = configuration_of(ConfigVariable.BATCH_REMOTE_TMPDIR, None, None)

    if remote_tmpdir is None:
        if bucket is None:
            bucket = user_config.get('batch', 'bucket', fallback=None)
            warnings.warn('Using deprecated configuration setting \'batch/bucket\'. Run `hailctl config set batch/remote_tmpdir` '
                          'to set the default for \'remote_tmpdir\' instead.',
                          stacklevel=warnings_stacklevel)
        if bucket is None:
            raise ValueError(
                f'Either the \'remote_tmpdir\' parameter of {caller_name}(...) must be set or you must '
                'run `hailctl config set batch/remote_tmpdir REMOTE_TMPDIR`.')
        if 'gs://' in bucket:
            raise ValueError(
                f'The bucket parameter to {caller_name}(...) and the `batch/bucket` hailctl config setting '
                'must both be bucket names, not paths. Use the remote_tmpdir parameter or batch/remote_tmpdir '
                'hailctl config setting instead to specify a path.')
        remote_tmpdir = f'gs://{bucket}/batch'
    else:
        schemes = {'gs', 'hail-az', 'https'}
        found_scheme = any(remote_tmpdir.startswith(f'{scheme}://') for scheme in schemes)
        if not found_scheme:
            raise ValueError(
                f'remote_tmpdir must be a storage uri path like gs://bucket/folder. Received: {remote_tmpdir}. Possible schemes include gs for GCP and https for Azure')
    if remote_tmpdir[-1] != '/':
        remote_tmpdir += '/'
    return remote_tmpdir<|MERGE_RESOLUTION|>--- conflicted
+++ resolved
@@ -17,21 +17,16 @@
     return Path(value)
 
 
-<<<<<<< HEAD
-def get_hail_config_path() -> Path:
-    return Path(xdg_config_home(), 'hail')
+def get_hail_config_path(*, _config_dir: Optional[str] = None) -> Path:
+    return Path(_config_dir or xdg_config_home(), 'hail')
 
 
-def get_user_config_path() -> Path:
-    return Path(get_hail_config_path(), 'config.ini')
+def get_user_config_path(*, _config_dir: Optional[str] = None) -> Path:
+    return Path(get_hail_config_path(_config_dir=_config_dir), 'config.ini')
 
 
 def get_user_identity_config_path() -> Path:
     return Path(get_hail_config_path(), 'identity.json')
-=======
-def get_user_config_path(*, _config_dir: Optional[str] = None) -> Path:
-    return Path(_config_dir or xdg_config_home(), 'hail', 'config.ini')
->>>>>>> 91f5a0bf
 
 
 def get_user_config() -> configparser.ConfigParser:
