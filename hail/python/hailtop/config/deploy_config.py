<<<<<<< HEAD
from typing import Dict, Optional
=======
from typing import Dict, Optional, TypeVar, Union
>>>>>>> 1718f074
import os
import ssl
import json
import logging
from ..utils import first_extant_file
from ..tls import external_client_ssl_context, internal_client_ssl_context, internal_server_ssl_context

from .user_config import get_user_config

log = logging.getLogger('deploy_config')

T = TypeVar("T")


def env_var_or_default(name: str, default: T) -> Union[str, T]:
    return os.environ.get(f'HAIL_{name.upper()}', default)


class DeployConfig:
<<<<<<< HEAD
    @classmethod
    def from_config(cls, config: Dict[str, str]) -> 'DeployConfig':
        return cls(
            env_var_or_default('location', config),
            env_var_or_default('default_namespace', config),
            env_var_or_default('domain', config)
        )
=======
    @staticmethod
    def from_config(config: Dict[str, str]) -> 'DeployConfig':
        location = env_var_or_default('location', config['location'])
        domain = env_var_or_default('domain', config['domain'])
        ns = env_var_or_default('default_namespace', config['default_namespace'])
        base_path = env_var_or_default('base_path', config.get('base_path')) or None
        if base_path is None and ns != 'default':
            domain = f'internal.{config["domain"]}'
            base_path = f'/{ns}'
>>>>>>> 1718f074

        return DeployConfig(location, ns, domain, base_path)

    def get_config(self) -> Dict[str, Optional[str]]:
        return {
            'location': self._location,
            'default_namespace': self._default_namespace,
            'domain': self._domain,
            'base_path': self._base_path,
        }

    @classmethod
    def from_config_file(cls, config_file=None) -> 'DeployConfig':
        config_file = first_extant_file(
            config_file,
            os.environ.get('HAIL_DEPLOY_CONFIG_FILE'),
            os.path.expanduser('~/.hail/deploy-config.json'),
            '/deploy-config/deploy-config.json',
        )
        if config_file is not None:
            log.info(f'deploy config file found at {config_file}')
            with open(config_file, 'r', encoding='utf-8') as f:
                config = json.load(f)
            log.info(f'deploy config location: {config["location"]}')
        else:
            log.info(f'deploy config file not found: {config_file}')
            config = {
                'location': 'external',
                'default_namespace': 'default',
                'domain': get_user_config().get('global', 'domain', fallback='hail.is'),
            }
        return cls.from_config(config)

    def __init__(self, location: str, default_namespace: str, domain: str, base_path: Optional[str]):
        assert location in ('external', 'k8s', 'gce')
        self._location = location
        self._default_namespace = default_namespace
        self._domain = domain
        self._base_path = base_path

    def with_default_namespace(self, default_namespace):
        return DeployConfig(self._location, default_namespace, self._domain, self._base_path)

    def with_location(self, location):
        return DeployConfig(location, self._default_namespace, self._domain, self._base_path)

    def default_namespace(self):
        return self._default_namespace

    def location(self):
        return self._location

    def scheme(self, base_scheme='http'):
        # FIXME: should depend on ssl context
        return (base_scheme + 's') if self._location in ('external', 'k8s') else base_scheme

    def domain(self, service):
        ns = self._default_namespace
        if self._location == 'k8s':
            return f'{service}.{ns}'
        if self._location == 'gce':
            if self._base_path is None:
                return f'{service}.hail'
            return 'internal.hail'
        assert self._location == 'external'
        if self._base_path is None:
            return f'{service}.{self._domain}'
        return self._domain

    def base_path(self, service):
        if self._base_path is None:
            return ''
        return f'{self._base_path}/{service}'

    def base_url(self, service, base_scheme='http'):
        return f'{self.scheme(base_scheme)}://{self.domain(service)}{self.base_path(service)}'

    def url(self, service, path, base_scheme='http'):
        return f'{self.base_url(service, base_scheme=base_scheme)}{path}'

    def auth_session_cookie_name(self):
        if self._default_namespace == 'default':
            return 'session'
        return 'sesh'

    def external_url(self, service, path, base_scheme='http'):
        if self._base_path is None:
            if service == 'www':
                return f'{base_scheme}s://{self._domain}{path}'
            return f'{base_scheme}s://{service}.{self._domain}{path}'
        return f'{base_scheme}s://{self._domain}{self._base_path}/{service}{path}'

    def prefix_application(self, app, service, **kwargs):
        from aiohttp import web  # pylint: disable=import-outside-toplevel

        base_path = self.base_path(service)
        if not base_path:
            return app

        root_routes = web.RouteTableDef()

        @root_routes.get('/healthcheck')
        async def get_healthcheck(_):
            return web.Response()

        @root_routes.get('/metrics')
        async def get_metrics(_):
            raise web.HTTPFound(location=f'{base_path}/metrics')

        root_app = web.Application(**kwargs)
        root_app.add_routes(root_routes)
        root_app.add_subapp(base_path, app)

        log.info(f'serving paths at {base_path}')
        return root_app

    def client_ssl_context(self) -> ssl.SSLContext:
        if self._location == 'k8s':
            return internal_client_ssl_context()
        # no encryption on the internal gateway
        return external_client_ssl_context()

    def server_ssl_context(self) -> Optional[ssl.SSLContext]:
        if self._location == 'k8s':
            return internal_server_ssl_context()
        # local mode does not have access to self-signed certs
        return None


class TerraDeployConfig(DeployConfig):
    def __init__(self, location, default_namespace, domain, subpath):
        super().__init__(location, default_namespace, domain)
        self._subpath = subpath

    def get_config(self) -> Dict[str, str]:
        return {
            'location': self._location,
            'default_namespace': self._default_namespace,
            'domain': self._domain,
            'subpath': self._subpath,
        }

    @classmethod
    def from_config(cls, config) -> 'DeployConfig':
        return cls(config['location'], config['default_namespace'], config['domain'], config['subpath'])

    def domain(self, service):
        if self._location == 'k8s':
            return {
                'batch-driver': 'localhost:5000',
                'batch': 'localhost:5001',
            }[service]
        return self._domain

    def base_path(self, service):
        return f'{self._subpath}/{service}'

    def external_url(self, service, path, base_scheme='http'):
        return f'{base_scheme}s://{self._domain}{self._subpath}/{service}{path}'

    def client_ssl_context(self) -> ssl.SSLContext:
        # Terra app networking doesn't use self-signed certs
        return external_client_ssl_context()

    def server_ssl_context(self) -> Optional[ssl.SSLContext]:
        # Terra app services are in the same pod and just use http
        return None


deploy_config = None


def get_deploy_config() -> DeployConfig:
    global deploy_config

    if not deploy_config:
        deploy_config = DeployConfig.from_config_file()
        if deploy_config._domain.endswith('servicebus.windows.net'):
            deploy_config = TerraDeployConfig.from_config_file()
    return deploy_config<|MERGE_RESOLUTION|>--- conflicted
+++ resolved
@@ -1,8 +1,4 @@
-<<<<<<< HEAD
-from typing import Dict, Optional
-=======
 from typing import Dict, Optional, TypeVar, Union
->>>>>>> 1718f074
 import os
 import ssl
 import json
@@ -22,17 +18,8 @@
 
 
 class DeployConfig:
-<<<<<<< HEAD
     @classmethod
     def from_config(cls, config: Dict[str, str]) -> 'DeployConfig':
-        return cls(
-            env_var_or_default('location', config),
-            env_var_or_default('default_namespace', config),
-            env_var_or_default('domain', config)
-        )
-=======
-    @staticmethod
-    def from_config(config: Dict[str, str]) -> 'DeployConfig':
         location = env_var_or_default('location', config['location'])
         domain = env_var_or_default('domain', config['domain'])
         ns = env_var_or_default('default_namespace', config['default_namespace'])
@@ -40,9 +27,8 @@
         if base_path is None and ns != 'default':
             domain = f'internal.{config["domain"]}'
             base_path = f'/{ns}'
->>>>>>> 1718f074
 
-        return DeployConfig(location, ns, domain, base_path)
+        return cls(location, ns, domain, base_path)
 
     def get_config(self) -> Dict[str, Optional[str]]:
         return {
@@ -171,22 +157,6 @@
 
 
 class TerraDeployConfig(DeployConfig):
-    def __init__(self, location, default_namespace, domain, subpath):
-        super().__init__(location, default_namespace, domain)
-        self._subpath = subpath
-
-    def get_config(self) -> Dict[str, str]:
-        return {
-            'location': self._location,
-            'default_namespace': self._default_namespace,
-            'domain': self._domain,
-            'subpath': self._subpath,
-        }
-
-    @classmethod
-    def from_config(cls, config) -> 'DeployConfig':
-        return cls(config['location'], config['default_namespace'], config['domain'], config['subpath'])
-
     def domain(self, service):
         if self._location == 'k8s':
             return {
@@ -194,12 +164,6 @@
                 'batch': 'localhost:5001',
             }[service]
         return self._domain
-
-    def base_path(self, service):
-        return f'{self._subpath}/{service}'
-
-    def external_url(self, service, path, base_scheme='http'):
-        return f'{base_scheme}s://{self._domain}{self._subpath}/{service}{path}'
 
     def client_ssl_context(self) -> ssl.SSLContext:
         # Terra app networking doesn't use self-signed certs
