--- conflicted
+++ resolved
@@ -6,26 +6,17 @@
     GoogleContainerClient,
     GoogleIAmClient,
     GoogleLoggingClient,
-<<<<<<< HEAD
-=======
     GoogleMetadataServerClient,
-    GoogleStorageClient,
-    GCSRequesterPaysConfiguration,
->>>>>>> 671deef8
     GoogleStorageAsyncFS,
     GoogleStorageAsyncFSFactory,
     GoogleStorageClient,
 )
-<<<<<<< HEAD
-from .credentials import GoogleApplicationDefaultCredentials, GoogleCredentials, GoogleServiceAccountCredentials
-=======
 from .credentials import (
+    GoogleApplicationDefaultCredentials,
     GoogleCredentials,
-    GoogleApplicationDefaultCredentials,
+    GoogleInstanceMetadataCredentials,
     GoogleServiceAccountCredentials,
-    GoogleInstanceMetadataCredentials,
 )
->>>>>>> 671deef8
 from .user_config import get_gcs_requester_pays_configuration
 
 __all__ = [
