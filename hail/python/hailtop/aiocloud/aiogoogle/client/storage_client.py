--- conflicted
+++ resolved
@@ -292,10 +292,6 @@
         assert self._content is not None
 
         self._content = None
-<<<<<<< HEAD
-        self._resp.release()
-=======
->>>>>>> 51313958
         self._resp.close()
         self._resp = None
 
