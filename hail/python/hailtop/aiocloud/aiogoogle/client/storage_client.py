import asyncio
import datetime
import logging
import os
import urllib.parse
from contextlib import AsyncExitStack
from types import TracebackType
from typing import Any, AsyncIterator, Coroutine, Dict, List, MutableMapping, Optional, Set, Tuple, Type, cast

import aiohttp
from multidict import CIMultiDictProxy  # pylint: disable=unused-import  # pylint: disable=unused-import

from hailtop import timex
from hailtop.aiotools import FeedableAsyncIterable, WriteBuffer
from hailtop.aiotools.fs import (
    AsyncFS,
    AsyncFSFactory,
    AsyncFSURL,
    FileAndDirectoryError,
    FileListEntry,
    FileStatus,
    IsABucketError,
    MultiPartCreate,
    ReadableStream,
    UnexpectedEOFError,
    WritableStream,
)
from hailtop.utils import OnlineBoundedGather2, TransientError, retry_transient_errors, secret_alnum_string

from ...common.session import BaseSession
<<<<<<< HEAD
from textwrap import dedent

=======
from ..credentials import GoogleCredentials
from ..user_config import GCSRequesterPaysConfiguration, get_gcs_requester_pays_configuration
from .base_client import GoogleBaseClient
>>>>>>> 01a6a6a1

log = logging.getLogger(__name__)


class PageIterator:
    def __init__(self, client: GoogleBaseClient, path: str, request_kwargs: MutableMapping[str, Any]):
        if 'params' in request_kwargs:
            request_params = request_kwargs['params']
            del request_kwargs['params']
        else:
            request_params = {}
        self._client = client
        self._path = path
        self._request_params = request_params
        self._request_kwargs = request_kwargs
        self._page = None

    def __aiter__(self) -> 'PageIterator':
        return self

    async def __anext__(self):
        if self._page is None:
            assert 'pageToken' not in self._request_params
            self._page = await retry_transient_errors(
                self._client.get, self._path, params=self._request_params, **self._request_kwargs
            )
            return self._page

        next_page_token = self._page.get('nextPageToken')
        if next_page_token is not None:
            self._request_params['pageToken'] = next_page_token
            self._page = await retry_transient_errors(
                self._client.get, self._path, params=self._request_params, **self._request_kwargs
            )
            return self._page

        raise StopAsyncIteration


async def _cleanup_future(fut: asyncio.Future):
    if not fut.done():
        fut.cancel()
    await asyncio.wait([fut])
    if not fut.cancelled():
        if exc := fut.exception():
            raise exc


class InsertObjectStream(WritableStream):
    def __init__(self, it: FeedableAsyncIterable[bytes], request_task: asyncio.Task[aiohttp.ClientResponse]):
        super().__init__()
        self._it = it
        self._request_task = request_task
        self._value = None
        self._exit_stack = AsyncExitStack()

        async def cleanup_request_task():
            if not self._request_task.cancelled():
                try:
                    async with await self._request_task as response:
                        self._value = await response.json()
                except AttributeError as err:
                    raise ValueError(repr(self._request_task)) from err
            await _cleanup_future(self._request_task)

        self._exit_stack.push_async_callback(cleanup_request_task)

    async def write(self, b):
        assert not self.closed

        fut = asyncio.ensure_future(self._it.feed(b))
        self._exit_stack.push_async_callback(_cleanup_future, fut)

        await asyncio.wait([fut, self._request_task], return_when=asyncio.FIRST_COMPLETED)
        if fut.done():
            await fut
            return len(b)
        raise ValueError('request task finished early')

    async def _wait_closed(self):
        try:
            fut = asyncio.ensure_future(self._it.stop())
            self._exit_stack.push_async_callback(_cleanup_future, fut)
            await asyncio.wait([fut, self._request_task], return_when=asyncio.FIRST_COMPLETED)
        finally:
            await self._exit_stack.aclose()


class _TaskManager:
    def __init__(self, coro: Coroutine[Any, Any, Any], closable: bool = False):
        self._coro = coro
        self._task: Optional[asyncio.Task[Any]] = None
        self._closable = closable

    async def __aenter__(self) -> asyncio.Task:
        self._task = asyncio.create_task(self._coro)
        return self._task

    async def __aexit__(
        self, exc_type: Optional[Type[BaseException]], exc_val: Optional[BaseException], exc_tb: Optional[TracebackType]
    ) -> None:
        assert self._task is not None

        if self._closable and self._task.done() and not self._task.cancelled():
            (await self._task).close()
        else:
            await _cleanup_future(self._task)


class ResumableInsertObjectStream(WritableStream):
    def __init__(self, session: BaseSession, session_url: str, chunk_size: int):
        super().__init__()
        self._session = session
        self._session_url = session_url
        self._write_buffer = WriteBuffer()
        self._broken = False
        self._done = False
        self._chunk_size = chunk_size

    @staticmethod
    def _range_upper(range):
        range = range.split('/', 1)[0]
        split_range = range.split('-')
        assert len(split_range) == 2
        return int(split_range[1])

    async def _write_chunk_1(self):
        assert not self._done
        assert self._closed or self._write_buffer.size() >= self._chunk_size

        if self._closed:
            total_size = self._write_buffer.offset() + self._write_buffer.size()
            total_size_str = str(total_size)
        else:
            total_size = None
            total_size_str = '*'

        if self._broken:
            # If the last request was unsuccessful, we are out of sync
            # with the server and we don't know what byte to send
            # next.  Perform a status check to find out.  See:
            # https://cloud.google.com/storage/docs/performing-resumable-uploads#status-check

            # note: this retries
            async with await self._session.put(
                self._session_url,
                headers={'Content-Length': '0', 'Content-Range': f'bytes */{total_size_str}'},
                raise_for_status=False,
            ) as resp:
                if resp.status >= 200 and resp.status < 300:
                    assert self._closed
                    assert total_size is not None
                    self._write_buffer.advance_offset(total_size)
                    assert self._write_buffer.size() == 0
                    self._done = True
                    return
                if resp.status == 308:
                    range = resp.headers.get('Range')
                    if range is not None:
                        new_offset = self._range_upper(range) + 1
                    else:
                        new_offset = 0
                    self._write_buffer.advance_offset(new_offset)
                    self._broken = False
                else:
                    assert resp.status >= 400
                    resp.raise_for_status()
                    assert False

        assert not self._broken
        self._broken = True

        offset = self._write_buffer.offset()
        if self._closed:
            n = self._write_buffer.size()
        # status check can advance the offset, so there might not be a
        # full chunk available to write
        elif self._write_buffer.size() < self._chunk_size:
            return
        else:
            n = self._chunk_size
        if n > 0:
            range = f'bytes {offset}-{offset + n - 1}/{total_size_str}'
        else:
            range = f'bytes */{total_size_str}'

        # Upload a single chunk.  See:
        # https://cloud.google.com/storage/docs/performing-resumable-uploads#chunked-upload
        it: FeedableAsyncIterable[bytes] = FeedableAsyncIterable()
        async with _TaskManager(
            self._session.put(
                self._session_url,
                data=aiohttp.AsyncIterablePayload(it),
                headers={'Content-Length': f'{n}', 'Content-Range': range},
                raise_for_status=False,
                retry=False,
            ),
            closable=True,
        ) as put_task:
            with self._write_buffer.chunks(n) as chunks:
                for chunk in chunks:
                    async with _TaskManager(it.feed(chunk)) as feed_task:
                        done, _ = await asyncio.wait([put_task, feed_task], return_when=asyncio.FIRST_COMPLETED)
                        if feed_task not in done:
                            msg = 'resumable upload chunk PUT request finished before writing data'
                            log.warning(msg)
                            raise TransientError(msg)

            await it.stop()

            resp = await put_task
            if resp.status >= 200 and resp.status < 300:
                assert self._closed
                assert total_size is not None
                self._write_buffer.advance_offset(total_size)
                assert self._write_buffer.size() == 0
                self._done = True
                return

            if resp.status == 308:
                range = resp.headers['Range']
                self._write_buffer.advance_offset(self._range_upper(range) + 1)
                self._broken = False
                return

            assert resp.status >= 400
            resp.raise_for_status()
            assert False

    async def _write_chunk(self):
        await retry_transient_errors(self._write_chunk_1)

    async def write(self, b):
        assert not self._closed
        assert self._write_buffer.size() < self._chunk_size
        self._write_buffer.append(b)
        while self._write_buffer.size() >= self._chunk_size:
            await self._write_chunk()
        assert self._write_buffer.size() < self._chunk_size
        return len(b)

    async def _wait_closed(self):
        assert self._closed
        assert self._write_buffer.size() < self._chunk_size
        while not self._done:
            await self._write_chunk()
        assert self._done and self._write_buffer.size() == 0


class GetObjectStream(ReadableStream):
    def __init__(self, resp: aiohttp.ClientResponse):
        super().__init__()
        self._resp: Optional[aiohttp.ClientResponse] = resp
        self._content: Optional[aiohttp.StreamReader] = resp.content

    # https://docs.aiohttp.org/en/stable/streams.html#aiohttp.StreamReader.read
    # Read up to n bytes. If n is not provided, or set to -1, read until EOF
    # and return all read bytes.
    async def read(self, n: int = -1) -> bytes:
        assert not self._closed and self._content is not None
        return await self._content.read(n)

    async def readexactly(self, n: int) -> bytes:
        assert not self._closed and n >= 0 and self._content is not None
        try:
            return await self._content.readexactly(n)
        except asyncio.IncompleteReadError as e:
            raise UnexpectedEOFError() from e

    def headers(self) -> 'CIMultiDictProxy[str]':
        assert self._resp is not None

        return self._resp.headers

    async def _wait_closed(self) -> None:
        assert self._resp is not None
        assert self._content is not None

        self._content = None
        self._resp.close()
        self._resp = None


class GoogleStorageClient(GoogleBaseClient):
    def __init__(self, gcs_requester_pays_configuration: Optional[GCSRequesterPaysConfiguration] = None, **kwargs):
        if 'timeout' not in kwargs and 'http_session' not in kwargs:
            # Around May 2022, GCS started timing out a lot with our default 5s timeout
            kwargs['timeout'] = aiohttp.ClientTimeout(total=20)
        super().__init__('https://storage.googleapis.com/storage/v1', **kwargs)
        self._gcs_requester_pays_configuration = get_gcs_requester_pays_configuration(
            gcs_requester_pays_configuration=gcs_requester_pays_configuration
        )

    async def bucket_info(self, bucket: str) -> Dict[str, Any]:
        """
        See `the GCS API docs https://cloud.google.com/storage/docs/json_api/v1/buckets`_ for the list of bucket
        properties in the response.
        """
        kwargs: Dict[str, Any] = {}
        self._update_params_with_user_project(kwargs, bucket)
        return await self.get(f'/b/{bucket}', **kwargs)

    # docs:
    # https://cloud.google.com/storage/docs/json_api/v1

    async def insert_object(self, bucket: str, name: str, **kwargs) -> WritableStream:
        assert name
        # Insert an object.  See:
        # https://cloud.google.com/storage/docs/json_api/v1/objects/insert
        if 'params' in kwargs:
            params = kwargs['params']
        else:
            params = {}
            kwargs['params'] = params
        assert 'name' not in params
        params['name'] = name
        self._update_params_with_user_project(kwargs, bucket)

        assert 'data' not in params

        upload_type = params.get('uploadType')
        if not upload_type:
            upload_type = 'resumable'
            params['uploadType'] = upload_type

        if upload_type == 'media':
            it: FeedableAsyncIterable[bytes] = FeedableAsyncIterable()
            kwargs['data'] = aiohttp.AsyncIterablePayload(it)
            request_task = asyncio.create_task(
                self._session.post(
                    f'https://storage.googleapis.com/upload/storage/v1/b/{bucket}/o', retry=False, **kwargs
                )
            )
            return InsertObjectStream(it, request_task)

        # Write using resumable uploads.  See:
        # https://cloud.google.com/storage/docs/performing-resumable-uploads
        assert upload_type == 'resumable'
        chunk_size = kwargs.get('bufsize', 8 * 1024 * 1024)

        async with await self._session.post(
            f'https://storage.googleapis.com/upload/storage/v1/b/{bucket}/o', **kwargs
        ) as resp:
            session_url = resp.headers['Location']
        return ResumableInsertObjectStream(self._session, session_url, chunk_size)

    async def get_object(self, bucket: str, name: str, **kwargs) -> GetObjectStream:
        assert name
        if 'params' in kwargs:
            params = kwargs['params']
        else:
            params = {}
            kwargs['params'] = params
        assert 'alt' not in params
        params['alt'] = 'media'
        self._update_params_with_user_project(kwargs, bucket)

        try:
            resp = await self._session.get(
                f'https://storage.googleapis.com/storage/v1/b/{bucket}/o/{urllib.parse.quote(name, safe="")}', **kwargs
            )
            return GetObjectStream(resp)
        except aiohttp.ClientResponseError as e:
            if e.status == 404:
                raise FileNotFoundError from e
            if e.status == 416:
                raise UnexpectedEOFError from e
            raise

    async def get_object_metadata(self, bucket: str, name: str, **kwargs) -> Dict[str, str]:
        assert name
        assert 'params' not in kwargs or 'alt' not in kwargs['params']
        self._update_params_with_user_project(kwargs, bucket)
        return cast(Dict[str, str], await self.get(f'/b/{bucket}/o/{urllib.parse.quote(name, safe="")}', **kwargs))

    async def delete_object(self, bucket: str, name: str, **kwargs) -> None:
        assert name
        self._update_params_with_user_project(kwargs, bucket)
        await self.delete(f'/b/{bucket}/o/{urllib.parse.quote(name, safe="")}', **kwargs)

    async def list_objects(self, bucket: str, **kwargs) -> PageIterator:
        self._update_params_with_user_project(kwargs, bucket)
        return PageIterator(self, f'/b/{bucket}/o', kwargs)

    async def compose(self, bucket: str, names: List[str], destination: str, **kwargs) -> None:
        assert destination
        n = len(names)
        if n == 0:
            raise ValueError('no components in compose')
        if n > 32:
            raise ValueError(f'too many components in compose, maximum of 32: {n}')
        assert 'json' not in kwargs
        assert 'body' not in kwargs
        kwargs['json'] = {'sourceObjects': [{'name': name} for name in names]}
        self._update_params_with_user_project(kwargs, bucket)
        await self.post(f'/b/{bucket}/o/{urllib.parse.quote(destination, safe="")}/compose', **kwargs)

    def _update_params_with_user_project(self, request_kwargs, bucket):
        if 'params' not in request_kwargs:
            request_kwargs['params'] = {}
        params = request_kwargs['params']
        config = self._gcs_requester_pays_configuration
        if isinstance(config, str):
            params.update({'userProject': config})
        elif isinstance(config, tuple):
            project, buckets = config
            if bucket in buckets:
                params.update({'userProject': project})


class GetObjectFileStatus(FileStatus):
    def __init__(self, items: Dict[str, str], url: str):
        self._items = items
        self._url = url

    def basename(self) -> str:
        return os.path.basename(self._url.rstrip('/'))

    def url(self) -> str:
        return self._url

    async def size(self) -> int:
        return int(self._items['size'])

    def time_created(self) -> datetime.datetime:
        return timex.parse_rfc3339(self._items['timeCreated'])

    def time_modified(self) -> datetime.datetime:
        return timex.parse_rfc3339(self._items['updated'])

    async def __getitem__(self, key: str) -> str:
        return self._items[key]


class GoogleStorageFileListEntry(FileListEntry):
    def __init__(self, bucket: str, name: str, items: Optional[Dict[str, Any]]):
        self._bucket = bucket
        self._name = name
        self._items = items
        self._status: Optional[GetObjectFileStatus] = None

    def basename(self) -> str:
        return os.path.basename(self._name.rstrip('/'))

    async def url(self) -> str:
        return f'gs://{self._bucket}/{self._name}'

    async def is_file(self) -> bool:
        return self._items is not None

    async def is_dir(self) -> bool:
        return self._items is None

    async def status(self) -> FileStatus:
        if self._status is None:
            if self._items is None:
                raise IsADirectoryError(await self.url())
            self._status = GetObjectFileStatus(self._items, await self.url())
        return self._status


class GoogleStorageMultiPartCreate(MultiPartCreate):
    def __init__(self, sema: asyncio.Semaphore, fs: 'GoogleStorageAsyncFS', dest_url: str, num_parts: int):
        self._sema = sema
        self._fs = fs
        self._dest_url = dest_url
        self._num_parts = num_parts
        bucket, dest_name = fs.get_bucket_and_name(dest_url)
        self._bucket = bucket
        self._dest_name = dest_name

        # compute dest_dirname so gs://{bucket}/{dest_dirname}file
        # refers to a file in dest_dirname with no double slashes
        dest_dirname = os.path.dirname(dest_name)
        if dest_dirname:
            dest_dirname = dest_dirname + '/'
        self._dest_dirname = dest_dirname

        self._token = secret_alnum_string()

    def _tmp_name(self, filename: str) -> str:
        return f'{self._dest_dirname}_/{self._token}/{filename}'

    def _part_name(self, number: int) -> str:
        return self._tmp_name(f'part-{number}')

    async def create_part(self, number: int, start: int, size_hint: Optional[int] = None) -> WritableStream:  # pylint: disable=unused-argument
        part_name = self._part_name(number)
        params = {'uploadType': 'media'}
        return await self._fs._storage_client.insert_object(self._bucket, part_name, params=params)

    async def __aenter__(self) -> 'GoogleStorageMultiPartCreate':
        return self

    async def _compose(self, names: List[str], dest_name: str):
        await retry_transient_errors(self._fs._storage_client.compose, self._bucket, names, dest_name)

    async def __aexit__(
        self, exc_type: Optional[Type[BaseException]], exc_val: Optional[BaseException], exc_tb: Optional[TracebackType]
    ) -> None:
        async with OnlineBoundedGather2(self._sema) as pool:
            try:
                if exc_val is not None:
                    return

                async def tree_compose(names, dest_name):
                    n = len(names)
                    assert n > 0
                    if n <= 32:
                        await self._compose(names, dest_name)
                        return

                    q, r = divmod(n, 32)
                    i = 0
                    p = 0
                    chunks = []
                    while i < 32:
                        # each chunk gets q, and the first r get one more
                        chunk_size = q
                        if i < r:
                            chunk_size += 1
                        chunks.append(names[p : p + chunk_size])
                        p += chunk_size
                        i += 1
                    assert p == n
                    assert len(chunks) == 32

                    chunk_names = [self._tmp_name(f'chunk-{secret_alnum_string()}') for _ in range(32)]

                    async with AsyncExitStack() as stack:
                        chunk_tasks = []
                        for chunk, name in zip(chunks, chunk_names):
                            fut = pool.call(tree_compose, chunk, name)
                            stack.push_async_callback(_cleanup_future, fut)
                            chunk_tasks.append(fut)

                        await pool.wait(chunk_tasks)

                    await self._compose(chunk_names, dest_name)

                    for name in chunk_names:
                        await pool.call(
                            retry_transient_errors, self._fs._remove_doesnt_exist_ok, f'gs://{self._bucket}/{name}'
                        )

                await tree_compose([self._part_name(i) for i in range(self._num_parts)], self._dest_name)
            finally:
                await retry_transient_errors(
                    self._fs.rmtree, self._sema, f'gs://{self._bucket}/{self._dest_dirname}_/{self._token}'
                )


class GoogleStorageAsyncFSURL(AsyncFSURL):
    def __init__(self, bucket: str, path: str):
        self._bucket = bucket
        self._path = path

    def __repr__(self):
        return f'GoogleStorageAsyncFSURL({self._bucket}, {self._path})'

    @property
    def bucket_parts(self) -> List[str]:
        return [self._bucket]

    @property
    def path(self) -> str:
        return self._path

    @property
    def query(self) -> Optional[str]:
        return None

    @property
    def scheme(self) -> str:
        return 'gs'

    def with_path(self, path) -> 'GoogleStorageAsyncFSURL':
        return GoogleStorageAsyncFSURL(self._bucket, path)

    def with_root_path(self) -> 'GoogleStorageAsyncFSURL':
        return self.with_path('')

    def __str__(self) -> str:
        return f'gs://{self._bucket}/{self._path}'


class GoogleStorageAsyncFS(AsyncFS):
    def __init__(
        self,
        *,
        storage_client: Optional[GoogleStorageClient] = None,
        bucket_allow_list: Optional[List[str]] = None,
        **kwargs,
    ):
        if not storage_client:
            storage_client = GoogleStorageClient(**kwargs)
        self._storage_client = storage_client
        if bucket_allow_list is None:
            bucket_allow_list = []
        self.allowed_storage_locations = bucket_allow_list

    @staticmethod
    def schemes() -> Set[str]:
        return {'gs'}

    def storage_location(self, uri: str) -> str:
        return self.get_bucket_and_name(uri)[0]

    async def is_hot_storage(self, uri: str) -> bool:
        """
        See `the GCS API docs https://cloud.google.com/storage/docs/storage-classes`_ for a list of possible storage
        classes.

        Raises
        ------
        :class:`aiohttp.ClientResponseError`
            If the specified object does not exist, or if the account being used to access GCS does not have permission
            to read the bucket's default storage policy and it is not a public access bucket.
        """
        is_hot_storage = False
        hot_storage_classes = {"standard", "regional", "multi_regional"}
        location = self.storage_location(uri)

        async def is_bucket_hot():
            try:
                return (await self._storage_client.bucket_info(location))["storageClass"].lower() in hot_storage_classes
            except aiohttp.ClientResponseError:
                return False

        async def is_object_hot():
            try:
                return (await (await self.statfile(uri))["storageClass"]).lower() in hot_storage_classes
            except (aiohttp.ClientResponseError, FileNotFoundError):
                return False

        async def is_dir_first_object_hot():
            try:
                files = await self.listfiles(uri, recursive=True)
                next_file = await files.__anext__()
                while await next_file.is_dir():
                    next_file = await files.__anext__()
                return await self.is_hot_storage(await next_file.url())
            except (aiohttp.ClientResponseError, FileNotFoundError, StopAsyncIteration):
                return False

        if location not in self.allowed_storage_locations:
            is_hot_storage = (await is_bucket_hot()) or (await is_object_hot()) or (await is_dir_first_object_hot())
            if not is_hot_storage:
                raise ValueError(
                    dedent(f"""\
                        GCS Bucket '{location}' is configured to use cold storage by default. Accessing the blob
                        '{uri}' would incur egress charges. Either

                        * avoid the increased cost by changing the default storage policy for the bucket
                          (https://cloud.google.com/storage/docs/changing-default-storage-class) and the individual
                          blobs in it (https://cloud.google.com/storage/docs/changing-storage-classes) to 'Standard', or

                        * accept the increased cost by adding '{location}' to the 'gcs_bucket_allow_list' configuration
                          variable (https://hail.is/docs/0.2/configuration_reference.html).
                        """)
                )
            self.allowed_storage_locations.append(location)
        return is_hot_storage

    @staticmethod
    def valid_url(url: str) -> bool:
        return url.startswith('gs://')

    @staticmethod
    def parse_url(url: str, *, error_if_bucket: bool = False) -> GoogleStorageAsyncFSURL:
        fsurl = GoogleStorageAsyncFSURL(*GoogleStorageAsyncFS.get_bucket_and_name(url))
        if error_if_bucket and fsurl._path == '':
            raise IsABucketError
        return fsurl

    @staticmethod
    def get_bucket_and_name(url: str) -> Tuple[str, str]:
        colon_index = url.find(':')
        if colon_index == -1:
            raise ValueError(f'invalid URL: {url}')

        scheme = url[:colon_index]
        if scheme != 'gs':
            raise ValueError(f'invalid scheme, expected gs: {scheme}')

        rest = url[(colon_index + 1) :]
        if not rest.startswith('//'):
            raise ValueError(f'Google Cloud Storage URI must be of the form: gs://bucket/path, found: {url}')

        end_of_bucket = rest.find('/', 2)
        if end_of_bucket != -1:
            bucket = rest[2:end_of_bucket]
            name = rest[(end_of_bucket + 1) :]
        else:
            bucket = rest[2:]
            name = ''

        return (bucket, name)

    async def open(self, url: str) -> GetObjectStream:
        fsurl = self.parse_url(url, error_if_bucket=True)
        return await self._storage_client.get_object(fsurl._bucket, fsurl._path)

    async def _open_from(self, url: str, start: int, *, length: Optional[int] = None) -> GetObjectStream:
        fsurl = self.parse_url(url, error_if_bucket=True)
        range_str = f'bytes={start}-'
        if length is not None:
            assert length >= 1
            range_str += str(start + length - 1)
        return await self._storage_client.get_object(fsurl._bucket, fsurl._path, headers={'Range': range_str})

    async def create(self, url: str, *, retry_writes: bool = True) -> WritableStream:
        fsurl = self.parse_url(url, error_if_bucket=True)
        params = {'uploadType': 'resumable' if retry_writes else 'media'}
        return await self._storage_client.insert_object(fsurl._bucket, fsurl._path, params=params)

    async def multi_part_create(
        self, sema: asyncio.Semaphore, url: str, num_parts: int
    ) -> GoogleStorageMultiPartCreate:
        self.parse_url(url, error_if_bucket=True)
        return GoogleStorageMultiPartCreate(sema, self, url, num_parts)

    async def staturl(self, url: str) -> str:
        return await self._staturl_parallel_isfile_isdir(url)

    async def mkdir(self, url: str) -> None:
        pass

    async def makedirs(self, url: str, exist_ok: bool = False) -> None:
        pass

    async def statfile(self, url: str) -> GetObjectFileStatus:
        try:
            fsurl = self.parse_url(url, error_if_bucket=True)
            return GetObjectFileStatus(await self._storage_client.get_object_metadata(fsurl._bucket, fsurl._path), url)
        except aiohttp.ClientResponseError as e:
            if e.status == 404:
                raise FileNotFoundError(url) from e
            raise

    async def _listfiles_recursive(self, bucket: str, name: str) -> AsyncIterator[FileListEntry]:
        assert not name or name.endswith('/')
        params = {'prefix': name}
        async for page in await self._storage_client.list_objects(bucket, params=params):
            prefixes = page.get('prefixes')
            assert not prefixes

            items = page.get('items')
            if items is not None:
                for item in page['items']:
                    yield GoogleStorageFileListEntry(bucket, item['name'], item)

    async def _listfiles_flat(self, bucket: str, name: str) -> AsyncIterator[FileListEntry]:
        assert not name or name.endswith('/')
        params = {'prefix': name, 'delimiter': '/', 'includeTrailingDelimiter': 'true'}
        async for page in await self._storage_client.list_objects(bucket, params=params):
            prefixes = page.get('prefixes')
            if prefixes:
                for prefix in prefixes:
                    assert prefix.endswith('/')
                    yield GoogleStorageFileListEntry(bucket, prefix, None)

            items = page.get('items')
            if items:
                for item in page['items']:
                    yield GoogleStorageFileListEntry(bucket, item['name'], item)

    async def listfiles(
        self, url: str, recursive: bool = False, exclude_trailing_slash_files: bool = True
    ) -> AsyncIterator[FileListEntry]:
        bucket, name = self.get_bucket_and_name(url)
        if name and not name.endswith('/'):
            name = f'{name}/'

        if recursive:
            it = self._listfiles_recursive(bucket, name)
        else:
            it = self._listfiles_flat(bucket, name)

        it = it.__aiter__()
        try:
            first_entry = await it.__anext__()
        except StopAsyncIteration:
            raise FileNotFoundError(url)  # pylint: disable=raise-missing-from

        async def should_yield(entry):
            url = await entry.url()
            if url.endswith('/') and await entry.is_file():
                if not exclude_trailing_slash_files:
                    return True

                stat = await entry.status()
                if await stat.size() != 0:
                    raise FileAndDirectoryError(url)
                return False
            return True

        async def cons(first_entry, it) -> AsyncIterator[FileListEntry]:
            if await should_yield(first_entry):
                yield first_entry
            try:
                while True:
                    next_entry = await it.__anext__()
                    if await should_yield(next_entry):
                        yield next_entry
            except StopAsyncIteration:
                pass

        return cons(first_entry, it)

    async def isfile(self, url: str) -> bool:
        try:
            fsurl = self.parse_url(url)
            # if name is empty, get_object_metadata behaves like list objects
            # the urls are the same modulo the object name
            if not fsurl._path:
                return False
            await self._storage_client.get_object_metadata(fsurl._bucket, fsurl._path)
            return True
        except aiohttp.ClientResponseError as e:
            if e.status == 404:
                return False
            raise

    async def isdir(self, url: str) -> bool:
        fsurl = self.parse_url(url, error_if_bucket=True)
        assert not fsurl._path or fsurl.path.endswith('/'), fsurl._path
        params = {'prefix': fsurl._path, 'delimiter': '/', 'includeTrailingDelimiter': 'true', 'maxResults': 1}
        async for page in await self._storage_client.list_objects(fsurl._bucket, params=params):
            prefixes = page.get('prefixes')
            items = page.get('items')
            return bool(prefixes or items)
        assert False  # unreachable

    async def remove(self, url: str) -> None:
        bucket, name = self.get_bucket_and_name(url)
        if name == '':
            raise IsABucketError(url)
        try:
            await self._storage_client.delete_object(bucket, name)
        except aiohttp.ClientResponseError as e:
            if e.status == 404:
                raise FileNotFoundError(url) from e
            raise

    async def close(self) -> None:
        if hasattr(self, '_storage_client'):
            await self._storage_client.close()
            del self._storage_client


class GoogleStorageAsyncFSFactory(AsyncFSFactory[GoogleStorageAsyncFS]):
    def from_credentials_data(self, credentials_data: dict) -> GoogleStorageAsyncFS:
        return GoogleStorageAsyncFS(credentials=GoogleCredentials.from_credentials_data(credentials_data))

    def from_credentials_file(self, credentials_file: str) -> GoogleStorageAsyncFS:
        return GoogleStorageAsyncFS(credentials=GoogleCredentials.from_file(credentials_file))

    def from_default_credentials(self) -> GoogleStorageAsyncFS:
        return GoogleStorageAsyncFS(credentials=GoogleCredentials.default_credentials())<|MERGE_RESOLUTION|>--- conflicted
+++ resolved
@@ -4,6 +4,7 @@
 import os
 import urllib.parse
 from contextlib import AsyncExitStack
+from textwrap import dedent
 from types import TracebackType
 from typing import Any, AsyncIterator, Coroutine, Dict, List, MutableMapping, Optional, Set, Tuple, Type, cast
 
@@ -28,14 +29,9 @@
 from hailtop.utils import OnlineBoundedGather2, TransientError, retry_transient_errors, secret_alnum_string
 
 from ...common.session import BaseSession
-<<<<<<< HEAD
-from textwrap import dedent
-
-=======
 from ..credentials import GoogleCredentials
 from ..user_config import GCSRequesterPaysConfiguration, get_gcs_requester_pays_configuration
 from .base_client import GoogleBaseClient
->>>>>>> 01a6a6a1
 
 log = logging.getLogger(__name__)
 
