--- conflicted
+++ resolved
@@ -127,21 +127,10 @@
         token, expiration = await self.access_token_with_expiration()
         return {'Authorization': f'Bearer {token}'}, expiration
 
-<<<<<<< HEAD
-    async def access_token(self) -> str:
-        return (await self.access_token_obj()).token
-
-    async def access_token_obj(self) -> GoogleExpiringAccessToken:
-        if self._access_token is None or self._access_token.expired():
-            self._access_token = await self._get_access_token()
-        assert self._access_token
-        return self._access_token
-=======
     async def access_token_with_expiration(self) -> Tuple[str, Optional[float]]:
         if self._access_token is None or self._access_token.expired():
             self._access_token = await self._get_access_token()
         return self._access_token.token, self._access_token._expiry_time
->>>>>>> 593661f7
 
     async def _get_access_token(self) -> GoogleExpiringAccessToken:
         raise NotImplementedError
