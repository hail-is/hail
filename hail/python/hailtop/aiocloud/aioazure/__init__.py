--- conflicted
+++ resolved
@@ -7,12 +7,7 @@
     AzurePricingClient,
 )
 from .credentials import AzureCredentials
-<<<<<<< HEAD
 from .fs import AzureAsyncFS, AzureAsyncFSFactory, AzureAsyncFSURL
-from .session import AzureSession
-=======
-from .fs import AzureAsyncFS, AzureAsyncFSFactory
->>>>>>> 8ae336f6
 
 __all__ = [
     'AzureAsyncFS',
