<<<<<<< HEAD
=======
from typing import Any, AsyncContextManager, AsyncIterator, Dict, List, Optional, Set, Tuple, Type, Union
from types import TracebackType

import aiohttp
>>>>>>> d2a8760d
import abc
import asyncio
import logging
import os
import re
import secrets
from datetime import datetime, timedelta
from functools import wraps
from types import TracebackType
from typing import Any, AsyncContextManager, AsyncIterator, Dict, List, Optional, Set, Tuple, Type, Union

import azure.core.exceptions
from azure.mgmt.storage.aio import StorageManagementClient
from azure.storage.blob import BlobProperties, ResourceTypes, generate_account_sas
from azure.storage.blob.aio import BlobClient, BlobServiceClient, ContainerClient, StorageStreamDownloader
from azure.storage.blob.aio._list_blobs_helper import BlobPrefix

from hailtop.aiotools import WriteBuffer
from hailtop.aiotools.fs import (
    AsyncFS,
    AsyncFSFactory,
    AsyncFSURL,
    FileAndDirectoryError,
    FileListEntry,
    FileStatus,
    MultiPartCreate,
    ReadableStream,
    UnexpectedEOFError,
    WritableStream,
)
from hailtop.utils import flatten, retry_transient_errors

from .credentials import AzureCredentials

logger = logging.getLogger("azure.core.pipeline.policies.http_logging_policy")
logger.setLevel(logging.WARNING)


class AzureWritableStream(WritableStream):
    def __init__(self, client: BlobClient, block_ids: List[str], *, chunk_size: Optional[int] = None):
        super().__init__()
        self.client = client
        self._chunk_size = chunk_size or 256 * 1024
        self.block_ids = block_ids
        self._write_buffer = WriteBuffer()
        self._done = False

    async def _write_chunk(self):
        await retry_transient_errors(self._write_chunk_1)

    async def _write_chunk_1(self):
        if self._closed:
            n = self._write_buffer.size()
        elif self._write_buffer.size() < self._chunk_size:
            return
        else:
            n = self._chunk_size

        block_id = secrets.token_urlsafe(32)
        with self._write_buffer.chunks(n) as chunks:
            await self.client.stage_block(block_id, chunks)
        self.block_ids.append(block_id)

        new_offset = self._write_buffer.offset() + n
        self._write_buffer.advance_offset(new_offset)

    async def write(self, b: bytes) -> int:
        assert not self._closed
        assert self._write_buffer.size() < self._chunk_size
        self._write_buffer.append(b)
        while self._write_buffer.size() >= self._chunk_size:
            await self._write_chunk()
        assert self._write_buffer.size() < self._chunk_size
        return len(b)

    async def _wait_closed(self) -> None:
        assert self._closed
        assert self._write_buffer.size() < self._chunk_size
        while self._write_buffer.size() > 0:
            await self._write_chunk()


class AzureCreatePartManager(AsyncContextManager[WritableStream]):
    def __init__(self, client: BlobClient, block_ids: List[str]):
        self.client = client
        self.block_ids = block_ids
        self._writable_stream = AzureWritableStream(self.client, self.block_ids)

    async def __aenter__(self) -> 'AzureWritableStream':
        return self._writable_stream

    async def __aexit__(self, exc_type, exc_val, exc_tb):
        await self._writable_stream.wait_closed()


class AzureMultiPartCreate(MultiPartCreate):
    def __init__(self, sema: asyncio.Semaphore, client: BlobClient, num_parts: int):
        self._sema = sema
        self._client = client
        self._block_ids: List[List[str]] = [[] for _ in range(num_parts)]

    async def create_part(
        self, number: int, start: int, size_hint: Optional[int] = None
    ) -> AsyncContextManager[WritableStream]:  # pylint: disable=unused-argument
        return AzureCreatePartManager(self._client, self._block_ids[number])

    async def __aenter__(self) -> 'AzureMultiPartCreate':
        return self

    async def __aexit__(
        self, exc_type: Optional[Type[BaseException]], exc_val: Optional[BaseException], exc_tb: Optional[TracebackType]
    ) -> None:
        try:
            # azure allows both BlockBlob and the string id here, despite
            # only having BlockBlob annotations
            await self._client.commit_block_list(flatten(self._block_ids))  # type: ignore
        except:
            try:
                await self._client.delete_blob()
            except azure.core.exceptions.ResourceNotFoundError:
                pass
            raise


class AzureCreateManager(AsyncContextManager[WritableStream]):
    def __init__(self, client: BlobClient):
        self._client = client
        self._block_ids: List[str] = []
        self._writable_stream: Optional[AzureWritableStream] = None

    async def __aenter__(self) -> WritableStream:
        self._writable_stream = AzureWritableStream(self._client, self._block_ids)
        return self._writable_stream

    async def __aexit__(
        self,
        exc_type: Optional[Type[BaseException]] = None,
        exc_value: Optional[BaseException] = None,
        exc_traceback: Optional[TracebackType] = None,
    ) -> None:
        if self._writable_stream:
            await self._writable_stream.wait_closed()

            try:
                # azure allows both BlockBlob and the string id here, despite
                # only having BlockBlob annotations
                await self._client.commit_block_list(self._block_ids)  # type: ignore
            except:
                try:
                    await self._client.delete_blob()
                except azure.core.exceptions.ResourceNotFoundError:
                    pass
                raise


class AzureReadableStream(ReadableStream):
    def __init__(self, client: BlobClient, url: str, offset: Optional[int] = None, length: Optional[int] = None):
        super().__init__()
        self._client = client
        self._buffer = bytearray()
        self._url = url

        # cannot set the default to 0 because this will fail on an empty file
        # offset means to start at the first byte
        self._offset = offset
        self._length = length

        self._eof = False
        self._downloader: Optional[StorageStreamDownloader] = None
        self._chunk_it: Optional[AsyncIterator[bytes]] = None

    async def read(self, n: int = -1) -> bytes:
        if self._eof:
            return b''

        if n == -1:
            try:
                downloader = await self._client.download_blob(offset=self._offset, length=self._length)  # type: ignore
            except azure.core.exceptions.ResourceNotFoundError as e:
                raise FileNotFoundError(self._url) from e
            data = await downloader.readall()
            self._eof = True
            return data

        if self._downloader is None:
            try:
                self._downloader = await self._client.download_blob(offset=self._offset)  # type: ignore
            except azure.core.exceptions.ResourceNotFoundError as e:
                raise FileNotFoundError(self._url) from e
            except azure.core.exceptions.HttpResponseError as e:
                if e.status_code == 416:
                    raise UnexpectedEOFError from e
                raise

        if self._chunk_it is None:
            self._chunk_it = self._downloader.chunks()

        while len(self._buffer) < n:
            try:
                chunk = await self._chunk_it.__anext__()
                self._buffer.extend(chunk)
            except StopAsyncIteration:
                break

        data = self._buffer[:n]
        self._buffer = self._buffer[n:]

        if self._offset is None:
            self._offset = 0
        self._offset += len(data)

        if len(data) < n:
            self._buffer = bytearray()
            self._downloader = None
            self._chunk_it = None
            self._eof = True

        return data

    async def readexactly(self, n: int) -> bytes:
        assert not self._closed and n >= 0
        data = await self.read(n)
        if len(data) != n:
            raise UnexpectedEOFError()
        return data

    async def _wait_closed(self) -> None:
        self._downloader = None
        self._chunk_it = None


class AzureFileListEntry(FileListEntry):
    def __init__(self, url: 'AzureAsyncFSURL', blob_props: Optional[BlobProperties]):
        self._url = url
        self._blob_props = blob_props
        self._status: Optional[AzureFileStatus] = None

    def basename(self) -> str:
        return os.path.basename(self._url.base.rstrip('/'))

    async def url(self) -> str:
        return self._url.base

    async def url_full(self) -> str:
        return str(self._url)

    async def is_file(self) -> bool:
        return self._blob_props is not None

    async def is_dir(self) -> bool:
        return self._blob_props is None

    async def status(self) -> FileStatus:
        if self._status is None:
            if self._blob_props is None:
                raise IsADirectoryError(await self.url())
            self._status = AzureFileStatus(self._blob_props, self._url)
        return self._status


class AzureFileStatus(FileStatus):
    def __init__(self, blob_props: BlobProperties, url: 'AzureAsyncFSURL'):
        self.blob_props = blob_props
        self._url = url

    def basename(self) -> str:
        return os.path.basename(self._url.base.rstrip('/'))

    def url(self) -> str:
        return str(self._url)

    async def size(self) -> int:
        size = self.blob_props.size
        assert isinstance(size, int)
        return size

    def time_created(self) -> datetime:
        ct = self.blob_props.creation_time
        assert isinstance(ct, datetime)
        return ct

    def time_modified(self) -> datetime:
        lm = self.blob_props.last_modified
        assert isinstance(lm, datetime)
        return lm

    async def __getitem__(self, key: str) -> Any:
        return self.blob_props.__dict__[key]


class AzureAsyncFSURL(AsyncFSURL):
    def __init__(self, account: str, container: str, path: str, query: Optional[str]):
        self._account = account
        self._container = container
        self._path = path
        self._query = query

    @property
    def bucket_parts(self) -> List[str]:
        return [self._account, self._container]

    @property
    def path(self) -> str:
        return self._path

    @property
    def account(self) -> str:
        return self._account

    @property
    def container(self) -> str:
        return self._container

    @property
    def query(self) -> Optional[str]:
        return self._query

    @property
    @abc.abstractmethod
    def base(self) -> str:
        pass

    def with_path(self, path) -> 'AzureAsyncFSURL':
        return self.__class__(self._account, self._container, path, self._query)

    def __str__(self) -> str:
        return self.base if not self._query else f'{self.base}?{self._query}'


class AzureAsyncFSHailAzURL(AzureAsyncFSURL):
    @property
    def scheme(self) -> str:
        return 'hail-az'

    @property
    def base(self) -> str:
        return f'hail-az://{self._account}/{self._container}/{self._path}'


class AzureAsyncFSHttpsURL(AzureAsyncFSURL):
    @property
    def scheme(self) -> str:
        return 'https'

    @property
    def base(self) -> str:
        return f'https://{self._account}.blob.core.windows.net/{self._container}/{self._path}'


# ABS errors if you attempt credentialed access for a public container,
# so we try once with credentials, if that fails use anonymous access for
# that container going forward.
def handle_public_access_error(fun):
    @wraps(fun)
    async def wrapped(self: 'AzureAsyncFS', url, *args, **kwargs):
        try:
            return await fun(self, url, *args, **kwargs)
        except azure.core.exceptions.ClientAuthenticationError:
            fs_url = self.parse_url(url)
            #  https://github.com/Azure/azure-sdk-for-python/tree/main/sdk/storage/azure-storage-blob#other-client--per-operation-configuration
            anon_client = BlobServiceClient(
                f'https://{fs_url.account}.blob.core.windows.net', credential=None, connection_timeout=5, read_timeout=5
            )
            self._blob_service_clients[(fs_url.account, fs_url.container, fs_url.query)] = anon_client
            return await fun(self, url, *args, **kwargs)

    return wrapped


class AzureAsyncFS(AsyncFS):
    PATH_REGEX = re.compile('/(?P<container>[^/]+)(?P<name>.*)')

    def __init__(
        self,
        *,
        credential_file: Optional[str] = None,
        credentials: Optional[AzureCredentials] = None,
        timeout: Optional[Union[int, float, aiohttp.ClientTimeout]] = None,
    ):
        if credentials is None:
            scopes = ['https://storage.azure.com/.default']
            if credential_file is not None:
                credentials = AzureCredentials.from_file(credential_file, scopes=scopes)
            else:
                credentials = AzureCredentials.default_credentials(scopes=scopes)
        elif credential_file is not None:
            raise ValueError('credential and credential_file cannot both be defined')

        if isinstance(timeout, aiohttp.ClientTimeout):
            self.read_timeout = timeout.sock_read or timeout.total or 5
            self.connection_timeout = timeout.sock_connect or timeout.connect or timeout.total or 5
        elif isinstance(timeout, (int, float)):
            self.read_timeout = timeout
            self.connection_timeout = timeout
        else:
            self.read_timeout = 5
            self.connection_timeout = 5

        self._credential = credentials.credential
        self._blob_service_clients: Dict[Tuple[str, str, Union[AzureCredentials, str, None]], BlobServiceClient] = {}

    @staticmethod
    def schemes() -> Set[str]:
        return {'hail-az', 'https'}

    @staticmethod
    def valid_url(url: str) -> bool:
        if url.startswith('https://'):
            stripped_scheme = url.removeprefix('https://')
            authority = stripped_scheme.split('/', maxsplit=1)[0]
            if '.' not in authority:
                return False
            _, suffix = authority.split('.', maxsplit=1)
            return suffix == 'blob.core.windows.net'
        return url.startswith('hail-az://')

    async def generate_sas_token(
        self,
        subscription_id: str,
        resource_group: str,
        account: str,
        permissions: str = "rw",
        valid_interval: timedelta = timedelta(hours=1),
    ) -> str:
        assert self._credential
        mgmt_client = StorageManagementClient(self._credential, subscription_id)  # type: ignore
        storage_keys = await mgmt_client.storage_accounts.list_keys(resource_group, account)
        storage_key = storage_keys.keys[0].value  # type: ignore

        token = generate_account_sas(
            account,
            storage_key,
            resource_types=ResourceTypes(container=True, object=True),
            permission=permissions,
            expiry=datetime.utcnow() + valid_interval,
        )
        return token

    @staticmethod
    def parse_url(url: str) -> AzureAsyncFSURL:
        colon_index = url.find(':')
        if colon_index == -1:
            raise ValueError(f'invalid URL: {url}')

        scheme = url[:colon_index]
        if scheme not in AzureAsyncFS.schemes():
            raise ValueError(f'invalid scheme, expected hail-az or https: {scheme}')

        rest = url[(colon_index + 1) :]
        if not rest.startswith('//'):
            raise ValueError(f'invalid url: {url}')

        end_of_authority = rest.find('/', 2)
        authority = rest[2:end_of_authority]
        container_and_name = rest[end_of_authority:]

        match = AzureAsyncFS.PATH_REGEX.fullmatch(container_and_name)
        if match is None:
            raise ValueError(f'invalid path name, expected hail-az://account/container/blob_name: {container_and_name}')

        container = match.groupdict()['container']

        name = match.groupdict()['name']
        if name:
            assert name[0] == '/'
            name = name[1:]

        name, token = AzureAsyncFS.get_name_parts(name)

        if scheme == 'hail-az':
            account = authority
            return AzureAsyncFSHailAzURL(account, container, name, token)

        assert scheme == 'https'
        assert len(authority) > len('.blob.core.windows.net')
        account = authority[: -len('.blob.core.windows.net')]
        return AzureAsyncFSHttpsURL(account, container, name, token)

    @staticmethod
    def get_name_parts(name: str) -> Tuple[str, str]:
        # Look for a terminating SAS token.
        query_index = name.rfind('?')
        if query_index != -1:
            query_string = name[query_index + 1 :]
            first_kv_pair = query_string.split('&')[0].split('=')
            # We will accept it as a token string if it begins with at least 1 key-value pair of the form 'k=v'.
            if len(first_kv_pair) == 2 and all(s != '' for s in first_kv_pair):
                return (name[:query_index], query_string)
        return (name, '')

    def get_blob_service_client(self, account: str, container: str, token: Optional[str]) -> BlobServiceClient:
        credential = token if token else self._credential
        k = account, container, token
        if k not in self._blob_service_clients:
            #  https://github.com/Azure/azure-sdk-for-python/tree/main/sdk/storage/azure-storage-blob#other-client--per-operation-configuration
            self._blob_service_clients[k] = BlobServiceClient(
                f'https://{account}.blob.core.windows.net',
                credential=credential,  # type: ignore
                connection_timeout=self.connection_timeout,
                read_timeout=self.read_timeout,
            )
        return self._blob_service_clients[k]

    def get_blob_client(self, url: AzureAsyncFSURL) -> BlobClient:
        blob_service_client = self.get_blob_service_client(url.account, url.container, url.query)
        return blob_service_client.get_blob_client(url.container, url.path)

    def get_container_client(self, url: AzureAsyncFSURL) -> ContainerClient:
        return self.get_blob_service_client(url.account, url.container, url.query).get_container_client(url.container)

    @handle_public_access_error
    async def open(self, url: str) -> ReadableStream:
        if not await self.exists(url):
            raise FileNotFoundError
        client = self.get_blob_client(self.parse_url(url))
        return AzureReadableStream(client, url)

    @handle_public_access_error
    async def _open_from(self, url: str, start: int, *, length: Optional[int] = None) -> ReadableStream:
        assert length is None or length >= 1
        if not await self.exists(url):
            raise FileNotFoundError
        client = self.get_blob_client(self.parse_url(url))
        return AzureReadableStream(client, url, offset=start, length=length)

    async def create(self, url: str, *, retry_writes: bool = True) -> AsyncContextManager[WritableStream]:  # pylint: disable=unused-argument
        return AzureCreateManager(self.get_blob_client(self.parse_url(url)))

    async def multi_part_create(self, sema: asyncio.Semaphore, url: str, num_parts: int) -> MultiPartCreate:
        client = self.get_blob_client(self.parse_url(url))
        return AzureMultiPartCreate(sema, client, num_parts)

    @handle_public_access_error
    async def isfile(self, url: str) -> bool:
        fs_url = self.parse_url(url)
        # if object name is empty, get_object_metadata behaves like list objects
        # the urls are the same modulo the object name
        if not fs_url.path:
            return False

        return await self.get_blob_client(fs_url).exists()

    @handle_public_access_error
    async def isdir(self, url: str) -> bool:
        fs_url = self.parse_url(url)
        assert not fs_url.path or fs_url.path.endswith('/'), fs_url.path
        client = self.get_container_client(fs_url)
        async for _ in client.walk_blobs(name_starts_with=fs_url.path, include=['metadata'], delimiter='/'):
            return True
        return False

    async def mkdir(self, url: str) -> None:
        pass

    async def makedirs(self, url: str, exist_ok: bool = False) -> None:
        pass

    @handle_public_access_error
    async def statfile(self, url: str) -> FileStatus:
        try:
            parsed_url = self.parse_url(url)
            blob_props = await self.get_blob_client(parsed_url).get_blob_properties()
            return AzureFileStatus(blob_props, parsed_url)
        except azure.core.exceptions.ResourceNotFoundError as e:
            raise FileNotFoundError(url) from e

    @staticmethod
    async def _listfiles_recursive(
        client: ContainerClient, original_url: AzureAsyncFSURL, name: str
    ) -> AsyncIterator[FileListEntry]:
        assert not name or name.endswith('/')
        async for blob_props in client.list_blobs(name_starts_with=name, include=['metadata']):
            yield AzureFileListEntry(original_url.with_path(blob_props.name), blob_props)  # type: ignore

    @staticmethod
    async def _listfiles_flat(
        client: ContainerClient, original_url: AzureAsyncFSURL, name: str
    ) -> AsyncIterator[FileListEntry]:
        assert not name or name.endswith('/')
        async for item in client.walk_blobs(name_starts_with=name, include=['metadata'], delimiter='/'):
            if isinstance(item, BlobPrefix):
                yield AzureFileListEntry(original_url.with_path(item.prefix), None)  # type: ignore
            else:
                assert isinstance(item, BlobProperties)
                yield AzureFileListEntry(original_url.with_path(item.name), item)  # type: ignore

    @handle_public_access_error
    async def listfiles(
        self, url: str, recursive: bool = False, exclude_trailing_slash_files: bool = True
    ) -> AsyncIterator[FileListEntry]:
        fs_url = self.parse_url(url)
        name = fs_url.path
        if name and not name.endswith('/'):
            name = f'{name}/'

        client = self.get_container_client(fs_url)
        if recursive:
            it = AzureAsyncFS._listfiles_recursive(client, fs_url, name)
        else:
            it = AzureAsyncFS._listfiles_flat(client, fs_url, name)

        it = it.__aiter__()
        try:
            first_entry = await it.__anext__()
        except StopAsyncIteration:
            raise FileNotFoundError(url)  # pylint: disable=raise-missing-from

        async def should_yield(entry):
            url = await entry.url()
            if url.endswith('/') and await entry.is_file():
                if not exclude_trailing_slash_files:
                    return True

                stat = await entry.status()
                if await stat.size() != 0:
                    raise FileAndDirectoryError(url)
                return False
            return True

        async def cons(first_entry, it) -> AsyncIterator[FileListEntry]:
            if await should_yield(first_entry):
                yield first_entry
            try:
                while True:
                    next_entry = await it.__anext__()
                    if await should_yield(next_entry):
                        yield next_entry
            except StopAsyncIteration:
                pass

        return cons(first_entry, it)

    @handle_public_access_error
    async def staturl(self, url: str) -> str:
        return await self._staturl_parallel_isfile_isdir(url)

    async def remove(self, url: str) -> None:
        try:
            await self.get_blob_client(self.parse_url(url)).delete_blob()
        except azure.core.exceptions.ResourceNotFoundError as e:
            raise FileNotFoundError(url) from e

    async def close(self) -> None:
        if self._credential:
            await self._credential.close()
            self._credential = None

        if self._blob_service_clients:
            await asyncio.wait([asyncio.create_task(client.close()) for client in self._blob_service_clients.values()])


class AzureAsyncFSFactory(AsyncFSFactory[AzureAsyncFS]):
    def from_credentials_data(self, credentials_data: dict) -> AzureAsyncFS:
        return AzureAsyncFS(credentials=AzureCredentials.from_credentials_data(credentials_data))

    def from_credentials_file(self, credentials_file: str) -> AzureAsyncFS:
        return AzureAsyncFS(credentials=AzureCredentials.from_file(credentials_file))

    def from_default_credentials(self) -> AzureAsyncFS:
        return AzureAsyncFS(credentials=AzureCredentials.default_credentials())<|MERGE_RESOLUTION|>--- conflicted
+++ resolved
@@ -1,10 +1,7 @@
-<<<<<<< HEAD
-=======
 from typing import Any, AsyncContextManager, AsyncIterator, Dict, List, Optional, Set, Tuple, Type, Union
 from types import TracebackType
 
 import aiohttp
->>>>>>> d2a8760d
 import abc
 import asyncio
 import logging
