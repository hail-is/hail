--- conflicted
+++ resolved
@@ -440,12 +440,7 @@
 
 
 class AzureAsyncFSFactory(AsyncFSFactory[AzureAsyncFS]):
-<<<<<<< HEAD
-    def from_credentials_data(self, credentials_data: dict) -> AzureAsyncFS:
-        del self
-=======
     def from_credentials_data(self, credentials_data: dict) -> AzureAsyncFS:  # pylint: disable=no-self-use
->>>>>>> 55c55ee8
         return AzureAsyncFS(
             credentials=AzureCredentials.from_credentials_data(credentials_data))
 
