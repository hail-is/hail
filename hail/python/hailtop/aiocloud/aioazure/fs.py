import asyncio
import logging
import os
import re
import secrets
from datetime import datetime, timedelta
from functools import wraps
from types import TracebackType
from typing import Any, AsyncContextManager, AsyncIterator, Dict, List, Optional, Set, Tuple, Type, Union

import aiohttp
import azure.core.exceptions
from azure.mgmt.storage.aio import StorageManagementClient
from azure.storage.blob import BlobProperties, ResourceTypes, generate_account_sas
from azure.storage.blob.aio import BlobClient, BlobServiceClient, ContainerClient, StorageStreamDownloader
from azure.storage.blob.aio._list_blobs_helper import BlobPrefix

from hailtop.aiotools import WriteBuffer
from hailtop.aiotools.fs import (
    AsyncFS,
    AsyncFSFactory,
    AsyncFSURL,
    FileAndDirectoryError,
    FileListEntry,
    FileStatus,
    IsABucketError,
    MultiPartCreate,
    ReadableStream,
    UnexpectedEOFError,
    WritableStream,
)
from hailtop.utils import flatten, retry_transient_errors

from .credentials import AzureCredentials

logger = logging.getLogger("azure.core.pipeline.policies.http_logging_policy")
logger.setLevel(logging.WARNING)


class AzureWritableStream(WritableStream):
    def __init__(self, client: BlobClient, block_ids: List[str], *, chunk_size: Optional[int] = None):
        super().__init__()
        self.client = client
        self._chunk_size = chunk_size or 256 * 1024
        self.block_ids = block_ids
        self._write_buffer = WriteBuffer()
        self._done = False

    async def _write_chunk(self):
        await retry_transient_errors(self._write_chunk_1)

    async def _write_chunk_1(self):
        if self._closed:
            n = self._write_buffer.size()
        elif self._write_buffer.size() < self._chunk_size:
            return
        else:
            n = self._chunk_size

        block_id = secrets.token_urlsafe(32)
        with self._write_buffer.chunks(n) as chunks:
            await self.client.stage_block(block_id, chunks)
        self.block_ids.append(block_id)

        new_offset = self._write_buffer.offset() + n
        self._write_buffer.advance_offset(new_offset)

    async def write(self, b: bytes) -> int:
        assert not self._closed
        assert self._write_buffer.size() < self._chunk_size
        self._write_buffer.append(b)
        while self._write_buffer.size() >= self._chunk_size:
            await self._write_chunk()
        assert self._write_buffer.size() < self._chunk_size
        return len(b)

    async def _wait_closed(self) -> None:
        assert self._closed
        assert self._write_buffer.size() < self._chunk_size
        while self._write_buffer.size() > 0:
            await self._write_chunk()


class AzureCreatePartManager(AsyncContextManager[WritableStream]):
    def __init__(self, client: BlobClient, block_ids: List[str]):
        self.client = client
        self.block_ids = block_ids
        self._writable_stream = AzureWritableStream(self.client, self.block_ids)

    async def __aenter__(self) -> 'AzureWritableStream':
        return self._writable_stream

    async def __aexit__(self, exc_type, exc_val, exc_tb):
        await self._writable_stream.wait_closed()


class AzureMultiPartCreate(MultiPartCreate):
    def __init__(self, sema: asyncio.Semaphore, client: BlobClient, num_parts: int):
        self._sema = sema
        self._client = client
        self._block_ids: List[List[str]] = [[] for _ in range(num_parts)]

    async def create_part(
        self, number: int, start: int, size_hint: Optional[int] = None
    ) -> AsyncContextManager[WritableStream]:  # pylint: disable=unused-argument
        return AzureCreatePartManager(self._client, self._block_ids[number])

    async def __aenter__(self) -> 'AzureMultiPartCreate':
        return self

    async def __aexit__(
        self, exc_type: Optional[Type[BaseException]], exc_val: Optional[BaseException], exc_tb: Optional[TracebackType]
    ) -> None:
        try:
            # azure allows both BlockBlob and the string id here, despite
            # only having BlockBlob annotations
            await self._client.commit_block_list(flatten(self._block_ids))  # type: ignore
        except:
            try:
                await self._client.delete_blob()
            except azure.core.exceptions.ResourceNotFoundError:
                pass
            raise


class AzureCreateManager(AsyncContextManager[WritableStream]):
    def __init__(self, client: BlobClient):
        self._client = client
        self._block_ids: List[str] = []
        self._writable_stream: Optional[AzureWritableStream] = None

    async def __aenter__(self) -> WritableStream:
        self._writable_stream = AzureWritableStream(self._client, self._block_ids)
        return self._writable_stream

    async def __aexit__(
        self,
        exc_type: Optional[Type[BaseException]] = None,
        exc_value: Optional[BaseException] = None,
        exc_traceback: Optional[TracebackType] = None,
    ) -> None:
        if self._writable_stream:
            await self._writable_stream.wait_closed()

            try:
                # azure allows both BlockBlob and the string id here, despite
                # only having BlockBlob annotations
                await self._client.commit_block_list(self._block_ids)  # type: ignore
            except:
                try:
                    await self._client.delete_blob()
                except azure.core.exceptions.ResourceNotFoundError:
                    pass
                raise


class AzureReadableStream(ReadableStream):
    def __init__(
        self, fs: 'AzureAsyncFS', url: 'AzureAsyncFSURL', offset: Optional[int] = None, length: Optional[int] = None
    ):
        super().__init__()
        self._fs = fs
        self._buffer = bytearray()
        self._url = url

        # cannot set the default to 0 because this will fail on an empty file
        # offset means to start at the first byte
        self._offset = offset
        self._length = length

        self._eof = False
        self._downloader: Optional[StorageStreamDownloader] = None
        self._chunk_it: Optional[AsyncIterator[bytes]] = None

    async def _get_client(self) -> BlobClient:
        return await self._fs.get_blob_client(self._url)

    async def read(self, n: int = -1) -> bytes:
        if self._eof:
            return b''

        if n == -1:
            try:
                client = await self._get_client()
                downloader = await client.download_blob(offset=self._offset, length=self._length)  # type: ignore
            except azure.core.exceptions.ResourceNotFoundError as e:
                raise FileNotFoundError(self._url.base) from e
            data = await downloader.readall()
            self._eof = True
            return data

        if self._downloader is None:
            try:
                client = await self._get_client()
                self._downloader = await client.download_blob(offset=self._offset)  # type: ignore
            except azure.core.exceptions.ResourceNotFoundError as e:
                raise FileNotFoundError(self._url.base) from e
            except azure.core.exceptions.HttpResponseError as e:
                if e.status_code == 416:
                    raise UnexpectedEOFError from e
                raise

        if self._chunk_it is None:
            self._chunk_it = self._downloader.chunks()

        while len(self._buffer) < n:
            try:
                chunk = await self._chunk_it.__anext__()
                self._buffer.extend(chunk)
            except StopAsyncIteration:
                break

        data = self._buffer[:n]
        self._buffer = self._buffer[n:]

        if self._offset is None:
            self._offset = 0
        self._offset += len(data)

        if len(data) < n:
            self._buffer = bytearray()
            self._downloader = None
            self._chunk_it = None
            self._eof = True

        return data

    async def readexactly(self, n: int) -> bytes:
        assert not self._closed and n >= 0
        data = await self.read(n)
        if len(data) != n:
            raise UnexpectedEOFError()
        return data

    async def _wait_closed(self) -> None:
        self._downloader = None
        self._chunk_it = None


class AzureFileListEntry(FileListEntry):
    def __init__(self, url: 'AzureAsyncFSURL', blob_props: Optional[BlobProperties]):
        self._url = url
        self._blob_props = blob_props
        self._status: Optional[AzureFileStatus] = None

    def __repr__(self):
        return f'AzureFileListEntry({self._url}, {self._blob_props})'

    def basename(self) -> str:
        url_no_sas = self._url.base
        if self._is_dir():
            assert url_no_sas[-1] == '/'
            url_no_sas = url_no_sas[:-1]
        return os.path.basename(url_no_sas)

    async def url(self) -> str:
        return self._url.base

    async def url_full(self) -> str:
        return str(self._url)

    async def is_file(self) -> bool:
        return self._blob_props is not None

    def _is_dir(self) -> bool:
        return self._blob_props is None

    async def is_dir(self) -> bool:
        return self._is_dir()

    async def status(self) -> FileStatus:
        if self._status is None:
            if self._blob_props is None:
                raise IsADirectoryError(await self.url())
            self._status = AzureFileStatus(self._blob_props, self._url)
        return self._status


class AzureFileStatus(FileStatus):
    def __init__(self, blob_props: BlobProperties, url: 'AzureAsyncFSURL'):
        self.blob_props = blob_props
        self._url = url

    def __repr__(self):
        return f'AzureFileStatus({self.blob_props}, {self._url})'

    def basename(self) -> str:
        return os.path.basename(self._url.base)

    def url(self) -> str:
        return str(self._url)

    async def size(self) -> int:
        size = self.blob_props.size
        assert isinstance(size, int)
        return size

    def time_created(self) -> datetime:
        ct = self.blob_props.creation_time
        assert isinstance(ct, datetime)
        return ct

    def time_modified(self) -> datetime:
        lm = self.blob_props.last_modified
        assert isinstance(lm, datetime)
        return lm

    async def __getitem__(self, key: str) -> Any:
        return self.blob_props.__dict__[key]


class AzureAsyncFSURL(AsyncFSURL):
    def __init__(self, account: str, container: str, path: str, query: Optional[str]):
        self._account = account
        self._container = container
        self._path = path
        self._query = query

    @property
    def scheme(self) -> str:
        return 'https'

    def __repr__(self):
        return f'AzureAsyncFSURL({self._account}, {self._container}, {self._path}, {self._query})'

    @property
    def bucket_parts(self) -> List[str]:
        return [self._account, self._container]

    @property
    def path(self) -> str:
        return self._path

    @property
    def account(self) -> str:
        return self._account

    @property
    def container(self) -> str:
        return self._container

    @property
    def query(self) -> Optional[str]:
        return self._query

    @property
    def base(self) -> str:
        return f'https://{self._account}.blob.core.windows.net/{self._container}/{self._path}'

    def with_path(self, path) -> 'AzureAsyncFSURL':
        return self.__class__(self._account, self._container, path, self._query)

    def with_root_path(self) -> 'AzureAsyncFSURL':
        return self.with_path('')

    def __str__(self) -> str:
        return self.base if not self._query else f'{self.base}?{self._query}'


# ABS errors if you attempt credentialed access for a public container,
# so we try once with credentials, if that fails use anonymous access for
# that container going forward.
def handle_public_access_error(fun):
    @wraps(fun)
    async def wrapped(self: 'AzureAsyncFS', url, *args, **kwargs):
        try:
            return await fun(self, url, *args, **kwargs)
        except azure.core.exceptions.ClientAuthenticationError:
            fs_url = self.parse_url(url)
            #  https://github.com/Azure/azure-sdk-for-python/tree/main/sdk/storage/azure-storage-blob#other-client--per-operation-configuration
            anon_client = BlobServiceClient(
                f'https://{fs_url.account}.blob.core.windows.net', credential=None, connection_timeout=5, read_timeout=5
            )
            self._blob_service_clients[(fs_url.account, fs_url.container, fs_url.query)] = anon_client
            return await fun(self, url, *args, **kwargs)

    return wrapped


class AzureAsyncFS(AsyncFS):
    PATH_REGEX = re.compile('/(?P<container>[^/]+)(?P<name>.*)')

    def __init__(
        self,
        *,
        credential_file: Optional[str] = None,
        credentials: Optional[AzureCredentials] = None,
        timeout: Optional[Union[int, float, aiohttp.ClientTimeout]] = None,
    ):
        if credentials is None:
            scopes = ['https://storage.azure.com/.default']
            if credential_file is not None:
                credentials = AzureCredentials.from_file(credential_file, scopes=scopes)
            else:
                credentials = AzureCredentials.default_credentials(scopes=scopes)
        elif credential_file is not None:
            raise ValueError('credential and credential_file cannot both be defined')

        if isinstance(timeout, aiohttp.ClientTimeout):
            self.read_timeout = timeout.sock_read or timeout.total or 5
            self.connection_timeout = timeout.sock_connect or timeout.connect or timeout.total or 5
        elif isinstance(timeout, (int, float)):
            self.read_timeout = timeout
            self.connection_timeout = timeout
        else:
            self.read_timeout = 5
            self.connection_timeout = 5

        self._credential = credentials.credential
        self._blob_service_clients: Dict[Tuple[str, str, Union[AzureCredentials, str, None]], BlobServiceClient] = {}

    @staticmethod
    def schemes() -> Set[str]:
        return {'https'}

    @staticmethod
    def valid_url(url: str) -> bool:
        if url.startswith('https://'):
            stripped_scheme = url.removeprefix('https://')
            authority = stripped_scheme.split('/', maxsplit=1)[0]
            if '.' not in authority:
                return False
            _, suffix = authority.split('.', maxsplit=1)
            return suffix == 'blob.core.windows.net'
        return False

    async def generate_sas_token(
        self,
        subscription_id: str,
        resource_group: str,
        account: str,
        permissions: str = "rw",
        valid_interval: timedelta = timedelta(hours=1),
    ) -> str:
        assert self._credential
        mgmt_client = StorageManagementClient(self._credential, subscription_id)  # type: ignore
        storage_keys = await mgmt_client.storage_accounts.list_keys(resource_group, account)
        storage_key = storage_keys.keys[0].value  # type: ignore

        token = generate_account_sas(
            account,
            storage_key,
            resource_types=ResourceTypes(container=True, object=True),
            permission=permissions,
            expiry=datetime.utcnow() + valid_interval,
        )
        return token

    @staticmethod
    def parse_url(url: str, *, error_if_bucket: bool = False) -> AzureAsyncFSURL:
        fsurl = AzureAsyncFS._parse_url(url)
        if error_if_bucket and fsurl._path == '':
            raise IsABucketError
        return fsurl

    @staticmethod
    def _parse_url(url: str) -> AzureAsyncFSURL:
        colon_index = url.find(':')
        if colon_index == -1:
            raise ValueError(f'invalid URL: {url}')

        scheme = url[:colon_index]
        if scheme not in AzureAsyncFS.schemes():
            raise ValueError(f'invalid scheme, expected https: {scheme}')

        rest = url[(colon_index + 1) :]
        if not rest.startswith('//'):
            raise ValueError(f'invalid url: {url}')

        end_of_authority = rest.find('/', 2)
        authority = rest[2:end_of_authority]
        container_and_name = rest[end_of_authority:]

        match = AzureAsyncFS.PATH_REGEX.fullmatch(container_and_name)
        if match is None:
            raise ValueError(
                f'invalid path name, expected https://account.blob.core.windows.net/container/blob_name: {container_and_name}'
            )

        container = match.groupdict()['container']

        name = match.groupdict()['name']
        if name:
            assert name[0] == '/'
            name = name[1:]

        name, token = AzureAsyncFS.get_name_parts(name)

        assert scheme == 'https'
        assert len(authority) > len('.blob.core.windows.net')
        account = authority[: -len('.blob.core.windows.net')]
        return AzureAsyncFSURL(account, container, name, token)

    @staticmethod
    def get_name_parts(name: str) -> Tuple[str, Optional[str]]:
        # Look for a terminating SAS token.
        query_index = name.rfind('?')
        if query_index != -1:
            query_string = name[query_index + 1 :]
            first_kv_pair = query_string.split('&')[0].split('=')
            # We will accept it as a token string if it begins with at least 1 key-value pair of the form 'k=v'.
            if len(first_kv_pair) == 2 and all(s != '' for s in first_kv_pair):
                return (name[:query_index], query_string)
        return (name, None)

    async def get_blob_service_client(self, url: AzureAsyncFSURL) -> BlobServiceClient:
        credential = url.query if url.query else self._credential
        k = url.account, url.container, url.query
        if k not in self._blob_service_clients:
            #  https://github.com/Azure/azure-sdk-for-python/tree/main/sdk/storage/azure-storage-blob#other-client--per-operation-configuration
            self._blob_service_clients[k] = BlobServiceClient(
                f'https://{url.account}.blob.core.windows.net',
                credential=credential,  # type: ignore
                connection_timeout=self.connection_timeout,
                read_timeout=self.read_timeout,
            )
        return self._blob_service_clients[k]

    async def get_blob_client(self, url: AzureAsyncFSURL) -> BlobClient:
        blob_service_client = await self.get_blob_service_client(url)
        return blob_service_client.get_blob_client(url.container, url.path)

    async def get_container_client(self, url: AzureAsyncFSURL) -> ContainerClient:
        return (await self.get_blob_service_client(url)).get_container_client(url.container)

    @handle_public_access_error
    async def open(self, url: str) -> ReadableStream:
        parsed_url = self.parse_url(url, error_if_bucket=True)
        if not await self.exists(url):
            raise FileNotFoundError
        return AzureReadableStream(self, parsed_url)

    @handle_public_access_error
    async def _open_from(self, url: str, start: int, *, length: Optional[int] = None) -> ReadableStream:
        assert length is None or length >= 1
        if not await self.exists(url):
            raise FileNotFoundError
        parsed_url = self.parse_url(url, error_if_bucket=True)
        return AzureReadableStream(self, parsed_url, offset=start, length=length)

    async def create(self, url: str, *, retry_writes: bool = True) -> AsyncContextManager[WritableStream]:  # pylint: disable=unused-argument
        parsed_url = self.parse_url(url, error_if_bucket=True)
        return AzureCreateManager(await self.get_blob_client(parsed_url))

    async def multi_part_create(self, sema: asyncio.Semaphore, url: str, num_parts: int) -> MultiPartCreate:
        client = await self.get_blob_client(self.parse_url(url))
        return AzureMultiPartCreate(sema, client, num_parts)

    @handle_public_access_error
    async def isfile(self, url: str) -> bool:
        fs_url = self.parse_url(url)
        # if object name is empty, get_object_metadata behaves like list objects
        # the urls are the same modulo the object name
        if not fs_url.path:
            return False

        return await (await self.get_blob_client(fs_url)).exists()

    @handle_public_access_error
    async def isdir(self, url: str) -> bool:
        fs_url = self.parse_url(url, error_if_bucket=True)
<<<<<<< HEAD
        client = self.get_container_client(fs_url)
        prefix = fs_url.path
        if prefix[-1] != '/':
            prefix = prefix + '/'
        async for _ in client.walk_blobs(name_starts_with=prefix, include=['metadata'], delimiter='/'):
=======
        assert not fs_url.path or fs_url.path.endswith('/'), fs_url.path
        client = await self.get_container_client(fs_url)
        async for _ in client.walk_blobs(name_starts_with=fs_url.path, include=['metadata'], delimiter='/'):
>>>>>>> 37a5ba22
            return True
        return False

    async def mkdir(self, url: str) -> None:
        pass

    async def makedirs(self, url: str, exist_ok: bool = False) -> None:
        pass

    @handle_public_access_error
    async def statfile(self, url: str) -> FileStatus:
        parsed_url = self.parse_url(url, error_if_bucket=True)
        try:
            blob_props = await (await self.get_blob_client(parsed_url)).get_blob_properties()
            return AzureFileStatus(blob_props, parsed_url)
        except azure.core.exceptions.ResourceNotFoundError as e:
            raise FileNotFoundError(url) from e

    @staticmethod
    async def _listfiles_recursive(
        client: ContainerClient, original_url: AzureAsyncFSURL, name: str
    ) -> AsyncIterator[FileListEntry]:
        assert not name or name.endswith('/')
        async for blob_props in client.list_blobs(name_starts_with=name, include=['metadata']):
            yield AzureFileListEntry(original_url.with_path(blob_props.name), blob_props)  # type: ignore

    @staticmethod
    async def _listfiles_flat(
        client: ContainerClient, original_url: AzureAsyncFSURL, name: str
    ) -> AsyncIterator[FileListEntry]:
        assert not name or name.endswith('/')
        async for item in client.walk_blobs(name_starts_with=name, include=['metadata'], delimiter='/'):
            if isinstance(item, BlobPrefix):
                yield AzureFileListEntry(original_url.with_path(item.prefix), None)  # type: ignore
            else:
                assert isinstance(item, BlobProperties)
                yield AzureFileListEntry(original_url.with_path(item.name), item)  # type: ignore

    @handle_public_access_error
    async def listfiles(
        self, url: str, recursive: bool = False, exclude_trailing_slash_files: bool = True
    ) -> AsyncIterator[FileListEntry]:
        fs_url = self.parse_url(url)
        name = fs_url.path
        if name and not name.endswith('/'):
            name = f'{name}/'

        client = await self.get_container_client(fs_url)
        if recursive:
            it = AzureAsyncFS._listfiles_recursive(client, fs_url, name)
        else:
            it = AzureAsyncFS._listfiles_flat(client, fs_url, name)

        it = it.__aiter__()
        try:
            first_entry = await it.__anext__()
        except StopAsyncIteration:
            raise FileNotFoundError(url)  # pylint: disable=raise-missing-from

        async def should_yield(entry):
            url = await entry.url()
            if url.endswith('/') and await entry.is_file():
                if not exclude_trailing_slash_files:
                    return True

                stat = await entry.status()
                if await stat.size() != 0:
                    raise FileAndDirectoryError(url)
                return False
            return True

        async def cons(first_entry, it) -> AsyncIterator[FileListEntry]:
            if await should_yield(first_entry):
                yield first_entry
            try:
                while True:
                    next_entry = await it.__anext__()
                    if await should_yield(next_entry):
                        yield next_entry
            except StopAsyncIteration:
                pass

        return cons(first_entry, it)

    @handle_public_access_error
    async def staturl(self, url: str) -> str:
        return await self._staturl_parallel_isfile_isdir(url)

    async def remove(self, url: str) -> None:
        try:
            parsed_url = self.parse_url(url, error_if_bucket=True)
            await (await self.get_blob_client(parsed_url)).delete_blob()
        except azure.core.exceptions.ResourceNotFoundError as e:
            raise FileNotFoundError(url) from e

    async def close(self) -> None:
        if self._credential:
            await self._credential.close()
            self._credential = None

        if self._blob_service_clients:
            await asyncio.wait([asyncio.create_task(client.close()) for client in self._blob_service_clients.values()])


class AzureAsyncFSFactory(AsyncFSFactory[AzureAsyncFS]):
    def from_credentials_data(self, credentials_data: dict) -> AzureAsyncFS:
        return AzureAsyncFS(credentials=AzureCredentials.from_credentials_data(credentials_data))

    def from_credentials_file(self, credentials_file: str) -> AzureAsyncFS:
        return AzureAsyncFS(credentials=AzureCredentials.from_file(credentials_file))

    def from_default_credentials(self) -> AzureAsyncFS:
        return AzureAsyncFS(credentials=AzureCredentials.default_credentials())<|MERGE_RESOLUTION|>--- conflicted
+++ resolved
@@ -559,17 +559,11 @@
     @handle_public_access_error
     async def isdir(self, url: str) -> bool:
         fs_url = self.parse_url(url, error_if_bucket=True)
-<<<<<<< HEAD
         client = self.get_container_client(fs_url)
         prefix = fs_url.path
         if prefix[-1] != '/':
             prefix = prefix + '/'
         async for _ in client.walk_blobs(name_starts_with=prefix, include=['metadata'], delimiter='/'):
-=======
-        assert not fs_url.path or fs_url.path.endswith('/'), fs_url.path
-        client = await self.get_container_client(fs_url)
-        async for _ in client.walk_blobs(name_starts_with=fs_url.path, include=['metadata'], delimiter='/'):
->>>>>>> 37a5ba22
             return True
         return False
 
