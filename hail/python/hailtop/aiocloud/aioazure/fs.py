from typing import Any, AsyncContextManager, AsyncIterator, Dict, List, Optional, Set, Tuple, Type, Union, ClassVar
from types import TracebackType

import abc
import re
import asyncio
from functools import wraps
import secrets
import logging
from datetime import datetime, timedelta

from azure.mgmt.storage.aio import StorageManagementClient
from azure.storage.blob import BlobProperties, ResourceTypes, generate_account_sas
from azure.storage.blob.aio import BlobClient, ContainerClient, BlobServiceClient, StorageStreamDownloader
from azure.storage.blob.aio._list_blobs_helper import BlobPrefix
import azure.core.exceptions

from hailtop.utils import retry_transient_errors, flatten
from hailtop.aiotools import WriteBuffer
from hailtop.aiotools.fs import (
    AsyncFS,
    AsyncFSURL,
    AsyncFSFactory,
    ReadableStream,
    WritableStream,
    MultiPartCreate,
    FileListEntry,
    FileStatus,
    FileAndDirectoryError,
    UnexpectedEOFError,
)

from .credentials import AzureCredentials


logger = logging.getLogger("azure.core.pipeline.policies.http_logging_policy")
logger.setLevel(logging.WARNING)


class AzureWritableStream(WritableStream):
    def __init__(self, client: BlobClient, block_ids: List[str], *, chunk_size: Optional[int] = None):
        super().__init__()
        self.client = client
        self._chunk_size = chunk_size or 256 * 1024
        self.block_ids = block_ids
        self._write_buffer = WriteBuffer()
        self._done = False

    async def _write_chunk(self):
        await retry_transient_errors(self._write_chunk_1)

    async def _write_chunk_1(self):
        if self._closed:
            n = self._write_buffer.size()
        elif self._write_buffer.size() < self._chunk_size:
            return
        else:
            n = self._chunk_size

        block_id = secrets.token_urlsafe(32)
        with self._write_buffer.chunks(n) as chunks:
            await self.client.stage_block(block_id, chunks)
        self.block_ids.append(block_id)

        new_offset = self._write_buffer.offset() + n
        self._write_buffer.advance_offset(new_offset)

    async def write(self, b: bytes) -> int:
        assert not self._closed
        assert self._write_buffer.size() < self._chunk_size
        self._write_buffer.append(b)
        while self._write_buffer.size() >= self._chunk_size:
            await self._write_chunk()
        assert self._write_buffer.size() < self._chunk_size
        return len(b)

    async def _wait_closed(self) -> None:
        assert self._closed
        assert self._write_buffer.size() < self._chunk_size
        while self._write_buffer.size() > 0:
            await self._write_chunk()


class AzureCreatePartManager(AsyncContextManager[WritableStream]):
    def __init__(self, client: BlobClient, block_ids: List[str]):
        self.client = client
        self.block_ids = block_ids
        self._writable_stream = AzureWritableStream(self.client, self.block_ids)

    async def __aenter__(self) -> 'AzureWritableStream':
        return self._writable_stream

    async def __aexit__(self, exc_type, exc_val, exc_tb):
        await self._writable_stream.wait_closed()


class AzureMultiPartCreate(MultiPartCreate):
    def __init__(self, sema: asyncio.Semaphore, client: BlobClient, num_parts: int):
        self._sema = sema
        self._client = client
        self._block_ids: List[List[str]] = [[] for _ in range(num_parts)]

    async def create_part(
        self, number: int, start: int, size_hint: Optional[int] = None
    ) -> AsyncContextManager[WritableStream]:  # pylint: disable=unused-argument
        return AzureCreatePartManager(self._client, self._block_ids[number])

    async def __aenter__(self) -> 'AzureMultiPartCreate':
        return self

    async def __aexit__(
        self, exc_type: Optional[Type[BaseException]], exc_val: Optional[BaseException], exc_tb: Optional[TracebackType]
    ) -> None:
        try:
            # azure allows both BlockBlob and the string id here, despite
            # only having BlockBlob annotations
            await self._client.commit_block_list(flatten(self._block_ids))  # type: ignore
        except:
            try:
                await self._client.delete_blob()
            except azure.core.exceptions.ResourceNotFoundError:
                pass
            raise


class AzureCreateManager(AsyncContextManager[WritableStream]):
    def __init__(self, client: BlobClient):
        self._client = client
        self._block_ids: List[str] = []
        self._writable_stream: Optional[AzureWritableStream] = None

    async def __aenter__(self) -> WritableStream:
        self._writable_stream = AzureWritableStream(self._client, self._block_ids)
        return self._writable_stream

    async def __aexit__(
        self,
        exc_type: Optional[Type[BaseException]] = None,
        exc_value: Optional[BaseException] = None,
        exc_traceback: Optional[TracebackType] = None,
    ) -> None:
        if self._writable_stream:
            await self._writable_stream.wait_closed()

            try:
                # azure allows both BlockBlob and the string id here, despite
                # only having BlockBlob annotations
                await self._client.commit_block_list(self._block_ids)  # type: ignore
            except:
                try:
                    await self._client.delete_blob()
                except azure.core.exceptions.ResourceNotFoundError:
                    pass
                raise


class AzureReadableStream(ReadableStream):
    def __init__(self, client: BlobClient, url: str, offset: Optional[int] = None, length: Optional[int] = None):
        super().__init__()
        self._client = client
        self._buffer = bytearray()
        self._url = url

        # cannot set the default to 0 because this will fail on an empty file
        # offset means to start at the first byte
        self._offset = offset
        self._length = length

        self._eof = False
        self._downloader: Optional[StorageStreamDownloader] = None
        self._chunk_it: Optional[AsyncIterator[bytes]] = None

    async def read(self, n: int = -1) -> bytes:
        if self._eof:
            return b''

        if n == -1:
            try:
                downloader = await self._client.download_blob(offset=self._offset, length=self._length)  # type: ignore
            except azure.core.exceptions.ResourceNotFoundError as e:
                raise FileNotFoundError(self._url) from e
            data = await downloader.readall()
            self._eof = True
            return data

        if self._downloader is None:
            try:
                self._downloader = await self._client.download_blob(offset=self._offset)  # type: ignore
            except azure.core.exceptions.ResourceNotFoundError as e:
                raise FileNotFoundError(self._url) from e
            except azure.core.exceptions.HttpResponseError as e:
                if e.status_code == 416:
                    raise UnexpectedEOFError from e
                raise

        if self._chunk_it is None:
            self._chunk_it = self._downloader.chunks()

        while len(self._buffer) < n:
            try:
                chunk = await self._chunk_it.__anext__()
                self._buffer.extend(chunk)
            except StopAsyncIteration:
                break

        data = self._buffer[:n]
        self._buffer = self._buffer[n:]

        if self._offset is None:
            self._offset = 0
        self._offset += len(data)

        if len(data) < n:
            self._buffer = bytearray()
            self._downloader = None
            self._chunk_it = None
            self._eof = True

        return data

    async def readexactly(self, n: int) -> bytes:
        assert not self._closed and n >= 0
        data = await self.read(n)
        if len(data) != n:
            raise UnexpectedEOFError()
        return data

    async def _wait_closed(self) -> None:
        self._downloader = None
        self._chunk_it = None


class AzureFileListEntry(FileListEntry):
    def __init__(self, url: 'AzureAsyncFSURL', blob_props: Optional[BlobProperties]):
        self._url = url
        self._blob_props = blob_props
        self._status: Optional[AzureFileStatus] = None

    def name(self) -> str:
        return self._url.path

    async def url(self) -> str:
        return self._url.base

    async def url_full(self) -> str:
        return str(self._url)

    async def is_file(self) -> bool:
        return self._blob_props is not None

    async def is_dir(self) -> bool:
        return self._blob_props is None

    async def status(self) -> FileStatus:
        if self._status is None:
            if self._blob_props is None:
                raise IsADirectoryError(await self.url())
            self._status = AzureFileStatus(self._blob_props)
        return self._status


class AzureFileStatus(FileStatus):
    def __init__(self, blob_props: BlobProperties):
        self.blob_props = blob_props

    async def size(self) -> int:
        size = self.blob_props.size
        assert isinstance(size, int)
        return size

    def time_created(self) -> datetime:
        ct = self.blob_props.creation_time
        assert isinstance(ct, datetime)
        return ct

    def time_modified(self) -> datetime:
        lm = self.blob_props.last_modified
        assert isinstance(lm, datetime)
        return lm

    async def __getitem__(self, key: str) -> Any:
        return self.blob_props.__dict__[key]


class AzureAsyncFSURL(AsyncFSURL):
    def __init__(self, account: str, container: str, path: str, query: Optional[str]):
        self._account = account
        self._container = container
        self._path = path
        self._query = query

    @property
    def bucket_parts(self) -> List[str]:
        return [self._account, self._container]

    @property
    def path(self) -> str:
        return self._path

    @property
    def account(self) -> str:
        return self._account

    @property
    def container(self) -> str:
        return self._container

    @property
    def query(self) -> Optional[str]:
        return self._query

    @property
    @abc.abstractmethod
    def base(self) -> str:
        pass

    def with_path(self, path) -> 'AzureAsyncFSURL':
        return self.__class__(self._account, self._container, path, self._query)

    def __str__(self) -> str:
        return self.base if not self._query else f'{self.base}?{self._query}'


class AzureAsyncFSHailAzURL(AzureAsyncFSURL):
    @property
    def scheme(self) -> str:
        return 'hail-az'

    @property
    def base(self) -> str:
        return f'hail-az://{self._account}/{self._container}/{self._path}'


class AzureAsyncFSHttpsURL(AzureAsyncFSURL):
    @property
    def scheme(self) -> str:
        return 'https'

    @property
    def base(self) -> str:
        return f'https://{self._account}.blob.core.windows.net/{self._container}/{self._path}'


# ABS errors if you attempt credentialed access for a public container,
# so we try once with credentials, if that fails use anonymous access for
# that container going forward.
def handle_public_access_error(fun):
    @wraps(fun)
    async def wrapped(self: 'AzureAsyncFS', url, *args, **kwargs):
        try:
            return await fun(self, url, *args, **kwargs)
        except azure.core.exceptions.ClientAuthenticationError:
            fs_url = self.parse_url(url)
            #  https://github.com/Azure/azure-sdk-for-python/tree/main/sdk/storage/azure-storage-blob#other-client--per-operation-configuration
            anon_client = BlobServiceClient(
                f'https://{fs_url.account}.blob.core.windows.net', credential=None, connection_timeout=5, read_timeout=5
            )
            self._blob_service_clients[(fs_url.account, fs_url.container, fs_url.query)] = anon_client
            return await fun(self, url, *args, **kwargs)

    return wrapped


class AzureAsyncFS(AsyncFS):
    schemes: ClassVar[Set[str]] = {'hail-az', 'https'}
    PATH_REGEX = re.compile('/(?P<container>[^/]+)(?P<name>.*)')

    def __init__(self, *, credential_file: Optional[str] = None, credentials: Optional[AzureCredentials] = None):
        if credentials is None:
            scopes = ['https://storage.azure.com/.default']
            if credential_file is not None:
                credentials = AzureCredentials.from_file(credential_file, scopes=scopes)
            else:
                credentials = AzureCredentials.default_credentials(scopes=scopes)
        elif credential_file is not None:
            raise ValueError('credential and credential_file cannot both be defined')

        self._credential = credentials.credential
        self._blob_service_clients: Dict[Tuple[str, str, Union[AzureCredentials, str, None]], BlobServiceClient] = {}

    @staticmethod
    def valid_url(url: str) -> bool:
        if url.startswith('https://'):
            stripped_scheme = url.removeprefix('https://')
            authority = stripped_scheme.split('/', maxsplit=1)[0]
            if '.' not in authority:
                return False
            _, suffix = authority.split('.', maxsplit=1)
            return suffix == 'blob.core.windows.net'
        return url.startswith('hail-az://')

    async def generate_sas_token(
        self,
        subscription_id: str,
        resource_group: str,
        account: str,
        permissions: str = "rw",
        valid_interval: timedelta = timedelta(hours=1),
    ) -> str:
        assert self._credential
        mgmt_client = StorageManagementClient(self._credential, subscription_id)  # type: ignore
        storage_keys = await mgmt_client.storage_accounts.list_keys(resource_group, account)
        storage_key = storage_keys.keys[0].value  # type: ignore

        token = generate_account_sas(
            account,
            storage_key,
            resource_types=ResourceTypes(container=True, object=True),
            permission=permissions,
            expiry=datetime.utcnow() + valid_interval,
        )
        return token

    @staticmethod
    def parse_url(url: str) -> AzureAsyncFSURL:
        colon_index = url.find(':')
        if colon_index == -1:
            raise ValueError(f'invalid URL: {url}')

        scheme = url[:colon_index]
        if scheme not in AzureAsyncFS.schemes:
            raise ValueError(f'invalid scheme, expected hail-az or https: {scheme}')

        rest = url[(colon_index + 1) :]
        if not rest.startswith('//'):
            raise ValueError(f'invalid url: {url}')

        end_of_authority = rest.find('/', 2)
        authority = rest[2:end_of_authority]
        container_and_name = rest[end_of_authority:]

        match = AzureAsyncFS.PATH_REGEX.fullmatch(container_and_name)
        if match is None:
            raise ValueError(f'invalid path name, expected hail-az://account/container/blob_name: {container_and_name}')

        container = match.groupdict()['container']

        name = match.groupdict()['name']
        if name:
            assert name[0] == '/'
            name = name[1:]

        name, token = AzureAsyncFS.get_name_parts(name)

        if scheme == 'hail-az':
            account = authority
            return AzureAsyncFSHailAzURL(account, container, name, token)

        assert scheme == 'https'
        assert len(authority) > len('.blob.core.windows.net')
        account = authority[: -len('.blob.core.windows.net')]
        return AzureAsyncFSHttpsURL(account, container, name, token)

    @staticmethod
    def get_name_parts(name: str) -> Tuple[str, Optional[str]]:
        # Look for a terminating SAS token.
        query_index = name.rfind('?')
        if query_index != -1:
            query_string = name[query_index + 1 :]
            first_kv_pair = query_string.split('&')[0].split('=')
            # We will accept it as a token string if it begins with at least 1 key-value pair of the form 'k=v'.
            if len(first_kv_pair) == 2 and all(s != '' for s in first_kv_pair):
<<<<<<< HEAD
                return (name[:query_index],  query_string)
        return (name, None)
=======
                return (name[:query_index], query_string)
        return (name, '')
>>>>>>> 1718f074

    def get_blob_service_client(self, account: str, container: str, token: Optional[str]) -> BlobServiceClient:
        credential = token if token else self._credential
        k = account, container, token
        if k not in self._blob_service_clients:
            #  https://github.com/Azure/azure-sdk-for-python/tree/main/sdk/storage/azure-storage-blob#other-client--per-operation-configuration
            self._blob_service_clients[k] = BlobServiceClient(
                f'https://{account}.blob.core.windows.net',
                credential=credential,  # type: ignore
                connection_timeout=5,
                read_timeout=5,
            )
        return self._blob_service_clients[k]

    def get_blob_client(self, url: AzureAsyncFSURL) -> BlobClient:
        blob_service_client = self.get_blob_service_client(url.account, url.container, url.query)
        return blob_service_client.get_blob_client(url.container, url.path)

    def get_container_client(self, url: AzureAsyncFSURL) -> ContainerClient:
        return self.get_blob_service_client(url.account, url.container, url.query).get_container_client(url.container)

    @handle_public_access_error
    async def open(self, url: str) -> ReadableStream:
        if not await self.exists(url):
            raise FileNotFoundError
        client = self.get_blob_client(self.parse_url(url))
        return AzureReadableStream(client, url)

    @handle_public_access_error
    async def _open_from(self, url: str, start: int, *, length: Optional[int] = None) -> ReadableStream:
        assert length is None or length >= 1
        if not await self.exists(url):
            raise FileNotFoundError
        client = self.get_blob_client(self.parse_url(url))
        return AzureReadableStream(client, url, offset=start, length=length)

    async def create(
        self, url: str, *, retry_writes: bool = True
    ) -> AsyncContextManager[WritableStream]:  # pylint: disable=unused-argument
        return AzureCreateManager(self.get_blob_client(self.parse_url(url)))

    async def multi_part_create(self, sema: asyncio.Semaphore, url: str, num_parts: int) -> MultiPartCreate:
        client = self.get_blob_client(self.parse_url(url))
        return AzureMultiPartCreate(sema, client, num_parts)

    @handle_public_access_error
    async def isfile(self, url: str) -> bool:
        fs_url = self.parse_url(url)
        # if object name is empty, get_object_metadata behaves like list objects
        # the urls are the same modulo the object name
        if not fs_url.path:
            return False

        return await self.get_blob_client(fs_url).exists()

    @handle_public_access_error
    async def isdir(self, url: str) -> bool:
        fs_url = self.parse_url(url)
        assert not fs_url.path or fs_url.path.endswith('/'), fs_url.path
        client = self.get_container_client(fs_url)
        async for _ in client.walk_blobs(name_starts_with=fs_url.path, include=['metadata'], delimiter='/'):
            return True
        return False

    async def mkdir(self, url: str) -> None:
        pass

    async def makedirs(self, url: str, exist_ok: bool = False) -> None:
        pass

    @handle_public_access_error
    async def statfile(self, url: str) -> FileStatus:
        try:
            blob_props = await self.get_blob_client(self.parse_url(url)).get_blob_properties()
            return AzureFileStatus(blob_props)
        except azure.core.exceptions.ResourceNotFoundError as e:
            raise FileNotFoundError(url) from e

    @staticmethod
    async def _listfiles_recursive(
        client: ContainerClient, original_url: AzureAsyncFSURL, name: str
    ) -> AsyncIterator[FileListEntry]:
        assert not name or name.endswith('/')
        async for blob_props in client.list_blobs(name_starts_with=name, include=['metadata']):
            yield AzureFileListEntry(original_url.with_path(blob_props.name), blob_props)  # type: ignore

    @staticmethod
    async def _listfiles_flat(
        client: ContainerClient, original_url: AzureAsyncFSURL, name: str
    ) -> AsyncIterator[FileListEntry]:
        assert not name or name.endswith('/')
        async for item in client.walk_blobs(name_starts_with=name, include=['metadata'], delimiter='/'):
            if isinstance(item, BlobPrefix):
                yield AzureFileListEntry(original_url.with_path(item.prefix), None)  # type: ignore
            else:
                assert isinstance(item, BlobProperties)
                yield AzureFileListEntry(original_url.with_path(item.name), item)  # type: ignore

    @handle_public_access_error
    async def listfiles(
        self, url: str, recursive: bool = False, exclude_trailing_slash_files: bool = True
    ) -> AsyncIterator[FileListEntry]:
        fs_url = self.parse_url(url)
        name = fs_url.path
        if name and not name.endswith('/'):
            name = f'{name}/'

        client = self.get_container_client(fs_url)
        if recursive:
            it = AzureAsyncFS._listfiles_recursive(client, fs_url, name)
        else:
            it = AzureAsyncFS._listfiles_flat(client, fs_url, name)

        it = it.__aiter__()
        try:
            first_entry = await it.__anext__()
        except StopAsyncIteration:
            raise FileNotFoundError(url)  # pylint: disable=raise-missing-from

        async def should_yield(entry):
            url = await entry.url()
            if url.endswith('/') and await entry.is_file():
                if not exclude_trailing_slash_files:
                    return True

                stat = await entry.status()
                if await stat.size() != 0:
                    raise FileAndDirectoryError(url)
                return False
            return True

        async def cons(first_entry, it) -> AsyncIterator[FileListEntry]:
            if await should_yield(first_entry):
                yield first_entry
            try:
                while True:
                    next_entry = await it.__anext__()
                    if await should_yield(next_entry):
                        yield next_entry
            except StopAsyncIteration:
                pass

        return cons(first_entry, it)

    @handle_public_access_error
    async def staturl(self, url: str) -> str:
        return await self._staturl_parallel_isfile_isdir(url)

    async def remove(self, url: str) -> None:
        try:
            await self.get_blob_client(self.parse_url(url)).delete_blob()
        except azure.core.exceptions.ResourceNotFoundError as e:
            raise FileNotFoundError(url) from e

    async def close(self) -> None:
        if self._credential:
            await self._credential.close()
            self._credential = None

        if self._blob_service_clients:
            await asyncio.wait([asyncio.create_task(client.close()) for client in self._blob_service_clients.values()])


class AzureAsyncFSFactory(AsyncFSFactory[AzureAsyncFS]):
    def from_credentials_data(self, credentials_data: dict) -> AzureAsyncFS:
        return AzureAsyncFS(credentials=AzureCredentials.from_credentials_data(credentials_data))

    def from_credentials_file(self, credentials_file: str) -> AzureAsyncFS:
        return AzureAsyncFS(credentials=AzureCredentials.from_file(credentials_file))

    def from_default_credentials(self) -> AzureAsyncFS:
        return AzureAsyncFS(credentials=AzureCredentials.default_credentials())<|MERGE_RESOLUTION|>--- conflicted
+++ resolved
@@ -460,13 +460,8 @@
             first_kv_pair = query_string.split('&')[0].split('=')
             # We will accept it as a token string if it begins with at least 1 key-value pair of the form 'k=v'.
             if len(first_kv_pair) == 2 and all(s != '' for s in first_kv_pair):
-<<<<<<< HEAD
-                return (name[:query_index],  query_string)
+                return (name[:query_index], query_string)
         return (name, None)
-=======
-                return (name[:query_index], query_string)
-        return (name, '')
->>>>>>> 1718f074
 
     def get_blob_service_client(self, account: str, container: str, token: Optional[str]) -> BlobServiceClient:
         credential = token if token else self._credential
