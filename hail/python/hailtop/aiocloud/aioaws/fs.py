<<<<<<< HEAD
=======
from typing import (
    Any,
    AsyncIterator,
    BinaryIO,
    cast,
    AsyncContextManager,
    Dict,
    List,
    Optional,
    Set,
    Tuple,
    Type,
    Union,
)
from types import TracebackType
import aiohttp
import sys
from concurrent.futures import ThreadPoolExecutor
import os.path
import threading
>>>>>>> d2a8760d
import asyncio
import datetime
import logging
import os.path
import sys
import threading
from concurrent.futures import ThreadPoolExecutor
from types import TracebackType
from typing import Any, AsyncContextManager, AsyncIterator, BinaryIO, Dict, List, Optional, Set, Tuple, Type, cast

import boto3
import botocore.config
import botocore.exceptions

from hailtop.aiotools.fs import (
    AsyncFS,
    AsyncFSURL,
    FileAndDirectoryError,
    FileListEntry,
    FileStatus,
    MultiPartCreate,
    ReadableStream,
    WritableStream,
)
from hailtop.aiotools.fs.exceptions import UnexpectedEOFError
from hailtop.aiotools.fs.stream import (
    AsyncQueueWritableStream,
    async_writable_blocking_collect_pair,
    async_writable_blocking_readable_stream_pair,
    blocking_readable_stream_to_async,
)
from hailtop.utils import blocking_to_async

log = logging.getLogger(__name__)


class PageIterator:
    def __init__(self, fs: 'S3AsyncFS', bucket: str, prefix: str, delimiter: Optional[str] = None):
        self._fs = fs
        self._bucket = bucket
        self._prefix = prefix
        self._kwargs = {}
        if delimiter is not None:
            self._kwargs['Delimiter'] = delimiter
        self._page = None

    def __aiter__(self) -> 'PageIterator':
        return self

    async def __anext__(self):
        if self._page is None:
            self._page = await blocking_to_async(
                self._fs._thread_pool,
                self._fs._s3.list_objects_v2,  # type: ignore
                Bucket=self._bucket,
                Prefix=self._prefix,
                **self._kwargs,
            )
            return self._page

        next_continuation_token = self._page.get('NextContinuationToken')
        if next_continuation_token is not None:
            self._page = await blocking_to_async(
                self._fs._thread_pool,
                self._fs._s3.list_objects_v2,
                Bucket=self._bucket,
                Prefix=self._prefix,
                ContinuationToken=next_continuation_token,
                **self._kwargs,
            )
            return self._page

        raise StopAsyncIteration


class S3HeadObjectFileStatus(FileStatus):
    def __init__(self, head_object_resp, url: str):
        self.head_object_resp = head_object_resp
        self._url = url

    def basename(self) -> str:
        return os.path.basename(self._url.rstrip('/'))

    def url(self) -> str:
        return self._url

    async def size(self) -> int:
        return self.head_object_resp['ContentLength']

    def time_created(self) -> datetime.datetime:
        # https://docs.aws.amazon.com/AmazonS3/latest/API/API_HeadObject.html#API_HeadObject_ResponseSyntax
        # Misleading name: LastModified is creation time.
        # S3 Python library strips dashes from header names
        return self.head_object_resp['LastModified']

    def time_modified(self) -> datetime.datetime:
        # S3 objects are immutable, so creation == modified
        return self.head_object_resp['LastModified']

    async def __getitem__(self, key: str) -> Any:
        return self.head_object_resp[key]


class S3ListFilesFileStatus(FileStatus):
    def __init__(self, item: Dict[str, Any], url: str):
        self._item = item
        self._url = url

    def basename(self) -> str:
        return os.path.basename(self._url.rstrip('/'))

    def url(self) -> str:
        return self._url

    async def size(self) -> int:
        return self._item['Size']

    def time_created(self) -> datetime.datetime:
        # https://docs.aws.amazon.com/AmazonS3/latest/API/API_GetObject.html#API_GetObject_ResponseSyntax
        # Misleading name: LastModified is creation time.
        # S3 Python library strips dashes from header names
        return self._item['LastModified']

    def time_modified(self) -> datetime.datetime:
        # S3 objects are immutable, so creation == modified
        print(repr(self._item))
        return self._item['LastModified']

    async def __getitem__(self, key: str) -> Any:
        return self._item[key]


class S3CreateManager(AsyncContextManager[WritableStream]):
    def __init__(self, fs: 'S3AsyncFS', bucket: str, name: str):
        self.fs: S3AsyncFS = fs
        self.bucket: str = bucket
        self.name: str = name
        self.async_writable: Optional[AsyncQueueWritableStream] = None
        self._put_thread: Optional[threading.Thread] = None
        self._value: Any = None
        self._exc: Optional[BaseException] = None

    async def __aenter__(self) -> WritableStream:
        async_writable, blocking_readable = async_writable_blocking_readable_stream_pair()
        self.async_writable = async_writable

        def put():
            try:
                self._value = self.fs._s3.upload_fileobj(blocking_readable, Bucket=self.bucket, Key=self.name)
            except BaseException as e:
                self._exc = e

        self._put_thread = threading.Thread(target=put)
        self._put_thread.start()
        return async_writable

    async def __aexit__(
        self,
        exc_type: Optional[Type[BaseException]] = None,
        exc_value: Optional[BaseException] = None,
        exc_traceback: Optional[TracebackType] = None,
    ) -> None:
        assert self.async_writable
        assert self._put_thread
        await self.async_writable.wait_closed()
        try:
            await blocking_to_async(self.fs._thread_pool, self._put_thread.join)
        finally:
            if self._exc:
                _, exc, _ = sys.exc_info()
                if exc:
                    log.info('discarding exception', exc_info=True)
                raise self._exc


class S3FileListEntry(FileListEntry):
    def __init__(self, bucket: str, key: str, item: Optional[Dict[str, Any]]):
        self._bucket = bucket
        self._key = key
        self._item = item
        self._status: Optional[S3ListFilesFileStatus] = None

    def basename(self) -> str:
        return os.path.basename(self._key.rstrip('/'))

    async def url(self) -> str:
        return f's3://{self._bucket}/{self._key}'

    async def is_file(self) -> bool:
        return self._item is not None

    async def is_dir(self) -> bool:
        return self._item is None

    async def status(self) -> FileStatus:
        if self._status is None:
            if self._item is None:
                raise IsADirectoryError(f's3://{self._bucket}/{self._key}')
            self._status = S3ListFilesFileStatus(self._item, await self.url())
        return self._status


class S3CreatePartManager(AsyncContextManager[WritableStream]):
    def __init__(self, mpc, number: int, size_hint: int):
        self._mpc = mpc
        self._number = number
        self._size_hint = size_hint
        self._async_writable: Optional[AsyncQueueWritableStream] = None
        self._put_thread: Optional[threading.Thread] = None
        self._exc: Optional[BaseException] = None

    async def __aenter__(self) -> WritableStream:
        async_writable, blocking_collect = async_writable_blocking_collect_pair(self._size_hint)
        self._async_writable = async_writable

        def put():
            try:
                b = blocking_collect.get()
                resp = self._mpc._fs._s3.upload_part(
                    Bucket=self._mpc._bucket,
                    Key=self._mpc._name,
                    PartNumber=self._number + 1,
                    UploadId=self._mpc._upload_id,
                    Body=b,
                )
                self._mpc._etags[self._number] = resp['ETag']
            except BaseException as e:
                self._exc = e

        self._put_thread = threading.Thread(target=put)
        self._put_thread.start()
        return async_writable

    async def __aexit__(
        self,
        exc_type: Optional[Type[BaseException]] = None,
        exc_value: Optional[BaseException] = None,
        exc_traceback: Optional[TracebackType] = None,
    ) -> None:
        assert self._async_writable is not None
        assert self._put_thread is not None
        await self._async_writable.wait_closed()
        try:
            await blocking_to_async(self._mpc._fs._thread_pool, self._put_thread.join)
        finally:
            if self._exc:
                _, exc, _ = sys.exc_info()
                if exc:
                    log.info('discarding exception', exc_info=True)
                raise self._exc


class S3MultiPartCreate(MultiPartCreate):
    def __init__(self, sema: asyncio.Semaphore, fs: 'S3AsyncFS', bucket: str, name: str, num_parts: int):
        assert num_parts <= 10000
        self._sema = sema
        self._fs = fs
        self._bucket = bucket
        self._name = name
        self._num_parts = num_parts
        self._upload_id = None
        self._etags: List[Optional[str]] = [None] * num_parts

    async def __aenter__(self) -> 'S3MultiPartCreate':
        resp = await blocking_to_async(
            self._fs._thread_pool, self._fs._s3.create_multipart_upload, Bucket=self._bucket, Key=self._name
        )
        self._upload_id = resp['UploadId']
        return self

    async def __aexit__(
        self,
        exc_type: Optional[Type[BaseException]] = None,
        exc_value: Optional[BaseException] = None,
        exc_traceback: Optional[TracebackType] = None,
    ) -> None:
        if exc_value is not None:
            await blocking_to_async(
                self._fs._thread_pool,
                self._fs._s3.abort_multipart_upload,
                Bucket=self._bucket,
                Key=self._name,
                UploadId=self._upload_id,
            )
            return

        parts = []
        part_number = 1
        for etag in self._etags:
            assert etag is not None
            parts.append({'ETag': etag, 'PartNumber': part_number})
            part_number += 1

        await blocking_to_async(
            self._fs._thread_pool,
            self._fs._s3.complete_multipart_upload,
            Bucket=self._bucket,
            Key=self._name,
            MultipartUpload={'Parts': parts},
            UploadId=self._upload_id,
        )

    async def create_part(self, number: int, start: int, size_hint: Optional[int] = None) -> S3CreatePartManager:  # pylint: disable=unused-argument
        if size_hint is None:
            size_hint = 256 * 1024
        return S3CreatePartManager(self, number, size_hint)


class S3AsyncFSURL(AsyncFSURL):
    def __init__(self, bucket: str, path: str):
        self._bucket = bucket
        self._path = path

    @property
    def bucket_parts(self) -> List[str]:
        return [self._bucket]

    @property
    def path(self) -> str:
        return self._path

    @property
    def query(self) -> Optional[str]:
        return None

    @property
    def scheme(self) -> str:
        return 's3'

    def with_path(self, path) -> 'S3AsyncFSURL':
        return S3AsyncFSURL(self._bucket, path)

    def __str__(self) -> str:
        return f's3://{self._bucket}/{self._path}'


class S3AsyncFS(AsyncFS):
    def __init__(
        self,
        thread_pool: Optional[ThreadPoolExecutor] = None,
        max_workers: Optional[int] = None,
        *,
        max_pool_connections: int = 10,
        timeout: Optional[Union[int, float, aiohttp.ClientTimeout]] = None,
    ):
        if not thread_pool:
            thread_pool = ThreadPoolExecutor(max_workers=max_workers)
        self._thread_pool = thread_pool

        kwargs = {}
        if isinstance(timeout, aiohttp.ClientTimeout):
            if timeout.sock_read:
                kwargs['read_timeout'] = timeout.sock_read
            elif timeout.total:
                kwargs['read_timeout'] = timeout.total

            if timeout.sock_connect:
                kwargs['connect_timeout'] = timeout.sock_connect
            elif timeout.connect:
                kwargs['connect_timeout'] = timeout.connect
            elif timeout.total:
                kwargs['connect_timeout'] = timeout.total
        elif isinstance(timeout, (int, float)):
            kwargs['read_timeout'] = timeout
            kwargs['connect_timeout'] = timeout

        config = botocore.config.Config(
            max_pool_connections=max_pool_connections,
            **kwargs,
        )
        self._s3 = boto3.client('s3', config=config)

    @staticmethod
    def schemes() -> Set[str]:
        return {'s3'}

    @staticmethod
    def copy_part_size(url: str) -> int:  # pylint: disable=unused-argument
        # Because the S3 upload_part API call requires the entire part
        # be loaded into memory, use a smaller part size.
        return 32 * 1024 * 1024

    @staticmethod
    def valid_url(url: str) -> bool:
        return url.startswith('s3://')

    @staticmethod
    def parse_url(url: str) -> S3AsyncFSURL:
        return S3AsyncFSURL(*S3AsyncFS.get_bucket_and_name(url))

    @staticmethod
    def get_bucket_and_name(url: str) -> Tuple[str, str]:
        colon_index = url.find(':')
        if colon_index == -1:
            raise ValueError(f'invalid URL: {url}')

        scheme = url[:colon_index]
        if scheme != 's3':
            raise ValueError(f'invalid scheme, expected s3: {scheme}')

        rest = url[(colon_index + 1) :]
        if not rest.startswith('//'):
            raise ValueError(f's3 URI must be of the form: s3://bucket/key, found: {url}')

        end_of_bucket = rest.find('/', 2)
        bucket = rest[2:end_of_bucket]
        name = rest[(end_of_bucket + 1) :]

        return (bucket, name)

    async def open(self, url: str) -> ReadableStream:
        bucket, name = self.get_bucket_and_name(url)
        try:
            resp = await blocking_to_async(self._thread_pool, self._s3.get_object, Bucket=bucket, Key=name)
            return blocking_readable_stream_to_async(self._thread_pool, cast(BinaryIO, resp['Body']))
        except self._s3.exceptions.NoSuchKey as e:
            raise FileNotFoundError(url) from e

    async def _open_from(self, url: str, start: int, *, length: Optional[int] = None) -> ReadableStream:
        bucket, name = self.get_bucket_and_name(url)
        range_str = f'bytes={start}-'
        if length is not None:
            assert length >= 1
            range_str += str(start + length - 1)
        try:
            resp = await blocking_to_async(
                self._thread_pool, self._s3.get_object, Bucket=bucket, Key=name, Range=range_str
            )
            return blocking_readable_stream_to_async(self._thread_pool, cast(BinaryIO, resp['Body']))
        except self._s3.exceptions.NoSuchKey as e:
            raise FileNotFoundError(url) from e
        except botocore.exceptions.ClientError as e:
            if e.response['Error']['Code'] == 'InvalidRange':
                raise UnexpectedEOFError from e
            raise

    async def create(self, url: str, *, retry_writes: bool = True) -> S3CreateManager:  # pylint: disable=unused-argument
        # It may be possible to write a more efficient version of this
        # that takes advantage of retry_writes=False.  Here's the
        # background information:
        #
        # There are essentially three options for implementing writes.
        # The first two handle retries:
        #
        #  1. Use some form of multipart uploads (which, in the case
        #     of GCS, we implement by writing temporary objects and
        #     then calling compose).
        #
        #  2. Use resumable uploads.  This is what the GCS backend
        #     does, although the performance is must worse than
        #     non-resumable uploads so in fact it may always be better
        #     to always use multipart uploads (1).
        #
        # The third does not handle failures:
        #
        #  3. Don't be failure/retry safe.  Just write the object, and
        #  if the API call fails, fail.  This is useful when you can
        #  retry at a higher level (this is what the copy code does).
        #
        # Unfortunately, I don't see how to do (3) with boto3, since
        # AWS APIs require a header that includes a hash of the
        # request body, and that needs to be computed up front.  In
        # terms of the boto3 interface, this contraint translates into
        # calls like `put_object` require bytes or a seekable stream
        # (so it can make two passes over the data, one to compute the
        # checksome, and the other to send the data).
        #
        # Here, we use S3CreateManager, which in turn uses boto3
        # `upload_fileobj` which is implemented in terms of multipart
        # uploads.
        #
        # Another possibility is to make an alternate `create` call
        # that takes bytes instead of returning a file-like object,
        # and then using `put_object`, and make copy use that
        # interface.  This has the disadvantage that the read must
        # complete before the write can begin (unlike the current
        # code, that copies 128MB parts in 256KB chunks).
        bucket, name = self.get_bucket_and_name(url)
        return S3CreateManager(self, bucket, name)

    async def multi_part_create(self, sema: asyncio.Semaphore, url: str, num_parts: int) -> MultiPartCreate:
        bucket, name = self.get_bucket_and_name(url)
        return S3MultiPartCreate(sema, self, bucket, name, num_parts)

    async def mkdir(self, url: str) -> None:
        pass

    async def makedirs(self, url: str, exist_ok: bool = False) -> None:
        pass

    async def statfile(self, url: str) -> FileStatus:
        bucket, name = self.get_bucket_and_name(url)
        try:
            resp = await blocking_to_async(self._thread_pool, self._s3.head_object, Bucket=bucket, Key=name)
            return S3HeadObjectFileStatus(resp, url)
        except botocore.exceptions.ClientError as e:
            if e.response['ResponseMetadata']['HTTPStatusCode'] == 404:
                raise FileNotFoundError(url) from e
            raise e

    async def _listfiles_recursive(self, bucket: str, name: str) -> AsyncIterator[S3FileListEntry]:
        assert not name or name.endswith('/')
        async for page in PageIterator(self, bucket, name):
            assert 'CommonPrefixes' not in page
            contents = page.get('Contents')
            if contents:
                for item in contents:
                    yield S3FileListEntry(bucket, item['Key'], item)

    async def _listfiles_flat(self, bucket: str, name: str) -> AsyncIterator[S3FileListEntry]:
        assert not name or name.endswith('/')
        async for page in PageIterator(self, bucket, name, delimiter='/'):
            prefixes = page.get('CommonPrefixes')
            if prefixes is not None:
                for prefix in prefixes:
                    yield S3FileListEntry(bucket, prefix['Prefix'], None)
            contents = page.get('Contents')
            if contents:
                for item in contents:
                    yield S3FileListEntry(bucket, item['Key'], item)

    async def listfiles(
        self, url: str, recursive: bool = False, exclude_trailing_slash_files: bool = True
    ) -> AsyncIterator[FileListEntry]:
        bucket, name = self.get_bucket_and_name(url)
        if name and not name.endswith('/'):
            name += '/'
        if recursive:
            it = self._listfiles_recursive(bucket, name)
        else:
            it = self._listfiles_flat(bucket, name)

        it = it.__aiter__()
        try:
            first_entry = await it.__anext__()
        except StopAsyncIteration:
            raise FileNotFoundError(url)  # pylint: disable=raise-missing-from

        async def should_yield(entry: S3FileListEntry):
            url = await entry.url()
            if url.endswith('/') and await entry.is_file():
                if not exclude_trailing_slash_files:
                    return True

                stat = await entry.status()
                if await stat.size() != 0:
                    raise FileAndDirectoryError(url)
                return False
            return True

        async def cons(first_entry, it) -> AsyncIterator[FileListEntry]:
            if await should_yield(first_entry):
                yield first_entry
            try:
                while True:
                    next_entry = await it.__anext__()
                    if await should_yield(next_entry):
                        yield next_entry
            except StopAsyncIteration:
                pass

        return cons(first_entry, it)

    async def staturl(self, url: str) -> str:
        return await self._staturl_parallel_isfile_isdir(url)

    async def isfile(self, url: str) -> bool:
        try:
            bucket, name = self.get_bucket_and_name(url)
            await blocking_to_async(self._thread_pool, self._s3.head_object, Bucket=bucket, Key=name)
            return True
        except botocore.exceptions.ClientError as e:
            if e.response['ResponseMetadata']['HTTPStatusCode'] == 404:
                return False
            raise e

    async def isdir(self, url: str) -> bool:
        try:
            async for _ in await self.listfiles(url, recursive=True):
                return True
            assert False  # unreachable
        except FileNotFoundError:
            return False

    async def remove(self, url: str) -> None:
        try:
            bucket, name = self.get_bucket_and_name(url)
            await blocking_to_async(self._thread_pool, self._s3.delete_object, Bucket=bucket, Key=name)
        except self._s3.exceptions.NoSuchKey as e:
            raise FileNotFoundError(url) from e

    async def close(self) -> None:
        del self._s3<|MERGE_RESOLUTION|>--- conflicted
+++ resolved
@@ -1,5 +1,3 @@
-<<<<<<< HEAD
-=======
 from typing import (
     Any,
     AsyncIterator,
@@ -20,7 +18,6 @@
 from concurrent.futures import ThreadPoolExecutor
 import os.path
 import threading
->>>>>>> d2a8760d
 import asyncio
 import datetime
 import logging
