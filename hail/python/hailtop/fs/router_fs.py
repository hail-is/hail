<<<<<<< HEAD
=======
from typing import List, AsyncContextManager, BinaryIO, Optional, Tuple, Dict, Any, Type
from types import TracebackType
>>>>>>> 671deef8
import asyncio
import fnmatch
import functools
import glob
import io
import os
from typing import Any, AsyncContextManager, BinaryIO, Dict, List, Optional, Tuple

<<<<<<< HEAD
from hailtop.aiotools.fs import Copier, ReadableStream, Transfer, WritableStream
from hailtop.aiotools.fs import FileListEntry as AIOFileListEntry
=======
from hailtop.aiotools.fs import (
    Copier,
    Transfer,
    FileListEntry as AIOFileListEntry,
    ReadableStream,
    WritableStream,
    AsyncFSURL,
)
>>>>>>> 671deef8
from hailtop.aiotools.router_fs import RouterAsyncFS
from hailtop.utils import async_to_blocking, bounded_gather2

from .fs import FS
from .stat_result import FileListEntry, FileType


class SyncReadableStream(io.RawIOBase, BinaryIO):  # type: ignore # https://github.com/python/typeshed/blob/a40d79a4e63c4e750a8d3a8012305da942251eb4/stdlib/http/client.pyi#L81
    def __init__(self, ars: ReadableStream, name: str):
        super().__init__()
        self.ars = ars
        self._mode = 'rb'
        self._name = name

    @property
    def mode(self):
        return self._mode

    @property
    def name(self):
        return self._name

    def close(self):
        self.ars.close()
        async_to_blocking(self.ars.wait_closed())

    @property
    def closed(self) -> bool:
        return self.ars.closed

    def fileno(self) -> int:
        raise OSError

    def flush(self):
        pass

    def isatty(self):
        return False

    def readable(self):
        return True

    def seek(self, offset: int, whence: int = os.SEEK_SET) -> int:
        return async_to_blocking(self.ars.seek(offset, whence))

    def seekable(self) -> bool:
        return self.ars.seekable()

    def tell(self) -> int:
        return self.ars.tell()

    def truncate(self, size: Optional[int] = None):
        raise io.UnsupportedOperation

    def writable(self):
        return False

    def writelines(self, lines):
        raise OSError

    def read(self, size=-1) -> bytes:
        return async_to_blocking(self.ars.read(size))

    def readall(self) -> bytes:
        return async_to_blocking(self.ars.read(-1))

    def readinto(self, b):
        b[:] = async_to_blocking(self.ars.readexactly(len(b)))

    def write(self, b):
        raise OSError


class SyncWritableStream(io.RawIOBase, BinaryIO):  # type: ignore # https://github.com/python/typeshed/blob/a40d79a4e63c4e750a8d3a8012305da942251eb4/stdlib/http/client.pyi#L81
    def __init__(self, cm: AsyncContextManager[WritableStream], name: str):
        super().__init__()
        self.cm = cm
        self.aws = async_to_blocking(self.cm.__aenter__())
        self._mode = 'wb'
        self._name = name

    @property
    def mode(self):
        return self._mode

    @property
    def name(self):
        return self._name

    def close(self):
        self.aws.close()
        async_to_blocking(self.cm.__aexit__(None, None, None))

    @property
    def closed(self) -> bool:
        return self.aws.closed

    def fileno(self) -> int:
        raise OSError

    def flush(self):
        pass

    def isatty(self):
        return False

    def readable(self):
        return False

    def readline(self, size: Optional[int] = -1):
        raise OSError

    def readlines(self, hint=-1):
        raise OSError

    def seek(self, offset, whence=None):
        raise OSError

    def seekable(self):
        return False

    def tell(self):
        raise io.UnsupportedOperation

    def truncate(self, size: Optional[int] = None):
        raise io.UnsupportedOperation

    def writable(self):
        return True

    def read(self, size=-1):
        raise OSError

    def readall(self):
        raise OSError

    def readinto(self, b):
        raise OSError

    def write(self, b):
        return async_to_blocking(self.aws.write(b))


def _stat_result(is_dir: bool, size_bytes_and_time_modified: Optional[Tuple[int, float]], path: str) -> FileListEntry:
    if size_bytes_and_time_modified:
        size_bytes, time_modified = size_bytes_and_time_modified
    else:
        size_bytes = 0
        time_modified = None

    return FileListEntry(
        path=path.rstrip('/'),
        size=size_bytes,
        typ=FileType.DIRECTORY if is_dir else FileType.FILE,
        owner=None,
        modification_time=time_modified,
    )


class RouterFS(FS):
    def __init__(
        self,
        afs: Optional[RouterAsyncFS] = None,
        *,
        local_kwargs: Optional[Dict[str, Any]] = None,
        gcs_kwargs: Optional[Dict[str, Any]] = None,
        azure_kwargs: Optional[Dict[str, Any]] = None,
        s3_kwargs: Optional[Dict[str, Any]] = None,
    ):
        if afs and (local_kwargs or gcs_kwargs or azure_kwargs or s3_kwargs):
            raise ValueError(
                f'If afs is specified, no other arguments may be specified: {afs=}, {local_kwargs=}, {gcs_kwargs=}, {azure_kwargs=}, {s3_kwargs=}'
            )
        self.afs = afs or RouterAsyncFS(
            local_kwargs=local_kwargs, gcs_kwargs=gcs_kwargs, azure_kwargs=azure_kwargs, s3_kwargs=s3_kwargs
        )

    def __enter__(self):
        return self

    def __exit__(
        self,
        exc_type: Optional[Type[BaseException]],
        exc_value: Optional[BaseException],
        traceback: Optional[TracebackType],
    ):
        self.close()

    def close(self):
        async_to_blocking(self.afs.close())

    @property
    def _gcs_kwargs(self) -> Optional[Dict[str, Any]]:
        return self.afs._gcs_kwargs

    def open(self, path: str, mode: str = 'r', buffer_size: int = 8192) -> io.IOBase:
        del buffer_size

        if mode not in ('r', 'rb', 'w', 'wb'):
            raise ValueError(f'Unsupported mode: {mode!r}')

        strm: io.IOBase
        if mode[0] == 'r':
            strm = SyncReadableStream(async_to_blocking(self.afs.open(path)), path)
        else:
            assert mode[0] == 'w'
            try:
                async_strm = async_to_blocking(self.afs.create(path))
            except (FileNotFoundError, NotADirectoryError):
                async_to_blocking(self.afs.makedirs(os.path.dirname(path)))
                async_strm = async_to_blocking(self.afs.create(path))
            strm = SyncWritableStream(async_strm, path)

        if 'b' not in mode:
            strm = io.TextIOWrapper(strm, encoding='utf-8')  # type: ignore # typeshed is wrong, this *is* an IOBase
        return strm

    def copy(self, src: str, dest: str, *, max_simultaneous_transfers=75):
        transfer = Transfer(src, dest)

        async def _copy():
            sema = asyncio.Semaphore(max_simultaneous_transfers)
            await Copier.copy(self.afs, sema, transfer)

        return async_to_blocking(_copy())

    def exists(self, path: str) -> bool:
        async def _exists():
            dir_path = path
            if dir_path[-1] != '/':
                dir_path = dir_path + '/'
            return any(await asyncio.gather(self.afs.isfile(path), self.afs.isdir(dir_path)))

        return async_to_blocking(_exists())

    def is_file(self, path: str) -> bool:
        return async_to_blocking(self.afs.isfile(path))

    async def _async_is_dir(self, path: str) -> bool:
        if path[-1] != '/':
            path = path + '/'
        return await self.afs.isdir(path)

    def is_dir(self, path: str) -> bool:
        return async_to_blocking(self._async_is_dir(path))

    def stat(self, path: str) -> FileListEntry:
        maybe_sb_and_t, is_dir = async_to_blocking(
            asyncio.gather(self._size_bytes_and_time_modified_or_none(path), self._async_is_dir(path))
        )
        if maybe_sb_and_t is None:
            if not is_dir:
                raise FileNotFoundError(path)
            return _stat_result(True, None, path)
        return _stat_result(is_dir, maybe_sb_and_t, path)

    async def _size_bytes_and_time_modified_or_none(self, path: str) -> Optional[Tuple[int, float]]:
        try:
            # Hadoop semantics: creation time is used if the object has no notion of last modification time.
            file_status = await self.afs.statfile(path)
            return (await file_status.size(), file_status.time_modified().timestamp())
        except FileNotFoundError:
            return None

    async def _aiofle_to_fle(self, fle: AIOFileListEntry) -> FileListEntry:
        async def maybe_status() -> Optional[Tuple[int, float]]:
            try:
                file_status = await fle.status()
                return (await file_status.size(), file_status.time_modified().timestamp())
            except IsADirectoryError:
                return None

        return _stat_result(*await asyncio.gather(fle.is_dir(), maybe_status(), fle.url()))

    def ls(
        self, path: str, *, error_when_file_and_directory: bool = True, _max_simultaneous_files: int = 50
    ) -> List[FileListEntry]:
        return async_to_blocking(
            self._async_ls(
                path,
                error_when_file_and_directory=error_when_file_and_directory,
                _max_simultaneous_files=_max_simultaneous_files,
            )
        )

    async def _async_ls(
        self, path: str, *, error_when_file_and_directory: bool = True, _max_simultaneous_files: int = 50
    ) -> List[FileListEntry]:
        sema = asyncio.Semaphore(_max_simultaneous_files)

        async def ls_no_glob(path) -> List[FileListEntry]:
            try:
                return await self._ls_no_glob(
                    path, error_when_file_and_directory=error_when_file_and_directory, sema=sema
                )
            except FileNotFoundError:
                return []

        async def list_within_each_prefix(prefixes: List[AsyncFSURL], parts: List[str]) -> List[List[FileListEntry]]:
            pfs = [functools.partial(ls_no_glob, str(prefix.with_new_path_components(*parts))) for prefix in prefixes]
            return await bounded_gather2(sema, *pfs, cancel_on_error=True)

        url = self.afs.parse_url(path)
        if any(glob.escape(bucket_part) != bucket_part for bucket_part in url.bucket_parts):
            raise ValueError(f'glob pattern only allowed in path (e.g. not in bucket): {path}')

        blobpath = url.path
        if blobpath == '':
            components = []
        else:
            components = blobpath.split('/')

        glob_components = []
        running_prefix = []

        for component in components:
            _raise_for_incomplete_glob_group(component, path)
            if glob.escape(component) == component:
                running_prefix.append(component)
            else:
                glob_components.append((running_prefix, component))
                running_prefix = []

        suffix_components: List[str] = running_prefix
        cached_stats_for_each_cumulative_prefix: Optional[List[FileListEntry]] = None
        cumulative_prefixes: List[AsyncFSURL] = [url.with_root_path()]

        for intervening_components, single_component_glob_pattern in glob_components:
            stats_grouped_by_prefix = await list_within_each_prefix(cumulative_prefixes, intervening_components)
            cached_stats_for_each_cumulative_prefix = [
                stat
                for stats_for_one_prefix, cumulative_prefix in zip(stats_grouped_by_prefix, cumulative_prefixes)
                for stat in stats_for_one_prefix
                if fnmatch.fnmatch(
                    stat.path,
                    str(
                        cumulative_prefix.with_new_path_components(
                            *intervening_components, single_component_glob_pattern
                        )
                    ),
                )
            ]
            cumulative_prefixes = [self.afs.parse_url(stat.path) for stat in cached_stats_for_each_cumulative_prefix]

        if len(suffix_components) == 0 and cached_stats_for_each_cumulative_prefix is not None:
            found_stats = cached_stats_for_each_cumulative_prefix
        else:
            found_stats_grouped_by_prefix = await list_within_each_prefix(cumulative_prefixes, suffix_components)
            found_stats = [stat for stats in found_stats_grouped_by_prefix for stat in stats]

        if len(glob_components) == 0 and len(found_stats) == 0:
            # Unless we are using a glob pattern, a path referring to no files should error
            raise FileNotFoundError(path)
        return found_stats

    async def _ls_no_glob(
        self, path: str, *, error_when_file_and_directory: bool = True, sema: asyncio.Semaphore
    ) -> List[FileListEntry]:
        async def ls_as_dir() -> Optional[List[FileListEntry]]:
            try:
                return await bounded_gather2(
                    sema,
                    *[functools.partial(self._aiofle_to_fle, fle) async for fle in await self.afs.listfiles(path)],
                    cancel_on_error=True,
                )
            except (FileNotFoundError, NotADirectoryError):
                return None

        maybe_sb_and_t, maybe_contents = await asyncio.gather(
            self._size_bytes_and_time_modified_or_none(path), ls_as_dir()
        )

        if maybe_sb_and_t is not None:
            file_stat = _stat_result(False, maybe_sb_and_t, path)
            if maybe_contents is not None:
                if error_when_file_and_directory:
                    raise ValueError(f'{path} is both a file and a directory')
                return [file_stat, *maybe_contents]
            return [file_stat]
        if maybe_contents is None:
            raise FileNotFoundError(path)
        return maybe_contents

    def mkdir(self, path: str) -> None:
        return async_to_blocking(self.afs.mkdir(path))

    async def amkdir(self, path: str) -> None:
        return await self.afs.mkdir(path)

    def remove(self, path: str) -> None:
        return async_to_blocking(self.afs.remove(path))

    async def aremove(self, path: str) -> None:
        return await self.afs.remove(path)

    def rmtree(self, path: str) -> None:
        return async_to_blocking(self.afs.rmtree(None, path))

    async def armtree(self, path: str) -> None:
        return await self.afs.rmtree(None, path)

    def supports_scheme(self, scheme: str) -> bool:
        return scheme in self.afs.schemes()

    def canonicalize_path(self, path: str) -> str:
        url = self.afs.parse_url(path)
        if url.scheme == 'file':
            if path.startswith('file:'):
                return 'file:' + os.path.realpath(path[5:])
            return 'file:' + os.path.realpath(path)
        return path


def _raise_for_incomplete_glob_group(component: str, full_path: str):
    i = 0
    n = len(component)
    open_group = False
    while i < n:
        c = component[i]
        if c == '[':
            open_group = True
        if c == ']':
            open_group = False
        i += 1
    if open_group:
        raise ValueError(f'glob groups must not include forward slashes: {component} {full_path}')<|MERGE_RESOLUTION|>--- conflicted
+++ resolved
@@ -1,29 +1,22 @@
-<<<<<<< HEAD
-=======
-from typing import List, AsyncContextManager, BinaryIO, Optional, Tuple, Dict, Any, Type
-from types import TracebackType
->>>>>>> 671deef8
 import asyncio
 import fnmatch
 import functools
 import glob
 import io
 import os
-from typing import Any, AsyncContextManager, BinaryIO, Dict, List, Optional, Tuple
-
-<<<<<<< HEAD
-from hailtop.aiotools.fs import Copier, ReadableStream, Transfer, WritableStream
-from hailtop.aiotools.fs import FileListEntry as AIOFileListEntry
-=======
+from types import TracebackType
+from typing import Any, AsyncContextManager, BinaryIO, Dict, List, Optional, Tuple, Type
+
 from hailtop.aiotools.fs import (
+    AsyncFSURL,
     Copier,
+    ReadableStream,
     Transfer,
+    WritableStream,
+)
+from hailtop.aiotools.fs import (
     FileListEntry as AIOFileListEntry,
-    ReadableStream,
-    WritableStream,
-    AsyncFSURL,
 )
->>>>>>> 671deef8
 from hailtop.aiotools.router_fs import RouterAsyncFS
 from hailtop.utils import async_to_blocking, bounded_gather2
 
