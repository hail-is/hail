--- conflicted
+++ resolved
@@ -1,10 +1,6 @@
 from .copier import Copier, CopyReport, SourceCopier, SourceReport, Transfer, TransferReport
-<<<<<<< HEAD
-from .exceptions import FileAndDirectoryError, UnexpectedEOFError
+from .exceptions import FileAndDirectoryError, IsABucketError, UnexpectedEOFError
 from .fs import AsyncFS, AsyncFSFactory, AsyncFSURL, FileListEntry, FileStatus, MultiPartCreate
-=======
-from .exceptions import UnexpectedEOFError, FileAndDirectoryError, IsABucketError
->>>>>>> 671deef8
 from .stream import (
     EmptyReadableStream,
     ReadableStream,
