--- conflicted
+++ resolved
@@ -232,17 +232,11 @@
                    sema: asyncio.Semaphore,
                    transfer: Union['Transfer', List['Transfer']],
                    return_exceptions: bool = False,
-<<<<<<< HEAD
-                   **kwargs) -> 'CopyReport':
-        copier = Copier(self)
-        copy_report = CopyReport(transfer, **kwargs)
-=======
                    *,
                    files_listener: Optional[Callable[[int], None]] = None,
                    bytes_listener: Optional[Callable[[int], None]] = None) -> 'CopyReport':
         copier = Copier(self)
         copy_report = CopyReport(transfer, files_listener=files_listener, bytes_listener=bytes_listener)
->>>>>>> 792cb5e7
         await copier.copy(sema, copy_report, transfer, return_exceptions)
         copy_report.mark_done()
         return copy_report
@@ -470,15 +464,11 @@
 
 
 class SourceReport:
-<<<<<<< HEAD
-    def __init__(self, source, tqdm_files: Optional[Any] = None, tqdm_bytes: Optional[Any] = None):
-=======
     def __init__(self,
                  source,
                  *,
                  files_listener: Optional[Callable[[int], None]] = None,
                  bytes_listener: Optional[Callable[[int], None]] = None):
->>>>>>> 792cb5e7
         self._source = source
         self._files_listener = files_listener
         self._bytes_listener = bytes_listener
@@ -489,35 +479,6 @@
         self._complete = 0
         self._first_file_error: Optional[Dict[str, Any]] = None
         self._exception: Optional[Exception] = None
-        self._tqdm_files = tqdm_files
-        self._tqdm_bytes = tqdm_bytes
-
-    def start_copying(self, files: int, total_bytes: int):
-        self._files += files
-        if self._tqdm_files is not None:
-            if self._tqdm_files.total is None:
-                self._tqdm_files.total = 0
-            self._tqdm_files.total += files
-            self._tqdm_files.refresh()
-
-        self._bytes += total_bytes
-        if self._tqdm_bytes is not None:
-            if self._tqdm_bytes.total is None:
-                self._tqdm_bytes.total = 0
-            self._tqdm_bytes.total += total_bytes
-            self._tqdm_bytes.refresh()
-
-    def finish_bytes(self, part_bytes: int):
-        if self._tqdm_bytes is not None:
-            self._tqdm_bytes.update(part_bytes)
-
-    def finish_files(self, files: int):
-        self._complete += files
-        if self._tqdm_files is not None:
-            self._tqdm_files.update(files)
-
-    def finish_as_error(self, files: int):
-        self._errors += files
 
     def start_files(self, n_files: int):
         self._files += n_files
@@ -557,14 +518,6 @@
 class TransferReport:
     _source_report: Union[SourceReport, List[SourceReport]]
 
-<<<<<<< HEAD
-    def __init__(self, transfer: Transfer, *args, **kwargs):
-        self._transfer = transfer
-        if isinstance(transfer.src, str):
-            self._source_report = SourceReport(transfer.src, *args, **kwargs)
-        else:
-            self._source_report = [SourceReport(s, *args, **kwargs) for s in transfer.src]
-=======
     def __init__(self,
                  transfer: Transfer,
                  *,
@@ -578,7 +531,6 @@
             self._source_report = [
                 SourceReport(s, files_listener=files_listener, bytes_listener=bytes_listener)
                 for s in transfer.src]
->>>>>>> 792cb5e7
         self._exception: Optional[Exception] = None
 
     def set_exception(self, exception: Exception):
@@ -587,31 +539,21 @@
 
 
 class CopyReport:
-<<<<<<< HEAD
-    def __init__(self, transfer: Union[Transfer, List[Transfer]], *args, **kwargs):
-=======
     def __init__(self,
                  transfer: Union[Transfer, List[Transfer]],
                  *,
                  files_listener: Optional[Callable[[int], None]] = None,
                  bytes_listener: Optional[Callable[[int], None]] = None):
->>>>>>> 792cb5e7
         self._start_time = time_msecs()
         self._end_time = None
         self._duration = None
         if isinstance(transfer, Transfer):
-<<<<<<< HEAD
-            self._transfer_report: Union[TransferReport, List[TransferReport]] = TransferReport(transfer, *args, **kwargs)
-        else:
-            self._transfer_report = [TransferReport(t, *args, **kwargs) for t in transfer]
-=======
             self._transfer_report: Union[TransferReport, List[TransferReport]] = TransferReport(
                 transfer, files_listener=files_listener, bytes_listener=bytes_listener)
         else:
             self._transfer_report = [
                 TransferReport(t, files_listener=files_listener, bytes_listener=bytes_listener)
                 for t in transfer]
->>>>>>> 792cb5e7
         self._exception: Optional[Exception] = None
 
     def set_exception(self, exception: Exception):
@@ -681,15 +623,7 @@
         if self.pending == 0:
             self.barrier.set()
 
-<<<<<<< HEAD
-    async def _copy_file(self,
-                         source_report: SourceReport,
-                         srcfile: str,
-                         size: int,
-                         destfile: str) -> None:
-=======
     async def _copy_file(self, source_report: SourceReport, srcfile: str, size: int, destfile: str) -> None:
->>>>>>> 792cb5e7
         assert not destfile.endswith('/')
 
         async with self.xfer_sema.acquire_manager(min(Copier.BUFFER_SIZE, size)):
@@ -728,15 +662,9 @@
                             if n_read == 0:
                                 raise UnexpectedEOFError()
                             written = await destf.write(b)
-<<<<<<< HEAD
                             assert written == n_read
                             source_report.finish_bytes(written)
                             n -= n_read
-=======
-                            assert written == len(b)
-                            source_report.finish_bytes(written)
-                            n -= len(b)
->>>>>>> 792cb5e7
         except Exception as e:
             if return_exceptions:
                 source_report.set_exception(e)
@@ -789,19 +717,11 @@
             srcstat: FileStatus,
             destfile: str,
             return_exceptions: bool):
-<<<<<<< HEAD
-        source_report.start_copying(1, await srcstat.size())
-        success = False
-        try:
-            await self._copy_file_multi_part_main(sema, source_report, srcfile, srcstat, destfile, return_exceptions)
-            source_report.finish_files(1)
-=======
         source_report.start_files(1)
         source_report.start_bytes(await srcstat.size())
         success = False
         try:
             await self._copy_file_multi_part_main(sema, source_report, srcfile, srcstat, destfile, return_exceptions)
->>>>>>> 792cb5e7
             success = True
         except Exception as e:
             if return_exceptions:
@@ -809,12 +729,7 @@
             else:
                 raise e
         finally:
-<<<<<<< HEAD
-            if not success:
-                source_report.finish_as_error(1)
-=======
             source_report.finish_files(1, failed=not success)
->>>>>>> 792cb5e7
 
     async def _full_dest(self):
         if self.dest_type_task:
