from typing import Iterator
import sys
import asyncio
import logging
import argparse
from concurrent.futures import ThreadPoolExecutor

from .router_fs import RouterAsyncFS
<<<<<<< HEAD
from ..utils.rich_progress_bar import SimpleCopyToolProgressBar
=======
from ..utils.rich_progress_bar import SimpleRichProgressBar
from ..utils import grouped
>>>>>>> 5d7dc2ca


async def delete(paths: Iterator[str]) -> None:
    with ThreadPoolExecutor() as thread_pool:
        kwargs = {'thread_pool': thread_pool}
        async with RouterAsyncFS(local_kwargs=kwargs, s3_kwargs=kwargs) as fs:
            sema = asyncio.Semaphore(50)
            async with sema:
                with SimpleCopyToolProgressBar(
                        description='files',
                        transient=True,
                        total=0) as file_pbar:
                    listener = file_pbar.make_listener()
                    for grouped_paths in grouped(5_000, paths):
                        await asyncio.gather(*[
                            fs.rmtree(sema, path, listener=listener)
                            for path in grouped_paths
                        ])


async def main() -> None:
    parser = argparse.ArgumentParser(description='Delete the given files and directories.',
                                     epilog='''Examples:

    python3 -m hailtop.aiotools.delete dir1/ file1 dir2/file1 dir2/file3 dir3

    python3 -m hailtop.aiotools.delete gs://bucket1/dir1 gs://bucket1/file1 gs://bucket2/abc/123
''',
                                     formatter_class=argparse.RawDescriptionHelpFormatter)
    parser.add_argument('files', type=str, nargs='*',
                        help='the paths (files or directories) to delete; if unspecified, read from stdin')
    parser.add_argument('-v', '--verbose', action='store_const',
                        const=True, default=False,
                        help='show logging information')
    args = parser.parse_args()
    if args.verbose:
        logging.basicConfig()
        logging.root.setLevel(logging.INFO)
    files = args.files
    if len(files) == 0:
        files = (x.strip() for x in sys.stdin if x != '')
    else:
        files = iter(files)

    await delete(files)

if __name__ == '__main__':
    asyncio.run(main())<|MERGE_RESOLUTION|>--- conflicted
+++ resolved
@@ -6,12 +6,8 @@
 from concurrent.futures import ThreadPoolExecutor
 
 from .router_fs import RouterAsyncFS
-<<<<<<< HEAD
 from ..utils.rich_progress_bar import SimpleCopyToolProgressBar
-=======
-from ..utils.rich_progress_bar import SimpleRichProgressBar
 from ..utils import grouped
->>>>>>> 5d7dc2ca
 
 
 async def delete(paths: Iterator[str]) -> None:
