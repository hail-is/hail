from typing import Any, Optional, List, Set, AsyncIterator, Dict, AsyncContextManager, Callable
import asyncio
import urllib.parse

from ..aiocloud import aioaws, aioazure, aiogoogle
from .fs import (AsyncFS, MultiPartCreate, FileStatus, FileListEntry, ReadableStream,
                 WritableStream, AsyncFSURL)
from .local_fs import LocalAsyncFS


class RouterAsyncFS(AsyncFS):
    def __init__(self,
                 *,
                 filesystems: Optional[List[AsyncFS]] = None,
                 local_kwargs: Optional[Dict[str, Any]] = None,
                 gcs_kwargs: Optional[Dict[str, Any]] = None,
                 azure_kwargs: Optional[Dict[str, Any]] = None,
                 s3_kwargs: Optional[Dict[str, Any]] = None):
        filesystems = [] if filesystems is None else filesystems

<<<<<<< HEAD
        self._default_scheme = default_scheme
=======
        for fs in filesystems:
            for scheme in fs.schemes:
                if scheme not in scheme_fs:
                    scheme_fs[scheme] = fs

>>>>>>> 9ee333b7
        self._filesystems = filesystems

        self._local_kwargs = local_kwargs or {}
        self._gcs_kwargs = gcs_kwargs or {}
        self._azure_kwargs = azure_kwargs or {}
        self._s3_kwargs = s3_kwargs or {}

    def get_scheme(self, uri: str) -> str:
        scheme = urllib.parse.urlparse(uri).scheme or 'file'
        if not scheme:
            raise ValueError(f"no default scheme and URL has no scheme: {uri}")
        return scheme

    def parse_url(self, url: str) -> AsyncFSURL:
        return self._get_fs(url).parse_url(url)

    @property
    def schemes(self) -> Set[str]:
        return set().union(*(fs.schemes for fs in self._filesystems))

    @staticmethod
    def valid_url(url) -> bool:
        fss = (LocalAsyncFS, aiogoogle.GoogleStorageAsyncFS, aioazure.AzureAsyncFS, aioaws.S3AsyncFS)
        return any(fs.valid_url(url) for fs in fss)

    def _load_fs(self, uri: str):
        fs: AsyncFS

        if LocalAsyncFS.valid_url(uri):
            fs = LocalAsyncFS(**self._local_kwargs)
        elif aiogoogle.GoogleStorageAsyncFS.valid_url(uri):
            fs = aiogoogle.GoogleStorageAsyncFS(**self._gcs_kwargs)
        elif aioazure.AzureAsyncFS.valid_url(uri):
            fs = aioazure.AzureAsyncFS(**self._azure_kwargs)
        elif aioaws.S3AsyncFS.valid_url(uri):
            fs = aioaws.S3AsyncFS(**self._s3_kwargs)
        else:
            raise ValueError(f'no file system found for url {uri}')

        self._filesystems.append(fs)
        return fs

    def _get_fs(self, uri: str) -> AsyncFS:
        for fs in self._filesystems:
            if fs.valid_url(uri):
                return fs
        return self._load_fs(uri)

    async def open(self, url: str) -> ReadableStream:
        fs = self._get_fs(url)
        return await fs.open(url)

    async def _open_from(self, url: str, start: int, *, length: Optional[int] = None) -> ReadableStream:
        fs = self._get_fs(url)
        return await fs.open_from(url, start, length=length)

    async def create(self, url: str, retry_writes: bool = True) -> AsyncContextManager[WritableStream]:
        fs = self._get_fs(url)
        return await fs.create(url, retry_writes=retry_writes)

    async def multi_part_create(
            self,
            sema: asyncio.Semaphore,
            url: str,
            num_parts: int) -> MultiPartCreate:
        fs = self._get_fs(url)
        return await fs.multi_part_create(sema, url, num_parts)

    async def statfile(self, url: str) -> FileStatus:
        fs = self._get_fs(url)
        return await fs.statfile(url)

    async def listfiles(self,
                        url: str,
                        recursive: bool = False,
                        exclude_trailing_slash_files: bool = True
                        ) -> AsyncIterator[FileListEntry]:
        fs = self._get_fs(url)
        return await fs.listfiles(url, recursive, exclude_trailing_slash_files)

    async def staturl(self, url: str) -> str:
        fs = self._get_fs(url)
        return await fs.staturl(url)

    async def mkdir(self, url: str) -> None:
        fs = self._get_fs(url)
        return await fs.mkdir(url)

    async def makedirs(self, url: str, exist_ok: bool = False) -> None:
        fs = self._get_fs(url)
        return await fs.makedirs(url, exist_ok=exist_ok)

    async def isfile(self, url: str) -> bool:
        fs = self._get_fs(url)
        return await fs.isfile(url)

    async def isdir(self, url: str) -> bool:
        fs = self._get_fs(url)
        return await fs.isdir(url)

    async def remove(self, url: str) -> None:
        fs = self._get_fs(url)
        return await fs.remove(url)

    async def rmtree(self,
                     sema: Optional[asyncio.Semaphore],
                     url: str,
                     listener: Optional[Callable[[int], None]] = None) -> None:
        fs = self._get_fs(url)
        return await fs.rmtree(sema, url, listener)

    async def close(self) -> None:
        for fs in self._filesystems:
            await fs.close()

    def copy_part_size(self, url: str) -> int:
        fs = self._get_fs(url)
        return fs.copy_part_size(url)<|MERGE_RESOLUTION|>--- conflicted
+++ resolved
@@ -16,19 +16,7 @@
                  gcs_kwargs: Optional[Dict[str, Any]] = None,
                  azure_kwargs: Optional[Dict[str, Any]] = None,
                  s3_kwargs: Optional[Dict[str, Any]] = None):
-        filesystems = [] if filesystems is None else filesystems
-
-<<<<<<< HEAD
-        self._default_scheme = default_scheme
-=======
-        for fs in filesystems:
-            for scheme in fs.schemes:
-                if scheme not in scheme_fs:
-                    scheme_fs[scheme] = fs
-
->>>>>>> 9ee333b7
-        self._filesystems = filesystems
-
+        self._filesystems = [] if filesystems is None else filesystems
         self._local_kwargs = local_kwargs or {}
         self._gcs_kwargs = gcs_kwargs or {}
         self._azure_kwargs = azure_kwargs or {}
