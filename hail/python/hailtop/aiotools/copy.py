--- conflicted
+++ resolved
@@ -6,16 +6,9 @@
 import argparse
 from concurrent.futures import ThreadPoolExecutor
 from hailtop.aiotools.fs import RouterAsyncFS, LocalAsyncFS, Transfer
-<<<<<<< HEAD
-from hailtop.aiogoogle import GoogleStorageAsyncFS
-from hailtop.aiotools.s3asyncfs import S3AsyncFS
-from hailtop.aiotools.azurefs import AzureAsyncFS
-=======
-
 from hailtop.aiocloud.aiogoogle import GoogleStorageAsyncFS
 from hailtop.aiocloud.aioaws import S3AsyncFS
 from hailtop.aiocloud.aioazure import AzureAsyncFS
->>>>>>> 792cb5e7
 from hailtop.utils import tqdm
 
 
@@ -74,11 +67,6 @@
         async with RouterAsyncFS(default_scheme, filesystems) as fs:
             sema = asyncio.Semaphore(50)
             async with sema:
-<<<<<<< HEAD
-                with tqdm(desc='files', leave=False, position=0, unit='file') as tqdm_files, \
-                     tqdm(desc='bytes', leave=False, position=1, unit='byte', unit_scale=True, smoothing=0.1) as tqdm_bytes:
-                    copy_report = await fs.copy(sema, transfers, tqdm_files=tqdm_files, tqdm_bytes=tqdm_bytes)
-=======
                 with tqdm(desc='files', leave=False, position=0, unit='file') as file_pbar, \
                      tqdm(desc='bytes', leave=False, position=1, unit='byte', unit_scale=True, smoothing=0.1) as byte_pbar:
 
@@ -87,7 +75,6 @@
                         transfers,
                         files_listener=make_tqdm_listener(file_pbar),
                         bytes_listener=make_tqdm_listener(byte_pbar))
->>>>>>> 792cb5e7
                 copy_report.summarize()
 
 
