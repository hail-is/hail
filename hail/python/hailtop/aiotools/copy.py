from typing import List, Dict, AsyncContextManager, Optional, Tuple
import argparse
import asyncio
import json
import logging
import sys

from concurrent.futures import ThreadPoolExecutor
from rich.progress import Progress, TaskID

<<<<<<< HEAD
from ..utils.rich_progress_bar import CopyToolProgressBar, make_listener
=======
from ..utils.utils import sleep_before_try
from ..utils.rich_progress_bar import RichProgressBar, make_listener
>>>>>>> 5d7dc2ca
from . import Transfer, Copier
from .router_fs import RouterAsyncFS

try:
    import uvloop
    uvloop_install = uvloop.install
except ImportError as e:
    if not sys.platform.startswith('win32'):
        raise e

    def uvloop_install():
        pass


class GrowingSempahore(AsyncContextManager[asyncio.Semaphore]):
    def __init__(self, start_max: int, target_max: int, progress_and_tid: Optional[Tuple[Progress, TaskID]]):
        self.task: Optional[asyncio.Task] = None
        self.target_max = target_max
        self.current_max = start_max
        self.sema = asyncio.Semaphore(self.current_max)
        self.progress_and_tid = progress_and_tid

    async def _grow(self):
        growths = 0
        while self.current_max < self.target_max:
            await sleep_before_try(
                growths,
                base_delay_ms=15_000,
                max_delay_ms=5 * 60_000,
            )
            new_max = min(int(self.current_max * 1.5), self.target_max)
            diff = new_max - self.current_max
            self.sema._value += diff
            self.sema._wake_up_next()
            self.current_max = new_max
            if self.progress_and_tid:
                progress, tid = self.progress_and_tid
                progress.update(tid, advance=diff)

    async def __aenter__(self) -> asyncio.Semaphore:
        self.task = asyncio.create_task(self._grow())
        await self.sema.__aenter__()
        return self.sema

    async def __aexit__(self, exc_type, exc, tb):
        try:
            await self.sema.__aexit__(exc_type, exc, tb)
        finally:
            if self.task is not None:
                if self.task.done() and not self.task.cancelled():
                    if exc := self.task.exception():
                        raise exc
                else:
                    self.task.cancel()


async def copy(*,
               max_simultaneous_transfers: Optional[int] = None,
               local_kwargs: Optional[dict] = None,
               gcs_kwargs: Optional[dict] = None,
               azure_kwargs: Optional[dict] = None,
               s3_kwargs: Optional[dict] = None,
               transfers: List[Transfer],
               verbose: bool = False,
               ) -> None:
    with ThreadPoolExecutor() as thread_pool:
        if max_simultaneous_transfers is None:
            max_simultaneous_transfers = 75
        if local_kwargs is None:
            local_kwargs = {}
        if 'thread_pool' not in local_kwargs:
            local_kwargs['thread_pool'] = thread_pool

        if s3_kwargs is None:
            s3_kwargs = {}
        if 'thread_pool' not in s3_kwargs:
            s3_kwargs['thread_pool'] = thread_pool
        if 'max_pool_connections' not in s3_kwargs:
            s3_kwargs['max_pool_connections'] = max_simultaneous_transfers * 2

        async with RouterAsyncFS(local_kwargs=local_kwargs,
                                 gcs_kwargs=gcs_kwargs,
                                 azure_kwargs=azure_kwargs,
                                 s3_kwargs=s3_kwargs) as fs:
<<<<<<< HEAD
            sema = asyncio.Semaphore(max_simultaneous_transfers)
            async with sema:
                with CopyToolProgressBar(transient=True, disable=not verbose) as progress:
=======
            with RichProgressBar(transient=True, disable=not verbose) as progress:
                initial_simultaneous_transfers = 10
                parallelism_tid = progress.add_task(description='parallelism',
                                                    completed=initial_simultaneous_transfers,
                                                    total=max_simultaneous_transfers,
                                                    visible=verbose)
                async with GrowingSempahore(initial_simultaneous_transfers,
                                            max_simultaneous_transfers,
                                            (progress, parallelism_tid)) as sema:
>>>>>>> 5d7dc2ca
                    file_tid = progress.add_task(description='files', total=0, visible=verbose)
                    bytes_tid = progress.add_task(description='bytes', total=0, visible=verbose)
                    copy_report = await Copier.copy(
                        fs,
                        sema,
                        transfers,
                        files_listener=make_listener(progress, file_tid),
                        bytes_listener=make_listener(progress, bytes_tid))
                if verbose:
                    copy_report.summarize()


def make_transfer(json_object: Dict[str, str]) -> Transfer:
    if 'to' in json_object:
        return Transfer(json_object['from'], json_object['to'], treat_dest_as=Transfer.DEST_IS_TARGET)
    assert 'into' in json_object
    return Transfer(json_object['from'], json_object['into'], treat_dest_as=Transfer.DEST_DIR)


async def copy_from_dict(*,
                         max_simultaneous_transfers: Optional[int] = None,
                         local_kwargs: Optional[dict] = None,
                         gcs_kwargs: Optional[dict] = None,
                         azure_kwargs: Optional[dict] = None,
                         s3_kwargs: Optional[dict] = None,
                         files: List[Dict[str, str]],
                         verbose: bool = False,
                         ) -> None:
    transfers = [make_transfer(json_object) for json_object in files]
    await copy(
        max_simultaneous_transfers=max_simultaneous_transfers,
        local_kwargs=local_kwargs,
        gcs_kwargs=gcs_kwargs,
        azure_kwargs=azure_kwargs,
        s3_kwargs=s3_kwargs,
        transfers=transfers,
        verbose=verbose,
    )


async def main() -> None:
    parser = argparse.ArgumentParser(description='Hail copy tool')
    parser.add_argument('requester_pays_project', type=str,
                        help='a JSON string indicating the Google project to which to charge egress costs')
    parser.add_argument('files', type=str, nargs='?',
                        help='a JSON array of JSON objects indicating from where and to where to copy files. If empty or "-", read the array from standard input instead')
    parser.add_argument('--max-simultaneous-transfers', type=int,
                        help='The limit on the number of simultaneous transfers. Large files are uploaded as multiple transfers. This parameter sets an upper bound on the number of open source and destination files.')
    parser.add_argument('-v', '--verbose', action='store_const',
                        const=True, default=False,
                        help='show logging information')
    args = parser.parse_args()

    if args.verbose:
        logging.basicConfig()
        logging.root.setLevel(logging.INFO)

    requester_pays_project = json.loads(args.requester_pays_project)
    if args.files is None or args.files == '-':
        args.files = sys.stdin.read()
    files = json.loads(args.files)
    gcs_kwargs = {'gcs_requester_pays_configuration': requester_pays_project}

    await copy_from_dict(
        max_simultaneous_transfers=args.max_simultaneous_transfers,
        gcs_kwargs=gcs_kwargs,
        files=files,
        verbose=args.verbose
    )


if __name__ == '__main__':
    uvloop_install()
    asyncio.run(main())<|MERGE_RESOLUTION|>--- conflicted
+++ resolved
@@ -8,12 +8,8 @@
 from concurrent.futures import ThreadPoolExecutor
 from rich.progress import Progress, TaskID
 
-<<<<<<< HEAD
+from ..utils.utils import sleep_before_try
 from ..utils.rich_progress_bar import CopyToolProgressBar, make_listener
-=======
-from ..utils.utils import sleep_before_try
-from ..utils.rich_progress_bar import RichProgressBar, make_listener
->>>>>>> 5d7dc2ca
 from . import Transfer, Copier
 from .router_fs import RouterAsyncFS
 
@@ -98,12 +94,7 @@
                                  gcs_kwargs=gcs_kwargs,
                                  azure_kwargs=azure_kwargs,
                                  s3_kwargs=s3_kwargs) as fs:
-<<<<<<< HEAD
-            sema = asyncio.Semaphore(max_simultaneous_transfers)
-            async with sema:
-                with CopyToolProgressBar(transient=True, disable=not verbose) as progress:
-=======
-            with RichProgressBar(transient=True, disable=not verbose) as progress:
+            with CopyToolProgressBar(transient=True, disable=not verbose) as progress:
                 initial_simultaneous_transfers = 10
                 parallelism_tid = progress.add_task(description='parallelism',
                                                     completed=initial_simultaneous_transfers,
@@ -112,7 +103,6 @@
                 async with GrowingSempahore(initial_simultaneous_transfers,
                                             max_simultaneous_transfers,
                                             (progress, parallelism_tid)) as sema:
->>>>>>> 5d7dc2ca
                     file_tid = progress.add_task(description='files', total=0, visible=verbose)
                     bytes_tid = progress.add_task(description='bytes', total=0, visible=verbose)
                     copy_report = await Copier.copy(
