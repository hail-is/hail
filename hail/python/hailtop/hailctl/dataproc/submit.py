import os
import tempfile
import zipfile

from typing import Optional, List

from . import gcloud


def submit(
    name: str,
    script: str,
    files: str,
    pyfiles: str,
    properties: Optional[str],
    gcloud_configuration: Optional[str],
    dry_run: bool,
    region: Optional[str],
    pass_through_args: List[str],
):
    print("Submitting to cluster '{}'...".format(name))

<<<<<<< HEAD
    def _filter_pyfile(fname: str) -> bool:
        return not fname.endswith('.pyc')
=======
    if ',' in files:
        files_list = files.split(',')
        files_list = [os.path.expanduser(file) for file in files_list]
        files = ','.join(files_list)
>>>>>>> 3b38d0b7

    # If you only provide one (comma-sep) argument, and it's a zip file, use that file directly
    if not (pyfiles and pyfiles.endswith('.zip') and ',' not in pyfiles):
        pyfiles_list = []
        if pyfiles:
            pyfiles_list.extend(pyfiles.split(','))
        pyfiles_list.extend(os.environ.get('HAIL_SCRIPTS', '').split(':'))
        if pyfiles_list:
            tfile = tempfile.mkstemp(suffix='.zip', prefix='pyscripts_')[1]
            with zipfile.ZipFile(tfile, 'w', zipfile.ZIP_DEFLATED) as zipf:
<<<<<<< HEAD
                for hail_script_entry in pyfiles_list:
                    if os.path.isfile(hail_script_entry) and _filter_pyfile(hail_script_entry):
=======
                for _hail_script_entry in pyfiles_list:
                    hail_script_entry = os.path.expanduser(_hail_script_entry)
                    if hail_script_entry.endswith('.py'):
>>>>>>> 3b38d0b7
                        zipf.write(hail_script_entry, arcname=os.path.basename(hail_script_entry))
                    else:
                        for root, _, pyfiles_walk in os.walk(hail_script_entry):
                            for pyfile in pyfiles_walk:
                                path = os.path.join(root, pyfile)
                                if os.path.isfile(path) and _filter_pyfile(path):
                                    zipf.write(
                                        os.path.join(root, pyfile),
                                        os.path.relpath(os.path.join(root, pyfile), os.path.join(hail_script_entry, '..')),
                                    )
            pyfiles = tfile

    # pyspark submit command
    cmd = [
        'dataproc',
        'jobs',
        'submit',
        'pyspark',
        script,
        '--cluster={}'.format(name),
        '--files={}'.format(files),
        '--py-files={}'.format(pyfiles),
        '--properties={}'.format(properties or ''),
    ]
    if gcloud_configuration:
        cmd.append('--configuration={}'.format(gcloud_configuration))

    if region:
        cmd.append('--region={}'.format(region))

    # append arguments to pass to the Hail script
    if pass_through_args:
        cmd.append('--')
        cmd.extend(pass_through_args)

    # print underlying gcloud command
    print('gcloud command:')
    print('gcloud ' + ' '.join(cmd[:5]) + ' \\\n    ' + ' \\\n    '.join(cmd[6:]))

    # submit job
    if not dry_run:
        gcloud.run(cmd)<|MERGE_RESOLUTION|>--- conflicted
+++ resolved
@@ -20,15 +20,13 @@
 ):
     print("Submitting to cluster '{}'...".format(name))
 
-<<<<<<< HEAD
-    def _filter_pyfile(fname: str) -> bool:
-        return not fname.endswith('.pyc')
-=======
     if ',' in files:
         files_list = files.split(',')
         files_list = [os.path.expanduser(file) for file in files_list]
         files = ','.join(files_list)
->>>>>>> 3b38d0b7
+
+    def _filter_pyfile(fname: str) -> bool:
+        return not fname.endswith('.pyc')
 
     # If you only provide one (comma-sep) argument, and it's a zip file, use that file directly
     if not (pyfiles and pyfiles.endswith('.zip') and ',' not in pyfiles):
@@ -39,14 +37,9 @@
         if pyfiles_list:
             tfile = tempfile.mkstemp(suffix='.zip', prefix='pyscripts_')[1]
             with zipfile.ZipFile(tfile, 'w', zipfile.ZIP_DEFLATED) as zipf:
-<<<<<<< HEAD
-                for hail_script_entry in pyfiles_list:
-                    if os.path.isfile(hail_script_entry) and _filter_pyfile(hail_script_entry):
-=======
                 for _hail_script_entry in pyfiles_list:
                     hail_script_entry = os.path.expanduser(_hail_script_entry)
-                    if hail_script_entry.endswith('.py'):
->>>>>>> 3b38d0b7
+                    if os.path.isfile(hail_script_entry) and _filter_pyfile(hail_script_entry):
                         zipf.write(hail_script_entry, arcname=os.path.basename(hail_script_entry))
                     else:
                         for root, _, pyfiles_walk in os.walk(hail_script_entry):
