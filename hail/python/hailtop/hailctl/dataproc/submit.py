--- conflicted
+++ resolved
@@ -31,34 +31,19 @@
         pyfiles_list.extend(os.environ.get('HAIL_SCRIPTS', '').split(':'))
         if pyfiles_list:
             tfile = tempfile.mkstemp(suffix='.zip', prefix='pyscripts_')[1]
-<<<<<<< HEAD
-            zipf = zipfile.ZipFile(tfile, 'w', zipfile.ZIP_DEFLATED)
-            for hail_script_entry in pyfiles:
-                if os.path.isfile(hail_script_entry) and _filter_pyfile(hail_script_entry):
-                    zipf.write(hail_script_entry, arcname=os.path.basename(hail_script_entry))
-                else:
-                    for root, _, pyfiles_walk in os.walk(hail_script_entry):
-                        for pyfile in pyfiles_walk:
-                            path = os.path.join(root, pyfile)
-                            if os.path.isfile(path) and _filter_pyfile(path):
-                                zipf.write(path,
-                                           os.path.relpath(path,
-                                                           os.path.join(hail_script_entry, '..')))
-            zipf.close()
-=======
             with zipfile.ZipFile(tfile, 'w', zipfile.ZIP_DEFLATED) as zipf:
                 for hail_script_entry in pyfiles_list:
-                    if hail_script_entry.endswith('.py'):
+                    if os.path.isfile(hail_script_entry) and _filter_pyfile(hail_script_entry):
                         zipf.write(hail_script_entry, arcname=os.path.basename(hail_script_entry))
                     else:
                         for root, _, pyfiles_walk in os.walk(hail_script_entry):
                             for pyfile in pyfiles_walk:
-                                if pyfile.endswith('.py'):
+                                path = os.path.join(root, pyfile)
+                                if os.path.isfile(path) and _filter_pyfile(path):
                                     zipf.write(
                                         os.path.join(root, pyfile),
                                         os.path.relpath(os.path.join(root, pyfile), os.path.join(hail_script_entry, '..')),
                                     )
->>>>>>> c9db0020
             pyfiles = tfile
 
     # pyspark submit command
