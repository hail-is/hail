<<<<<<< HEAD
from typing import cast
import typer
import click
=======
>>>>>>> 37a5ba22
import os

import typer

from .auth import cli as auth_cli
from .batch import cli as batch_cli
from .config import cli as config_cli
from .dataproc import cli as dataproc_cli
from .describe import describe
from .dev import cli as dev_cli
from .hdinsight import cli as hdinsight_cli
from .fs import cli as fs_cli

app = typer.Typer(
    help='Manage and monitor hail deployments.',
    no_args_is_help=True,
    pretty_exceptions_show_locals=False,
)

for cli in (
    auth_cli.app,
    batch_cli.app,
    config_cli.app,
    dataproc_cli.app,
    dev_cli.app,
    hdinsight_cli.app,
):
    app.add_typer(cli)


@app.command()
def version():
    """Print version information and exit."""
    import hailtop  # pylint: disable=import-outside-toplevel

    print(hailtop.version())


@app.command(context_settings={"allow_extra_args": True, "ignore_unknown_options": True})
def curl(
    namespace: str,
    service: str,
    path: str,
    ctx: typer.Context,
):
    """Issue authenticated curl requests to Hail infrastructure."""
    from hailtop.utils import async_to_blocking  # pylint: disable=import-outside-toplevel

    async_to_blocking(_curl(namespace, service, path, ctx))


async def _curl(
    namespace: str,
    service: str,
    path: str,
    ctx: typer.Context,
):
    from hailtop.auth import hail_credentials  # pylint: disable=import-outside-toplevel
    from hailtop.config import get_deploy_config  # pylint: disable=import-outside-toplevel

    deploy_config = get_deploy_config().with_default_namespace(namespace)
    async with hail_credentials(deploy_config=deploy_config) as credentials:
        headers_dict = await credentials.auth_headers()
    headers = [x for k, v in headers_dict.items() for x in ['-H', f'{k}: {v}']]
    path = deploy_config.url(service, path)
    os.execvp('curl', ['curl', *headers, *ctx.args, path])


app.command(help='Describe Hail Matrix Table and Table files.')(describe)


def main():
    click_app = cast(click.Group, typer.main.get_command(app))
    click_app.add_command(fs_cli.app)
    click_app()<|MERGE_RESOLUTION|>--- conflicted
+++ resolved
@@ -1,11 +1,8 @@
-<<<<<<< HEAD
-from typing import cast
-import typer
-import click
-=======
->>>>>>> 37a5ba22
 import os
 
+from typing import cast
+
+import click
 import typer
 
 from .auth import cli as auth_cli
