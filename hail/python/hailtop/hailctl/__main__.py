--- conflicted
+++ resolved
@@ -5,10 +5,6 @@
 import re
 import time
 
-<<<<<<< HEAD
-from hailtop import hailctl
-=======
->>>>>>> 43f18044
 from hailtop import version
 
 
