import abc
import os
import json
import time
import logging
from urllib.parse import urlencode
import jwt
from hailtop.utils import request_retry_transient_errors

log = logging.getLogger(__name__)


class Credentials(abc.ABC):
    @staticmethod
    def from_file(credentials_file):
        with open(credentials_file) as f:
            credentials = json.load(f)

        credentials_type = credentials['type']
        if credentials_type == 'service_account':
            return ServiceAccountCredentials(credentials)

        if credentials_type == 'authorized_user':
            return ApplicationDefaultCredentials(credentials)

        raise ValueError(f'unknown Google Cloud credentials type {credentials_type}')

    @staticmethod
    def default_credentials():
        credentials_file = os.environ.get('GOOGLE_APPLICATION_CREDENTIALS')

        if credentials_file is None:
            application_default_credentials_file = f'{os.environ["HOME"]}/.config/gcloud/application_default_credentials.json'
            if os.path.exists(application_default_credentials_file):
                credentials_file = application_default_credentials_file

        if credentials_file:
            log.info(f'using credentials file {credentials_file}')
            return Credentials.from_file(credentials_file)

        log.warning('unable to locate Google Cloud credentials file, will attempt to '
                    'use instance metadata server instead')
<<<<<<< HEAD
        
        return InstanceMetadataCredentials()

=======

        return InstanceMetadataCredentials()
>>>>>>> e58a2b1e

    async def get_access_token(self, session):
        pass


# protocol documented here:
# https://developers.google.com/identity/protocols/oauth2/web-server#offline
# studying `gcloud --log-http print-access-token` was also useful
class ApplicationDefaultCredentials(Credentials):
    def __init__(self, credentials):
        self.credentials = credentials

    async def get_access_token(self, session):
        async with await request_retry_transient_errors(
                session, 'POST',
                'https://www.googleapis.com/oauth2/v4/token',
                headers={
                    'content-type': 'application/x-www-form-urlencoded'
                },
                data=urlencode({
                    'grant_type': 'refresh_token',
                    'client_id': self.credentials['client_id'],
                    'client_secret': self.credentials['client_secret'],
                    'refresh_token': self.credentials['refresh_token']
                })) as resp:
            return await resp.json()


# protocol documented here:
# https://developers.google.com/identity/protocols/oauth2/service-account
# studying `gcloud --log-http print-access-token` was also useful
class ServiceAccountCredentials(Credentials):
    def __init__(self, key):
        self.key = key

    async def get_access_token(self, session):
        now = int(time.time())
        scope = 'openid https://www.googleapis.com/auth/userinfo.email https://www.googleapis.com/auth/cloud-platform https://www.googleapis.com/auth/appengine.admin https://www.googleapis.com/auth/compute'
        assertion = {
            "aud": "https://www.googleapis.com/oauth2/v4/token",
            "iat": now,
            "scope": scope,
            "exp": now + 300,  # 5m
            "iss": self.key['client_email']
        }
        encoded_assertion = jwt.encode(assertion, self.key['private_key'], algorithm='RS256')
        async with await request_retry_transient_errors(
                session, 'POST',
                'https://www.googleapis.com/oauth2/v4/token',
                headers={
                    'content-type': 'application/x-www-form-urlencoded'
                },
                data=urlencode({
                    'grant_type': 'urn:ietf:params:oauth:grant-type:jwt-bearer',
                    'assertion': encoded_assertion
                })) as resp:
            return await resp.json()

<<<<<<< HEAD
=======

>>>>>>> e58a2b1e
# https://cloud.google.com/compute/docs/access/create-enable-service-accounts-for-instances#applications
class InstanceMetadataCredentials():
    async def get_access_token(self, session):
        async with await request_retry_transient_errors(
                session, 'GET',
                'http://metadata.google.internal/computeMetadata/v1/instance/service-accounts/default/token',
                headers={'Metadata-Flavor': 'Google'}) as resp:
            return await resp.json()<|MERGE_RESOLUTION|>--- conflicted
+++ resolved
@@ -40,14 +40,8 @@
 
         log.warning('unable to locate Google Cloud credentials file, will attempt to '
                     'use instance metadata server instead')
-<<<<<<< HEAD
-        
-        return InstanceMetadataCredentials()
-
-=======
 
         return InstanceMetadataCredentials()
->>>>>>> e58a2b1e
 
     async def get_access_token(self, session):
         pass
@@ -106,10 +100,7 @@
                 })) as resp:
             return await resp.json()
 
-<<<<<<< HEAD
-=======
 
->>>>>>> e58a2b1e
 # https://cloud.google.com/compute/docs/access/create-enable-service-accounts-for-instances#applications
 class InstanceMetadataCredentials():
     async def get_access_token(self, session):
