--- conflicted
+++ resolved
@@ -102,13 +102,9 @@
         assert 'connector' not in kwargs
 
         if timeout is None:
-<<<<<<< HEAD
             timeout = aiohttp.ClientTimeout(total=20)
-=======
-            timeout = aiohttp.ClientTimeout(total=5)
         if isinstance(timeout, (float, int)):
             timeout = aiohttp.ClientTimeout(total=timeout)
->>>>>>> b7bde56d
 
         self.loop = asyncio.get_running_loop()
         self.raise_for_status = raise_for_status
