--- conflicted
+++ resolved
@@ -102,12 +102,10 @@
 
         assert 'connector' not in kwargs
 
-<<<<<<< HEAD
         if timeout is None:
             timeout = aiohttp.ClientTimeout(total=20)
         if isinstance(timeout, (float, int)):
             timeout = aiohttp.ClientTimeout(total=timeout)
-=======
         configuration_of_timeout = configuration_of(ConfigVariable.HTTP_TIMEOUT_IN_SECONDS, timeout, 5)
         del timeout
 
@@ -116,7 +114,6 @@
         if isinstance(configuration_of_timeout, (float, int)):
             configuration_of_timeout = aiohttp.ClientTimeout(total=configuration_of_timeout)
         assert isinstance(configuration_of_timeout, aiohttp.ClientTimeout)
->>>>>>> e68103e0
 
         self.loop = asyncio.get_running_loop()
         self.raise_for_status = raise_for_status
