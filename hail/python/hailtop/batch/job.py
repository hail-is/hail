import asyncio
import inspect
import os
import re
import textwrap
import warnings
from shlex import quote as shq
<<<<<<< HEAD
from typing import Any, Callable, Dict, List, Optional, Set, Tuple, Union, cast, Literal
=======
from typing import Any, Callable, Dict, List, Optional, Set, Tuple, Union, cast
from typing_extensions import Self
>>>>>>> 91f5a0bf

import hailtop.batch_client.client as bc

from . import backend, batch  # pylint: disable=cyclic-import
from . import resource as _resource  # pylint: disable=cyclic-import
from .exceptions import BatchException


def _add_resource_to_set(resource_set, resource, include_rg=True):
    rg: Optional[_resource.ResourceGroup]
    if isinstance(resource, _resource.ResourceGroup):
        rg = resource
        if include_rg:
            resource_set.add(resource)
    else:
        resource_set.add(resource)
        if isinstance(resource, _resource.ResourceFile) and resource._has_resource_group():
            rg = resource._get_resource_group()
        else:
            rg = None

    if rg is not None:
        for _, resource_file in rg._resources.items():
            resource_set.add(resource_file)


def opt_str(x):
    if x is None:
        return x
    return str(x)


class Job:
    """
    Object representing a single job to execute.

    Notes
    -----
    This class should never be created directly by the user. Use :meth:`.Batch.new_job`,
    :meth:`.Batch.new_bash_job`, or :meth:`.Batch.new_python_job` instead.
    """

    _counter = 1
    _uid_prefix = "__JOB__"
    _regex_pattern = r"(?P<JOB>{}\d+)".format(_uid_prefix)  # pylint: disable=consider-using-f-string

    @classmethod
    def _new_uid(cls):
        uid = cls._uid_prefix + str(cls._counter)
        cls._counter += 1
        return uid

    def __init__(self,
                 batch: 'batch.Batch',
                 token: str,
                 *,
                 name: Optional[str] = None,
                 attributes: Optional[Dict[str, str]] = None,
                 shell: Optional[str] = None):
        self._batch = batch
        self._shell = shell
        self._token = token

        self.name = name
        self.attributes = attributes

        self._cpu: Optional[str] = None
        self._memory: Optional[str] = None
        self._storage: Optional[str] = None
        self._image: Optional[str] = None
        self._always_run: bool = False
        self._preemptible: Optional[bool] = None
        self._machine_type: Optional[str] = None
        self._timeout: Optional[Union[int, float]] = None
        self._cloudfuse: List[Tuple[str, str, bool]] = []
        self._always_copy_output: bool = False
        self._env: Dict[str, str] = {}
        self._wrapper_code: List[str] = []
        self._user_code: List[str] = []
        self._regions: Optional[List[str]] = None

        self._resources: Dict[str, _resource.Resource] = {}
        self._resources_inverse: Dict[_resource.Resource, str] = {}
        self._uid = Job._new_uid()
        self._job_id: Optional[int] = None

        self._inputs: Set[_resource.Resource] = set()
        self._internal_outputs: Set[Union[_resource.ResourceFile, _resource.PythonResult]] = set()
        self._external_outputs: Set[Union[_resource.ResourceFile, _resource.PythonResult]] = set()
        self._mentioned: Set[_resource.Resource] = set()  # resources used in the command
        self._valid: Set[_resource.Resource] = set()  # resources declared in the appropriate place
        self._dependencies: Set[Job] = set()
        self._submitted: bool = False
        self._client_job: Optional[bc.Job] = None

        def safe_str(s):
            new_s = []
            for c in s:
                if c.isalnum() or c == '-':
                    new_s.append(c)
                else:
                    new_s.append('_')
            return ''.join(new_s)

        self._dirname = f'{safe_str(name)}-{self._token}' if name else self._token

    def _get_resource(self, item: str) -> '_resource.Resource':
        if item not in self._resources:
            r = self._batch._new_job_resource_file(self, value=item)
            self._resources[item] = r
            self._resources_inverse[r] = item

        return self._resources[item]

    def __getitem__(self, item: str) -> '_resource.Resource':
        return self._get_resource(item)

    def __getattr__(self, item: str) -> '_resource.Resource':
        return self._get_resource(item)

    def _add_internal_outputs(self, resource: '_resource.Resource') -> None:
        _add_resource_to_set(self._internal_outputs, resource, include_rg=False)

    def _add_inputs(self, resource: '_resource.Resource') -> None:
        _add_resource_to_set(self._inputs, resource, include_rg=False)

    def depends_on(self, *jobs: 'Job') -> Self:
        """
        Explicitly set dependencies on other jobs.

        Examples
        --------

        Initialize the batch:

        >>> b = Batch()

        Create the first job:

        >>> j1 = b.new_job()
        >>> j1.command(f'echo "hello"')

        Create the second job `j2` that depends on `j1`:

        >>> j2 = b.new_job()
        >>> j2.depends_on(j1)
        >>> j2.command(f'echo "world"')

        Execute the batch:

        >>> b.run()

        Notes
        -----
        Dependencies between jobs are automatically created when resources from
        one job are used in a subsequent job. This method is only needed when
        no intermediate resource exists and the dependency needs to be explicitly
        set.

        Parameters
        ----------
        jobs:
            Sequence of jobs to depend on.

        Returns
        -------
        Same job object with dependencies set.
        """

        for j in jobs:
            self._dependencies.add(j)
        return self

    def env(self, variable: str, value: str):
        self._env[variable] = value

    def storage(self, storage: Optional[Union[str, int]]) -> Self:
        """
        Set the job's storage size.

        Examples
        --------

        Set the job's disk requirements to 10 Gi:

        >>> b = Batch()
        >>> j = b.new_job()
        >>> (j.storage('10Gi')
        ...   .command(f'echo "hello"'))
        >>> b.run()

        Notes
        -----

        The storage expression must be of the form {number}{suffix}
        where valid optional suffixes are *K*, *Ki*, *M*, *Mi*,
        *G*, *Gi*, *T*, *Ti*, *P*, and *Pi*. Omitting a suffix means
        the value is in bytes.

        For the :class:`.ServiceBackend`, jobs requesting one or more cores receive
        5 GiB of storage for the root file system `/`. Jobs requesting a fraction of a core
        receive the same fraction of 5 GiB of storage. If you need additional storage, you
        can explicitly request more storage using this method and the extra storage space
        will be mounted at `/io`. Batch automatically writes all :class:`.ResourceFile` to
        `/io`.

        The default storage size is 0 Gi. The minimum storage size is 0 Gi and the
        maximum storage size is 64 Ti. If storage is set to a value between 0 Gi
        and 10 Gi, the storage request is rounded up to 10 Gi. All values are
        rounded up to the nearest Gi.

        Parameters
        ----------
        storage:
            Units are in bytes if `storage` is an :obj:`int`. If `None`, use the
            default storage size for the :class:`.ServiceBackend` (0 Gi).

        Returns
        -------
        Same job object with storage set.
        """

        self._storage = opt_str(storage)
        return self

    def memory(self, memory: Optional[Union[str, int]]) -> Self:
        """
        Set the job's memory requirements.

        Examples
        --------

        Set the job's memory requirement to be 3Gi:

        >>> b = Batch()
        >>> j = b.new_job()
        >>> (j.memory('3Gi')
        ...   .command(f'echo "hello"'))
        >>> b.run()

        Notes
        -----

        The memory expression must be of the form {number}{suffix}
        where valid optional suffixes are *K*, *Ki*, *M*, *Mi*,
        *G*, *Gi*, *T*, *Ti*, *P*, and *Pi*. Omitting a suffix means
        the value is in bytes.

        For the :class:`.ServiceBackend`, the values 'lowmem', 'standard',
        and 'highmem' are also valid arguments. 'lowmem' corresponds to
        approximately 1 Gi/core, 'standard' corresponds to approximately
        4 Gi/core, and 'highmem' corresponds to approximately 7 Gi/core.
        The default value is 'standard'.

        Parameters
        ----------
        memory:
            Units are in bytes if `memory` is an :obj:`int`. If `None`,
            use the default value for the :class:`.ServiceBackend` ('standard').

        Returns
        -------
        Same job object with memory requirements set.
        """

        self._memory = opt_str(memory)
        return self

    def cpu(self, cores: Optional[Union[str, int, float]]) -> Self:
        """
        Set the job's CPU requirements.

        Notes
        -----

        The string expression must be of the form {number}{suffix}
        where the optional suffix is *m* representing millicpu.
        Omitting a suffix means the value is in cpu.

        For the :class:`.ServiceBackend`, `cores` must be a power of
        two between 0.25 and 16.

        Examples
        --------

        Set the job's CPU requirement to 250 millicpu:

        >>> b = Batch()
        >>> j = b.new_job()
        >>> (j.cpu('250m')
        ...   .command(f'echo "hello"'))
        >>> b.run()

        Parameters
        ----------
        cores:
            Units are in cpu if `cores` is numeric. If `None`,
            use the default value for the :class:`.ServiceBackend`
            (1 cpu).

        Returns
        -------
        Same job object with CPU requirements set.
        """

        self._cpu = opt_str(cores)
        return self

    def always_run(self, always_run: bool = True) -> Self:
        """
        Set the job to always run, even if dependencies fail.

        Warning
        -------
        Jobs set to always run are not cancellable!

        Examples
        --------

        >>> b = Batch(backend=backend.ServiceBackend('test'))
        >>> j = b.new_job()
        >>> (j.always_run()
        ...   .command(f'echo "hello"'))

        Parameters
        ----------
        always_run:
            If True, set job to always run.

        Returns
        -------
        Same job object set to always run.
        """
        self._always_run = always_run
        return self

    def spot(self, is_spot: bool) -> Self:
        """
        Set whether a job is run on spot instances. By default, all jobs run on spot instances.

        Examples
        --------

        Ensure a job only runs on non-spot instances:

        >>> b = Batch(backend=backend.ServiceBackend('test'))
        >>> j = b.new_job()
        >>> j = j.spot(False)
        >>> j = j.command(f'echo "hello"')

        Parameters
        ----------
        is_spot:
            If False, this job will be run on non-spot instances.

        Returns
        -------
        Same job object.
        """
        self._preemptible = is_spot
        return self

    def regions(self, regions: Optional[List[str]]) -> Self:
        """
        Set the cloud regions a job can run in.

        Notes
        -----
        Can only be used with the :class:`.backend.ServiceBackend`.

        This method may be used to ensure code executes in the same region as the data it reads.
        This can avoid egress charges as well as improve latency.

        Examples
        --------

        Require the job to run in 'us-central1':

        >>> b = Batch(backend=backend.ServiceBackend('test'))
        >>> j = b.new_job()
        >>> (j.regions(['us-central1'])
        ...   .command(f'echo "hello"'))

        Specify the job can run in any region:

        >>> b = Batch(backend=backend.ServiceBackend('test'))
        >>> j = b.new_job()
        >>> (j.regions(None)
        ...   .command(f'echo "hello"'))

        Parameters
        ----------
        regions:
            The cloud region(s) to run this job in. Use `None` to signify
            the job can run in any available region. Use py:staticmethod:`.ServiceBackend.supported_regions`
            to list the available regions to choose from. The default is the job can run in
            any region.

        Returns
        -------
        Same job object with the cloud regions the job can run in set.
        """

        if not isinstance(self._batch._backend, backend.ServiceBackend):
            raise NotImplementedError("A ServiceBackend is required to use the 'regions' option")

        self._regions = regions
        return self

    def timeout(self, timeout: Optional[Union[float, int]]) -> Self:
        """
        Set the maximum amount of time this job can run for in seconds.

        Notes
        -----
        Can only be used with the :class:`.backend.ServiceBackend`.

        Examples
        --------

        >>> b = Batch(backend=backend.ServiceBackend('test'))
        >>> j = b.new_job()
        >>> (j.timeout(10)
        ...   .command(f'echo "hello"'))

        Parameters
        ----------
        timeout:
            Maximum amount of time in seconds for a job to run before being killed.
            If `None`, there is no timeout.

        Returns
        -------
        Same job object set with a timeout in seconds.
        """

        if not isinstance(self._batch._backend, backend.ServiceBackend):
            raise NotImplementedError("A ServiceBackend is required to use the 'timeout' option")

        self._timeout = timeout
        return self

    def gcsfuse(self, bucket, mount_point, read_only=True) -> Self:
        """
        Add a bucket to mount with gcsfuse.

        Notes
        -----
        Can only be used with the :class:`.backend.ServiceBackend`. This method can
        be called more than once. This method has been deprecated. Use :meth:`.Job.cloudfuse`
        instead.

        Warning
        -------
        There are performance and cost implications of using `gcsfuse <https://cloud.google.com/storage/docs/gcs-fuse>`__.

        Examples
        --------

        >>> b = Batch(backend=backend.ServiceBackend('test'))
        >>> j = b.new_job()
        >>> (j.gcsfuse('my-bucket', '/my-bucket')
        ...   .command(f'cat /my-bucket/my-file'))

        Parameters
        ----------
        bucket:
            Name of the google storage bucket to mount.
        mount_point:
            The path at which the bucket should be mounted to in the Docker
            container.
        read_only:
            If ``True``, mount the bucket in read-only mode.

        Returns
        -------
        Same job object set with a bucket to mount with gcsfuse.
        """

        warnings.warn("The 'gcsfuse' method has been deprecated. Use the 'cloudfuse' method instead.")
        return self.cloudfuse(bucket, mount_point, read_only=read_only)

    def cloudfuse(self, bucket: str, mount_point: str, *, read_only: bool = True) -> Self:
        """
        Add a bucket to mount with gcsfuse in GCP or a storage container with blobfuse in Azure.

        Notes
        -----
        Can only be used with the :class:`.backend.ServiceBackend`. This method can
        be called more than once.

        Warning
        -------
        There are performance and cost implications of using `gcsfuse <https://cloud.google.com/storage/docs/gcs-fuse>`__
        or `blobfuse <https://github.com/Azure/azure-storage-fuse#considerations>`__.

        Examples
        --------

        Google Cloud Platform:

        >>> b = Batch(backend=backend.ServiceBackend('test'))
        >>> j = b.new_job()
        >>> (j.cloudfuse('my-bucket', '/my-bucket')
        ...   .command(f'cat /my-bucket/my-blob-object'))

        Azure:

        >>> b = Batch(backend=backend.ServiceBackend('test'))
        >>> j = b.new_job()
        >>> (j.cloudfuse('my-account/my-container', '/dest')
        ...   .command(f'cat /dest/my-blob-object'))

        Parameters
        ----------
        bucket:
            Name of the google storage bucket to mount or the path to an Azure container in the
            format of `<account>/<container>`.
        mount_point:
            The path at which the cloud blob storage should be mounted to in the Docker
            container.
        read_only:
            If ``True``, mount the cloud blob storage in read-only mode.

        Returns
        -------
        Same job object set with a cloud storage path to mount with either gcsfuse or blobfuse.
        """

        if not isinstance(self._batch._backend, backend.ServiceBackend):
            raise NotImplementedError("A ServiceBackend is required to use the 'cloudfuse' option")

        if bucket == '':
            raise BatchException('location cannot be the empty string')

        if mount_point == '':
            raise BatchException('mount_point cannot be the empty string')

        self._cloudfuse.append((bucket, mount_point, read_only))
        return self

    def always_copy_output(self, always_copy_output: bool = True) -> Self:
        """
        Set the job to always copy output to cloud storage, even if the job failed.

        Notes
        -----
        Can only be used with the :class:`.backend.ServiceBackend`.

        Examples
        --------

        >>> b = Batch(backend=backend.ServiceBackend('test'))
        >>> j = b.new_job()
        >>> (j.always_copy_output()
        ...   .command(f'echo "hello" > {j.ofile} && false'))

        Parameters
        ----------
        always_copy_output:
            If True, set job to always copy output to cloud storage regardless
            of whether the job succeeded.

        Returns
        -------
        Same job object set to always copy output.
        """

        if not isinstance(self._batch._backend, backend.ServiceBackend):
            raise NotImplementedError("A ServiceBackend is required to use the 'always_copy_output' option")

        self._always_copy_output = always_copy_output
        return self

    async def _compile(self, local_tmpdir, remote_tmpdir, *, dry_run=False):
        raise NotImplementedError

    def _interpolate_command(self, command, allow_python_results=False):
        def handler(match_obj):
            groups = match_obj.groupdict()

            if groups['JOB']:
                raise BatchException(f"found a reference to a Job object in command '{command}'.")
            if groups['BATCH']:
                raise BatchException(f"found a reference to a Batch object in command '{command}'.")
            if groups['PYTHON_RESULT'] and not allow_python_results:
                raise BatchException(f"found a reference to a PythonResult object. hint: Use one of the methods `as_str`, `as_json` or `as_repr` on a PythonResult. command: '{command}'")

            assert groups['RESOURCE_FILE'] or groups['RESOURCE_GROUP'] or groups['PYTHON_RESULT']
            r_uid = match_obj.group()
            r = self._batch._resource_map.get(r_uid)

            if r is None:
                raise BatchException(f"undefined resource '{r_uid}' in command '{command}'.\n"
                                     f"Hint: resources must be from the same batch as the current job.")

            if r._source != self:
                self._add_inputs(r)
                if r._source is not None:
                    if r not in r._source._valid:
                        name = r._source._resources_inverse[r]
                        raise BatchException(f"undefined resource '{name}'\n"
                                             f"Hint: resources must be defined within "
                                             f"the job methods 'command' or 'declare_resource_group'")

                    if self._always_run:
                        warnings.warn('A job marked as always run has a resource file dependency on another job. If the dependent job fails, '
                                      f'the always run job with the following command may not succeed:\n{command}')

                    self._dependencies.add(r._source)
                    r._source._add_internal_outputs(r)
            else:
                _add_resource_to_set(self._valid, r)

            self._mentioned.add(r)
            return '${BATCH_TMPDIR}' + shq(r._get_path(''))

        regexes = [_resource.ResourceFile._regex_pattern,
                   _resource.ResourceGroup._regex_pattern,
                   _resource.PythonResult._regex_pattern,
                   Job._regex_pattern,
                   batch.Batch._regex_pattern]

        subst_command = re.sub('(' + ')|('.join(regexes) + ')',
                               handler,
                               command)

        return subst_command

    def _pretty(self):
        s = f"Job '{self._uid}'" \
            f"\tName:\t'{self.name}'" \
            f"\tAttributes:\t'{self.attributes}'" \
            f"\tImage:\t'{self._image}'" \
            f"\tCPU:\t'{self._cpu}'" \
            f"\tMemory:\t'{self._memory}'" \
            f"\tStorage:\t'{self._storage}'" \
            f"\tCommand:\t'{self._command}'"
        return s

    def __str__(self):
        return self._uid


class BashJob(Job):
    """
    Object representing a single bash job to execute.

    Examples
    --------

    Create a batch object:

    >>> b = Batch()

    Create a new bash job that prints hello to a temporary file `t.ofile`:

    >>> j = b.new_job()
    >>> j.command(f'echo "hello" > {j.ofile}')

    Write the temporary file `t.ofile` to a permanent location

    >>> b.write_output(j.ofile, 'hello.txt')

    Execute the DAG:

    >>> b.run()

    Notes
    -----
    This class should never be created directly by the user. Use :meth:`.Batch.new_job`
    or :meth:`.Batch.new_bash_job` instead.
    """

    def __init__(self,
                 batch: 'batch.Batch',
                 token: str,
                 *,
                 name: Optional[str] = None,
                 attributes: Optional[Dict[str, str]] = None,
                 shell: Optional[str] = None):
        super().__init__(batch, token, name=name, attributes=attributes, shell=shell)
        self._command: List[str] = []

    def declare_resource_group(self, **mappings: Dict[str, Any]) -> 'BashJob':
        """Declare a resource group for a job.

        Examples
        --------

        Declare a resource group:

        >>> b = Batch()
        >>> input = b.read_input_group(bed='data/example.bed',
        ...                            bim='data/example.bim',
        ...                            fam='data/example.fam')
        >>> j = b.new_job()
        >>> j.declare_resource_group(tmp1={'bed': '{root}.bed',
        ...                                'bim': '{root}.bim',
        ...                                'fam': '{root}.fam',
        ...                                'log': '{root}.log'})
        >>> j.command(f'plink --bfile {input} --make-bed --out {j.tmp1}')
        >>> b.run()  # doctest: +SKIP

        Warning
        -------
        Be careful when specifying the expressions for each file as this is Python
        code that is executed with `eval`!

        Parameters
        ----------
        mappings:
            Keywords (in the above example `tmp1`) are the name(s) of the
            resource group(s).  File names may contain arbitrary Python
            expressions, which will be evaluated by Python `eval`.  To use the
            keyword as the file name, use `{root}` (in the above example {root}
            will be replaced with `tmp1`).

        Returns
        -------
        Same job object with resource groups set.
        """

        for name, d in mappings.items():
            assert name not in self._resources
            if not isinstance(d, dict):
                raise BatchException(f"value for name '{name}' is not a dict. Found '{type(d)}' instead.")
            rg = self._batch._new_resource_group(self, d, root=name)
            self._resources[name] = rg
            _add_resource_to_set(self._valid, rg)
        return self

    def image(self, image: str) -> 'BashJob':
        """
        Set the job's docker image.

        Examples
        --------

        Set the job's docker image to `ubuntu:20.04`:

        >>> b = Batch()
        >>> j = b.new_job()
        >>> (j.image('ubuntu:20.04')
        ...   .command(f'echo "hello"'))
        >>> b.run()  # doctest: +SKIP

        Parameters
        ----------
        image:
            Docker image to use.

        Returns
        -------
        Same job object with docker image set.
        """

        self._image = image
        return self

    def command(self, command: str) -> 'BashJob':
        """Set the job's command to execute.

        Examples
        --------

        Simple job with no output files:

        >>> b = Batch()
        >>> j = b.new_job()
        >>> j.command(f'echo "hello"')
        >>> b.run()

        Simple job with one temporary file `j.ofile` that is written to a
        permanent location:

        >>> b = Batch()
        >>> j = b.new_job()
        >>> j.command(f'echo "hello world" > {j.ofile}')
        >>> b.write_output(j.ofile, 'output/hello.txt')
        >>> b.run()

        Two jobs with a file interdependency:

        >>> b = Batch()
        >>> j1 = b.new_job()
        >>> j1.command(f'echo "hello" > {j1.ofile}')
        >>> j2 = b.new_bash_job()
        >>> j2.command(f'cat {j1.ofile} > {j2.ofile}')
        >>> b.write_output(j2.ofile, 'output/cat_output.txt')
        >>> b.run()

        Specify multiple commands in the same job:

        >>> b = Batch()
        >>> t = b.new_job()
        >>> j.command(f'echo "hello" > {j.tmp1}')
        >>> j.command(f'echo "world" > {j.tmp2}')
        >>> j.command(f'echo "!" > {j.tmp3}')
        >>> j.command(f'cat {j.tmp1} {j.tmp2} {j.tmp3} > {j.ofile}')
        >>> b.write_output(j.ofile, 'output/concatenated.txt')
        >>> b.run()

        Notes
        -----
        This method can be called more than once. It's behavior is to append
        commands to run to the set of previously defined commands rather than
        overriding an existing command.

        To declare a resource file of type :class:`.JobResourceFile`, use either
        the get attribute syntax of `job.{identifier}` or the get item syntax of
        `job['identifier']`. If an object for that identifier doesn't exist,
        then one will be created automatically (only allowed in the
        :meth:`.command` method). The identifier name can be any valid Python
        identifier such as `ofile5000`.

        All :class:`.JobResourceFile` are temporary files and must be written to
        a permanent location using :meth:`.Batch.write_output` if the output
        needs to be saved.

        Only resources can be referred to in commands. Referencing a
        :class:`.batch.Batch` or :class:`.Job` will result in an error.

        Parameters
        ----------
        command:
            A ``bash`` command.

        Returns
        -------
        Same job object with command appended.
        """

        command = self._interpolate_command(command)
        self._command.append(command)
        return self

    async def _compile(self, local_tmpdir, remote_tmpdir, *, dry_run=False):
        if len(self._command) == 0:
            return False

        job_command = [cmd.strip() for cmd in self._command]
        job_command = [f'{{\n{x}\n}}' for x in job_command]
        job_command_str = '\n'.join(job_command)

        job_command_bytes = job_command_str.encode()

        if len(job_command_bytes) <= 10 * 1024:
            self._wrapper_code.append(job_command_str)
            return False

        self._user_code.append(job_command_str)

        job_path = f'{remote_tmpdir}/{self._dirname}'
        code_path = f'{job_path}/code.sh'
        code = self._batch.read_input(code_path)

        wrapper_command = f'''
chmod u+x {code}
source {code}
'''
        wrapper_command = self._interpolate_command(wrapper_command)
        self._wrapper_code.append(wrapper_command)

        if not dry_run:
            await self._batch._fs.makedirs(os.path.dirname(code_path), exist_ok=True)
            await self._batch._fs.write(code_path, job_command_bytes)

        return True


UnpreparedArg = Union['_resource.ResourceType', List['UnpreparedArg'], Tuple['UnpreparedArg', ...], Dict[str, 'UnpreparedArg'], Any]

PreparedArg = Union[
    Tuple[Literal['py_path'], str],
    Tuple[Literal['path'], str],
    Tuple[Literal['dict_path'], Dict[str, str]],
    Tuple[Literal['list'], List['PreparedArg']],
    Tuple[Literal['dict'], Dict[str, 'PreparedArg']],
    Tuple[Literal['tuple'], Tuple['PreparedArg', ...]],
    Tuple[Literal['value'], Any]
]


class PythonJob(Job):
    """
    Object representing a single Python job to execute.

    Examples
    --------

    Create a new Python job that multiplies two numbers and then adds 5 to the result:

    .. code-block:: python

        # Create a batch object with a default Python image

        b = Batch(default_python_image='hailgenetics/python-dill:3.9-slim')

        def multiply(x, y):
            return x * y

        def add(x, y):
            return x + y

        j = b.new_python_job()
        result = j.call(multiply, 2, 3)
        result = j.call(add, result, 5)

        # Write out the str representation of result to a file

        b.write_output(result.as_str(), 'hello.txt')

        b.run()

    Notes
    -----
    This class should never be created directly by the user. Use :meth:`.Batch.new_python_job`
    instead.
    """

    def __init__(self,
                 batch: 'batch.Batch',
                 token: str,
                 *,
                 name: Optional[str] = None,
                 attributes: Optional[Dict[str, str]] = None):
        super().__init__(batch, token, name=name, attributes=attributes, shell=None)
        self._resources: Dict[str, _resource.Resource] = {}
        self._resources_inverse: Dict[_resource.Resource, str] = {}
        self._function_calls: List[Tuple[_resource.PythonResult, int, Tuple[UnpreparedArg, ...], Dict[str, UnpreparedArg]]] = []
        self.n_results = 0

    def _get_python_resource(self, item: str) -> '_resource.PythonResult':
        if item not in self._resources:
            r = self._batch._new_python_result(self, value=item)
            self._resources[item] = r
            self._resources_inverse[r] = item
        return cast(_resource.PythonResult, self._resources[item])

    def image(self, image: str) -> 'PythonJob':
        """
        Set the job's docker image.

        Notes
        -----

        `image` must already exist and have the same version of Python as what is
        being used on the computer submitting the Batch. It also must have the
        `dill` Python package installed. You can use the function :func:`.docker.build_python_image`
        to build a new image containing `dill` and additional Python packages.

        Examples
        --------

        Set the job's docker image to `hailgenetics/python-dill:3.9-slim`:

        >>> b = Batch()
        >>> j = b.new_python_job()
        >>> (j.image('hailgenetics/python-dill:3.9-slim')
        ...   .call(print, 'hello'))
        >>> b.run()  # doctest: +SKIP

        Parameters
        ----------
        image:
            Docker image to use.

        Returns
        -------
        Same job object with docker image set.
        """

        self._image = image
        return self

    def call(self, unapplied: Callable, *args: UnpreparedArg, **kwargs: UnpreparedArg) -> '_resource.PythonResult':
        """Execute a Python function.

        Examples
        --------

        .. code-block:: python

            import json

            def add(x, y):
                return x + y

            def multiply(x, y):
                return x * y

            def format_as_csv(x, y, add_result, mult_result):
                return f'{x},{y},{add_result},{mult_result}'

            def csv_to_json(path):
                data = []
                with open(path) as f:
                    for line in f:
                        line = line.rstrip()
                        fields = line.split(',')
                        d = {'x': int(fields[0]),
                             'y': int(fields[1]),
                             'add': int(fields[2]),
                             'mult': int(fields[3])}
                        data.append(d)
                return json.dumps(data)


            # Get all the multiplication and addition table results

            b = Batch(name='add-mult-table')

            formatted_results = []

            for x in range(3):
                for y in range(3):
                    j = b.new_python_job(name=f'{x}-{y}')
                    add_result = j.call(add, x, y)
                    mult_result = j.call(multiply, x, y)
                    result = j.call(format_as_csv, x, y, add_result, mult_result)
                    formatted_results.append(result.as_str())

            cat_j = b.new_bash_job(name='concatenate')
            cat_j.command(f'cat {" ".join(formatted_results)} > {cat_j.output}')

            csv_to_json_j = b.new_python_job(name='csv-to-json')
            json_output = csv_to_json_j.call(csv_to_json, cat_j.output)

            b.write_output(j.as_str(), '/output/add_mult_table.json')
            b.run()

        Notes
        -----
        Unlike the :class:`.BashJob`, a :class:`.PythonJob` returns a new
        :class:`.PythonResult` for every invocation of :meth:`.PythonJob.call`. A
        :class:`.PythonResult` can be used as an argument in subsequent invocations of
        :meth:`.PythonJob.call`, as an argument in downstream python jobs,
        or as inputs to other bash jobs. Likewise, :class:`.InputResourceFile`,
        :class:`.JobResourceFile`, and :class:`.ResourceGroup` can be passed to
        :meth:`.PythonJob.call`. Batch automatically detects dependencies between jobs
        including between python jobs and bash jobs.

        When a :class:`.ResourceFile` is passed as an argument, it is passed to the
        function as a string to the local file path. When a :class:`.ResourceGroup`
        is passed as an argument, it is passed to the function as a dict where the
        keys are the resource identifiers in the original :class:`.ResourceGroup`
        and the values are the local file paths.

        Like :class:`.JobResourceFile`, all :class:`.PythonResult` are stored as
        temporary files and must be written to a permanent location using
        :meth:`.Batch.write_output` if the output needs to be saved. A
        PythonResult is saved as a dill serialized object. However, you
        can use one of the methods :meth:`.PythonResult.as_str`, :meth:`.PythonResult.as_repr`,
        or :meth:`.PythonResult.as_json` to convert a `PythonResult` to a
        `JobResourceFile` with the desired output.

        Warning
        -------

        You must have any non-builtin packages that are used by `unapplied` installed
        in your image. You can use :func:`.docker.build_python_image` to build a
        Python image with additional Python packages installed that is compatible
        with Python jobs.

        Here are some tips to make sure your function can be used with Batch:

         - Only reference top-level modules in your functions: like numpy or pandas.
         - If you get a serialization error, try moving your imports into your function.
         - Instead of serializing a complex class, determine what information is essential
           and only serialize that, perhaps as a dict or array.

        Parameters
        ----------
        unapplied:
            A reference to a Python function to execute.
        args:
            Positional arguments to the Python function. Must be either a builtin
            Python object, a :class:`.Resource`, or a Dill serializable object.
        kwargs:
            Key-word arguments to the Python function. Must be either a builtin
            Python object, a :class:`.Resource`, or a Dill serializable object.

        Returns
        -------
        :class:`.resource.PythonResult`
        """

        if not callable(unapplied):
            raise BatchException(f'unapplied must be a callable function. Found {type(unapplied)}.')

        if asyncio.iscoroutinefunction(unapplied):
            unapplied_copy = unapplied

            def run_async(*args, **kwargs):
                return asyncio.run(unapplied_copy(*args, **kwargs))
            unapplied = run_async

        for arg in args:
            if isinstance(arg, Job):
                raise BatchException('arguments to a PythonJob cannot be other job objects.')

        for value in kwargs.values():
            if isinstance(value, Job):
                raise BatchException('arguments to a PythonJob cannot be other job objects.')

        # Some builtins like `print` do not have signatures
        try:
            inspect.signature(unapplied).bind(*args, **kwargs)
        except ValueError as e:
            # Some builtins like `print` don't have a signature that inspect can read
            if 'no signature found for builtin' not in e.args[0]:
                raise e
        except TypeError as e:
            raise BatchException(f'Cannot call {unapplied.__name__} with the supplied arguments') from e

        def handle_arg(r):
            if r._source != self:
                self._add_inputs(r)
                if r._source is not None:
                    if r not in r._source._valid:
                        name = r._source._resources_inverse[r]
                        raise BatchException(f"undefined resource '{name}'\n")
                    self._dependencies.add(r._source)
                    r._source._add_internal_outputs(r)
            else:
                _add_resource_to_set(self._valid, r)

            self._mentioned.add(r)

        def handle_args(r):
            if isinstance(r, _resource.Resource):
                handle_arg(r)
            elif isinstance(r, (list, tuple)):
                for elt in r:
                    handle_args(elt)
            elif isinstance(r, dict):
                for v in r.values():
                    handle_args(v)

        handle_args(args)
        handle_args(kwargs)

        self.n_results += 1
        result = self._get_python_resource(f'result{self.n_results}')
        handle_arg(result)

        unapplied_id = self._batch._register_python_function(unapplied)

        self._function_calls.append((result, unapplied_id, args, kwargs))

        return result

    async def _compile(self, local_tmpdir, remote_tmpdir, *, dry_run=False):
        def preserialize(arg: UnpreparedArg) -> PreparedArg:
            if isinstance(arg, _resource.PythonResult):
                return ('py_path', arg._get_path(local_tmpdir))
            if isinstance(arg, _resource.ResourceFile):
                return ('path', arg._get_path(local_tmpdir))
            if isinstance(arg, _resource.ResourceGroup):
                return ('dict_path', {name: resource._get_path(local_tmpdir)
                                      for name, resource in arg._resources.items()})
            if isinstance(arg, list):
                return ('list', [preserialize(elt) for elt in arg])
            if isinstance(arg, tuple):
                return ('tuple', tuple((preserialize(elt) for elt in arg)))
            if isinstance(arg, dict):
                return ('dict', {k: preserialize(v) for k, v in arg.items()})
            return ('value', arg)

        for i, (result, unapplied_id, args, kwargs) in enumerate(self._function_calls):
            func_file = self._batch._python_function_files[unapplied_id]

            preserialized_args = [preserialize(arg) for arg in args]
            del args
            preserialized_kwargs = {keyword: preserialize(arg) for keyword, arg in kwargs.items()}
            del kwargs

            args_file = await self._batch._serialize_python_to_input_file(
                os.path.dirname(result._get_path(remote_tmpdir)), "args", i, (preserialized_args, preserialized_kwargs), dry_run
            )

            json_write, str_write, repr_write = [
                '' if not output else f'''
        with open('{output}', 'w') as out:
            out.write({formatter}(result) + '\\n')
'''
                for output, formatter in
                [(result._json, "json.dumps"), (result._str, "str"), (result._repr, "repr")]
            ]

            wrapper_code = f'''python3 -c "
import os
import base64
import dill
import traceback
import json
import sys

def deserialize_argument(arg):
    typ, val = arg
    if typ == 'py_path':
        return dill.load(open(val, 'rb'))
    if typ in ('path', 'dict_path'):
        return val
    if typ == 'list':
        return [deserialize_argument(elt) for elt in val]
    if typ == 'tuple':
        return tuple((deserialize_argument(elt) for elt in val))
    if typ == 'dict':
        return {{k: deserialize_argument(v) for k, v in val.items()}}
    assert typ == 'value'
    return val

with open('{result}', 'wb') as dill_out:
    try:
        with open('{func_file}', 'rb') as func_file:
            func = dill.load(func_file)
        with open('{args_file}', 'rb') as arg_file:
            args, kwargs = dill.load(arg_file)
            args = [deserialize_argument(arg) for arg in args]
            kwargs = {{k: deserialize_argument(v) for k, v in kwargs.items()}}
        result = func(*args, **kwargs)
        dill.dump(result, dill_out, recurse=True)
        {json_write}
        {str_write}
        {repr_write}
    except Exception as e:
        traceback.print_exc()
        dill.dump((e, traceback.format_exception(type(e), e, e.__traceback__)), dill_out, recurse=True)
        raise e
"'''

            wrapper_code = self._interpolate_command(wrapper_code, allow_python_results=True)
            self._wrapper_code.append(wrapper_code)

            unapplied = self._batch._python_function_defs[unapplied_id]
            self._user_code.append(textwrap.dedent(inspect.getsource(unapplied)))
            args_str = ', '.join([f'{arg!r}' for _, arg in preserialized_args])
            kwargs_str = ', '.join([f'{k}={v!r}' for k, (_, v) in preserialized_kwargs.items()])
            separator = ', ' if args_str and kwargs_str else ''
            func_call = f'{unapplied.__name__}({args_str}{separator}{kwargs_str})'
            self._user_code.append(self._interpolate_command(func_call, allow_python_results=True))

        return True<|MERGE_RESOLUTION|>--- conflicted
+++ resolved
@@ -5,12 +5,8 @@
 import textwrap
 import warnings
 from shlex import quote as shq
-<<<<<<< HEAD
 from typing import Any, Callable, Dict, List, Optional, Set, Tuple, Union, cast, Literal
-=======
-from typing import Any, Callable, Dict, List, Optional, Set, Tuple, Union, cast
 from typing_extensions import Self
->>>>>>> 91f5a0bf
 
 import hailtop.batch_client.client as bc
 
