--- conflicted
+++ resolved
@@ -195,7 +195,6 @@
                 memory = f'-m {job._memory}' if job._memory else ''
                 cpu = f'--cpus={job._cpu}' if job._cpu else ''
 
-<<<<<<< HEAD
                 lines += [f"docker run "
                           f"{self._extra_docker_run_flags} "
                           f"-v {tmpdir}:{tmpdir} "
@@ -203,25 +202,12 @@
                           f"{memory} "
                           f"{cpu} "
                           f"{job._image} /bin/bash "
-                          f"-c {shq(defs + cmd)}"]
+                          f"-c {shq(env + defs + cmd)}",
+                          '\n']
             else:
+                lines += env
                 lines += resource_defs
                 lines += job._command
-=======
-                script += [f"docker run "
-                           f"{self._extra_docker_run_flags} "
-                           f"-v {tmpdir}:{tmpdir} "
-                           f"-w {tmpdir} "
-                           f"{memory} "
-                           f"{cpu} "
-                           f"{job._image} /bin/bash "
-                           f"-c {shq(env + defs + cmd)}",
-                           '\n']
-            else:
-                script += env
-                script += resource_defs
-                script += job._command
->>>>>>> c3eb8f8d
 
             lines += [x for r in job._external_outputs for x in copy_external_output(r)]
             lines += ['\n']
