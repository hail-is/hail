--- conflicted
+++ resolved
@@ -306,20 +306,15 @@
     bucket:
         Name of bucket to use.  Should not include the ``gs://``
         prefix.
-<<<<<<< HEAD
     token:
         The authorization token to pass to the batch client.
         Should only be set for user delegation purposes.
     """
 
-    def __init__(self, billing_project: str = None, bucket: str = None, token: str = None):
-=======
-    """
-
     def __init__(self,
                  billing_project: str = None,
-                 bucket: str = None):
->>>>>>> 34b7ba55
+                 bucket: str = None,
+                 token: str = None):
         if billing_project is None:
             billing_project = get_user_config().get('batch', 'billing_project', fallback=None)
         if billing_project is None:
