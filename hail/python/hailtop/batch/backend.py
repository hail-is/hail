--- conflicted
+++ resolved
@@ -19,11 +19,7 @@
     """
     Abstract class for backends.
     """
-<<<<<<< HEAD
-    DEFAULT_SHELL = '/bin/bash'
-=======
     _DEFAULT_SHELL = '/bin/bash'
->>>>>>> cf3e6f1e
 
     @abc.abstractmethod
     def _run(self, batch, dry_run, verbose, delete_scratch_on_exit, **backend_kwargs):
@@ -118,11 +114,7 @@
 
         tmpdir = self._get_scratch_dir()
 
-<<<<<<< HEAD
         lines = ['set -e' + ('x' if verbose else ''),
-=======
-        lines = ['set -e' + 'x' if verbose else '',
->>>>>>> cf3e6f1e
                  '\n',
                  '# change cd to tmp directory',
                  f"cd {tmpdir}",
@@ -203,11 +195,7 @@
             resource_defs = [r._declare(tmpdir) for r in job._mentioned]
             env = [f'export {k}={v}' for k, v in job._env.items()]
 
-<<<<<<< HEAD
-            job_shell = job._shell if job._shell else self.DEFAULT_SHELL
-=======
             job_shell = job._shell if job._shell else self._DEFAULT_SHELL
->>>>>>> cf3e6f1e
 
             defs = '; '.join(resource_defs) + '; ' if resource_defs else ''
             joined_env = '; '.join(env) + '; ' if env else ''
@@ -483,11 +471,7 @@
                 resources['storage'] = job._storage
 
             j = bc_batch.create_job(image=job._image if job._image else default_image,
-<<<<<<< HEAD
-                                    command=[job._shell if job._shell else self.DEFAULT_SHELL, '-c', cmd],
-=======
                                     command=[job._shell if job._shell else self._DEFAULT_SHELL, '-c', cmd],
->>>>>>> cf3e6f1e
                                     parents=parents,
                                     attributes=attributes,
                                     resources=resources,
