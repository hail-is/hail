--- conflicted
+++ resolved
@@ -14,10 +14,6 @@
                              client_session: Optional[httpx.ClientSession] = None):
     if deploy_config is None:
         deploy_config = get_deploy_config()
-<<<<<<< HEAD
-
-=======
->>>>>>> 792cb5e7
     if session_id is None:
         headers = service_auth_headers(deploy_config, 'auth')
     else:
@@ -36,16 +32,9 @@
             raise
 
     if client_session is None:
-<<<<<<< HEAD
-        async with http_client_session() as client_session:
-            return await request(client_session)
-    else:
-        return await request(client_session)
-=======
         async with httpx.client_session() as session:
             return await request(session)
     return await request(client_session)
->>>>>>> 792cb5e7
 
 
 def get_userinfo(deploy_config=None, session_id=None, client_session=None):
