--- conflicted
+++ resolved
@@ -1,4 +1,4 @@
-from typing import Any, Optional, Dict, List
+from typing import Any, Optional, Dict, Tuple, List
 from contextlib import asynccontextmanager
 from dataclasses import dataclass
 from enum import Enum
@@ -45,11 +45,7 @@
         headers = {}
         expiration = None
         if self._authorize_target:
-<<<<<<< HEAD
-            token = await self._get_idp_access_token_or_hail_token(self._deploy_config.default_namespace())
-=======
-            token, expiration = await self._get_idp_access_token_or_hail_token(self._namespace)
->>>>>>> d51b398b
+            token, expiration = await self._get_idp_access_token_or_hail_token(self._deploy_config.default_namespace())
             headers['Authorization'] = f'Bearer {token}'
         if get_deploy_config().location() == 'external' and self._deploy_config.default_namespace() != 'default':
             # We prefer an extant hail token to an access token for the internal auth token
@@ -65,13 +61,8 @@
             headers['X-Hail-Internal-Authorization'] = f'Bearer {token}'
         return headers, expiration
 
-<<<<<<< HEAD
-    async def access_token(self) -> str:
+    async def access_token_with_expiration(self) -> Tuple[str, Optional[float]]:
         return await self._get_idp_access_token_or_hail_token(self._deploy_config.default_namespace())
-=======
-    async def access_token_with_expiration(self) -> Tuple[str, Optional[float]]:
-        return await self._get_idp_access_token_or_hail_token(self._namespace)
->>>>>>> d51b398b
 
     async def _get_idp_access_token_or_hail_token(self, namespace: str) -> Tuple[str, Optional[float]]:
         if self._cloud_credentials is not None:
