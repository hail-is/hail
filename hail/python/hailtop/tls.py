from typing import Dict
import aiohttp
import logging
import json
import os
import ssl
from ssl import Purpose
import requests
from requests.adapters import HTTPAdapter
from urllib3.poolmanager import PoolManager  # type: ignore

log = logging.getLogger('hailtop.ssl')
server_ssl_context = None
client_ssl_context = None
client_ssl_context_no_check_hostname = None


class NoSSLConfigFound(Exception):
    pass


def _get_ssl_config() -> Dict[str, str]:
    config_file = os.environ.get('HAIL_SSL_CONFIG_FILE', '/ssl-config/ssl-config.json')
    if os.path.isfile(config_file):
        log.info(f'ssl config file found at {config_file}')
        with open(config_file, 'r') as f:
            ssl_config = json.loads(f.read())
        check_ssl_config(ssl_config)
        return ssl_config
    raise NoSSLConfigFound(f'no ssl config found at {config_file}')


def get_in_cluster_server_ssl_context() -> ssl.SSLContext:
    global server_ssl_context
    if server_ssl_context is None:
        ssl_config = _get_ssl_config()
        server_ssl_context = ssl.create_default_context(
            purpose=Purpose.CLIENT_AUTH,
            cafile=ssl_config['incoming_trust'])
        server_ssl_context.load_cert_chain(ssl_config['cert'],
                                           keyfile=ssl_config['key'],
                                           password=None)
        server_ssl_context.verify_mode = ssl.CERT_OPTIONAL
        # FIXME: mTLS
        # server_ssl_context.verify_mode = ssl.CERT_REQURIED
        server_ssl_context.check_hostname = False  # clients have no hostnames
    return server_ssl_context


<<<<<<< HEAD
def create_client_ssl_context(check_hostname=True):
    try:
        ssl_config = _get_ssl_config()
        ssl_context = ssl.create_default_context(
            purpose=Purpose.SERVER_AUTH,
            cafile=ssl_config['outgoing_trust'])
        ssl_context.load_cert_chain(ssl_config['cert'],
                                    keyfile=ssl_config['key'],
                                    password=None)
        ssl_context.verify_mode = ssl.CERT_REQUIRED
        ssl_context.check_hostname = check_hostname
        return ssl_context
    except NoSSLConfigFound:
        log.info('no ssl config file found, using sensible defaults')
        ssl_context = ssl.create_default_context(purpose=Purpose.SERVER_AUTH)
        ssl_context.check_hostname = check_hostname
        return ssl_context


def get_client_ssl_context(check_hostname=True):
    global client_ssl_context
    global client_ssl_context_no_check_hostname
    if check_hostname:
        if client_ssl_context is None:
            client_ssl_context = create_client_ssl_context(check_hostname=True)
        return client_ssl_context
    if client_ssl_context_no_check_hostname is None:
        client_ssl_context_no_check_hostname = create_client_ssl_context(
            check_hostname=False)
    return client_ssl_context_no_check_hostname


def ssl_client_session(*args, check_hostname=True, **kwargs):
    assert 'connector' not in kwargs
    return aiohttp.ClientSession(
        *args, **kwargs,
        connector=aiohttp.TCPConnector(
            ssl=get_client_ssl_context(
                check_hostname=check_hostname)))
=======
def get_in_cluster_client_ssl_context() -> ssl.SSLContext:
    global client_ssl_context
    if client_ssl_context is None:
        ssl_config = _get_ssl_config()
        client_ssl_context = ssl.create_default_context(
            purpose=Purpose.SERVER_AUTH,
            cafile=ssl_config['outgoing_trust'])
        client_ssl_context.load_cert_chain(ssl_config['cert'],
                                           keyfile=ssl_config['key'],
                                           password=None)
        client_ssl_context.verify_mode = ssl.CERT_REQUIRED
        client_ssl_context.check_hostname = True
    return client_ssl_context


def get_context_specific_client_ssl_context() -> ssl.SSLContext:
    try:
        return get_in_cluster_client_ssl_context()
    except NoSSLConfigFound:
        log.info('no ssl config file found, using external configuration. This '
                 'context cannot connect directly to services inside the cluster.')
        return ssl.create_default_context(purpose=Purpose.SERVER_AUTH)


def in_cluster_ssl_client_session(*args, **kwargs) -> aiohttp.ClientSession:
    assert 'connector' not in kwargs
    kwargs['connector'] = aiohttp.TCPConnector(ssl=get_in_cluster_client_ssl_context())
    return aiohttp.ClientSession(*args, **kwargs)


def get_context_specific_ssl_client_session(*args, **kwargs) -> aiohttp.ClientSession:
    assert 'connector' not in kwargs
    kwargs['connector'] = aiohttp.TCPConnector(ssl=get_context_specific_client_ssl_context())
    return aiohttp.ClientSession(*args, **kwargs)
>>>>>>> a5347fb2


def in_cluster_ssl_requests_client_session() -> requests.Session:
    session = requests.Session()
    ssl_config = _get_ssl_config()
    session.mount('https://', TLSAdapter(ssl_config['cert'],
                                         ssl_config['key'],
                                         ssl_config['outgoing_trust']))
    return session


def check_ssl_config(ssl_config: Dict[str, str]):
    for key in ('cert', 'key', 'outgoing_trust', 'incoming_trust'):
        assert ssl_config.get(key) is not None, key
    for key in ('cert', 'key', 'outgoing_trust', 'incoming_trust'):
        if not os.path.isfile(ssl_config[key]):
            raise ValueError(f'specified {key}, {ssl_config[key]} does not exist')
    log.info('using tls and verifying client and server certificates')


class TLSAdapter(HTTPAdapter):
    def __init__(self, ssl_cert, ssl_key, ssl_ca):
        super(TLSAdapter, self).__init__()
        self.ssl_cert = ssl_cert
        self.ssl_key = ssl_key
        self.ssl_ca = ssl_ca

    def init_poolmanager(self, connections, maxsize, block=False):
        self.poolmanager = PoolManager(
            key_file=self.ssl_key,
            cert_file=self.ssl_cert,
            ca_certs=self.ssl_ca,
            assert_hostname=True)<|MERGE_RESOLUTION|>--- conflicted
+++ resolved
@@ -47,47 +47,6 @@
     return server_ssl_context
 
 
-<<<<<<< HEAD
-def create_client_ssl_context(check_hostname=True):
-    try:
-        ssl_config = _get_ssl_config()
-        ssl_context = ssl.create_default_context(
-            purpose=Purpose.SERVER_AUTH,
-            cafile=ssl_config['outgoing_trust'])
-        ssl_context.load_cert_chain(ssl_config['cert'],
-                                    keyfile=ssl_config['key'],
-                                    password=None)
-        ssl_context.verify_mode = ssl.CERT_REQUIRED
-        ssl_context.check_hostname = check_hostname
-        return ssl_context
-    except NoSSLConfigFound:
-        log.info('no ssl config file found, using sensible defaults')
-        ssl_context = ssl.create_default_context(purpose=Purpose.SERVER_AUTH)
-        ssl_context.check_hostname = check_hostname
-        return ssl_context
-
-
-def get_client_ssl_context(check_hostname=True):
-    global client_ssl_context
-    global client_ssl_context_no_check_hostname
-    if check_hostname:
-        if client_ssl_context is None:
-            client_ssl_context = create_client_ssl_context(check_hostname=True)
-        return client_ssl_context
-    if client_ssl_context_no_check_hostname is None:
-        client_ssl_context_no_check_hostname = create_client_ssl_context(
-            check_hostname=False)
-    return client_ssl_context_no_check_hostname
-
-
-def ssl_client_session(*args, check_hostname=True, **kwargs):
-    assert 'connector' not in kwargs
-    return aiohttp.ClientSession(
-        *args, **kwargs,
-        connector=aiohttp.TCPConnector(
-            ssl=get_client_ssl_context(
-                check_hostname=check_hostname)))
-=======
 def get_in_cluster_client_ssl_context() -> ssl.SSLContext:
     global client_ssl_context
     if client_ssl_context is None:
@@ -122,7 +81,6 @@
     assert 'connector' not in kwargs
     kwargs['connector'] = aiohttp.TCPConnector(ssl=get_context_specific_client_ssl_context())
     return aiohttp.ClientSession(*args, **kwargs)
->>>>>>> a5347fb2
 
 
 def in_cluster_ssl_requests_client_session() -> requests.Session:
