from typing import Optional, Dict, Any, List, Tuple
import math
import random
import logging
import json
import functools
import asyncio
import aiohttp
import secrets

from hailtop.config import get_deploy_config, DeployConfig
from hailtop.auth import service_auth_headers
from hailtop.utils import bounded_gather, request_retry_transient_errors, tqdm, TQDM_DEFAULT_DISABLE
from hailtop import httpx

from .globals import tasks, complete_states

log = logging.getLogger('batch_client.aioclient')


class Job:
    @staticmethod
    def _get_error(job_status, task):
        status = job_status.get('status')
        if not status:
            return None

        # don't return status error

        container_statuses = status.get('container_statuses')
        if not container_statuses:
            return None

        container_status = container_statuses.get(task)
        if not container_status:
            return None

        return container_status.get('error')

    @staticmethod
    def _get_out_of_memory(job_status, task):
        status = job_status.get('status')
        if not status:
            return None

        container_statuses = status.get('container_statuses')
        if not container_statuses:
            return None

        task_status = container_statuses.get(task)
        if not task_status:
            return None

        container_status = task_status.get('container_status')
        if not container_status:
            return None

        return container_status['out_of_memory']

    @staticmethod
    def _get_container_status_exit_code(container_status):
        error = container_status.get('error')
        if error is not None:
            return None

        docker_container_status = container_status.get('container_status')
        if not docker_container_status:
            return None

        return docker_container_status.get('exit_code')

    @staticmethod
    def _get_exit_code(job_status, task):
        status = job_status.get('status')
        if not status:
            return None

        container_statuses = status.get('container_statuses')
        if not container_statuses:
            return None

        container_status = container_statuses.get(task)
        if not container_status:
            return None

        return Job._get_container_status_exit_code(container_status)

    @staticmethod
    def _get_exit_codes(job_status):
        status = job_status.get('status')
        if not status:
            return None

        error = status.get('error')
        if error is not None:
            return None

        container_statuses = status.get('container_statuses')
        if not container_statuses:
            return None

        return {
            task: Job._get_container_status_exit_code(container_status)
            for task, container_status in container_statuses.items()
        }

    @staticmethod
    def exit_code(job_status):
        exit_codes = Job._get_exit_codes(job_status)
        if exit_codes is None:
            return None

        exit_codes = [exit_codes[task] for task in tasks if task in exit_codes]

        i = 0
        while i < len(exit_codes):
            ec = exit_codes[i]
            if ec is None:
                return None
            if ec > 0:
                return ec
            i += 1
        return 0

    @staticmethod
    def total_duration_msecs(job_status):
        status = job_status.get('status')
        if not status:
            return None

        container_statuses = status.get('container_statuses')
        if not container_statuses:
            return None

        def _get_duration(container_status):
            if not container_status:
                return None

            timing = container_status.get('timing')
            if not timing:
                return None

            runtime = timing.get('runtime')
            if not runtime:
                return None

            return runtime.get('duration')

        durations = [_get_duration(container_status) for task, container_status in container_statuses.items()]

        if any(d is None for d in durations):
            return None
        return sum(durations)

    @staticmethod
    def unsubmitted_job(batch_builder, job_id):
        assert isinstance(batch_builder, BatchBuilder)
        _job = UnsubmittedJob(batch_builder, job_id)
        return Job(_job)

    @staticmethod
    def submitted_job(batch, job_id, _status=None):
        assert isinstance(batch, Batch)
        _job = SubmittedJob(batch, job_id, _status)
        return Job(_job)

    def __init__(self, job):
        self._job = job

    @property
    def batch_id(self):
        return self._job.batch_id

    @property
    def job_id(self):
        return self._job.job_id

    @property
    def id(self):
        return self._job.id

    async def attributes(self):
        return await self._job.attributes()

    async def is_complete(self):
        return await self._job.is_complete()

    # {
    #   batch_id: int
    #   job_id: int
    #   user: str
    #   billing_project: str
    #   name: optional(str)
    #   state: str (Ready, Running, Success, Error, Failure, Cancelled)
    #   exit_code: optional(int)
    #   duration: optional(int) (msecs)
    #   msec_mcpu: int
    #   cost: float
    # }
    async def status(self):
        return await self._job.status()

    @property
    def _status(self):
        return self._job._status

    async def wait(self):
        return await self._job.wait()

    async def log(self):
        return await self._job.log()

    async def attempts(self):
        return await self._job.attempts()


class UnsubmittedJob:
    def _submit(self, batch):
        return SubmittedJob(batch, self._job_id)

    def __init__(self, batch_builder, job_id):
        self._batch_builder = batch_builder
        self._job_id = job_id

    @property
    def batch_id(self):
        raise ValueError("cannot get the batch_id of an unsubmitted job")

    @property
    def job_id(self):
        raise ValueError("cannot get the job_id of an unsubmitted job")

    @property
    def id(self):
        raise ValueError("cannot get the id of an unsubmitted job")

    async def attributes(self):
        raise ValueError("cannot get the attributes of an unsubmitted job")

    async def is_complete(self):
        raise ValueError("cannot determine if an unsubmitted job is complete")

    async def status(self):
        raise ValueError("cannot get the status of an unsubmitted job")

    @property
    def _status(self):
        raise ValueError("cannot get the _status of an unsubmitted job")

    async def wait(self):
        raise ValueError("cannot wait on an unsubmitted job")

    async def log(self):
        raise ValueError("cannot get the log of an unsubmitted job")

    async def attempts(self):
        raise ValueError("cannot get the attempts of an unsubmitted job")


class SubmittedJob:
    def __init__(self, batch, job_id, _status=None):
        self._batch = batch
        self.batch_id = batch.id
        self.job_id = job_id
        self.id = (self.batch_id, self.job_id)
        self._status = _status

    async def attributes(self):
        if not self._status:
            await self.status()
        return self._status['attributes']

    async def is_complete(self):
        if self._status:
            state = self._status['state']
            if state in complete_states:
                return True
        await self.status()
        state = self._status['state']
        return state in complete_states

    async def status(self):
        resp = await self._batch._client._get(f'/api/v1alpha/batches/{self.batch_id}/jobs/{self.job_id}')
        self._status = await resp.json()
        return self._status

    async def wait(self):
        i = 0
        while True:
            if await self.is_complete():
                return self._status
            j = random.randrange(math.floor(1.1 ** i))
            await asyncio.sleep(0.100 * j)
            # max 44.5s
            if i < 64:
                i = i + 1

    async def log(self):
        resp = await self._batch._client._get(f'/api/v1alpha/batches/{self.batch_id}/jobs/{self.job_id}/log')
        return await resp.json()

    async def attempts(self):
        resp = await self._batch._client._get(f'/api/v1alpha/batches/{self.batch_id}/jobs/{self.job_id}/attempts')
        return await resp.json()


class BatchSubmissionInfo:
    def __init__(self, used_fast_create):
        self.used_fast_create = used_fast_create


class Batch:
    def __init__(self,
                 client: 'BatchClient',
                 id: int,
                 attributes: Dict[str, str],
                 n_jobs: int,
                 token: str,
                 *,
                 last_known_status: bool = None,
                 submission_info: Optional[BatchSubmissionInfo] = None):
        self._client = client
        self.id = id
        self.attributes = attributes
        self.n_jobs = n_jobs
        self.token = token
        self._last_known_status = last_known_status
        self.submission_info = submission_info

    async def cancel(self):
        await self._client._patch(f'/api/v1alpha/batches/{self.id}/cancel')

    async def jobs(self, q=None):
        last_job_id = None
        while True:
            params = {}
            if q is not None:
                params['q'] = q
            if last_job_id is not None:
                params['last_job_id'] = last_job_id
            resp = await self._client._get(f'/api/v1alpha/batches/{self.id}/jobs', params=params)
            body = await resp.json()
            for job in body['jobs']:
                yield job
            last_job_id = body.get('last_job_id')
            if last_job_id is None:
                break

    async def get_job(self, job_id: int) -> Job:
        return await self._client.get_job(self.id, job_id)

    async def get_job_log(self, job_id: int) -> Optional[Dict[str, Any]]:
        return await self._client.get_job_log(self.id, job_id)

    # {
    #   id: int
    #   user: str
    #   billing_project: str
    #   token: str
    #   state: str, (open, failure, cancelled, success, running)
    #   complete: bool
    #   closed: bool
    #   n_jobs: int
    #   n_completed: int
    #   n_succeeded: int
    #   n_failed: int
    #   n_cancelled: int
    #   time_created: optional(str), (date)
    #   time_closed: optional(str), (date)
    #   time_completed: optional(str), (date)
    #   duration: optional(str)
    #   attributes: optional(dict(str, str))
    #   msec_mcpu: int
    #   cost: float
    # }
    async def status(self):
        resp = await self._client._get(f'/api/v1alpha/batches/{self.id}')
        self._last_known_status = await resp.json()
        return self._last_known_status

    async def last_known_status(self):
        if self._last_known_status is None:
            return await self.status()  # updates _last_known_status
        return self._last_known_status

    async def wait(self, *, disable_progress_bar=TQDM_DEFAULT_DISABLE):
        i = 0
        with tqdm(total=self.n_jobs, disable=disable_progress_bar, desc='completed jobs') as pbar:
            while True:
                status = await self.status()
                pbar.update(status['n_completed'] - pbar.n)
                if status['complete']:
                    return status
                j = random.randrange(math.floor(1.1 ** i))
                await asyncio.sleep(0.100 * j)
                # max 44.5s
                if i < 64:
                    i = i + 1

    async def debug_info(self):
        batch_status = await self.status()
        jobs = [
            {'status': j, 'log': await self.get_job_log(j['job_id'])}
            async for j in self.jobs()]
        return {'status': batch_status, 'jobs': jobs}

    async def delete(self):
        await self._client._delete(f'/api/v1alpha/batches/{self.id}')


class BatchBuilder:
    def __init__(self, client, attributes, callback, token=None, cancel_after_n_failures=None):
        self._client = client
        self._job_idx = 0
        self._job_specs = []
        self._jobs = []
        self._submitted = False
        self.attributes = attributes
        self.callback = callback

        if token is None:
            token = secrets.token_urlsafe(32)
        self.token = token

        self._cancel_after_n_failures = cancel_after_n_failures

<<<<<<< HEAD
    def create_job(self, image: str, command: List[str], *args, env=None, mount_docker_socket=False, **kwargs):
        return self._create_job(
            {'command': command, 'image': image, 'mount_docker_socket': mount_docker_socket, 'type': 'docker'}, env=env, *args, **kwargs
        )

    def create_jvm_job(self, command: List[str], *args, **kwargs):
        return self._create_job({'command': command, 'type': 'jvm'}, *args, **kwargs)

    def _create_job(self,
                    process: dict,
                    env: Optional[Dict[str, str]] = None,
                    port: Optional[int] = None,
                    resources=None,
                    secrets=None,
                    service_account: Optional[str] = None,
                    attributes: Optional[Dict[str, str]] = None,
                    parents: Optional[List[Job]] = None,
                    input_files: Optional[List[Tuple[str, str]]] = None,
                    output_files: Optional[List[Tuple[str, str]]] = None,
                    always_run: bool = False,
                    timeout=None,
                    gcsfuse=None,
                    requester_pays_project: Optional[str] = None,
                    mount_tokens: bool = False,
                    network: Optional[str] = None,
                    unconfined: bool = False,
                    user_code: Optional[str] = None):

=======
    def create_job(self,
                   image: str,
                   command: str,
                   env: Optional[Dict[str, str]] = None,
                   mount_docker_socket: bool = False,
                   port: Optional[int] = None,
                   resources=None,
                   secrets=None,
                   service_account: Optional[str] = None,
                   attributes: Optional[Dict[str, str]] = None,
                   parents: Optional[List[Job]] = None,
                   input_files: Optional[List[Tuple[str, str]]] = None,
                   output_files: Optional[List[Tuple[str, str]]] = None,
                   always_run: bool = False,
                   timeout=None,
                   gcsfuse=None,
                   requester_pays_project: Optional[str] = None,
                   mount_tokens: bool = False,
                   network: Optional[str] = None,
                   unconfined: bool = False,
                   user_code: Optional[str] = None):
>>>>>>> 0cce2cf6
        if self._submitted:
            raise ValueError("cannot create a job in an already submitted batch")

        self._job_idx += 1

        if parents is None:
            parents = []

        parent_ids = []
        foreign_batches = []
        invalid_job_ids = []
        for parent in parents:
            job = parent._job
            if isinstance(job, UnsubmittedJob):
                if job._batch_builder != self:
                    foreign_batches.append(job)
                elif not 0 < job._job_id < self._job_idx:
                    invalid_job_ids.append(job)
                else:
                    parent_ids.append(job._job_id)
            else:
                foreign_batches.append(job)

        error_msg = []
        if len(foreign_batches) != 0:
            error_msg.append(
                'Found {} parents from another batch:\n{}'.format(
                    str(len(foreign_batches)), "\n".join([str(j) for j in foreign_batches])
                )
            )
        if len(invalid_job_ids) != 0:
            error_msg.append(
                'Found {} parents with invalid job ids:\n{}'.format(
                    str(len(invalid_job_ids)), "\n".join([str(j) for j in invalid_job_ids])
                )
            )
        if error_msg:
            raise ValueError("\n".join(error_msg))

        job_spec = {'always_run': always_run, 'job_id': self._job_idx, 'parent_ids': parent_ids, 'process': process}

        if env:
            job_spec['env'] = [{'name': k, 'value': v} for (k, v) in env.items()]
        if port is not None:
            job_spec['port'] = port
        if resources:
            job_spec['resources'] = resources
        if secrets:
            job_spec['secrets'] = secrets
        if service_account:
            job_spec['service_account'] = service_account
        if timeout:
            job_spec['timeout'] = timeout

        if attributes:
            job_spec['attributes'] = attributes
        if input_files:
            job_spec['input_files'] = [{"from": src, "to": dst} for (src, dst) in input_files]
        if output_files:
            job_spec['output_files'] = [{"from": src, "to": dst} for (src, dst) in output_files]
        if gcsfuse:
            job_spec['gcsfuse'] = [
                {"bucket": bucket, "mount_path": mount_path, "read_only": read_only}
                for (bucket, mount_path, read_only) in gcsfuse
            ]
        if requester_pays_project:
            job_spec['requester_pays_project'] = requester_pays_project
        if mount_tokens:
            job_spec['mount_tokens'] = mount_tokens
        if network:
            job_spec['network'] = network
        if unconfined:
            job_spec['unconfined'] = unconfined
        if user_code:
            job_spec['user_code'] = user_code

        self._job_specs.append(job_spec)

        j = Job.unsubmitted_job(self, self._job_idx)
        self._jobs.append(j)
        return j

    async def _open_submit_close(self, byte_job_specs: List[bytes], n_jobs: int, pbar) -> Batch:
        assert n_jobs == len(self._job_specs)
        b = bytearray()
        b.extend(b'{"bunch":')
        b.append(ord('['))
        for i, spec in enumerate(byte_job_specs):
            if i > 0:
                b.append(ord(','))
            b.extend(spec)
        b.append(ord(']'))
        b.extend(b',"batch":')
        b.extend(json.dumps(self._batch_spec()).encode('utf-8'))
        b.append(ord('}'))
        resp = await self._client._post(
            '/api/v1alpha/batches/create-fast',
            data=aiohttp.BytesPayload(b, content_type='application/json', encoding='utf-8'),
        )
        batch_json = await resp.json()
        pbar.update(n_jobs)
        return Batch(self._client,
                     batch_json['id'],
                     self.attributes,
                     n_jobs,
                     self.token,
                     submission_info=BatchSubmissionInfo(True))

    async def _submit_jobs(self, batch_id: Optional[int], byte_job_specs: List[bytes], n_jobs: int, pbar):
        assert len(byte_job_specs) > 0, byte_job_specs

        b = bytearray()
        b.append(ord('['))

        i = 0
        while i < len(byte_job_specs):
            spec = byte_job_specs[i]
            if i > 0:
                b.append(ord(','))
            b.extend(spec)
            i += 1

        b.append(ord(']'))

        await self._client._post(
            f'/api/v1alpha/batches/{batch_id}/jobs/create',
            data=aiohttp.BytesPayload(b, content_type='application/json', encoding='utf-8'),
        )
        pbar.update(n_jobs)

    def _batch_spec(self):
        n_jobs = len(self._job_specs)
        batch_spec = {'billing_project': self._client.billing_project, 'n_jobs': n_jobs, 'token': self.token}
        if self.attributes:
            batch_spec['attributes'] = self.attributes
        if self.callback:
            batch_spec['callback'] = self.callback
        if self._cancel_after_n_failures is not None:
            batch_spec['cancel_after_n_failures'] = self._cancel_after_n_failures
        return batch_spec

    async def _open_batch(self) -> Batch:
        batch_spec = self._batch_spec()
        batch_json = await (await self._client._post('/api/v1alpha/batches/create', json=batch_spec)).json()
        return Batch(self._client,
                     batch_json['id'],
                     self.attributes,
                     batch_spec['n_jobs'],
                     self.token,
                     submission_info=BatchSubmissionInfo(False))

    async def _close_batch(self, id: int):
        await self._client._patch(f'/api/v1alpha/batches/{id}/close')

    MAX_BUNCH_BYTESIZE = 1024 * 1024
    MAX_BUNCH_SIZE = 1024

    async def submit(self,
                     max_bunch_bytesize: int = MAX_BUNCH_BYTESIZE,
                     max_bunch_size: int = MAX_BUNCH_SIZE,
                     disable_progress_bar: Optional[bool] = TQDM_DEFAULT_DISABLE,
                     ):
        assert max_bunch_bytesize > 0
        assert max_bunch_size > 0
        if self._submitted:
            raise ValueError("cannot submit an already submitted batch")
        byte_job_specs = [json.dumps(job_spec).encode('utf-8')
                          for job_spec in self._job_specs]
        byte_job_specs_bunches: List[List[bytes]] = []
        bunch_sizes = []
        bunch: List[bytes] = []
        bunch_n_bytes = 0
        bunch_n_jobs = 0
        for spec in byte_job_specs:
            n_bytes = len(spec)
            assert n_bytes < max_bunch_bytesize, (
                'every job spec must be less than max_bunch_bytesize,'
                f' { max_bunch_bytesize }B, but {spec.decode()} is larger')
            if bunch_n_bytes + n_bytes < max_bunch_bytesize and len(bunch) < max_bunch_size:
                bunch.append(spec)
                bunch_n_bytes += n_bytes
                bunch_n_jobs += 1
            else:
                byte_job_specs_bunches.append(bunch)
                bunch_sizes.append(bunch_n_jobs)
                bunch = [spec]
                bunch_n_bytes = n_bytes
                bunch_n_jobs = 1
        if bunch:
            byte_job_specs_bunches.append(bunch)
            bunch_sizes.append(bunch_n_jobs)

        with tqdm(total=len(self._job_specs),
                  disable=disable_progress_bar,
                  desc='jobs submitted to queue') as pbar:
            if len(byte_job_specs_bunches) == 1:
                batch = await self._open_submit_close(byte_job_specs_bunches[0], bunch_sizes[0], pbar)
                id = batch.id
            else:
                batch = await self._open_batch()
                id = batch.id
                await bounded_gather(
                    *[functools.partial(self._submit_jobs, id, bunch, size, pbar)
                      for bunch, size in zip(byte_job_specs_bunches, bunch_sizes)
                      ],
                    parallelism=6,
                )
                await self._close_batch(id)

        log.info(f'created batch {id}')

        for j in self._jobs:
            j._job = j._job._submit(batch)

        self._job_specs = []
        self._jobs = []
        self._job_idx = 0

        self._submitted = True
        return batch


class BatchClient:
    @staticmethod
    async def create(billing_project: str,
                     deploy_config: Optional[DeployConfig] = None,
                     session: Optional[httpx.ClientSession] = None,
                     headers: Optional[Dict[str, str]] = None,
                     _token: Optional[str] = None,
                     token_file: Optional[str] = None):
        if not deploy_config:
            deploy_config = get_deploy_config()
        url = deploy_config.base_url('batch')
        if session is None:
            session = httpx.client_session()
        if headers is None:
            headers = dict()
        if _token:
            headers['Authorization'] = f'Bearer {_token}'
        else:
            headers.update(service_auth_headers(deploy_config, 'batch', token_file=token_file))
        return BatchClient(
            billing_project=billing_project,
            url=url,
            session=session,
            headers=headers)

    def __init__(self,
                 billing_project: str,
                 url: str,
                 session: httpx.ClientSession,
                 headers: Dict[str, str]):
        self.billing_project = billing_project
        self.url = url
        self._session = session
        self._headers = headers

    async def _get(self, path, params=None):
        return await request_retry_transient_errors(
            self._session, 'GET', self.url + path, params=params, headers=self._headers
        )

    async def _post(self, path, data=None, json=None):
        return await request_retry_transient_errors(
            self._session, 'POST', self.url + path, data=data, json=json, headers=self._headers
        )

    async def _patch(self, path):
        return await request_retry_transient_errors(self._session, 'PATCH', self.url + path, headers=self._headers)

    async def _delete(self, path):
        return await request_retry_transient_errors(self._session, 'DELETE', self.url + path, headers=self._headers)

    async def list_batches(self, q=None, last_batch_id=None, limit=2 ** 64):
        n = 0
        while True:
            params = {}
            if q is not None:
                params['q'] = q
            if last_batch_id is not None:
                params['last_batch_id'] = last_batch_id

            resp = await self._get('/api/v1alpha/batches', params=params)
            body = await resp.json()

            print(f'request: /api/v1alpha/batches {params}\n  return: {body}')

            for batch in body['batches']:
                if n >= limit:
                    return
                n += 1
                yield Batch(
                    self,
                    batch['id'],
                    attributes=batch.get('attributes'),
                    n_jobs=int(batch['n_jobs']),
                    token=batch['token'],
                    last_known_status=batch,
                )
            last_batch_id = body.get('last_batch_id')
            if last_batch_id is None:
                break

    async def get_job(self, batch_id, job_id):
        b = await self.get_batch(batch_id)
        j_resp = await self._get(f'/api/v1alpha/batches/{batch_id}/jobs/{job_id}')
        j = await j_resp.json()
        return Job.submitted_job(b, j['job_id'], _status=j)

    async def get_job_log(self, batch_id, job_id) -> Optional[Dict[str, Any]]:
        resp = await self._get(f'/api/v1alpha/batches/{batch_id}/jobs/{job_id}/log')
        return await resp.json()

    async def get_job_attempts(self, batch_id, job_id):
        resp = await self._get(f'/api/v1alpha/batches/{batch_id}/jobs/{job_id}/attempts')
        return await resp.json()

    async def get_batch(self, id):
        b_resp = await self._get(f'/api/v1alpha/batches/{id}')
        b = await b_resp.json()
        return Batch(self,
                     b['id'],
                     attributes=b.get('attributes'),
                     n_jobs=int(b['n_jobs']),
                     token=b['token'],
                     last_known_status=b)

    def create_batch(self, attributes=None, callback=None, token=None, cancel_after_n_failures=None) -> BatchBuilder:
        return BatchBuilder(self, attributes, callback, token, cancel_after_n_failures)

    async def get_billing_project(self, billing_project):
        bp_resp = await self._get(f'/api/v1alpha/billing_projects/{billing_project}')
        return await bp_resp.json()

    async def list_billing_projects(self):
        bp_resp = await self._get('/api/v1alpha/billing_projects')
        return await bp_resp.json()

    async def create_billing_project(self, project):
        bp_resp = await self._post(f'/api/v1alpha/billing_projects/{project}/create')
        return await bp_resp.json()

    async def add_user(self, user, project):
        resp = await self._post(f'/api/v1alpha/billing_projects/{project}/users/{user}/add')
        return await resp.json()

    async def remove_user(self, user, project):
        resp = await self._post(f'/api/v1alpha/billing_projects/{project}/users/{user}/remove')
        return await resp.json()

    async def close_billing_project(self, project):
        bp_resp = await self._post(f'/api/v1alpha/billing_projects/{project}/close')
        return await bp_resp.json()

    async def reopen_billing_project(self, project):
        bp_resp = await self._post(f'/api/v1alpha/billing_projects/{project}/reopen')
        return await bp_resp.json()

    async def delete_billing_project(self, project):
        bp_resp = await self._post(f'/api/v1alpha/billing_projects/{project}/delete')
        return await bp_resp.json()

    async def edit_billing_limit(self, project, limit):
        bp_resp = await self._post(f'/api/v1alpha/billing_limits/{project}/edit', json={'limit': limit})
        return await bp_resp.json()

    async def close(self):
        await self._session.close()
        self._session = None

    async def __aenter__(self):
        return self

    async def __aexit__(self, exc_type, exc_val, exc_tb):
        await self.close()<|MERGE_RESOLUTION|>--- conflicted
+++ resolved
@@ -424,7 +424,6 @@
 
         self._cancel_after_n_failures = cancel_after_n_failures
 
-<<<<<<< HEAD
     def create_job(self, image: str, command: List[str], *args, env=None, mount_docker_socket=False, **kwargs):
         return self._create_job(
             {'command': command, 'image': image, 'mount_docker_socket': mount_docker_socket, 'type': 'docker'}, env=env, *args, **kwargs
@@ -452,30 +451,6 @@
                     network: Optional[str] = None,
                     unconfined: bool = False,
                     user_code: Optional[str] = None):
-
-=======
-    def create_job(self,
-                   image: str,
-                   command: str,
-                   env: Optional[Dict[str, str]] = None,
-                   mount_docker_socket: bool = False,
-                   port: Optional[int] = None,
-                   resources=None,
-                   secrets=None,
-                   service_account: Optional[str] = None,
-                   attributes: Optional[Dict[str, str]] = None,
-                   parents: Optional[List[Job]] = None,
-                   input_files: Optional[List[Tuple[str, str]]] = None,
-                   output_files: Optional[List[Tuple[str, str]]] = None,
-                   always_run: bool = False,
-                   timeout=None,
-                   gcsfuse=None,
-                   requester_pays_project: Optional[str] = None,
-                   mount_tokens: bool = False,
-                   network: Optional[str] = None,
-                   unconfined: bool = False,
-                   user_code: Optional[str] = None):
->>>>>>> 0cce2cf6
         if self._submitted:
             raise ValueError("cannot create a job in an already submitted batch")
 
