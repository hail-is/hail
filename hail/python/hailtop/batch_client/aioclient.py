--- conflicted
+++ resolved
@@ -426,7 +426,6 @@
 
         self._cancel_after_n_failures = cancel_after_n_failures
 
-<<<<<<< HEAD
     def create_job(self, image: str, command: List[str], *, mount_docker_socket: bool = False, **kwargs):
         return self._create_job(
             {'command': command, 'image': image, 'mount_docker_socket': mount_docker_socket, 'type': 'docker'}, **kwargs
@@ -448,36 +447,13 @@
                     input_files: Optional[List[Tuple[str, str]]] = None,
                     output_files: Optional[List[Tuple[str, str]]] = None,
                     always_run: bool = False,
-                    timeout=None,
-                    gcsfuse=None,
+                    timeout: Optional[Union[int, float]] = None,
+                    cloudfuse: Optional[List[Tuple[str, str, bool]]] = None,
                     requester_pays_project: Optional[str] = None,
                     mount_tokens: bool = False,
                     network: Optional[str] = None,
                     unconfined: bool = False,
                     user_code: Optional[str] = None):
-=======
-    def create_job(self,
-                   image: str,
-                   command: List[str],
-                   env: Optional[Dict[str, str]] = None,
-                   mount_docker_socket: bool = False,
-                   port: Optional[int] = None,
-                   resources=None,
-                   secrets=None,
-                   service_account: Optional[str] = None,
-                   attributes: Optional[Dict[str, str]] = None,
-                   parents: Optional[List[Job]] = None,
-                   input_files: Optional[List[Tuple[str, str]]] = None,
-                   output_files: Optional[List[Tuple[str, str]]] = None,
-                   always_run: bool = False,
-                   timeout: Optional[Union[int, float]] = None,
-                   cloudfuse: Optional[List[Tuple[str, str, bool]]] = None,
-                   requester_pays_project: Optional[str] = None,
-                   mount_tokens: bool = False,
-                   network: Optional[str] = None,
-                   unconfined: bool = False,
-                   user_code: Optional[str] = None):
->>>>>>> 4140b57c
         if self._submitted:
             raise ValueError("cannot create a job in an already submitted batch")
 
@@ -538,17 +514,9 @@
             job_spec['input_files'] = [{"from": src, "to": dst} for (src, dst) in input_files]
         if output_files:
             job_spec['output_files'] = [{"from": src, "to": dst} for (src, dst) in output_files]
-<<<<<<< HEAD
-        if gcsfuse:
-            job_spec['gcsfuse'] = [
-                {"bucket": bucket, "mount_path": mount_path, "read_only": read_only}
-                for (bucket, mount_path, read_only) in gcsfuse
-            ]
-=======
         if cloudfuse:
             job_spec['cloudfuse'] = [{"bucket": bucket, "mount_path": mount_path, "read_only": read_only}
                                      for (bucket, mount_path, read_only) in cloudfuse]
->>>>>>> 4140b57c
         if requester_pays_project:
             job_spec['requester_pays_project'] = requester_pays_project
         if mount_tokens:
