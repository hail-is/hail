from typing import Optional, Dict, Any, List
import math
import random
import logging
import json
import functools
import asyncio
import aiohttp
import secrets

from hailtop.config import get_deploy_config, DeployConfig
from hailtop.auth import service_auth_headers
from hailtop.utils import bounded_gather, request_retry_transient_errors, tqdm, TQDM_DEFAULT_DISABLE
from hailtop import httpx

from .globals import tasks, complete_states

log = logging.getLogger('batch_client.aioclient')


class Job:
    @staticmethod
    def _get_error(job_status, task):
        status = job_status.get('status')
        if not status:
            return None

        # don't return status error

        container_statuses = status.get('container_statuses')
        if not container_statuses:
            return None

        container_status = container_statuses.get(task)
        if not container_status:
            return None

        return container_status.get('error')

    @staticmethod
    def _get_out_of_memory(job_status, task):
        status = job_status.get('status')
        if not status:
            return None

        container_statuses = status.get('container_statuses')
        if not container_statuses:
            return None

        task_status = container_statuses.get(task)
        if not task_status:
            return None

        container_status = task_status.get('container_status')
        if not container_status:
            return None

        return container_status['out_of_memory']

    @staticmethod
    def _get_container_status_exit_code(container_status):
        error = container_status.get('error')
        if error is not None:
            return None

        docker_container_status = container_status.get('container_status')
        if not docker_container_status:
            return None

        return docker_container_status.get('exit_code')

    @staticmethod
    def _get_exit_code(job_status, task):
        status = job_status.get('status')
        if not status:
            return None

        container_statuses = status.get('container_statuses')
        if not container_statuses:
            return None

        container_status = container_statuses.get(task)
        if not container_status:
            return None

        return Job._get_container_status_exit_code(container_status)

    @staticmethod
    def _get_exit_codes(job_status):
        status = job_status.get('status')
        if not status:
            return None

        error = status.get('error')
        if error is not None:
            return None

        container_statuses = status.get('container_statuses')
        if not container_statuses:
            return None

        return {
            task: Job._get_container_status_exit_code(container_status)
            for task, container_status in container_statuses.items()
        }

    @staticmethod
    def exit_code(job_status):
        exit_codes = Job._get_exit_codes(job_status)
        if exit_codes is None:
            return None

        exit_codes = [exit_codes[task] for task in tasks if task in exit_codes]

        i = 0
        while i < len(exit_codes):
            ec = exit_codes[i]
            if ec is None:
                return None
            if ec > 0:
                return ec
            i += 1
        return 0

    @staticmethod
    def total_duration_msecs(job_status):
        status = job_status.get('status')
        if not status:
            return None

        container_statuses = status.get('container_statuses')
        if not container_statuses:
            return None

        def _get_duration(container_status):
            if not container_status:
                return None

            timing = container_status.get('timing')
            if not timing:
                return None

            runtime = timing.get('runtime')
            if not runtime:
                return None

            return runtime.get('duration')

        durations = [_get_duration(container_status) for task, container_status in container_statuses.items()]

        if any(d is None for d in durations):
            return None
        return sum(durations)

    @staticmethod
    def unsubmitted_job(batch_builder, job_id):
        assert isinstance(batch_builder, BatchBuilder)
        _job = UnsubmittedJob(batch_builder, job_id)
        return Job(_job)

    @staticmethod
    def submitted_job(batch, job_id, _status=None):
        assert isinstance(batch, Batch)
        _job = SubmittedJob(batch, job_id, _status)
        return Job(_job)

    def __init__(self, job):
        self._job = job

    @property
    def batch_id(self):
        return self._job.batch_id

    @property
    def job_id(self):
        return self._job.job_id

    @property
    def id(self):
        return self._job.id

    async def attributes(self):
        return await self._job.attributes()

    async def is_complete(self):
        return await self._job.is_complete()

    # {
    #   batch_id: int
    #   job_id: int
    #   user: str
    #   billing_project: str
    #   name: optional(str)
    #   state: str (Ready, Running, Success, Error, Failure, Cancelled)
    #   exit_code: optional(int)
    #   duration: optional(int) (msecs)
    #   msec_mcpu: int
    #   cost: float
    # }
    async def status(self):
        return await self._job.status()

    @property
    def _status(self):
        return self._job._status

    async def wait(self):
        return await self._job.wait()

    async def log(self):
        return await self._job.log()

    async def attempts(self):
        return await self._job.attempts()


class UnsubmittedJob:
    def _submit(self, batch):
        return SubmittedJob(batch, self._job_id)

    def __init__(self, batch_builder, job_id):
        self._batch_builder = batch_builder
        self._job_id = job_id

    @property
    def batch_id(self):
        raise ValueError("cannot get the batch_id of an unsubmitted job")

    @property
    def job_id(self):
        raise ValueError("cannot get the job_id of an unsubmitted job")

    @property
    def id(self):
        raise ValueError("cannot get the id of an unsubmitted job")

    async def attributes(self):
        raise ValueError("cannot get the attributes of an unsubmitted job")

    async def is_complete(self):
        raise ValueError("cannot determine if an unsubmitted job is complete")

    async def status(self):
        raise ValueError("cannot get the status of an unsubmitted job")

    @property
    def _status(self):
        raise ValueError("cannot get the _status of an unsubmitted job")

    async def wait(self):
        raise ValueError("cannot wait on an unsubmitted job")

    async def log(self):
        raise ValueError("cannot get the log of an unsubmitted job")

    async def attempts(self):
        raise ValueError("cannot get the attempts of an unsubmitted job")


class SubmittedJob:
    def __init__(self, batch, job_id, _status=None):
        self._batch = batch
        self.batch_id = batch.id
        self.job_id = job_id
        self.id = (self.batch_id, self.job_id)
        self._status = _status

    async def attributes(self):
        if not self._status:
            await self.status()
        return self._status['attributes']

    async def is_complete(self):
        if self._status:
            state = self._status['state']
            if state in complete_states:
                return True
        await self.status()
        state = self._status['state']
        return state in complete_states

    async def status(self):
        resp = await self._batch._client._get(f'/api/v1alpha/batches/{self.batch_id}/jobs/{self.job_id}')
        self._status = await resp.json()
        return self._status

    async def wait(self):
        i = 0
        while True:
            if await self.is_complete():
                return self._status
            j = random.randrange(math.floor(1.1 ** i))
            await asyncio.sleep(0.100 * j)
            # max 44.5s
            if i < 64:
                i = i + 1

    async def log(self):
        resp = await self._batch._client._get(f'/api/v1alpha/batches/{self.batch_id}/jobs/{self.job_id}/log')
        return await resp.json()

    async def attempts(self):
        resp = await self._batch._client._get(f'/api/v1alpha/batches/{self.batch_id}/jobs/{self.job_id}/attempts')
        return await resp.json()


class Batch:
    def __init__(self, client, id, attributes, n_jobs, token, last_known_status=None):
        self._client = client
        self.id = id
        self.attributes = attributes
        self.n_jobs = n_jobs
        self.token = token
        self._last_known_status = last_known_status

    async def cancel(self):
        await self._client._patch(f'/api/v1alpha/batches/{self.id}/cancel')

    async def jobs(self, q=None):
        last_job_id = None
        while True:
            params = {}
            if q is not None:
                params['q'] = q
            if last_job_id is not None:
                params['last_job_id'] = last_job_id
            resp = await self._client._get(f'/api/v1alpha/batches/{self.id}/jobs', params=params)
            body = await resp.json()
            for job in body['jobs']:
                yield job
            last_job_id = body.get('last_job_id')
            if last_job_id is None:
                break

    async def get_job(self, job_id: int) -> Job:
        return await self._client.get_job(self.id, job_id)

    async def get_job_log(self, job_id: int) -> Optional[Dict[str, Any]]:
        return await self._client.get_job_log(self.id, job_id)

    # {
    #   id: int
    #   user: str
    #   billing_project: str
    #   token: str
    #   state: str, (open, failure, cancelled, success, running)
    #   complete: bool
    #   closed: bool
    #   n_jobs: int
    #   n_completed: int
    #   n_succeeded: int
    #   n_failed: int
    #   n_cancelled: int
    #   time_created: optional(str), (date)
    #   time_closed: optional(str), (date)
    #   time_completed: optional(str), (date)
    #   duration: optional(str)
    #   attributes: optional(dict(str, str))
    #   msec_mcpu: int
    #   cost: float
    # }
    async def status(self):
        resp = await self._client._get(f'/api/v1alpha/batches/{self.id}')
        self._last_known_status = await resp.json()
        return self._last_known_status

    async def last_known_status(self):
        if self._last_known_status is None:
            return await self.status()  # updates _last_known_status
        return self._last_known_status

    async def wait(self, *, disable_progress_bar=TQDM_DEFAULT_DISABLE):
        i = 0
        with tqdm(total=self.n_jobs, disable=disable_progress_bar, desc='completed jobs') as pbar:
            while True:
                status = await self.status()
                pbar.update(status['n_completed'] - pbar.n)
                if status['complete']:
                    return status
                j = random.randrange(math.floor(1.1 ** i))
                await asyncio.sleep(0.100 * j)
                # max 44.5s
                if i < 64:
                    i = i + 1

    async def debug_info(self):
        batch_status = await self.status()
        jobs = [
            {'status': j, 'log': await self.get_job_log(j['job_id'])}
            async for j in await self.jobs()]
        return {'status': batch_status, 'jobs': jobs}

    async def delete(self):
        await self._client._delete(f'/api/v1alpha/batches/{self.id}')


class BatchBuilder:
    def __init__(self, client, attributes, callback, token=None, cancel_after_n_failures=None):
        self._client = client
        self._job_idx = 0
        self._job_specs = []
        self._jobs = []
        self._submitted = False
        self.attributes = attributes
        self.callback = callback

        if token is None:
            token = secrets.token_urlsafe(32)
        self.token = token

        self._cancel_after_n_failures = cancel_after_n_failures

    def create_job(self, image, command, *args, env=None, mount_docker_socket=False, **kwargs):
        return self._create_job(
            {'command': command, 'image': image, 'mount_docker_socket': mount_docker_socket, 'type': 'docker'}, env=env, *args, **kwargs
        )

    def create_jvm_job(self, command, *args, **kwargs):
        return self._create_job({'command': command, 'type': 'jvm'}, *args, **kwargs)

    def _create_job(
        self,
        process,
        env=None,
        port=None,
        resources=None,
        secrets=None,
        service_account=None,
        attributes=None,
        parents=None,
        input_files=None,
        output_files=None,
        always_run=False,
        timeout=None,
        gcsfuse=None,
        requester_pays_project=None,
        mount_tokens=False,
        network: Optional[str] = None,
        unconfined: bool = False,
        user_code: Optional[str] = None
    ):
        if self._submitted:
            raise ValueError("cannot create a job in an already submitted batch")

        self._job_idx += 1

        if parents is None:
            parents = []

        parent_ids = []
        foreign_batches = []
        invalid_job_ids = []
        for parent in parents:
            job = parent._job
            if isinstance(job, UnsubmittedJob):
                if job._batch_builder != self:
                    foreign_batches.append(job)
                elif not 0 < job._job_id < self._job_idx:
                    invalid_job_ids.append(job)
                else:
                    parent_ids.append(job._job_id)
            else:
                foreign_batches.append(job)

        error_msg = []
        if len(foreign_batches) != 0:
            error_msg.append(
                'Found {} parents from another batch:\n{}'.format(
                    str(len(foreign_batches)), "\n".join([str(j) for j in foreign_batches])
                )
            )
        if len(invalid_job_ids) != 0:
            error_msg.append(
                'Found {} parents with invalid job ids:\n{}'.format(
                    str(len(invalid_job_ids)), "\n".join([str(j) for j in invalid_job_ids])
                )
            )
        if error_msg:
            raise ValueError("\n".join(error_msg))

        job_spec = {'always_run': always_run, 'job_id': self._job_idx, 'parent_ids': parent_ids, 'process': process}

        if env:
            job_spec['env'] = [{'name': k, 'value': v} for (k, v) in env.items()]
        if port is not None:
            job_spec['port'] = port
        if resources:
            job_spec['resources'] = resources
        if secrets:
            job_spec['secrets'] = secrets
        if service_account:
            job_spec['service_account'] = service_account
        if timeout:
            job_spec['timeout'] = timeout

        if attributes:
            job_spec['attributes'] = attributes
        if input_files:
            job_spec['input_files'] = [{"from": src, "to": dst} for (src, dst) in input_files]
        if output_files:
            job_spec['output_files'] = [{"from": src, "to": dst} for (src, dst) in output_files]
        if gcsfuse:
            job_spec['gcsfuse'] = [
                {"bucket": bucket, "mount_path": mount_path, "read_only": read_only}
                for (bucket, mount_path, read_only) in gcsfuse
            ]
        if requester_pays_project:
            job_spec['requester_pays_project'] = requester_pays_project
        if mount_tokens:
            job_spec['mount_tokens'] = mount_tokens
        if network:
            job_spec['network'] = network
        if unconfined:
            job_spec['unconfined'] = unconfined
        if user_code:
            job_spec['user_code'] = user_code

        self._job_specs.append(job_spec)

        j = Job.unsubmitted_job(self, self._job_idx)
        self._jobs.append(j)
        return j

    async def _fast_create(self, byte_job_specs: List[bytes], n_jobs: int, pbar) -> Batch:
        assert n_jobs == len(self._job_specs)
        b = bytearray()
        b.extend(b'{"bunch":')
        b.append(ord('['))
        for i, spec in enumerate(byte_job_specs):
            if i > 0:
                b.append(ord(','))
            b.extend(spec)
        b.append(ord(']'))
        b.extend(b',"batch":')
        b.extend(json.dumps(self._batch_spec()).encode('utf-8'))
        b.append(ord('}'))
        resp = await self._client._post(
            '/api/v1alpha/batches/create-fast',
            data=aiohttp.BytesPayload(b, content_type='application/json', encoding='utf-8'),
        )
        batch_json = await resp.json()
        pbar.update(n_jobs)
        return Batch(self._client, batch_json['id'], self.attributes, n_jobs, self.token)

    async def _submit_jobs(self, batch_id: Optional[int], byte_job_specs: List[bytes], n_jobs: int, pbar):
        assert len(byte_job_specs) > 0, byte_job_specs

        b = bytearray()
        b.append(ord('['))

        i = 0
        while i < len(byte_job_specs):
            spec = byte_job_specs[i]
            if i > 0:
                b.append(ord(','))
            b.extend(spec)
            i += 1

        b.append(ord(']'))

        await self._client._post(
            f'/api/v1alpha/batches/{batch_id}/jobs/create',
            data=aiohttp.BytesPayload(b, content_type='application/json', encoding='utf-8'),
        )
        pbar.update(n_jobs)

    def _batch_spec(self):
        n_jobs = len(self._job_specs)
        batch_spec = {'billing_project': self._client.billing_project, 'n_jobs': n_jobs, 'token': self.token}
        if self.attributes:
            batch_spec['attributes'] = self.attributes
        if self.callback:
            batch_spec['callback'] = self.callback
        if self._cancel_after_n_failures is not None:
            batch_spec['cancel_after_n_failures'] = self._cancel_after_n_failures
        return batch_spec

    async def _create(self):
        batch_spec = self._batch_spec()
        batch_json = await (await self._client._post('/api/v1alpha/batches/create', json=batch_spec)).json()
        return Batch(self._client, batch_json['id'], self.attributes, batch_spec['n_jobs'], self.token)

    MAX_BUNCH_BYTESIZE = 1024 * 1024
    MAX_BUNCH_SIZE = 1024

    async def submit(
        self,
        max_bunch_bytesize=MAX_BUNCH_BYTESIZE,
        max_bunch_size=MAX_BUNCH_SIZE,
        disable_progress_bar=TQDM_DEFAULT_DISABLE,
    ):
        assert max_bunch_bytesize > 0
        assert max_bunch_size > 0
        if self._submitted:
            raise ValueError("cannot submit an already submitted batch")
        byte_job_specs = [json.dumps(job_spec).encode('utf-8') for job_spec in self._job_specs]
        byte_job_specs_bunches: List[List[bytes]] = []
        bunch_sizes = []
        bunch = []
        bunch_n_bytes = 0
        bunch_n_jobs = 0
        for spec in byte_job_specs:
            n_bytes = len(spec)
            assert n_bytes < max_bunch_bytesize, (
                f'every job spec must be less than max_bunch_bytesize,'
                f' { max_bunch_bytesize }B, but {spec} is larger'
            )
            if bunch_n_bytes + n_bytes < max_bunch_bytesize and len(bunch) < max_bunch_size:
                bunch.append(spec)
                bunch_n_bytes += n_bytes
                bunch_n_jobs += 1
            else:
                byte_job_specs_bunches.append(bunch)
                bunch_sizes.append(bunch_n_jobs)
                bunch = [spec]
                bunch_n_bytes = n_bytes
                bunch_n_jobs = 1
        if bunch:
            byte_job_specs_bunches.append(bunch)
            bunch_sizes.append(bunch_n_jobs)

        with tqdm(total=len(self._job_specs), disable=disable_progress_bar, desc='jobs submitted to queue') as pbar:
            if len(byte_job_specs_bunches) == 1:
                batch = await self._fast_create(byte_job_specs_bunches[0], bunch_sizes[0], pbar)
                id = batch.id
            else:
                batch = await self._create()
                id = batch.id
                with tqdm(total=len(self._job_specs), disable=disable_progress_bar, desc='jobs submitted to queue') as pbar:
                    await bounded_gather(
                        *[functools.partial(self._submit_jobs, id, bunch, size, pbar)
                          for bunch, size in zip(byte_job_specs_bunches, bunch_sizes)
                          ],
                        parallelism=6,
                    )
                await self._client._patch(f'/api/v1alpha/batches/{id}/close')

        log.info(f'created batch {id}')

        for j in self._jobs:
            j._job = j._job._submit(batch)

        self._job_specs = []
        self._jobs = []
        self._job_idx = 0

        self._submitted = True
        return batch


class BatchClient:
    @staticmethod
<<<<<<< HEAD
    async def create(
        billing_project: str,
        deploy_config: Optional[DeployConfig] = None,
        session: Optional[httpx.ClientSession] = None,
        headers: Optional[Dict[str, str]] = None,
        _token: Optional[str] = None,
        token_file: Optional[str] = None
    ):
=======
    async def create(billing_project: str,
                     deploy_config: Optional[DeployConfig] = None,
                     session: Optional[httpx.ClientSession] = None,
                     headers: Optional[Dict[str, str]] = None,
                     _token: Optional[str] = None,
                     token_file: Optional[str] = None):
>>>>>>> 07732bd1
        if not deploy_config:
            deploy_config = get_deploy_config()
        url = deploy_config.base_url('batch')
        if session is None:
            session = httpx.client_session()
        if headers is None:
            headers = dict()
        if _token:
            headers['Authorization'] = f'Bearer {_token}'
        else:
            headers.update(service_auth_headers(deploy_config, 'batch', token_file=token_file))
        return BatchClient(
            billing_project=billing_project,
            url=url,
            deploy_config=deploy_config,
            session=session,
            headers=headers)

<<<<<<< HEAD
    def __init__(
        self,
        billing_project: str,
        url: str,
        deploy_config: DeployConfig,
        session: httpx.ClientSession,
        headers: Dict[str, str]
    ):
=======
    def __init__(self,
                 billing_project: str,
                 url: str,
                 deploy_config: DeployConfig,
                 session: httpx.ClientSession,
                 headers: Dict[str, str]):
>>>>>>> 07732bd1
        self.billing_project = billing_project
        self.url = url
        self.deploy_config = deploy_config
        self._session = session
        self._headers = headers

    async def _get(self, path, params=None):
        return await request_retry_transient_errors(
            self._session, 'GET', self.url + path, params=params, headers=self._headers
        )

    async def _post(self, path, data=None, json=None):
        return await request_retry_transient_errors(
            self._session, 'POST', self.url + path, data=data, json=json, headers=self._headers
        )

    async def _patch(self, path):
        return await request_retry_transient_errors(self._session, 'PATCH', self.url + path, headers=self._headers)

    async def _delete(self, path):
        return await request_retry_transient_errors(self._session, 'DELETE', self.url + path, headers=self._headers)

    async def list_batches(self, q=None, last_batch_id=None, limit=2 ** 64):
        n = 0
        while True:
            params = {}
            if q is not None:
                params['q'] = q
            if last_batch_id is not None:
                params['last_batch_id'] = last_batch_id

            resp = await self._get('/api/v1alpha/batches', params=params)
            body = await resp.json()

            print(f'request: /api/v1alpha/batches {params}\n  return: {body}')

            for batch in body['batches']:
                if n >= limit:
                    return
                n += 1
                yield Batch(
                    self,
                    batch['id'],
                    attributes=batch.get('attributes'),
                    n_jobs=int(batch['n_jobs']),
                    token=batch['token'],
                    last_known_status=batch,
                )
            last_batch_id = body.get('last_batch_id')
            if last_batch_id is None:
                break

    async def get_job(self, batch_id, job_id):
        b = await self.get_batch(batch_id)
        j_resp = await self._get(f'/api/v1alpha/batches/{batch_id}/jobs/{job_id}')
        j = await j_resp.json()
        return Job.submitted_job(b, j['job_id'], _status=j)

    async def get_job_log(self, batch_id, job_id) -> Optional[Dict[str, Any]]:
        resp = await self._get(f'/api/v1alpha/batches/{batch_id}/jobs/{job_id}/log')
        return await resp.json()

    async def get_job_attempts(self, batch_id, job_id):
        resp = await self._get(f'/api/v1alpha/batches/{batch_id}/jobs/{job_id}/attempts')
        return await resp.json()

    async def get_batch(self, id):
        b_resp = await self._get(f'/api/v1alpha/batches/{id}')
        b = await b_resp.json()
        return Batch(
            self,
            b['id'],
            attributes=b.get('attributes'),
            n_jobs=int(b['n_jobs']),
            token=b['token'],
            last_known_status=b,
        )

    def create_batch(self, attributes=None, callback=None, token=None, cancel_after_n_failures=None) -> BatchBuilder:
        return BatchBuilder(self, attributes, callback, token, cancel_after_n_failures)

    async def get_billing_project(self, billing_project):
        bp_resp = await self._get(f'/api/v1alpha/billing_projects/{billing_project}')
        return await bp_resp.json()

    async def list_billing_projects(self):
        bp_resp = await self._get('/api/v1alpha/billing_projects')
        return await bp_resp.json()

    async def create_billing_project(self, project):
        bp_resp = await self._post(f'/api/v1alpha/billing_projects/{project}/create')
        return await bp_resp.json()

    async def add_user(self, user, project):
        resp = await self._post(f'/api/v1alpha/billing_projects/{project}/users/{user}/add')
        return await resp.json()

    async def remove_user(self, user, project):
        resp = await self._post(f'/api/v1alpha/billing_projects/{project}/users/{user}/remove')
        return await resp.json()

    async def close_billing_project(self, project):
        bp_resp = await self._post(f'/api/v1alpha/billing_projects/{project}/close')
        return await bp_resp.json()

    async def reopen_billing_project(self, project):
        bp_resp = await self._post(f'/api/v1alpha/billing_projects/{project}/reopen')
        return await bp_resp.json()

    async def delete_billing_project(self, project):
        bp_resp = await self._post(f'/api/v1alpha/billing_projects/{project}/delete')
        return await bp_resp.json()

    async def edit_billing_limit(self, project, limit):
        bp_resp = await self._post(f'/api/v1alpha/billing_limits/{project}/edit', json={'limit': limit})
        return await bp_resp.json()

    async def close(self):
        await self._session.close()
        self._session = None

    async def __aenter__(self):
        return self

    async def __aexit__(self, exc_type, exc_val, exc_tb):
        await self.close()<|MERGE_RESOLUTION|>--- conflicted
+++ resolved
@@ -650,23 +650,12 @@
 
 class BatchClient:
     @staticmethod
-<<<<<<< HEAD
-    async def create(
-        billing_project: str,
-        deploy_config: Optional[DeployConfig] = None,
-        session: Optional[httpx.ClientSession] = None,
-        headers: Optional[Dict[str, str]] = None,
-        _token: Optional[str] = None,
-        token_file: Optional[str] = None
-    ):
-=======
     async def create(billing_project: str,
                      deploy_config: Optional[DeployConfig] = None,
                      session: Optional[httpx.ClientSession] = None,
                      headers: Optional[Dict[str, str]] = None,
                      _token: Optional[str] = None,
                      token_file: Optional[str] = None):
->>>>>>> 07732bd1
         if not deploy_config:
             deploy_config = get_deploy_config()
         url = deploy_config.base_url('batch')
@@ -685,23 +674,12 @@
             session=session,
             headers=headers)
 
-<<<<<<< HEAD
-    def __init__(
-        self,
-        billing_project: str,
-        url: str,
-        deploy_config: DeployConfig,
-        session: httpx.ClientSession,
-        headers: Dict[str, str]
-    ):
-=======
     def __init__(self,
                  billing_project: str,
                  url: str,
                  deploy_config: DeployConfig,
                  session: httpx.ClientSession,
                  headers: Dict[str, str]):
->>>>>>> 07732bd1
         self.billing_project = billing_project
         self.url = url
         self.deploy_config = deploy_config
