--- conflicted
+++ resolved
@@ -1,7 +1,5 @@
 from typing import Optional, Dict, Any
 import asyncio
-
-from ..httpx import ClientSession
 
 from ..config import DeployConfig
 from . import aioclient
@@ -251,11 +249,7 @@
     def __init__(self,
                  billing_project: str,
                  deploy_config: Optional[DeployConfig] = None,
-<<<<<<< HEAD
-                 session: Optional[ClientSession] = None,
-=======
                  session: Optional[httpx.ClientSession] = None,
->>>>>>> 792cb5e7
                  headers: Optional[Dict[str, str]] = None,
                  _token: Optional[str] = None):
         self._async_client = async_to_blocking(aioclient.BatchClient.create(
