--- conflicted
+++ resolved
@@ -27,14 +27,11 @@
         'hail': 'hail',
         'hailtop': 'hailtop'},
     package_data={
-<<<<<<< HEAD
         'hail': ['hail-all-spark.jar', 'hail_pip_version', 'hail_version', 'annotation_db.json'],
         'hailctl': ['deploy.yaml', 'hail_pip_version', 'hail_version']},
-=======
         'hail': ['hail-all-spark.jar', 'hail_pip_version', 'hail_version'],
         'hailtop': ['hail_pip_version', 'hail_version'],
         'hailtop.hailctl': ['deploy.yaml']},
->>>>>>> 4c05ecd9
     classifiers=[
         "Programming Language :: Python :: 3",
         "License :: OSI Approved :: MIT License",
