#!/usr/bin/env python

import os
from setuptools import setup, find_packages

with open('hail/hail_pip_version') as f:
    hail_pip_version = f.read().strip()

with open("README.md", "r") as fh:
    long_description = fh.read()

dependencies = []
with open('requirements.txt', 'r') as f:
    for line in f:
        if line.startswith('pyspark') and os.path.exists('../env/SPARK_VERSION'):
            with open('../env/SPARK_VERSION', 'r') as file:
                spark_version = file.read()
            dependencies.append(f'pyspark=={spark_version}')
        else:
            dependencies.append(line.strip())

setup(
    name="hail",
    version=hail_pip_version,
    author="Hail Team",
    author_email="hail@broadinstitute.org",
    description="Scalable library for exploring and analyzing genomic data.",
    long_description=long_description,
    long_description_content_type="text/markdown",
    url="https://hail.is",
    project_urls={
        'Documentation': 'https://hail.is/docs/0.2/',
        'Repository': 'https://github.com/hail-is/hail',
    },
    packages=find_packages('.'),
    package_dir={
        'hail': 'hail',
        'hailtop': 'hailtop'},
    package_data={
        'hail': ['hail_pip_version',
                 'hail_version',
                 'experimental/datasets.json'],
        'hail.backend': ['hail-all-spark.jar'],
        'hailtop': ['hail_version'],
        'hailtop.hailctl': ['hail_version', 'deploy.yaml']},
    classifiers=[
        "Programming Language :: Python :: 3",
        "License :: OSI Approved :: MIT License",
    ],
    python_requires=">=3.6",
    install_requires=dependencies,
    entry_points={
        'console_scripts': ['hailctl = hailtop.hailctl.__main__:main']
    },
    setup_requires=["pytest-runner", "wheel"],
    tests_require=["pytest"],
<<<<<<< HEAD
    include_package_data=True
=======
    include_package_data=True,
>>>>>>> b334ec4a
)<|MERGE_RESOLUTION|>--- conflicted
+++ resolved
@@ -54,9 +54,5 @@
     },
     setup_requires=["pytest-runner", "wheel"],
     tests_require=["pytest"],
-<<<<<<< HEAD
-    include_package_data=True
-=======
     include_package_data=True,
->>>>>>> b334ec4a
 )