--- conflicted
+++ resolved
@@ -1,9 +1,12 @@
 import asyncio
-<<<<<<< HEAD
+import os
+import secrets
 import tempfile
-import functools
+
+from typing import AsyncIterator, Dict, List, Tuple
+
 import pytest
-from hailtop.utils import url_scheme, bounded_gather2
+from hailtop.utils import url_scheme
 from hailtop.aiotools.plan import plan, PlanError
 from hailtop.aiotools.sync import sync, SyncError
 from hailtop.aiotools.router_fs import RouterAsyncFS
@@ -14,15 +17,6 @@
     AsyncFS,
     FileListEntry,
 )
-=======
-import secrets
-from typing import AsyncIterator, Dict, List, Tuple
-
-import pytest
->>>>>>> 37a5ba22
-
-from hailtop.aiotools import AsyncFS, Copier, FileAndDirectoryError, FileListEntry, Transfer
-from hailtop.utils import url_scheme
 
 from .copy_test_specs import COPY_TEST_SPECS
 from .generate_copy_test_specs import create_test_dir, create_test_file, run_test_spec
