--- conflicted
+++ resolved
@@ -483,13 +483,10 @@
 
 
 @pytest.mark.asyncio
-<<<<<<< HEAD
-async def test_file_can_contain_url_query_delimiter(filesystem: Tuple[asyncio.Semaphore, AsyncFS, AsyncFSURL]):
-=======
-async def test_statfile_creation_and_modified_time(filesystem: Tuple[asyncio.Semaphore, AsyncFS, str]):
-    _, fs, base = filesystem
-
-    file = f'{base}bar'
+async def test_statfile_creation_and_modified_time(filesystem: Tuple[asyncio.Semaphore, AsyncFS, AsyncFSURL]):
+    _, fs, base = filesystem
+
+    file = str(base.with_new_path_component('bar'))
     now = datetime.datetime.utcnow()
     await fs.write(file, b'abc123')
     status = await fs.statfile(file)
@@ -518,7 +515,6 @@
 
 @pytest.mark.asyncio
 async def test_file_can_contain_url_query_delimiter(filesystem: Tuple[asyncio.Semaphore, AsyncFS, str]):
->>>>>>> 3ef20dde
     _, fs, base = filesystem
 
     file = str(base.with_new_path_component('bar?baz'))
