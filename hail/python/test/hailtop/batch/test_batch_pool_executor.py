--- conflicted
+++ resolved
@@ -30,13 +30,7 @@
 @pytest.fixture(scope='session', autouse=True)
 def check_for_running_batches():
     yield
-<<<<<<< HEAD
-    billing_project = get_user_config().get('batch', 'billing_project', fallback=None)
-    assert billing_project
-    with BatchClient(billing_project=billing_project) as bc:
-=======
     with BatchClient('') as bc:
->>>>>>> e702d25f
         for id in submitted_batch_ids:
             b = bc.get_batch(id)
             tries = 1
