from typing import Optional
import gzip
import unittest
import secrets
import os

import hail as hl
from hail.context import _get_local_tmpdir
from hail.utils import hadoop_open, hadoop_copy
from hail.fs.local_fs import LocalFS
from hailtop.utils import secret_alnum_string
from hailtop.config import get_remote_tmpdir
from ..helpers import startTestHailContext, stopTestHailContext, _initialized


setUpModule = startTestHailContext
tearDownModule = stopTestHailContext


class Tests(unittest.TestCase):
    @classmethod
    def setUpClass(cls):
        cls.remote_tmpdir = os.environ['HAIL_TEST_STORAGE_URI']
        if cls.remote_tmpdir[-1] == '/':
            cls.remote_tmpdir = cls.remote_tmpdir[:-1]

        local_tmpdir = _get_local_tmpdir(None)
        local_tmpdir = local_tmpdir[len('file://'):]
        cls.local_dir = os.path.join(local_tmpdir, secret_alnum_string(5))

        os.makedirs(cls.local_dir)

        with open(os.path.join(cls.local_dir, 'randomBytes'), 'wb') as f:
            f.write(secrets.token_bytes(2048))

    @classmethod
    def tearDownClass(cls):
        import shutil
        shutil.rmtree(cls.local_dir)

    def test_hadoop_methods(self, prefix: Optional[str] = None):
        if prefix is None:
            prefix = self.remote_tmpdir

        data = ['foo', 'bar', 'baz']
        data.extend(map(str, range(100)))

        with hadoop_open(f'{prefix}/test_out.txt', 'w') as f:
            for d in data:
                f.write(d)
                f.write('\n')

        with hadoop_open(f'{prefix}/test_out.txt') as f:
            data2 = [line.strip() for line in f]

        self.assertEqual(data, data2)

        with hadoop_open(f'{prefix}/test_out.txt.gz', 'w') as f:
            for d in data:
                f.write(d)
                f.write('\n')

        with hadoop_open(f'{prefix}/test_out.txt.gz') as f:
            data3 = [line.strip() for line in f]

        self.assertEqual(data, data3)

        hadoop_copy(f'{prefix}/test_out.txt.gz',
                    f'{prefix}/test_out.copy.txt.gz')

        with hadoop_open(f'{prefix}/test_out.copy.txt.gz') as f:
            data4 = [line.strip() for line in f]

        self.assertEqual(data, data4)

        local_fs = LocalFS()
        with local_fs.open(os.path.join(self.local_dir, 'randomBytes'), 'rb', buffer_size=100) as f:
            with hadoop_open(f'{prefix}/randomBytesOut', 'wb', buffer_size=2**18) as out:
                b = f.read()
                out.write(b)

        with hadoop_open(f'{prefix}/randomBytesOut', 'rb', buffer_size=2**18) as f:
            b2 = f.read()

        self.assertEqual(b, b2)

    def test_hadoop_methods_local(self):
        self.test_hadoop_methods(self.local_dir)

    def test_hadoop_exists(self, prefix: Optional[str] = None):
        if prefix is None:
            prefix = self.remote_tmpdir

        with hadoop_open(f'{prefix}/test_exists.txt', 'w') as f:
            f.write("HELLO WORLD")

        r_exists = f'{prefix}/test_exists.txt'
        r_not_exists = f'{prefix}/not_exists.txt'
        self.assertTrue(hl.hadoop_exists(r_exists))
        self.assertFalse(hl.hadoop_exists(r_not_exists))

    def test_hadoop_exists_local(self):
        self.test_hadoop_exists(self.local_dir)

    def test_hadoop_is_file(self, prefix: Optional[str] = None):
        if prefix is None:
            prefix = self.remote_tmpdir

        a_file = f'{prefix}/test_hadoop_is_file.txt'
        with hadoop_open(a_file, 'w') as f:
            f.write("HELLO WORLD")

        self.assertTrue(hl.hadoop_is_file(a_file))
        self.assertFalse(hl.hadoop_is_file(f'{prefix}/'))
        self.assertFalse(hl.hadoop_is_file(f'{prefix}/invalid-path'))

    def test_hadoop_is_file_local(self):
        self.test_hadoop_is_file(self.local_dir)

    def test_hadoop_stat(self, prefix: Optional[str] = None):
        if prefix is None:
            prefix = self.remote_tmpdir

        data = ['foo', 'bar', 'baz']
        data.extend(map(str, range(100)))
        with hadoop_open(f'{prefix}/test_hadoop_stat.txt.gz', 'w') as f:
            for d in data:
                f.write(d)
                f.write('\n')

<<<<<<< HEAD
        expected_uncompressed_bytes = ('\n'.join(data) + '\n').encode('utf-8')
        expected_compressed_length = len(gzip.compress(expected_uncompressed_bytes))
        assert expected_compressed_length == 175
=======
        stat1 = hl.hadoop_stat(f'{prefix}')
        self.assertEqual(stat1['is_dir'], True)
>>>>>>> bb6e3f9d

        hadoop_copy(f'{prefix}/test_hadoop_stat.txt.gz',
                    f'{prefix}/test_hadoop_stat.copy.txt.gz')

        stat2 = hl.hadoop_stat(f'{prefix}/test_hadoop_stat.copy.txt.gz')
<<<<<<< HEAD
        self.assertEqual(stat2['size_bytes'], expected_compressed_length)
=======
        # the gzip format permits metadata which makes the compressed file's size unpredictable. In
        # practice, Hadoop creates a 175 byte file and gzip.GzipFile creates a 202 byte file. The 27
        # extra bytes appear to include at least the filename (20 bytes) and a modification timestamp.
        assert stat2['size_bytes'] == 175 or stat2['size_bytes'] == 202
>>>>>>> bb6e3f9d
        self.assertEqual(stat2['is_dir'], False)
        self.assertTrue('path' in stat2)

    def test_hadoop_stat_local(self):
        self.test_hadoop_stat(self.local_dir)<|MERGE_RESOLUTION|>--- conflicted
+++ resolved
@@ -128,27 +128,17 @@
                 f.write(d)
                 f.write('\n')
 
-<<<<<<< HEAD
-        expected_uncompressed_bytes = ('\n'.join(data) + '\n').encode('utf-8')
-        expected_compressed_length = len(gzip.compress(expected_uncompressed_bytes))
-        assert expected_compressed_length == 175
-=======
         stat1 = hl.hadoop_stat(f'{prefix}')
         self.assertEqual(stat1['is_dir'], True)
->>>>>>> bb6e3f9d
 
         hadoop_copy(f'{prefix}/test_hadoop_stat.txt.gz',
                     f'{prefix}/test_hadoop_stat.copy.txt.gz')
 
         stat2 = hl.hadoop_stat(f'{prefix}/test_hadoop_stat.copy.txt.gz')
-<<<<<<< HEAD
-        self.assertEqual(stat2['size_bytes'], expected_compressed_length)
-=======
-        # the gzip format permits metadata which makes the compressed file's size unpredictable. In
+        # The gzip format permits metadata which makes the compressed file's size unpredictable. In
         # practice, Hadoop creates a 175 byte file and gzip.GzipFile creates a 202 byte file. The 27
         # extra bytes appear to include at least the filename (20 bytes) and a modification timestamp.
         assert stat2['size_bytes'] == 175 or stat2['size_bytes'] == 202
->>>>>>> bb6e3f9d
         self.assertEqual(stat2['is_dir'], False)
         self.assertTrue('path' in stat2)
 
