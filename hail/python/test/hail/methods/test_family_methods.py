import unittest

import hail as hl
from ..helpers import *


class Tests(unittest.TestCase):
<<<<<<< HEAD
    def test_trio_matrix_1(self):
=======
    @test_timeout(local=3 * 60, batch=6 * 60)
    def test_trio_matrix(self):
>>>>>>> a0295241
        """
        This test depends on certain properties of the trio matrix VCF and
        pedigree structure. This test is NOT a valid test if the pedigree
        includes quads: the trio_matrix method will duplicate the parents
        appropriately, but the genotypes_table and samples_table orthogonal
        paths would require another duplication/explode that we haven't written.
        """
        ped = hl.Pedigree.read(resource('triomatrix.fam'))
        ht = hl.import_fam(resource('triomatrix.fam'))

        mt = hl.import_vcf(resource('triomatrix.vcf'))
        mt = mt.annotate_cols(fam=ht[mt.s].fam_id)

        dads = ht.filter(hl.is_defined(ht.pat_id))
        dads = dads.select(dads.pat_id, is_dad=True).key_by('pat_id')

        moms = ht.filter(hl.is_defined(ht.mat_id))
        moms = moms.select(moms.mat_id, is_mom=True).key_by('mat_id')

        et = (mt.entries()
              .key_by('s')
              .join(dads, how='left')
              .join(moms, how='left'))
        et = et.annotate(is_dad=hl.is_defined(et.is_dad),
                         is_mom=hl.is_defined(et.is_mom))

        et = (et
            .group_by(et.locus, et.alleles, fam=et.fam)
            .aggregate(data=hl.agg.collect(hl.struct(
            role=hl.case().when(et.is_dad, 1).when(et.is_mom, 2).default(0),
            g=hl.struct(GT=et.GT, AD=et.AD, DP=et.DP, GQ=et.GQ, PL=et.PL)))))

        et = et.filter(hl.len(et.data) == 3)
        et = et.select('data').explode('data')

        tt = hl.trio_matrix(mt, ped, complete_trios=True).entries().key_by('locus', 'alleles')
        tt = tt.annotate(fam=tt.proband.fam,
                         data=[hl.struct(role=0, g=tt.proband_entry.select('GT', 'AD', 'DP', 'GQ', 'PL')),
                               hl.struct(role=1, g=tt.father_entry.select('GT', 'AD', 'DP', 'GQ', 'PL')),
                               hl.struct(role=2, g=tt.mother_entry.select('GT', 'AD', 'DP', 'GQ', 'PL'))])
        tt = tt.select('fam', 'data').explode('data')
        tt = tt.filter(hl.is_defined(tt.data.g)).key_by('locus', 'alleles', 'fam')

        assert et.key.dtype == tt.key.dtype
        assert et.row.dtype == tt.row.dtype
        assert et._same(tt)

    def test_trio_matrix_2(self):
        """
        This test depends on certain properties of the trio matrix VCF and
        pedigree structure. This test is NOT a valid test if the pedigree
        includes quads: the trio_matrix method will duplicate the parents
        appropriately, but the genotypes_table and samples_table orthogonal
        paths would require another duplication/explode that we haven't written.
        """
        ped = hl.Pedigree.read(resource('triomatrix.fam'))
        ht = hl.import_fam(resource('triomatrix.fam'))

        mt = hl.import_vcf(resource('triomatrix.vcf'))
        mt = mt.annotate_cols(fam=ht[mt.s].fam_id)

        dads = ht.filter(hl.is_defined(ht.pat_id))
        dads = dads.select(dads.pat_id, is_dad=True).key_by('pat_id')

        moms = ht.filter(hl.is_defined(ht.mat_id))
        moms = moms.select(moms.mat_id, is_mom=True).key_by('mat_id')

        # test annotations
        e_cols = (mt.cols()
                  .join(dads, how='left')
                  .join(moms, how='left'))
        e_cols = e_cols.annotate(is_dad=hl.is_defined(e_cols.is_dad),
                                 is_mom=hl.is_defined(e_cols.is_mom))
        e_cols = (e_cols.group_by(fam=e_cols.fam)
                  .aggregate(data=hl.agg.collect(hl.struct(role=hl.case()
                                                           .when(e_cols.is_dad, 1).when(e_cols.is_mom, 2).default(0),
                                                           sa=hl.struct(**e_cols.row.select(*mt.col))))))
        e_cols = e_cols.filter(hl.len(e_cols.data) == 3).select('data').explode('data')

        t_cols = hl.trio_matrix(mt, ped, complete_trios=True).cols()
        t_cols = t_cols.annotate(fam=t_cols.proband.fam,
                                 data=[
                                     hl.struct(role=0, sa=t_cols.proband),
                                     hl.struct(role=1, sa=t_cols.father),
                                     hl.struct(role=2, sa=t_cols.mother)]).key_by('fam').select('data').explode('data')
        t_cols = t_cols.filter(hl.is_defined(t_cols.data.sa))

        assert e_cols.key.dtype == t_cols.key.dtype
        assert e_cols.row.dtype == t_cols.row.dtype
        assert e_cols._same(t_cols)

    def test_trio_matrix_null_keys(self):
        ped = hl.Pedigree.read(resource('triomatrix.fam'))
        ht = hl.import_fam(resource('triomatrix.fam'))

        mt = hl.import_vcf(resource('triomatrix.vcf'))
        mt = mt.annotate_cols(fam=ht[mt.s].fam_id)

        # Make keys all null
        mt = mt.key_cols_by(s=hl.missing(hl.tstr))

        tt = hl.trio_matrix(mt, ped, complete_trios=True)
        self.assertEqual(tt.count_cols(), 0)

    def test_trio_matrix_incomplete_trios(self):
        ped = hl.Pedigree.read(resource('triomatrix.fam'))
        mt = hl.import_vcf(resource('triomatrix.vcf'))
        hl.trio_matrix(mt, ped, complete_trios=False)

    @test_timeout(3 * 60, local=4 * 60, batch=8 * 60)
    def test_mendel_errors(self):
        mt = hl.import_vcf(resource('mendel.vcf'))
        ped = hl.Pedigree.read(resource('mendel.fam'))

        men, fam, ind, var = hl.mendel_errors(mt['GT'], ped)

        self.assertEqual(men.key.dtype, hl.tstruct(locus=mt.locus.dtype,
                                                   alleles=hl.tarray(hl.tstr),
                                                   s=hl.tstr))
        self.assertEqual(men.row.dtype, hl.tstruct(locus=mt.locus.dtype,
                                                   alleles=hl.tarray(hl.tstr),
                                                   s=hl.tstr,
                                                   fam_id=hl.tstr,
                                                   mendel_code=hl.tint))
        self.assertEqual(fam.key.dtype, hl.tstruct(pat_id=hl.tstr,
                                                   mat_id=hl.tstr))
        self.assertEqual(fam.row.dtype, hl.tstruct(pat_id=hl.tstr,
                                                   mat_id=hl.tstr,
                                                   fam_id=hl.tstr,
                                                   children=hl.tint,
                                                   errors=hl.tint64,
                                                   snp_errors=hl.tint64))
        self.assertEqual(ind.key.dtype, hl.tstruct(s=hl.tstr))
        self.assertEqual(ind.row.dtype, hl.tstruct(s=hl.tstr,
                                                   fam_id=hl.tstr,
                                                   errors=hl.tint64,
                                                   snp_errors=hl.tint64))
        self.assertEqual(var.key.dtype, hl.tstruct(locus=mt.locus.dtype,
                                                   alleles=hl.tarray(hl.tstr)))
        self.assertEqual(var.row.dtype, hl.tstruct(locus=mt.locus.dtype,
                                                   alleles=hl.tarray(hl.tstr),
                                                   errors=hl.tint64))

        self.assertEqual(men.count(), 41)
        self.assertEqual(fam.count(), 2)
        self.assertEqual(ind.count(), 7)
        self.assertEqual(var.count(), mt.count_rows())

        self.assertEqual(set(fam.select('children', 'errors', 'snp_errors').collect()),
                         {
                             hl.utils.Struct(pat_id='Dad1', mat_id='Mom1', children=2,
                                             errors=41, snp_errors=39),
                             hl.utils.Struct(pat_id='Dad2', mat_id='Mom2', children=1,
                                             errors=0, snp_errors=0)
                         })

        self.assertEqual(set(ind.select('errors', 'snp_errors').collect()),
                         {
                             hl.utils.Struct(s='Son1', errors=23, snp_errors=22),
                             hl.utils.Struct(s='Dtr1', errors=18, snp_errors=17),
                             hl.utils.Struct(s='Dad1', errors=19, snp_errors=18),
                             hl.utils.Struct(s='Mom1', errors=22, snp_errors=21),
                             hl.utils.Struct(s='Dad2', errors=0, snp_errors=0),
                             hl.utils.Struct(s='Mom2', errors=0, snp_errors=0),
                             hl.utils.Struct(s='Son2', errors=0, snp_errors=0)
                         })

        to_keep = hl.set([
            (hl.Locus("1", 1), ['C', 'CT']),
            (hl.Locus("1", 2), ['C', 'T']),
            (hl.Locus("X", 1), ['C', 'T']),
            (hl.Locus("X", 3), ['C', 'T']),
            (hl.Locus("Y", 1), ['C', 'T']),
            (hl.Locus("Y", 3), ['C', 'T'])
        ])
        self.assertEqual(var.filter(to_keep.contains((var.locus, var.alleles)))
                         .order_by('locus')
                         .select('locus', 'alleles', 'errors').collect(),
                         [
                             hl.utils.Struct(locus=hl.Locus("1", 1), alleles=['C', 'CT'], errors=2),
                             hl.utils.Struct(locus=hl.Locus("1", 2), alleles=['C', 'T'], errors=1),
                             hl.utils.Struct(locus=hl.Locus("X", 1), alleles=['C', 'T'], errors=2),
                             hl.utils.Struct(locus=hl.Locus("X", 3), alleles=['C', 'T'], errors=1),
                             hl.utils.Struct(locus=hl.Locus("Y", 1), alleles=['C', 'T'], errors=1),
                             hl.utils.Struct(locus=hl.Locus("Y", 3), alleles=['C', 'T'], errors=1),
                         ])

        ped2 = hl.Pedigree.read(resource('mendelWithMissingSex.fam'))
        men2, _, _, _ = hl.mendel_errors(mt['GT'], ped2)

        self.assertTrue(men2.filter(men2.s == 'Dtr1')._same(men.filter(men.s == 'Dtr1')))

    @test_timeout(batch=4 * 60)
    def test_tdt(self):
        pedigree = hl.Pedigree.read(resource('tdt.fam'))
        tdt_tab = (hl.transmission_disequilibrium_test(
            hl.split_multi_hts(hl.import_vcf(resource('tdt.vcf'), min_partitions=4)),
            pedigree))

        truth = hl.import_table(
            resource('tdt_results.tsv'),
            types={'POSITION': hl.tint32, 'T': hl.tint32, 'U': hl.tint32,
                   'Chi2': hl.tfloat64, 'Pval': hl.tfloat64})
        truth = (truth
                 .transmute(locus=hl.locus(truth.CHROM, truth.POSITION),
                            alleles=[truth.REF, truth.ALT])
                 .key_by('locus', 'alleles'))

        if tdt_tab.count() != truth.count():
            self.fail('Result has {} rows but should have {} rows'.format(tdt_tab.count(), truth.count()))

        bad = (tdt_tab.filter(hl.is_nan(tdt_tab.p_value), keep=False)
               .join(truth.filter(hl.is_nan(truth.Pval), keep=False), how='outer'))
        bad.describe()

        bad = bad.filter(~(
                (bad.t == bad.T) &
                (bad.u == bad.U) &
                (hl.abs(bad.chi_sq - bad.Chi2) < 0.001) &
                (hl.abs(bad.p_value - bad.Pval) < 0.001)))

        if bad.count() != 0:
            bad.order_by(hl.asc(bad.v)).show()
            self.fail('Found rows in violation of the predicate (see show output)')

    def test_de_novo(self):
        mt = hl.import_vcf(resource('denovo.vcf'))
        mt = mt.filter_rows(mt.locus.in_y_par(), keep=False)  # de_novo_finder doesn't know about y PAR
        ped = hl.Pedigree.read(resource('denovo.fam'))
        r = hl.de_novo(mt, ped, mt.info.ESP)
        r = r.select(
            prior=r.prior,
            kid_id=r.proband.s,
            dad_id=r.father.s,
            mom_id=r.mother.s,
            p_de_novo=r.p_de_novo,
            confidence=r.confidence).key_by('locus', 'alleles', 'kid_id', 'dad_id', 'mom_id')

        truth = hl.import_table(resource('denovo.out'), impute=True, comment='#')
        truth = truth.select(
            locus=hl.locus(truth['Chr'], truth['Pos']),
            alleles=[truth['Ref'], truth['Alt']],
            kid_id=truth['Child_ID'],
            dad_id=truth['Dad_ID'],
            mom_id=truth['Mom_ID'],
            p_de_novo=truth['Prob_dn'],
            confidence=truth['Validation_Likelihood'].split('_')[0]).key_by('locus', 'alleles', 'kid_id', 'dad_id',
                                                                            'mom_id')

        j = r.join(truth, how='outer')
        self.assertTrue(j.all((j.confidence == j.confidence_1) & (hl.abs(j.p_de_novo - j.p_de_novo_1) < 1e-4)))<|MERGE_RESOLUTION|>--- conflicted
+++ resolved
@@ -5,12 +5,8 @@
 
 
 class Tests(unittest.TestCase):
-<<<<<<< HEAD
+    @test_timeout(local=3 * 60, batch=6 * 60)
     def test_trio_matrix_1(self):
-=======
-    @test_timeout(local=3 * 60, batch=6 * 60)
-    def test_trio_matrix(self):
->>>>>>> a0295241
         """
         This test depends on certain properties of the trio matrix VCF and
         pedigree structure. This test is NOT a valid test if the pedigree
@@ -58,6 +54,7 @@
         assert et.row.dtype == tt.row.dtype
         assert et._same(tt)
 
+    @test_timeout(local=3 * 60, batch=6 * 60)
     def test_trio_matrix_2(self):
         """
         This test depends on certain properties of the trio matrix VCF and
