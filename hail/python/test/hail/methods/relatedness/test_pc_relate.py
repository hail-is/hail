import hail as hl
import hail.utils as utils

from ...helpers import resource, skip_when_service_backend, test_timeout


@test_timeout(local=6 * 60, batch=6 * 60)
def test_pc_relate_against_R_truth():
    with hl.TemporaryDirectory(ensure_exists=False) as vcf_f, \
         hl.TemporaryDirectory(ensure_exists=False) as hail_kin_f:
        mt = hl.import_vcf(resource('pc_relate_bn_input.vcf.bgz')).checkpoint(vcf_f)
        hail_kin = hl.pc_relate(mt.GT, 0.00, k=2).checkpoint(hail_kin_f)

        with hl.TemporaryDirectory(ensure_exists=False) as r_kin_f:
            r_kin = hl.import_table(resource('pc_relate_r_truth.tsv.bgz'),
                                    types={'i': 'struct{s:str}',
                                           'j': 'struct{s:str}',
                                           'kin': 'float',
                                           'ibd0': 'float',
                                           'ibd1': 'float',
                                           'ibd2': 'float'},
                                    key=['i', 'j']
                                    ).checkpoint(r_kin_f)
            assert r_kin.select("kin")._same(hail_kin.select("kin"), tolerance=1e-3, absolute=True)
            assert r_kin.select("ibd0")._same(hail_kin.select("ibd0"), tolerance=1.3e-2, absolute=True)
            assert r_kin.select("ibd1")._same(hail_kin.select("ibd1"), tolerance=2.6e-2, absolute=True)
            assert r_kin.select("ibd2")._same(hail_kin.select("ibd2"), tolerance=1.3e-2, absolute=True)


def test_pc_relate_simple_example():
    gs = hl.literal([[0, 0, 0, 0, 1, 1, 1, 1],
                     [0, 0, 1, 1, 0, 0, 1, 1],
                     [0, 1, 0, 1, 0, 1, 0, 1],
                     [0, 0, 1, 1, 0, 0, 1, 1]])
    scores = hl.literal([[1, 1], [-1, 0], [1, -1], [-1, 0]])
    mt = hl.utils.range_matrix_table(n_rows=8, n_cols=4)
    mt = mt.annotate_entries(GT=hl.unphased_diploid_gt_index_call(gs[mt.col_idx][mt.row_idx]))
    mt = mt.annotate_cols(scores=scores[mt.col_idx])
    pcr = hl.pc_relate(mt.GT, min_individual_maf=0, scores_expr=mt.scores)

    expected = [hl.Struct(i=0, j=1, kin=0.0, ibd0=1.0, ibd1=0.0, ibd2=0.0),
                hl.Struct(i=0, j=2, kin=0.0, ibd0=1.0, ibd1=0.0, ibd2=0.0),
                hl.Struct(i=0, j=3, kin=0.0, ibd0=1.0, ibd1=0.0, ibd2=0.0),
                hl.Struct(i=1, j=2, kin=0.0, ibd0=1.0, ibd1=0.0, ibd2=0.0),
                hl.Struct(i=1, j=3, kin=0.0, ibd0=1.0, ibd1=0.0, ibd2=0.0),
                hl.Struct(i=2, j=3, kin=0.0, ibd0=1.0, ibd1=0.0, ibd2=0.0)]
    ht_expected = hl.Table.parallelize(expected)
    ht_expected = ht_expected.key_by(i=hl.struct(col_idx=ht_expected.i),
                                     j=hl.struct(col_idx=ht_expected.j))
    assert ht_expected._same(pcr, tolerance=1e-12, absolute=True)


<<<<<<< HEAD
def test_pc_relate_paths_1():
    with hl.TemporaryDirectory(ensure_exists=False) as bn_f, \
         hl.TemporaryDirectory(ensure_exists=False) as scores_f:
        mt = hl.balding_nichols_model(3, 50, 100).checkpoint(bn_f)
        _, scores3, _ = hl._hwe_normalized_blanczos(mt.GT, k=3, compute_loadings=False, q_iterations=10)
        scores3 = scores3.checkpoint(scores_f)
=======
@test_timeout(6 * 60, batch=14 * 60)
def test_pc_relate_paths():
    mt = hl.balding_nichols_model(3, 50, 100)
    _, scores3, _ = hl._hwe_normalized_blanczos(mt.GT, k=3, compute_loadings=False, q_iterations=10)
>>>>>>> a0295241

        with hl.TemporaryDirectory(ensure_exists=False) as kin1_f:
            kin1 = hl.pc_relate(mt.GT, 0.10, k=2, statistics='kin', block_size=64).checkpoint(kin1_f)
            kin_s1 = hl.pc_relate(mt.GT, 0.10, scores_expr=scores3[mt.col_key].scores[:2],
                                  statistics='kin', block_size=64)
            assert kin1._same(kin_s1, tolerance=1e-4)
            assert kin1.count() == 50 * 49 / 2


def test_pc_relate_paths_2():
    mt = hl.balding_nichols_model(3, 50, 100).cache()

    kin2 = hl.pc_relate(mt.GT, 0.05, k=2, min_kinship=0.01, statistics='kin2', block_size=128).cache()
    assert kin2.count() > 0
    assert kin2.filter(kin2.kin < 0.01).count() == 0


def test_pc_relate_paths_3():
    mt = hl.balding_nichols_model(3, 50, 100).cache()

    kin3 = hl.pc_relate(mt.GT, 0.02, k=3, min_kinship=0.1, statistics='kin20', block_size=64).cache()
    assert kin3.count() > 0
    assert kin3.filter(kin3.kin < 0.1).count() == 0


<<<<<<< HEAD
def test_self_kinship_1():
    mt = hl.balding_nichols_model(3, 10, 50).cache()
    with hl.TemporaryDirectory(ensure_exists=False) as f:
        with_self = hl.pc_relate(mt.GT, 0.10, k=2, statistics='kin', block_size=16, include_self_kinship=True).checkpoint(f)
        assert with_self.count() == 55
        with_self_self_kin_only = with_self.filter(with_self.i.sample_idx == with_self.j.sample_idx)
        assert with_self_self_kin_only.count() == 10, with_self_self_kin_only.collect()

=======
@test_timeout(local=6 * 60, batch=10 * 60)
def test_self_kinship():
    mt = hl.balding_nichols_model(3, 10, 50)
    with_self = hl.pc_relate(mt.GT, 0.10, k=2, statistics='kin20', block_size=16, include_self_kinship=True)
    without_self = hl.pc_relate(mt.GT, 0.10, k=2, statistics='kin20', block_size=16)
>>>>>>> a0295241

def test_self_kinship_2():
    mt = hl.balding_nichols_model(3, 10, 50).cache()
    with hl.TemporaryDirectory(ensure_exists=False) as f:
        without_self = hl.pc_relate(mt.GT, 0.10, k=2, statistics='kin', block_size=16).checkpoint(f)
        assert without_self.count() == 45
        without_self_self_kin_only = without_self.filter(without_self.i.sample_idx == without_self.j.sample_idx)
        assert without_self_self_kin_only.count() == 0, without_self_self_kin_only.collect()


def test_self_kinship_3():
    mt = hl.balding_nichols_model(3, 10, 50).cache()
    with hl.TemporaryDirectory(ensure_exists=False) as with_self_f, \
         hl.TemporaryDirectory(ensure_exists=False) as without_self_f:
        with_self = hl.pc_relate(mt.GT, 0.10, k=2, statistics='kin20', block_size=16, include_self_kinship=True).checkpoint(with_self_f)
        without_self = hl.pc_relate(mt.GT, 0.10, k=2, statistics='kin20', block_size=16).checkpoint(without_self_f)

        with_self_no_self_kin = with_self.filter(with_self.i.sample_idx != with_self.j.sample_idx)
        assert with_self_no_self_kin._same(without_self)


@skip_when_service_backend(reason='intermittent tolerance failures')
@test_timeout(local=6 * 60, batch=10 * 60)
def test_pc_relate_issue_5263():
    mt = hl.balding_nichols_model(3, 50, 100)
    expected = hl.pc_relate(mt.GT, 0.10, k=2, statistics='all')
    mt = mt.select_entries(GT2=mt.GT,
                           GT=hl.call(hl.rand_bool(0.5), hl.rand_bool(0.5)))
    actual = hl.pc_relate(mt.GT2, 0.10, k=2, statistics='all')
    assert expected._same(actual, tolerance=1e-3)<|MERGE_RESOLUTION|>--- conflicted
+++ resolved
@@ -50,19 +50,13 @@
     assert ht_expected._same(pcr, tolerance=1e-12, absolute=True)
 
 
-<<<<<<< HEAD
+@test_timeout(6 * 60, batch=14 * 60)
 def test_pc_relate_paths_1():
     with hl.TemporaryDirectory(ensure_exists=False) as bn_f, \
          hl.TemporaryDirectory(ensure_exists=False) as scores_f:
         mt = hl.balding_nichols_model(3, 50, 100).checkpoint(bn_f)
         _, scores3, _ = hl._hwe_normalized_blanczos(mt.GT, k=3, compute_loadings=False, q_iterations=10)
         scores3 = scores3.checkpoint(scores_f)
-=======
-@test_timeout(6 * 60, batch=14 * 60)
-def test_pc_relate_paths():
-    mt = hl.balding_nichols_model(3, 50, 100)
-    _, scores3, _ = hl._hwe_normalized_blanczos(mt.GT, k=3, compute_loadings=False, q_iterations=10)
->>>>>>> a0295241
 
         with hl.TemporaryDirectory(ensure_exists=False) as kin1_f:
             kin1 = hl.pc_relate(mt.GT, 0.10, k=2, statistics='kin', block_size=64).checkpoint(kin1_f)
@@ -72,6 +66,7 @@
             assert kin1.count() == 50 * 49 / 2
 
 
+@test_timeout(6 * 60, batch=14 * 60)
 def test_pc_relate_paths_2():
     mt = hl.balding_nichols_model(3, 50, 100).cache()
 
@@ -80,6 +75,7 @@
     assert kin2.filter(kin2.kin < 0.01).count() == 0
 
 
+@test_timeout(6 * 60, batch=14 * 60)
 def test_pc_relate_paths_3():
     mt = hl.balding_nichols_model(3, 50, 100).cache()
 
@@ -88,7 +84,7 @@
     assert kin3.filter(kin3.kin < 0.1).count() == 0
 
 
-<<<<<<< HEAD
+@test_timeout(6 * 60, batch=10 * 60)
 def test_self_kinship_1():
     mt = hl.balding_nichols_model(3, 10, 50).cache()
     with hl.TemporaryDirectory(ensure_exists=False) as f:
@@ -97,14 +93,8 @@
         with_self_self_kin_only = with_self.filter(with_self.i.sample_idx == with_self.j.sample_idx)
         assert with_self_self_kin_only.count() == 10, with_self_self_kin_only.collect()
 
-=======
-@test_timeout(local=6 * 60, batch=10 * 60)
-def test_self_kinship():
-    mt = hl.balding_nichols_model(3, 10, 50)
-    with_self = hl.pc_relate(mt.GT, 0.10, k=2, statistics='kin20', block_size=16, include_self_kinship=True)
-    without_self = hl.pc_relate(mt.GT, 0.10, k=2, statistics='kin20', block_size=16)
->>>>>>> a0295241
 
+@test_timeout(6 * 60, batch=10 * 60)
 def test_self_kinship_2():
     mt = hl.balding_nichols_model(3, 10, 50).cache()
     with hl.TemporaryDirectory(ensure_exists=False) as f:
@@ -114,6 +104,7 @@
         assert without_self_self_kin_only.count() == 0, without_self_self_kin_only.collect()
 
 
+@test_timeout(6 * 60, batch=10 * 60)
 def test_self_kinship_3():
     mt = hl.balding_nichols_model(3, 10, 50).cache()
     with hl.TemporaryDirectory(ensure_exists=False) as with_self_f, \
