--- conflicted
+++ resolved
@@ -150,16 +150,13 @@
             cols_conc.write(outfile, overwrite=True)
             rows_conc.write(outfile, overwrite=True)
 
-<<<<<<< HEAD
+    @test_timeout(local=3 * 60)
     def test_concordance_n_discordant_1(self):
-=======
-    @test_timeout(local=3 * 60, batch=3 * 60)
-    def test_concordance_n_discordant(self):
->>>>>>> a0295241
         dataset = get_dataset()
         _, cols_conc, _ = hl.concordance(dataset, dataset)
         assert cols_conc.aggregate(hl.agg.count_where(cols_conc.n_discordant != 0)) == 0
 
+    @test_timeout(local=3 * 60)
     def test_concordance_n_discordant_2(self):
         rows1 = [
             hl.Struct(**{'locus': hl.Locus('1', 100), 'alleles': ['A', 'T'], 's': '1', 'GT': hl.Call([0, 0])}),
