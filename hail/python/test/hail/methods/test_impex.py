--- conflicted
+++ resolved
@@ -1767,11 +1767,6 @@
 
 
 class ImportMatrixTableTests(unittest.TestCase):
-<<<<<<< HEAD
-=======
-    @fails_service_backend()
-    @fails_local_backend()
->>>>>>> d6e3b7a8
     def test_import_matrix_table(self):
         mt = hl.import_matrix_table(doctest_resource('matrix1.tsv'),
                                     row_fields={'Barcode': hl.tstr, 'Tissue': hl.tstr, 'Days': hl.tfloat32})
@@ -1794,11 +1789,6 @@
                                no_header=True,
                                row_key=[])._force_count_rows()
 
-<<<<<<< HEAD
-=======
-    @fails_service_backend()
-    @fails_local_backend()
->>>>>>> d6e3b7a8
     def test_import_matrix_table_no_cols(self):
         fields = {'Chromosome': hl.tstr, 'Position': hl.tint32, 'Ref': hl.tstr, 'Alt': hl.tstr, 'Rand1': hl.tfloat64, 'Rand2': hl.tfloat64}
         file = resource('sample2_va_nomulti.tsv')
@@ -1809,11 +1799,6 @@
         self.assertEqual(mt.count_rows(), 231)
         self.assertTrue(t._same(mt.rows()))
 
-<<<<<<< HEAD
-=======
-    @fails_service_backend()
-    @fails_local_backend()
->>>>>>> d6e3b7a8
     def test_import_matrix_comment(self):
         no_comment = doctest_resource('matrix1.tsv')
         comment = doctest_resource('matrix1_comment.tsv')
@@ -2036,10 +2021,6 @@
 
 
 class ImportTableTests(unittest.TestCase):
-<<<<<<< HEAD
-
-=======
->>>>>>> d6e3b7a8
     def test_import_table_force_bgz(self):
         fs = hl.current_backend().fs
         f = new_temp_file(extension="bgz")
