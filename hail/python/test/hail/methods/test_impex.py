import json
import os
import shutil
import unittest

from unittest import mock

from avro.datafile import DataFileReader
from avro.io import DatumReader
from hail.context import TemporaryFilename

import pytest
import hail as hl
from ..helpers import *
from hail.utils import new_temp_file, FatalError, run_command, uri_path, HailUserError

setUpModule = startTestHailContext
tearDownModule = stopTestHailContext

_FLOAT_INFO_FIELDS = [
    'BaseQRankSum',
    'ClippingRankSum',
    'FS',
    'GQ_MEAN',
    'GQ_STDDEV',
    'HWP',
    'HaplotypeScore',
    'InbreedingCoeff',
    'MQ',
    'MQRankSum',
    'QD',
    'ReadPosRankSum',
    'VQSLOD',
]

_FLOAT_ARRAY_INFO_FIELDS = ['AF', 'MLEAF']


class VCFTests(unittest.TestCase):
    def test_info_char(self):
        self.assertEqual(hl.import_vcf(resource('infochar.vcf')).count_rows(), 1)

    def test_import_export_same(self):
        for i in range(10):
            mt = hl.import_vcf(resource(f'random_vcfs/{i}.vcf.bgz'))
            f1 = new_temp_file(extension='vcf.bgz')
            hl.export_vcf(mt, f1)
            mt2 = hl.import_vcf(f1)
            f2 = new_temp_file(extension='vcf.bgz')
            hl.export_vcf(mt2, f2)
            mt3 = hl.import_vcf(f2)

            assert mt._same(mt2)
            assert mt._same(mt3)

    def test_info_float64(self):
        """Test that floating-point info fields are 64-bit regardless of the entry float type"""
        mt = hl.import_vcf(resource('infochar.vcf'), entry_float_type=hl.tfloat32)
        for f in _FLOAT_INFO_FIELDS:
            self.assertEqual(mt['info'][f].dtype, hl.tfloat64)
        for f in _FLOAT_ARRAY_INFO_FIELDS:
            self.assertEqual(mt['info'][f].dtype, hl.tarray(hl.tfloat64))

    def test_glob(self):
        full = hl.import_vcf(resource('sample.vcf'))
        parts = hl.import_vcf(resource('samplepart*.vcf'))
        self.assertTrue(parts._same(full))

    def test_undeclared_info(self):
        mt = hl.import_vcf(resource('undeclaredinfo.vcf'))

        rows = mt.rows()
        self.assertTrue(rows.all(hl.is_defined(rows.info)))

        info_type = mt.row.dtype['info']
        self.assertTrue('InbreedingCoeff' in info_type)
        self.assertFalse('undeclared' in info_type)
        self.assertFalse('undeclaredFlag' in info_type)

    def test_can_import_bad_number_flag(self):
        hl.import_vcf(resource('bad_flag_number.vcf')).rows()._force_count()

    def test_malformed(self):
        with self.assertRaisesRegex(FatalError, "invalid character"):
            mt = hl.import_vcf(resource('malformed.vcf'))
            mt._force_count_rows()

    def test_not_identical_headers(self):
        t = new_temp_file(extension='vcf')
        mt = hl.import_vcf(resource('sample.vcf'))
        hl.export_vcf(mt.filter_cols((mt.s != "C1048::HG02024") & (mt.s != "HG00255")), t)

        with self.assertRaisesRegex(FatalError, 'invalid sample IDs'):
            (hl.import_vcf([resource('sample.vcf'), t])
             ._force_count_rows())

    def test_filter(self):
        mt = hl.import_vcf(resource('malformed.vcf'), filter='rs685723')
        mt._force_count_rows()

        mt = hl.import_vcf(resource('sample.vcf'), filter=r'\trs\d+\t')
        assert mt.aggregate_rows(hl.agg.all(hl.is_missing(mt.rsid)))

    def test_find_replace(self):
        mt = hl.import_vcf(resource('sample.vcf'), find_replace=(r'\trs\d+\t', '\t.\t'))
        mt.rows().show()
        assert mt.aggregate_rows(hl.agg.all(hl.is_missing(mt.rsid)))

    def test_haploid(self):
        expected = hl.Table.parallelize(
            [hl.struct(locus = hl.locus("X", 16050036), s = "C1046::HG02024",
                       GT = hl.call(0, 0), AD = [10, 0], GQ = 44),
             hl.struct(locus = hl.locus("X", 16050036), s = "C1046::HG02025",
                       GT = hl.call(1), AD = [0, 6], GQ = 70),
             hl.struct(locus = hl.locus("X", 16061250), s = "C1046::HG02024",
                       GT = hl.call(2, 2), AD = [0, 0, 11], GQ = 33),
             hl.struct(locus = hl.locus("X", 16061250), s = "C1046::HG02025",
                       GT = hl.call(2), AD = [0, 0, 9], GQ = 24)],
            key=['locus', 's'])

        mt = hl.import_vcf(resource('haploid.vcf'))
        entries = mt.entries()
        entries = entries.key_by('locus', 's')
        entries = entries.select('GT', 'AD', 'GQ')
        self.assertTrue(entries._same(expected))

    def test_call_fields(self):
        expected = hl.Table.parallelize(
            [hl.struct(locus = hl.locus("X", 16050036), s = "C1046::HG02024",
                       GT = hl.call(0, 0), GTA = hl.missing(hl.tcall), GTZ = hl.call(0, 1)),
             hl.struct(locus = hl.locus("X", 16050036), s = "C1046::HG02025",
                       GT = hl.call(1), GTA = hl.missing(hl.tcall), GTZ = hl.call(0)),
             hl.struct(locus = hl.locus("X", 16061250), s = "C1046::HG02024",
                       GT = hl.call(2, 2), GTA = hl.call(2, 1), GTZ = hl.call(1, 1)),
             hl.struct(locus = hl.locus("X", 16061250), s = "C1046::HG02025",
                       GT = hl.call(2), GTA = hl.missing(hl.tcall), GTZ = hl.call(1))],
            key=['locus', 's'])

        mt = hl.import_vcf(resource('generic.vcf'), call_fields=['GT', 'GTA', 'GTZ'])
        entries = mt.entries()
        entries = entries.key_by('locus', 's')
        entries = entries.select('GT', 'GTA', 'GTZ')
        self.assertTrue(entries._same(expected))

    def test_import_vcf(self):
        vcf = hl.split_multi_hts(
            hl.import_vcf(resource('sample2.vcf'),
                          reference_genome=hl.get_reference('GRCh38'),
                          contig_recoding={"22": "chr22"}))

        vcf_table = vcf.rows()
        self.assertTrue(vcf_table.all(vcf_table.locus.contig == "chr22"))
        self.assertTrue(vcf.locus.dtype, hl.tlocus('GRCh37'))

    def test_import_vcf_empty(self):
        mt = hl.import_vcf([resource('0var.vcf.bgz'), resource('3var.vcf.bgz')])
        assert mt._same(hl.import_vcf(resource('3var.vcf.bgz')))

    def test_import_vcf_no_reference_specified(self):
        vcf = hl.import_vcf(resource('sample2.vcf'),
                            reference_genome=None)
        self.assertEqual(vcf.locus.dtype, hl.tstruct(contig=hl.tstr, position=hl.tint32))
        self.assertEqual(vcf.count_rows(), 735)

    def test_import_vcf_bad_reference_allele(self):
        vcf = hl.import_vcf(resource('invalid_base.vcf'))
        self.assertEqual(vcf.count_rows(), 1)

    def test_import_vcf_flags_are_defined(self):
        # issue 3277
        t = hl.import_vcf(resource('sample.vcf')).rows()
        self.assertTrue(t.all(hl.is_defined(t.info.NEGATIVE_TRAIN_SITE) &
                              hl.is_defined(t.info.POSITIVE_TRAIN_SITE) &
                              hl.is_defined(t.info.DB) &
                              hl.is_defined(t.info.DS)))

    def test_import_vcf_can_import_float_array_format(self):
        mt = hl.import_vcf(resource('floating_point_array.vcf'))
        self.assertTrue(mt.aggregate_entries(hl.agg.all(mt.numeric_array == [1.5, 2.5])))
        self.assertEqual(hl.tarray(hl.tfloat64), mt['numeric_array'].dtype)

    def test_import_vcf_can_import_float32_array_format(self):
        mt = hl.import_vcf(resource('floating_point_array.vcf'), entry_float_type=hl.tfloat32)
        self.assertTrue(mt.aggregate_entries(hl.agg.all(mt.numeric_array == [1.5, 2.5])))
        self.assertEqual(hl.tarray(hl.tfloat32), mt['numeric_array'].dtype)

    def test_import_vcf_can_import_negative_numbers(self):
        mt = hl.import_vcf(resource('negative_format_fields.vcf'))
        self.assertTrue(mt.aggregate_entries(hl.agg.all(mt.negative_int == -1) &
                                             hl.agg.all(mt.negative_float == -1.5) &
                                             hl.agg.all(mt.negative_int_array == [-1, -2]) &
                                             hl.agg.all(mt.negative_float_array == [-0.5, -1.5])))

    def test_import_vcf_missing_info_field_elements(self):
        mt = hl.import_vcf(resource('missingInfoArray.vcf'), reference_genome='GRCh37', array_elements_required=False)
        mt = mt.select_rows(FOO=mt.info.FOO, BAR=mt.info.BAR)
        expected = hl.Table.parallelize([{'locus': hl.Locus('X', 16050036), 'alleles': ['A', 'C'],
                                          'FOO': [1, None], 'BAR': [2, None, None]},
                                         {'locus': hl.Locus('X', 16061250), 'alleles': ['T', 'A', 'C'],
                                          'FOO': [None, 2, None], 'BAR': [None, 1.0, None]}],
                                        hl.tstruct(locus=hl.tlocus('GRCh37'), alleles=hl.tarray(hl.tstr),
                                                   FOO=hl.tarray(hl.tint), BAR=hl.tarray(hl.tfloat64)),
                                        key=['locus', 'alleles'])
        self.assertTrue(mt.rows()._same(expected))

    def test_import_vcf_missing_format_field_elements(self):
        mt = hl.import_vcf(resource('missingFormatArray.vcf'), reference_genome='GRCh37', array_elements_required=False)
        mt = mt.select_rows().select_entries('AD', 'PL')

        expected = hl.Table.parallelize([{'locus': hl.Locus('X', 16050036), 'alleles': ['A', 'C'], 's': 'C1046::HG02024',
                                          'AD': [None, None], 'PL': [0, None, 180]},
                                         {'locus': hl.Locus('X', 16050036), 'alleles': ['A', 'C'], 's': 'C1046::HG02025',
                                          'AD': [None, 6], 'PL': [70, None]},
                                         {'locus': hl.Locus('X', 16061250), 'alleles': ['T', 'A', 'C'], 's': 'C1046::HG02024',
                                          'AD': [0, 0, None], 'PL': [396, None, None, 33, None, 0]},
                                         {'locus': hl.Locus('X', 16061250), 'alleles': ['T', 'A', 'C'], 's': 'C1046::HG02025',
                                          'AD': [0, 0, 9], 'PL': [None, None, None]}],
                                        hl.tstruct(locus=hl.tlocus('GRCh37'), alleles=hl.tarray(hl.tstr), s=hl.tstr,
                                                   AD=hl.tarray(hl.tint), PL=hl.tarray(hl.tint)),
                                        key=['locus', 'alleles', 's'])

        self.assertTrue(mt.entries()._same(expected))

    def test_vcf_unsorted_alleles(self):
        mt = hl.import_vcf(resource('sample.pksorted.vcf'), n_partitions=4)
        mt.rows()._force_count()

    def test_import_vcf_skip_invalid_loci(self):
        mt = hl.import_vcf(resource('skip_invalid_loci.vcf'), reference_genome='GRCh37',
                           skip_invalid_loci=True)
        self.assertEqual(mt._force_count_rows(), 3)

        with self.assertRaisesRegex(FatalError, 'Invalid locus'):
            hl.import_vcf(resource('skip_invalid_loci.vcf')).count()

    def test_import_vcf_set_field_missing(self):
        mt = hl.import_vcf(resource('test_set_field_missing.vcf'))
        mt.aggregate_entries(hl.agg.sum(mt.DP))

    def test_import_vcf_dosages_as_doubles_or_floats(self):
        mt = hl.import_vcf(resource('small-ds.vcf'))
        self.assertEqual(hl.expr.expressions.typed_expressions.Float64Expression, type(mt.entry.DS))
        mt32 = hl.import_vcf(resource('small-ds.vcf'),  entry_float_type=hl.tfloat32)
        self.assertEqual(hl.expr.expressions.typed_expressions.Float32Expression, type(mt32.entry.DS))
        mt_result = mt.annotate_entries(DS32=mt32.index_entries(mt.row_key, mt.col_key).DS)
        compare = mt_result.annotate_entries(
            test=(hl.coalesce(hl.approx_equal(mt_result.DS, mt_result.DS32, nan_same=True), True))
        )
        self.assertTrue(all(compare.test.collect()))

    def test_import_vcf_invalid_float_type(self):
        with self.assertRaises(TypeError):
            mt = hl.import_vcf(resource('small-ds.vcf'), entry_float_type=hl.tstr)
        with self.assertRaises(TypeError):
            mt = hl.import_vcf(resource('small-ds.vcf'), entry_float_type=hl.tint)
        with self.assertRaises(TypeError):
            mt = hl.import_vcf(resource('small-ds.vcf'), entry_float_type=hl.tint32)
        with self.assertRaises(TypeError):
            mt = hl.import_vcf(resource('small-ds.vcf'), entry_float_type=hl.tint64)

    def test_export_vcf(self):
        dataset = hl.import_vcf(resource('sample.vcf.bgz'))
        vcf_metadata = hl.get_vcf_metadata(resource('sample.vcf.bgz'))
        with TemporaryFilename(suffix='.vcf') as sample_vcf, \
             TemporaryFilename(suffix='.vcf') as no_sample_vcf:
            hl.export_vcf(dataset, sample_vcf, metadata=vcf_metadata)
            dataset_imported = hl.import_vcf(sample_vcf)
            self.assertTrue(dataset._same(dataset_imported))

            no_sample_dataset = dataset.filter_cols(False).select_entries()
            hl.export_vcf(no_sample_dataset, no_sample_vcf, metadata=vcf_metadata)
            no_sample_dataset_imported = hl.import_vcf(no_sample_vcf)
            self.assertTrue(no_sample_dataset._same(no_sample_dataset_imported))

            metadata_imported = hl.get_vcf_metadata(sample_vcf)
            # are py4 JavaMaps, not dicts, so can't use assertDictEqual
            self.assertEqual(vcf_metadata, metadata_imported)

    def test_export_vcf_empty_format(self):
        mt = hl.import_vcf(resource('sample.vcf.bgz')).select_entries()
        tmp = new_temp_file(extension="vcf")
        hl.export_vcf(mt, tmp)

        assert hl.import_vcf(tmp)._same(mt)

    def test_export_vcf_no_gt(self):
        mt = hl.import_vcf(resource('sample.vcf.bgz')).drop('GT')
        tmp = new_temp_file(extension="vcf")
        hl.export_vcf(mt, tmp)

        assert hl.import_vcf(tmp)._same(mt)

    def test_export_vcf_no_alt_alleles(self):
        mt = hl.import_vcf(resource('gvcfs/HG0096_excerpt.g.vcf'), reference_genome='GRCh38')
        self.assertEqual(mt.filter_rows(hl.len(mt.alleles) == 1).count_rows(), 5)

        tmp = new_temp_file(extension="vcf")
        hl.export_vcf(mt, tmp)
        mt2 = hl.import_vcf(tmp, reference_genome='GRCh38')
        self.assertTrue(mt._same(mt2))

    def test_export_sites_only_from_table(self):
        mt = hl.import_vcf(resource('sample.vcf.bgz'))\
            .select_entries()\
            .filter_cols(False)

        tmp = new_temp_file(extension="vcf")
        hl.export_vcf(mt.rows(), tmp)
        assert hl.import_vcf(tmp)._same(mt)

    def import_gvcfs_sample_vcf(self, path):
        parts = [
            hl.Interval(start=hl.Struct(locus=hl.Locus('20', 1)),
                        end=hl.Struct(locus=hl.Locus('20', 13509135)),
                        includes_end=True),
            hl.Interval(start=hl.Struct(locus=hl.Locus('20', 13509136)),
                        end=hl.Struct(locus=hl.Locus('20', 16493533)),
                        includes_end=True),
            hl.Interval(start=hl.Struct(locus=hl.Locus('20', 16493534)),
                        end=hl.Struct(locus=hl.Locus('20', 20000000)),
                        includes_end=True)
        ]
        vcf1 = hl.import_vcf(path).key_rows_by('locus')
        vcf2 = hl.import_gvcfs([path], parts)[0]
        self.assertEqual(len(parts), vcf2.n_partitions())
        self.assertTrue(vcf1._same(vcf2))

        interval = [hl.parse_locus_interval('[20:13509136-16493533]')]
        filter1 = hl.filter_intervals(vcf1, interval)
        filter2 = hl.filter_intervals(vcf2, interval)
        self.assertEqual(1, filter2.n_partitions())
        self.assertTrue(filter1._same(filter2))

        # we've selected exactly the middle partition ±1 position on either end
        interval_a = [hl.parse_locus_interval('[20:13509135-16493533]')]
        interval_b = [hl.parse_locus_interval('[20:13509136-16493534]')]
        interval_c = [hl.parse_locus_interval('[20:13509135-16493534]')]
        self.assertEqual(hl.filter_intervals(vcf2, interval_a).n_partitions(), 2)
        self.assertEqual(hl.filter_intervals(vcf2, interval_b).n_partitions(), 2)
        self.assertEqual(hl.filter_intervals(vcf2, interval_c).n_partitions(), 3)

    @fails_service_backend()
    @fails_local_backend()
    def test_tabix_export(self):
        mt = hl.import_vcf(resource('sample.vcf.bgz'))
        tmp = new_temp_file(extension="bgz")
        hl.export_vcf(mt, tmp, tabix=True)
        self.import_gvcfs_sample_vcf(tmp)

    @fails_service_backend()
    @fails_local_backend()
    def test_import_gvcfs(self):
        path = resource('sample.vcf.bgz')
        self.import_gvcfs_sample_vcf(path)

    @fails_service_backend()
    @fails_local_backend()
    def test_import_gvcfs_subset(self):
        path = resource('sample.vcf.bgz')
        parts = [
            hl.Interval(start=hl.Struct(locus=hl.Locus('20', 13509136)),
                        end=hl.Struct(locus=hl.Locus('20', 16493533)),
                        includes_end=True)
        ]
        vcf1 = hl.import_vcf(path).key_rows_by('locus')
        vcf2 = hl.import_gvcfs([path], parts)[0]
        interval = [hl.parse_locus_interval('[20:13509136-16493533]')]
        filter1 = hl.filter_intervals(vcf1, interval)
        self.assertTrue(vcf2._same(filter1))
        self.assertEqual(len(parts), vcf2.n_partitions())

    @fails_service_backend()
    @fails_local_backend()
    def test_import_gvcfs_long_line(self):
        import bz2
        path = resource('gvcfs/long_line.g.vcf.gz')
        parts = [
            hl.Interval(start=hl.Struct(locus=hl.Locus('1', 1)),
                        end=hl.Struct(locus=hl.Locus('1', 1_000_000)),
                        includes_end=True)
        ]
        [vcf] = hl.import_gvcfs([path], parts)
        [data] = vcf.info.Custom.collect()
        with bz2.open(resource('gvcfs/long_line.ref.bz2')) as ref:
            ref_str = ref.read().decode('utf-8')
            self.assertEqual(ref_str, data)

    def test_vcf_parser_golden_master__ex_GRCh37(self):
        self._test_vcf_parser_golden_master(resource('ex.vcf'), 'GRCh37')

    def test_vcf_parser_golden_master__sample_GRCh37(self):
        self._test_vcf_parser_golden_master(resource('sample.vcf'), 'GRCh37')

    @skip_when_service_backend(reason='As of 2022-03-16 hangs')
    def test_vcf_parser_golden_master__gvcf_GRCh37(self):
        self._test_vcf_parser_golden_master(resource('gvcfs/HG00096.g.vcf.gz'), 'GRCh38')

    def _test_vcf_parser_golden_master(self, vcf_path, rg):
        vcf = hl.import_vcf(
            vcf_path,
            reference_genome=rg,
            array_elements_required=False,
            force_bgz=True)
        mt = hl.read_matrix_table(vcf_path + '.mt')
        self.assertTrue(mt._same(vcf))

    @fails_service_backend()
    @fails_local_backend()
    def test_import_multiple_vcfs(self):
        _paths = ['gvcfs/HG00096.g.vcf.gz', 'gvcfs/HG00268.g.vcf.gz']
        paths = [resource(p) for p in _paths]
        parts = [
            hl.Interval(start=hl.Struct(locus=hl.Locus('chr20', 17821257, reference_genome='GRCh38')),
                        end=hl.Struct(locus=hl.Locus('chr20', 18708366, reference_genome='GRCh38')),
                        includes_end=True),
            hl.Interval(start=hl.Struct(locus=hl.Locus('chr20', 18708367, reference_genome='GRCh38')),
                        end=hl.Struct(locus=hl.Locus('chr20', 19776611, reference_genome='GRCh38')),
                        includes_end=True),
            hl.Interval(start=hl.Struct(locus=hl.Locus('chr20', 19776612, reference_genome='GRCh38')),
                        end=hl.Struct(locus=hl.Locus('chr20', 21144633, reference_genome='GRCh38')),
                        includes_end=True)
        ]
        int0 = hl.parse_locus_interval('[chr20:17821257-18708366]', reference_genome='GRCh38')
        int1 = hl.parse_locus_interval('[chr20:18708367-19776611]', reference_genome='GRCh38')
        hg00096, hg00268 = hl.import_gvcfs(paths, parts, reference_genome='GRCh38')
        filt096 = hl.filter_intervals(hg00096, [int0])
        filt268 = hl.filter_intervals(hg00268, [int1])
        self.assertEqual(1, filt096.n_partitions())
        self.assertEqual(1, filt268.n_partitions())
        pos096 = set(filt096.locus.position.collect())
        pos268 = set(filt268.locus.position.collect())
        self.assertFalse(pos096 & pos268)

    @fails_service_backend()
    @fails_local_backend()
    def test_combiner_works(self):
        from hail.experimental.vcf_combiner.vcf_combiner import transform_one, combine_gvcfs
        _paths = ['gvcfs/HG00096.g.vcf.gz', 'gvcfs/HG00268.g.vcf.gz']
        paths = [resource(p) for p in _paths]
        parts = [
            hl.Interval(start=hl.Struct(locus=hl.Locus('chr20', 17821257, reference_genome='GRCh38')),
                        end=hl.Struct(locus=hl.Locus('chr20', 18708366, reference_genome='GRCh38')),
                        includes_end=True),
            hl.Interval(start=hl.Struct(locus=hl.Locus('chr20', 18708367, reference_genome='GRCh38')),
                        end=hl.Struct(locus=hl.Locus('chr20', 19776611, reference_genome='GRCh38')),
                        includes_end=True),
            hl.Interval(start=hl.Struct(locus=hl.Locus('chr20', 19776612, reference_genome='GRCh38')),
                        end=hl.Struct(locus=hl.Locus('chr20', 21144633, reference_genome='GRCh38')),
                        includes_end=True)
        ]
        vcfs = [transform_one(mt.annotate_rows(info=mt.info.annotate(
            MQ_DP=hl.missing(hl.tint32),
            VarDP=hl.missing(hl.tint32),
            QUALapprox=hl.missing(hl.tint32))))
                for mt in hl.import_gvcfs(paths, parts, reference_genome='GRCh38',
                                         array_elements_required=False)]
        comb = combine_gvcfs(vcfs)
        self.assertEqual(len(parts), comb.n_partitions())
        comb._force_count_rows()

    def test_haploid_combiner_ok(self):
        from hail.experimental.vcf_combiner.vcf_combiner import transform_gvcf
        # make a combiner table
        mt = hl.utils.range_matrix_table(2, 1)
        mt = mt.annotate_cols(s='S01')
        mt = mt.key_cols_by('s')
        mt = mt.select_cols()
        mt = mt.annotate_rows(locus=hl.locus(contig='chrX', pos=mt.row_idx + 100, reference_genome='GRCh38'))
        mt = mt.key_rows_by('locus')
        mt = mt.annotate_rows(alleles=['A', '<NON_REF>'])
        mt = mt.annotate_entries(GT=hl.if_else((mt.row_idx % 2) == 0, hl.call(0), hl.call(0, 0)))
        mt = mt.annotate_entries(DP=31)
        mt = mt.annotate_entries(GQ=30)
        mt = mt.annotate_entries(PL=hl.if_else((mt.row_idx % 2) == 0, [0, 20], [0, 20, 400]))
        mt = mt.annotate_rows(info=hl.struct(END=mt.locus.position))
        mt = mt.annotate_rows(rsid=hl.missing(hl.tstr))
        mt = mt.drop('row_idx')
        transform_gvcf(mt)._force_count()

    def test_combiner_parse_as_annotations(self):
        from hail.experimental.vcf_combiner.vcf_combiner import parse_as_fields
        infos = hl.array([
            hl.struct(
                AS_QUALapprox="|1171|",
                AS_SB_TABLE="0,0|30,27|0,0",
                AS_VarDP="0|57|0",
                AS_RAW_MQ="0.00|15100.00|0.00",
                AS_RAW_MQRankSum="|0.0,1|NaN",
                AS_RAW_ReadPosRankSum="|0.7,1|NaN"),
            hl.struct(
                AS_QUALapprox="|1171|",
                AS_SB_TABLE="0,0|30,27|0,0",
                AS_VarDP="0|57|0",
                AS_RAW_MQ="0.00|15100.00|0.00",
                AS_RAW_MQRankSum="|NaN|NaN",
                AS_RAW_ReadPosRankSum="|NaN|NaN")])

        output = hl.eval(infos.map(lambda info: parse_as_fields(info, False)))
        expected = [
            hl.Struct(
                AS_QUALapprox=[None, 1171, None],
                AS_SB_TABLE=[[0, 0], [30, 27], [0, 0]],
                AS_VarDP=[0, 57, 0],
                AS_RAW_MQ=[0.00, 15100.00, 0.00],
                AS_RAW_MQRankSum=[None, (0.0, 1), None],
                AS_RAW_ReadPosRankSum=[None, (0.7, 1), None]),
            hl.Struct(
                AS_QUALapprox=[None, 1171, None],
                AS_SB_TABLE=[[0, 0], [30, 27], [0, 0]],
                AS_VarDP=[0, 57, 0],
                AS_RAW_MQ=[0.00, 15100.00, 0.00],
                AS_RAW_MQRankSum=[None, None, None],
                AS_RAW_ReadPosRankSum=[None, None, None])]
        assert output == expected

    def test_flag_at_eol(self):
        vcf_path = resource('flag_at_end.vcf')
        mt = hl.import_vcf(vcf_path)
        assert mt._force_count_rows() == 1

    def test_missing_float_entries(self):
        vcf = hl.import_vcf(resource('noglgp.vcf'), array_elements_required=False,
                            reference_genome='GRCh38')
        gl_gp = vcf.aggregate_entries(hl.agg.collect(hl.struct(GL=vcf.GL, GP=vcf.GP)))
        assert gl_gp == [hl.Struct(GL=[None, None, None], GP=[0.22, 0.5, 0.27]),
                         hl.Struct(GL=[None, None, None], GP=[None, None, None])]

    def test_same_bgzip(self):
        mt = hl.import_vcf(resource('sample.vcf'), min_partitions=4)
        f = new_temp_file(extension='vcf.bgz')
        hl.export_vcf(mt, f)
        assert hl.import_vcf(f)._same(mt)

    def test_vcf_parallel_separate_header_export(self):
        fs = hl.current_backend().fs
        def concat_files(outpath, inpaths):
            with fs.open(outpath, 'wb') as outfile:
                for path in inpaths:
                    with fs.open(path, 'rb') as infile:
                        shutil.copyfileobj(infile, outfile)

        mt = hl.import_vcf(resource('sample.vcf'), min_partitions=4)
        f = new_temp_file(extension='vcf.bgz')
        hl.export_vcf(mt, f, parallel='separate_header')
        stat = fs.stat(f)
        assert stat
        assert stat.is_dir()
        shard_paths = [info.path for info in fs.ls(f)
                       if os.path.splitext(info.path)[-1] == '.bgz']
        assert shard_paths
        shard_paths.sort()
        nf = new_temp_file(extension='vcf.bgz')
        concat_files(nf, shard_paths)

        assert hl.import_vcf(nf)._same(mt)

    @fails_service_backend()
    def test_custom_rg_import(self):
        rg = hl.ReferenceGenome.read(resource('deid_ref_genome.json'))
        mt = hl.import_vcf(resource('custom_rg.vcf'), reference_genome=rg)
        assert mt.locus.collect() == [hl.Locus('D', 123, reference_genome=rg)]

    def test_sorted(self):
        mt = hl.utils.range_matrix_table(10, 10, n_partitions=4).filter_cols(False)
        mt = mt.key_cols_by(s='dummy')
        mt = mt.annotate_entries(GT=hl.unphased_diploid_gt_index_call(0))
        mt = mt.key_rows_by(locus=hl.locus('1', 100 - mt.row_idx), alleles=['A', 'T'])
        f = new_temp_file(extension='vcf')
        hl.export_vcf(mt, f)

        last = 0
        with hl.current_backend().fs.open(f, 'r') as i:
            for line in i:
                if line.startswith('#'):
                    continue
                else:
                    pos = int(line.split('\t')[1])
                    assert pos >= last
                    last = pos

    def test_empty_read_write(self):
        mt = hl.import_vcf(resource('sample.vcf'), min_partitions=4).filter_rows(False)

        out1 = new_temp_file(extension='vcf')
        out2 = new_temp_file(extension='vcf.bgz')

        hl.export_vcf(mt, out1)
        hl.export_vcf(mt, out2)

        assert hl.current_backend().fs.stat(out1).size > 0
        assert hl.current_backend().fs.stat(out2).size > 0

        assert hl.import_vcf(out1)._same(mt)
        assert hl.import_vcf(out2)._same(mt)

    def test_empty_import_vcf_group_by_collect(self):
        mt = hl.import_vcf(resource('sample.vcf'), min_partitions=4).filter_rows(False)
        ht = mt._localize_entries('entries', 'columns')
        groups = ht.group_by(the_key=ht.key).aggregate(values=hl.agg.collect(ht.row_value)).collect()
        assert not groups

    def test_format_header(self):
        mt = hl.import_vcf(resource('sample2.vcf'))
        metadata = hl.get_vcf_metadata(resource('sample2.vcf'))
        f = new_temp_file(extension='vcf')
        hl.export_vcf(mt, f, metadata=metadata)

        s = set()
        with hl.current_backend().fs.open(f, 'r') as i:
            for line in i:
                if line.startswith('##FORMAT'):
                    s.add(line.strip())

        assert s == {
            '##FORMAT=<ID=GT,Number=1,Type=String,Description="Genotype">',
            '##FORMAT=<ID=AD,Number=R,Type=Integer,Description="Allelic depths for the ref and alt alleles in the order listed">',
            '##FORMAT=<ID=DP,Number=1,Type=Integer,Description="Read Depth">',
            '##FORMAT=<ID=GQ,Number=1,Type=Integer,Description="Genotype Quality">',
            '##FORMAT=<ID=PL,Number=G,Type=Integer,Description="Normalized, Phred-scaled likelihoods for genotypes as defined in the VCF specification">',
        }

    def test_format_genotypes(self):
        mt = hl.import_vcf(resource('sample.vcf'))
        f = new_temp_file(extension='vcf')
        hl.export_vcf(mt, f)
        with hl.current_backend().fs.open(f, 'r') as i:
            for line in i:
                if line.startswith('20\t13029920'):
                    expected = "GT:AD:DP:GQ:PL\t1/1:0,6:6:18:234,18,0\t1/1:0,4:4:12:159,12,0\t" \
                               "1/1:0,4:4:12:163,12,0\t1/1:0,12:12:36:479,36,0\t" \
                               "1/1:0,4:4:12:149,12,0\t1/1:0,6:6:18:232,18,0\t" \
                               "1/1:0,6:6:18:242,18,0\t1/1:0,3:3:9:119,9,0\t1/1:0,9:9:27:374,27,0" \
                               "\t./.:1,0:1\t1/1:0,3:3:9:133,9,0"
                    assert expected in line
                    break
            else:
                assert False, 'expected pattern not found'

    def test_contigs_header(self):
        mt = hl.import_vcf(resource('sample.vcf')).filter_cols(False)
        f = new_temp_file(extension='vcf')
        hl.export_vcf(mt, f)
        with hl.current_backend().fs.open(f, 'r') as i:
            for line in i:
                if line.startswith('##contig=<ID=10'):
                    assert line.strip() == '##contig=<ID=10,length=135534747,assembly=GRCh37>'
                    break
            else:
                assert False, 'expected pattern not found'

    def test_metadata_argument(self):
        mt = hl.import_vcf(resource('multipleChromosomes.vcf'))
        f = new_temp_file(extension='vcf')
        metadata = {
            'filter': {'LowQual': {'Description': 'Low quality'}},
            'format': {'GT': {'Description': 'Genotype call.', 'Number': 'foo'}},
            'fakeField': {}
        }
        hl.export_vcf(mt, f, metadata=metadata)

        saw_gt = False
        saw_lq = False
        with hl.current_backend().fs.open(f, 'r') as f:
            for line in f:
                print(line[:25])
                if line.startswith('##FORMAT=<ID=GT'):
                    assert line.strip() == '##FORMAT=<ID=GT,Number=foo,Type=String,Description="Genotype call.">'
                    assert not saw_gt
                    saw_gt = True
                elif line.startswith('##FILTER=<ID=LowQual'):
                    assert line.strip() == '##FILTER=<ID=LowQual,Description="Low quality">'
                    assert not saw_lq
                    saw_lq = True
        assert saw_gt
        assert saw_lq

    def test_invalid_info_fields(self):
        t = new_temp_file(extension='vcf')
        mt = hl.import_vcf(resource('sample.vcf'))


        with mock.patch("hail.methods.impex.warning", autospec=True) as warning:
            hl.export_vcf(mt, t)
            assert warning.call_count == 0

        for invalid_field in ["foo-1", "123", "bar baz"]:
            with mock.patch("hail.methods.impex.warning", autospec=True) as warning:
                hl.export_vcf(mt.annotate_rows(info=mt.info.annotate(**{invalid_field: True})), t)
                assert warning.call_count == 1

    def test_vcf_different_info_errors(self):
        with self.assertRaisesRegex(FatalError, "Check that all files have same INFO fields"):
            mt = hl.import_vcf([resource('different_info_test1.vcf'), resource('different_info_test2.vcf')])
            mt.rows()._force_count()


class PLINKTests(unittest.TestCase):
    @fails_service_backend()
    def test_import_fam(self):
        fam_file = resource('sample.fam')
        nfam = hl.import_fam(fam_file).count()
        i = 0
        with open(fam_file) as f:
            for line in f:
                if len(line.strip()) != 0:
                    i += 1
        self.assertEqual(nfam, i)

    @fails_service_backend()
    @fails_local_backend()
    def test_export_import_plink_same(self):
        mt = get_dataset()
        mt = mt.select_rows(rsid=hl.delimit([mt.locus.contig, hl.str(mt.locus.position), mt.alleles[0], mt.alleles[1]], ':'),
                            cm_position=15.0)
        mt = mt.select_cols(fam_id=hl.missing(hl.tstr), pat_id=hl.missing(hl.tstr), mat_id=hl.missing(hl.tstr),
                            is_female=hl.missing(hl.tbool), is_case=hl.missing(hl.tbool))
        mt = mt.select_entries('GT')

        bfile = '/tmp/test_import_export_plink'
        hl.export_plink(mt, bfile, ind_id=mt.s, cm_position=mt.cm_position)

        mt_imported = hl.import_plink(bfile + '.bed', bfile + '.bim', bfile + '.fam',
                                      a2_reference=True, reference_genome='GRCh37', n_partitions=8)
        self.assertTrue(mt._same(mt_imported))
        self.assertTrue(mt.aggregate_rows(hl.agg.all(mt.cm_position == 15.0)))

    @fails_service_backend()
    @fails_local_backend()
    def test_import_plink_empty_fam(self):
        mt = get_dataset().filter_cols(False)
        bfile = '/tmp/test_empty_fam'
        hl.export_plink(mt, bfile, ind_id=mt.s)
        with self.assertRaisesRegex(FatalError, "Empty FAM file"):
            hl.import_plink(bfile + '.bed', bfile + '.bim', bfile + '.fam')

    @fails_service_backend()
    @fails_local_backend()
    def test_import_plink_empty_bim(self):
        mt = get_dataset().filter_rows(False)
        bfile = '/tmp/test_empty_bim'
        hl.export_plink(mt, bfile, ind_id=mt.s)
        with self.assertRaisesRegex(FatalError, "BIM file does not contain any variants"):
            hl.import_plink(bfile + '.bed', bfile + '.bim', bfile + '.fam')

    @fails_service_backend()
    @fails_local_backend()
    def test_import_plink_a1_major(self):
        mt = get_dataset()
        bfile = '/tmp/sample_plink'
        hl.export_plink(mt, bfile, ind_id=mt.s)

        def get_data(a2_reference):
            mt_imported = hl.import_plink(bfile + '.bed', bfile + '.bim',
                                          bfile + '.fam', a2_reference=a2_reference)
            return (hl.variant_qc(mt_imported)
                    .rows()
                    .key_by('rsid'))

        a2 = get_data(a2_reference=True)
        a1 = get_data(a2_reference=False)

        j = (a2.annotate(a1_alleles=a1[a2.rsid].alleles, a1_vqc=a1[a2.rsid].variant_qc)
             .rename({'variant_qc': 'a2_vqc', 'alleles': 'a2_alleles'}))

        self.assertTrue(j.all((j.a1_alleles[0] == j.a2_alleles[1]) &
                              (j.a1_alleles[1] == j.a2_alleles[0]) &
                              (j.a1_vqc.n_not_called == j.a2_vqc.n_not_called) &
                              (j.a1_vqc.n_het == j.a2_vqc.n_het) &
                              (j.a1_vqc.homozygote_count[0] == j.a2_vqc.homozygote_count[1]) &
                              (j.a1_vqc.homozygote_count[1] == j.a2_vqc.homozygote_count[0])))

    @fails_service_backend()
    @fails_local_backend()
    def test_import_plink_same_locus(self):
        mt = hl.balding_nichols_model(n_populations=2, n_samples=10, n_variants=100)
        mt = mt.key_rows_by(locus=hl.locus('1', 100, reference_genome='GRCh37'), alleles=mt.alleles).select_rows()
        mt = mt.key_cols_by(s=hl.str(mt.sample_idx)).select_cols()
        mt = mt.select_globals()
        out = new_temp_file(prefix='plink')
        hl.export_plink(mt, out)
        mt2 = hl.import_plink(f'{out}.bed', f'{out}.bim', f'{out}.fam').select_cols().select_rows()
        assert mt2._same(mt)

        mt3 = hl.import_plink(f'{out}.bed', f'{out}.bim', f'{out}.fam', min_partitions=10).select_cols().select_rows()
        assert mt3._same(mt)

    @fails_service_backend()
    @fails_local_backend()
    def test_import_plink_partitions(self):
        mt = hl.balding_nichols_model(n_populations=2, n_samples=10, n_variants=100)
        mt = mt.select_rows()
        mt = mt.key_cols_by(s=hl.str(mt.sample_idx)).select_cols()
        mt = mt.select_globals()
        out = new_temp_file(prefix='plink')
        hl.export_plink(mt, out)
        mt2 = hl.import_plink(f'{out}.bed', f'{out}.bim', f'{out}.fam', min_partitions=10).select_cols().select_rows()
        assert mt2.n_partitions() == 10
        assert mt2._same(mt)

    @fails_service_backend()
    @fails_local_backend()
    def test_import_plink_contig_recoding_w_reference(self):
        vcf = hl.split_multi_hts(
            hl.import_vcf(resource('sample2.vcf'),
                          reference_genome=hl.get_reference('GRCh38'),
                          contig_recoding={"22": "chr22"}))

        hl.export_plink(vcf, '/tmp/sample_plink')

        bfile = '/tmp/sample_plink'
        plink = hl.import_plink(
            bfile + '.bed', bfile + '.bim', bfile + '.fam',
            a2_reference=True,
            contig_recoding={'chr22': '22'},
            reference_genome='GRCh37').rows()
        self.assertTrue(plink.all(plink.locus.contig == "22"))
        self.assertEqual(vcf.count_rows(), plink.count())
        self.assertTrue(plink.locus.dtype, hl.tlocus('GRCh37'))

    def test_import_plink_no_reference_specified(self):
        bfile = resource('fastlmmTest')
        plink = hl.import_plink(bfile + '.bed', bfile + '.bim', bfile + '.fam',
                                reference_genome=None)
        self.assertEqual(plink.locus.dtype,
                         hl.tstruct(contig=hl.tstr, position=hl.tint32))

    def test_import_plink_and_ignore_rows(self):
        bfile = doctest_resource('ldsc')
        plink = hl.import_plink(bfile + '.bed', bfile + '.bim', bfile + '.fam', block_size=16)
        self.assertEqual(plink.aggregate_cols(hl.agg.count()), 489)

    def test_import_plink_skip_invalid_loci(self):
        mt = hl.import_plink(resource('skip_invalid_loci.bed'),
                             resource('skip_invalid_loci.bim'),
                             resource('skip_invalid_loci.fam'),
                             reference_genome='GRCh37',
                             skip_invalid_loci=True,
                             contig_recoding={'chr1': '1'})
        self.assertEqual(mt._force_count_rows(), 3)

        with self.assertRaisesRegex(FatalError, 'Invalid locus'):
            (hl.import_plink(resource('skip_invalid_loci.bed'),
                            resource('skip_invalid_loci.bim'),
                            resource('skip_invalid_loci.fam'))
             ._force_count_rows())

    @unittest.skipIf('HAIL_TEST_SKIP_PLINK' in os.environ, 'Skipping tests requiring plink')
    @fails_service_backend()
    @fails_local_backend()
    def test_export_plink(self):
        vcf_file = resource('sample.vcf')
        mt = hl.split_multi_hts(hl.import_vcf(vcf_file, min_partitions=10))

        # permute columns so not in alphabetical order!
        import random
        indices = list(range(mt.count_cols()))
        random.shuffle(indices)
        mt = mt.choose_cols(indices)

        split_vcf_file = uri_path(new_temp_file())
        hl_output = uri_path(new_temp_file())
        plink_output = uri_path(new_temp_file())
        merge_output = uri_path(new_temp_file())

        hl.export_vcf(mt, split_vcf_file)
        hl.export_plink(mt, hl_output)

        run_command(["plink", "--vcf", split_vcf_file,
                     "--make-bed", "--out", plink_output,
                     "--const-fid", "--keep-allele-order"])

        data = []
        with open(uri_path(plink_output + ".bim")) as file:
            for line in file:
                row = line.strip().split()
                row[1] = ":".join([row[0], row[3], row[5], row[4]])
                data.append("\t".join(row) + "\n")

        with open(plink_output + ".bim", 'w') as f:
            f.writelines(data)

        run_command(["plink", "--bfile", plink_output,
                     "--bmerge", hl_output, "--merge-mode",
                     "6", "--out", merge_output])

        same = True
        with open(merge_output + ".diff") as f:
            for line in f:
                row = line.strip().split()
                if row != ["SNP", "FID", "IID", "NEW", "OLD"]:
                    same = False
                    break

        self.assertTrue(same)

    @fails_service_backend()
    @fails_local_backend()
    def test_export_plink_exprs(self):
        ds = get_dataset()
        fam_mapping = {'f0': 'fam_id', 'f1': 'ind_id', 'f2': 'pat_id', 'f3': 'mat_id',
                       'f4': 'is_female', 'f5': 'pheno'}
        bim_mapping = {'f0': 'contig', 'f1': 'varid', 'f2': 'cm_position',
                       'f3': 'position', 'f4': 'a1', 'f5': 'a2'}

        # Test default arguments
        out1 = new_temp_file()
        hl.export_plink(ds, out1)
        fam1 = (hl.import_table(out1 + '.fam', no_header=True, impute=False, missing="")
                .rename(fam_mapping))
        bim1 = (hl.import_table(out1 + '.bim', no_header=True, impute=False)
                .rename(bim_mapping))

        self.assertTrue(fam1.all((fam1.fam_id == "0") & (fam1.pat_id == "0") &
                                 (fam1.mat_id == "0") & (fam1.is_female == "0") &
                                 (fam1.pheno == "NA")))
        self.assertTrue(bim1.all((bim1.varid == bim1.contig + ":" + bim1.position + ":" + bim1.a2 + ":" + bim1.a1) &
                                 (bim1.cm_position == "0.0")))

        # Test non-default FAM arguments
        out2 = new_temp_file()
        hl.export_plink(ds, out2, ind_id=ds.s, fam_id=ds.s, pat_id="nope",
                        mat_id="nada", is_female=True, pheno=False)
        fam2 = (hl.import_table(out2 + '.fam', no_header=True, impute=False, missing="")
                .rename(fam_mapping))

        self.assertTrue(fam2.all((fam2.fam_id == fam2.ind_id) & (fam2.pat_id == "nope") &
                                 (fam2.mat_id == "nada") & (fam2.is_female == "2") &
                                 (fam2.pheno == "1")))

        # Test quantitative phenotype
        out3 = new_temp_file()
        hl.export_plink(ds, out3, ind_id=ds.s, pheno=hl.float64(hl.len(ds.s)))
        fam3 = (hl.import_table(out3 + '.fam', no_header=True, impute=False, missing="")
                .rename(fam_mapping))

        self.assertTrue(fam3.all((fam3.fam_id == "0") & (fam3.pat_id == "0") &
                                 (fam3.mat_id == "0") & (fam3.is_female == "0") &
                                 (fam3.pheno != "0") & (fam3.pheno != "NA")))

        # Test non-default BIM arguments
        out4 = new_temp_file()
        hl.export_plink(ds, out4, varid="hello", cm_position=100)
        bim4 = (hl.import_table(out4 + '.bim', no_header=True, impute=False)
                .rename(bim_mapping))

        self.assertTrue(bim4.all((bim4.varid == "hello") & (bim4.cm_position == "100.0")))

        # Test call expr
        out5 = new_temp_file()
        ds_call = ds.annotate_entries(gt_fake=hl.call(0, 0))
        hl.export_plink(ds_call, out5, call=ds_call.gt_fake)
        ds_all_hom_ref = hl.import_plink(out5 + '.bed', out5 + '.bim', out5 + '.fam')
        nerrors = ds_all_hom_ref.aggregate_entries(hl.agg.count_where(~ds_all_hom_ref.GT.is_hom_ref()))
        self.assertTrue(nerrors == 0)

        # Test white-space in FAM id expr raises error
        with self.assertRaisesRegex(TypeError, "has spaces in the following values:"):
            hl.export_plink(ds, new_temp_file(), mat_id="hello world")

        # Test white-space in varid expr raises error
        with self.assertRaisesRegex(FatalError, "no white space allowed:"):
            hl.export_plink(ds, new_temp_file(), varid="hello world")

    @fails_service_backend()
    def test_contig_recoding_defaults(self):
        hl.import_plink(resource('sex_mt_contigs.bed'),
                        resource('sex_mt_contigs.bim'),
                        resource('sex_mt_contigs.fam'),
                        reference_genome='GRCh37')

        hl.import_plink(resource('sex_mt_contigs.bed'),
                        resource('sex_mt_contigs.bim'),
                        resource('sex_mt_contigs.fam'),
                        reference_genome='GRCh38')

        rg_random = hl.ReferenceGenome("random", ['1', '23', '24', '25', '26'],
                                       {'1': 10, '23': 10, '24': 10, '25': 10, '26': 10})

        hl.import_plink(resource('sex_mt_contigs.bed'),
                        resource('sex_mt_contigs.bim'),
                        resource('sex_mt_contigs.fam'),
                        reference_genome='random')

    @fails_service_backend()
    @fails_local_backend()
    def test_export_plink_struct_locus(self):
        mt = hl.utils.range_matrix_table(10, 10)
        mt = mt.key_rows_by(locus=hl.struct(contig=hl.str(mt.row_idx), position=mt.row_idx), alleles=['A', 'T']).select_rows()
        mt = mt.key_cols_by(s=hl.str(mt.col_idx)).select_cols()
        mt = mt.annotate_entries(GT=hl.call(0, 0))

        out = new_temp_file()

        hl.export_plink(mt, out)
        mt2 = hl.import_plink(
            bed=out + '.bed',
            bim=out + '.bim',
            fam=out + '.fam',
            reference_genome=None).select_rows().select_cols()
        assert mt._same(mt2)


# this routine was used to generate resources random.gen, random.sample
# random.bgen was generated with qctool v2.0rc9:
# qctool -g random.gen -s random.sample -bgen-bits 8 -og random.bgen
#
# random-a.bgen, random-b.bgen, random-c.bgen was generated as follows:
# head -n 10 random.gen > random-a.gen; head -n 20 random.gen | tail -n 10 > random-b.gen; tail -n 10 random.gen > random-c.gen
# qctool -g random-a.gen -s random.sample -og random-a.bgen -bgen-bits 8
# qctool -g random-b.gen -s random.sample -og random-b.bgen -bgen-bits 8
# qctool -g random-c.gen -s random.sample -og random-c.bgen -bgen-bits 8
#
# random-*-disjoint.bgen was generated as follows:
# while read line; do echo $RANDOM $line; done < src/test/resources/random.gen | sort -n | cut -f2- -d' ' > random-shuffled.gen
# head -n 10 random-shuffled.gen > random-a-disjoint.gen; head -n 20 random-shuffled.gen | tail -n 10 > random-b-disjoint.gen; tail -n 10 random-shuffled.gen > random-c-disjoint.gen
# qctool -g random-a-disjoint.gen -s random.sample -og random-a-disjoint.bgen -bgen-bits 8
# qctool -g random-b-disjoint.gen -s random.sample -og random-b-disjoint.bgen -bgen-bits 8
# qctool -g random-c-disjoint.gen -s random.sample -og random-c-disjoint.bgen -bgen-bits 8
def generate_random_gen():
    mt = hl.utils.range_matrix_table(30, 10)
    mt = (mt.annotate_rows(locus = hl.locus('20', mt.row_idx + 1),
                           alleles = ['A', 'G'])
          .key_rows_by('locus', 'alleles'))
    mt = (mt.annotate_cols(s = hl.str(mt.col_idx))
          .key_cols_by('s'))
    # using totally random values leads rounding differences where
    # identical GEN values get rounded differently, leading to
    # differences in the GT call between import_{gen, bgen}
    mt = mt.annotate_entries(a = hl.int32(hl.rand_unif(0.0, 255.0)))
    mt = mt.annotate_entries(b = hl.int32(hl.rand_unif(0.0, 255.0 - mt.a)))
    mt = mt.transmute_entries(GP = hl.array([mt.a, mt.b, 255.0 - mt.a - mt.b]) / 255.0)
    # 20% missing
    mt = mt.filter_entries(hl.rand_bool(0.8))
    hl.export_gen(mt, 'random', precision=4)


class BGENTests(unittest.TestCase):

    def setUp(self) -> None:

        # don't throw errors on setUp, let individual tests fail with @fails_local_backend
        from hail.backend.local_backend import LocalBackend
        if isinstance(hl.current_backend(), LocalBackend):
            return

        hl.index_bgen(resource('example.8bits.bgen'),
                      contig_recoding={'01': '1'},
                      reference_genome='GRCh37')

    @fails_service_backend()
    @fails_local_backend()
    def test_import_bgen_dosage_entry(self):
        bgen = hl.import_bgen(resource('example.8bits.bgen'),
                              entry_fields=['dosage'])
        self.assertEqual(bgen.entry.dtype, hl.tstruct(dosage=hl.tfloat64))
        self.assertEqual(bgen.count_rows(), 199)

    @fails_service_backend()
    @fails_local_backend()
    def test_import_bgen_GT_GP_entries(self):
        bgen = hl.import_bgen(resource('example.8bits.bgen'),
                              entry_fields=['GT', 'GP'],
                              sample_file=resource('example.sample'))
        self.assertEqual(bgen.entry.dtype, hl.tstruct(GT=hl.tcall, GP=hl.tarray(hl.tfloat64)))

    @fails_service_backend()
    @fails_local_backend()
    def test_import_bgen_no_entries(self):
        bgen = hl.import_bgen(resource('example.8bits.bgen'),
                              entry_fields=[],
                              sample_file=resource('example.sample'))
        self.assertEqual(bgen.entry.dtype, hl.tstruct())

    @fails_service_backend()
    @fails_local_backend()
    def test_import_bgen_no_reference(self):
        hl.index_bgen(resource('example.8bits.bgen'),
                      contig_recoding={'01': '1'},
                      reference_genome=None)

        bgen = hl.import_bgen(resource('example.8bits.bgen'),
                              entry_fields=['GT', 'GP', 'dosage'])
        self.assertEqual(bgen.locus.dtype, hl.tstruct(contig=hl.tstr, position=hl.tint32))
        self.assertEqual(bgen.count_rows(), 199)

    @fails_service_backend()
    @fails_local_backend()
    def test_import_bgen_skip_invalid_loci(self):
        # Note: the skip_invalid_loci.bgen has 16-bit probabilities, and Hail
        # will crash if the genotypes are decoded
        hl.index_bgen(resource('skip_invalid_loci.bgen'),
                      reference_genome='GRCh37',
                      skip_invalid_loci=True)

        mt = hl.import_bgen(resource('skip_invalid_loci.bgen'),
                            entry_fields=[],
                            sample_file=resource('skip_invalid_loci.sample'))
        self.assertEqual(mt.rows().count(), 3)

        with self.assertRaisesRegex(FatalError, 'Invalid locus'):
            hl.index_bgen(resource('skip_invalid_loci.bgen'))

            mt = hl.import_bgen(resource('skip_invalid_loci.bgen'),
                                entry_fields=[],
                                sample_file=resource('skip_invalid_loci.sample'))
            mt.rows().count()

    @fails_service_backend()
    @fails_local_backend()
    def test_import_bgen_gavin_example(self):
        recoding = {'0{}'.format(i): str(i) for i in range(1, 10)}

        sample_file = resource('example.sample')
        genmt = hl.import_gen(resource('example.gen'), sample_file,
                              contig_recoding=recoding,
                              reference_genome="GRCh37")

        bgen_file = resource('example.8bits.bgen')
        bgenmt = hl.import_bgen(bgen_file, ['GT', 'GP'], sample_file)
        self.assertTrue(
            bgenmt._same(genmt, tolerance=1.0 / 255, absolute=True))

    @fails_service_backend()
    @fails_local_backend()
    def test_import_bgen_random(self):
        sample_file = resource('random.sample')
        genmt = hl.import_gen(resource('random.gen'), sample_file)

        bgen_file = resource('random.bgen')
        hl.index_bgen(bgen_file)
        bgenmt = hl.import_bgen(bgen_file, ['GT', 'GP'], sample_file)
        self.assertTrue(
            bgenmt._same(genmt, tolerance=1.0 / 255, absolute=True))

    @fails_service_backend()
    @fails_local_backend()
    def test_parallel_import(self):
        bgen_file = resource('parallelBgenExport.bgen')
        hl.index_bgen(bgen_file)
        mt = hl.import_bgen(bgen_file,
                            ['GT', 'GP'],
                            resource('parallelBgenExport.sample'))
        self.assertEqual(mt.count(), (16, 10))

    @fails_service_backend()
    @fails_local_backend()
    def test_import_bgen_dosage_and_gp_dosage_function_agree(self):
        recoding = {'0{}'.format(i): str(i) for i in range(1, 10)}

        sample_file = resource('example.sample')
        bgen_file = resource('example.8bits.bgen')

        bgenmt = hl.import_bgen(bgen_file, ['GP', 'dosage'], sample_file)
        et = bgenmt.entries()
        et = et.transmute(gp_dosage = hl.gp_dosage(et.GP))
        self.assertTrue(et.all(
            (hl.is_missing(et.dosage) & hl.is_missing(et.gp_dosage)) |
            (hl.abs(et.dosage - et.gp_dosage) < 1e-6)))

    @fails_service_backend()
    @fails_local_backend()
    def test_import_bgen_row_fields(self):
        default_row_fields = hl.import_bgen(resource('example.8bits.bgen'),
                                            entry_fields=['dosage'])
        self.assertEqual(default_row_fields.row.dtype,
                         hl.tstruct(locus=hl.tlocus('GRCh37'),
                                    alleles=hl.tarray(hl.tstr),
                                    rsid=hl.tstr,
                                    varid=hl.tstr))
        no_row_fields = hl.import_bgen(resource('example.8bits.bgen'),
                                       entry_fields=['dosage'],
                                       _row_fields=[])
        self.assertEqual(no_row_fields.row.dtype,
                         hl.tstruct(locus=hl.tlocus('GRCh37'),
                                    alleles=hl.tarray(hl.tstr)))
        varid_only = hl.import_bgen(resource('example.8bits.bgen'),
                                    entry_fields=['dosage'],
                                    _row_fields=['varid'])
        self.assertEqual(varid_only.row.dtype,
                         hl.tstruct(locus=hl.tlocus('GRCh37'),
                                    alleles=hl.tarray(hl.tstr),
                                    varid=hl.tstr))
        rsid_only = hl.import_bgen(resource('example.8bits.bgen'),
                                   entry_fields=['dosage'],
                                   _row_fields=['rsid'])
        self.assertEqual(rsid_only.row.dtype,
                         hl.tstruct(locus=hl.tlocus('GRCh37'),
                                    alleles=hl.tarray(hl.tstr),
                                    rsid=hl.tstr))

        self.assertTrue(default_row_fields.drop('varid')._same(rsid_only))
        self.assertTrue(default_row_fields.drop('rsid')._same(varid_only))
        self.assertTrue(
            default_row_fields.drop('varid', 'rsid')._same(no_row_fields))

    @fails_service_backend()
    @fails_local_backend()
    def test_import_bgen_variant_filtering_from_literals(self):
        bgen_file = resource('example.8bits.bgen')

        alleles = ['A', 'G']

        desired_variants = [
            hl.Struct(locus=hl.Locus('1', 2000), alleles=alleles),
            hl.Struct(locus=hl.Locus('1', 2001), alleles=alleles),
            hl.Struct(locus=hl.Locus('1', 4000), alleles=alleles),
            hl.Struct(locus=hl.Locus('1', 10000), alleles=alleles),
            hl.Struct(locus=hl.Locus('1', 100001), alleles=alleles),
        ]

        expected_result = [
            hl.Struct(locus=hl.Locus('1', 2000), alleles=alleles),
            hl.Struct(locus=hl.Locus('1', 2001), alleles=alleles),
            hl.Struct(locus=hl.Locus('1', 4000), alleles=alleles),
            hl.Struct(locus=hl.Locus('1', 10000), alleles=alleles),
            hl.Struct(locus=hl.Locus('1', 10000), alleles=alleles), # Duplicated variant
            hl.Struct(locus=hl.Locus('1', 100001), alleles=alleles),
        ]

        part_1 = hl.import_bgen(bgen_file,
                                ['GT'],
                                n_partitions=1, # forcing seek to be called
                                variants=desired_variants)
        self.assertEqual(part_1.rows().key_by('locus', 'alleles').select().collect(), expected_result)

        part_199 = hl.import_bgen(bgen_file,
                                ['GT'],
                                n_partitions=199, # forcing each variant to be its own partition for testing duplicates work properly
                                variants=desired_variants)
        self.assertEqual(part_199.rows().key_by('locus', 'alleles').select().collect(), expected_result)

        everything = hl.import_bgen(bgen_file, ['GT'])
        self.assertEqual(everything.count(), (199, 500))

        expected = everything.filter_rows(hl.set(desired_variants).contains(everything.row_key))

        self.assertTrue(expected._same(part_1))

    @fails_service_backend()
    @fails_local_backend()
    def test_import_bgen_locus_filtering_from_literals(self):
        bgen_file = resource('example.8bits.bgen')

        # Test with Struct(Locus)
        desired_loci = [hl.Struct(locus=hl.Locus('1', 10000))]

        expected_result = [
            hl.Struct(locus=hl.Locus('1', 10000), alleles=['A', 'G']),
            hl.Struct(locus=hl.Locus('1', 10000), alleles=['A', 'G']) # Duplicated variant
        ]

        locus_struct = hl.import_bgen(bgen_file,
                                      ['GT'],
                                      variants=desired_loci)
        self.assertEqual(locus_struct.rows().key_by('locus', 'alleles').select().collect(),
                         expected_result)

        # Test with Locus object
        desired_loci = [hl.Locus('1', 10000)]

        locus_object = hl.import_bgen(bgen_file,
                                      ['GT'],
                                      variants=desired_loci)
        self.assertEqual(locus_object.rows().key_by('locus', 'alleles').select().collect(),
                         expected_result)

    @fails_service_backend()
    @fails_local_backend()
    def test_import_bgen_variant_filtering_from_exprs(self):
        bgen_file = resource('example.8bits.bgen')

        everything = hl.import_bgen(bgen_file, ['GT'])
        self.assertEqual(everything.count(), (199, 500))

        desired_variants = hl.struct(locus=everything.locus, alleles=everything.alleles)

        actual = hl.import_bgen(bgen_file,
                                ['GT'],
                                n_partitions=10,
                                variants=desired_variants) # filtering with everything

        self.assertTrue(everything._same(actual))

    @fails_service_backend()
    @fails_local_backend()
    def test_import_bgen_locus_filtering_from_exprs(self):
        bgen_file = resource('example.8bits.bgen')

        everything = hl.import_bgen(bgen_file, ['GT'])
        self.assertEqual(everything.count(), (199, 500))

        actual_struct = hl.import_bgen(bgen_file,
                                ['GT'],
                                variants=hl.struct(locus=everything.locus))

        self.assertTrue(everything._same(actual_struct))

        actual_locus = hl.import_bgen(bgen_file,
                                ['GT'],
                                variants=everything.locus)

        self.assertTrue(everything._same(actual_locus))

    @fails_service_backend()
    @fails_local_backend()
    def test_import_bgen_variant_filtering_from_table(self):
        bgen_file = resource('example.8bits.bgen')

        everything = hl.import_bgen(bgen_file, ['GT'])
        self.assertEqual(everything.count(), (199, 500))

        desired_variants = everything.rows()

        actual = hl.import_bgen(bgen_file,
                                ['GT'],
                                n_partitions=10,
                                variants=desired_variants) # filtering with everything

        self.assertTrue(everything._same(actual))

    @fails_service_backend()
    @fails_local_backend()
    def test_import_bgen_locus_filtering_from_table(self):
        bgen_file = resource('example.8bits.bgen')

        desired_loci = hl.Table.parallelize([{'locus': hl.Locus('1', 10000)}],
                                            schema=hl.tstruct(locus=hl.tlocus()),
                                            key='locus')

        expected_result = [
            hl.Struct(locus=hl.Locus('1', 10000), alleles=['A', 'G']),
            hl.Struct(locus=hl.Locus('1', 10000), alleles=['A', 'G'])  # Duplicated variant
        ]

        result = hl.import_bgen(bgen_file,
                                ['GT'],
                                variants=desired_loci)

        self.assertEqual(result.rows().key_by('locus', 'alleles').select().collect(),
                        expected_result)

    @fails_service_backend()
    @fails_local_backend()
    def test_import_bgen_empty_variant_filter(self):
        bgen_file = resource('example.8bits.bgen')

        actual = hl.import_bgen(bgen_file,
                                ['GT'],
                                n_partitions=10,
                                variants=[])
        self.assertEqual(actual.count_rows(), 0)

        nothing = hl.import_bgen(bgen_file, ['GT']).filter_rows(False)
        self.assertEqual(nothing.count(), (0, 500))

        desired_variants = hl.struct(locus=nothing.locus, alleles=nothing.alleles)

        actual = hl.import_bgen(bgen_file,
                                ['GT'],
                                n_partitions=10,
                                variants=desired_variants)
        self.assertEqual(actual.count_rows(), 0)

    # FIXME testing block_size (in MB) requires large BGEN
    @fails_service_backend()
    @fails_local_backend()
    def test_n_partitions(self):
        bgen = hl.import_bgen(resource('example.8bits.bgen'),
                              entry_fields=['dosage'],
                              n_partitions=210)
        self.assertEqual(bgen.n_partitions(), 199) # only 199 variants in the file

    @fails_service_backend()
    @fails_local_backend()
    def test_drop(self):
        bgen = hl.import_bgen(resource('example.8bits.bgen'),
                              entry_fields=['dosage'])

        dr = bgen.filter_rows(False)
        self.assertEqual(dr._force_count_rows(), 0)
        self.assertEqual(dr._force_count_cols(), 500)

        dc = bgen.filter_cols(False)
        self.assertEqual(dc._force_count_rows(), 199)
        self.assertEqual(dc._force_count_cols(), 0)

    @fails_service_backend()
    @fails_local_backend()
    def test_multiple_files(self):
        sample_file = resource('random.sample')
        genmt = hl.import_gen(resource('random.gen'), sample_file)

        bgen_file = [resource('random-b.bgen'), resource('random-c.bgen'), resource('random-a.bgen')]
        hl.index_bgen(bgen_file)
        bgenmt = hl.import_bgen(bgen_file, ['GT', 'GP'], sample_file, n_partitions=3)
        self.assertTrue(
            bgenmt._same(genmt, tolerance=1.0 / 255, absolute=True))

    @fails_service_backend()
    @fails_local_backend()
    def test_multiple_files_variant_filtering(self):
        bgen_file = [resource('random-b.bgen'), resource('random-c.bgen'), resource('random-a.bgen')]
        hl.index_bgen(bgen_file)

        alleles = ['A', 'G']

        desired_variants = [
            hl.Struct(locus=hl.Locus('20', 11), alleles=alleles),
            hl.Struct(locus=hl.Locus('20', 13), alleles=alleles),
            hl.Struct(locus=hl.Locus('20', 29), alleles=alleles),
            hl.Struct(locus=hl.Locus('20', 28), alleles=alleles),
            hl.Struct(locus=hl.Locus('20', 1), alleles=alleles),
            hl.Struct(locus=hl.Locus('20', 12), alleles=alleles),
        ]

        actual = hl.import_bgen(bgen_file,
                                ['GT'],
                                n_partitions=10,
                                variants=desired_variants)
        self.assertEqual(actual.count_rows(), 6)

        everything = hl.import_bgen(bgen_file,
                                    ['GT'])
        self.assertEqual(everything.count(), (30, 10))

        expected = everything.filter_rows(hl.set(desired_variants).contains(everything.row_key))

        self.assertTrue(expected._same(actual))

    @fails_service_backend()
    @fails_local_backend()
    def test_multiple_files_disjoint(self):
        sample_file = resource('random.sample')
        bgen_file = [resource('random-b-disjoint.bgen'), resource('random-c-disjoint.bgen'), resource('random-a-disjoint.bgen')]
        hl.index_bgen(bgen_file)
        with self.assertRaisesRegex(FatalError, 'Each BGEN file must contain a region of the genome disjoint from other files'):
            hl.import_bgen(bgen_file, ['GT', 'GP'], sample_file, n_partitions=3)

    @fails_service_backend()
    @fails_local_backend()
    def test_multiple_references_throws_error(self):
        sample_file = resource('random.sample')
        bgen_file1 = resource('random-b.bgen')
        bgen_file2 = resource('random-c.bgen')
        hl.index_bgen(bgen_file1, reference_genome=None)
        hl.index_bgen(bgen_file2, reference_genome='GRCh37')

        with self.assertRaisesRegex(FatalError, 'Found multiple reference genomes were specified in the BGEN index files'):
            hl.import_bgen([bgen_file1, bgen_file2], ['GT'], sample_file=sample_file)

    @fails_service_backend()
    def test_old_index_file_throws_error(self):
        sample_file = resource('random.sample')
        bgen_file = resource('random.bgen')

        # missing file
        if os.path.exists(bgen_file + '.idx2'):
            run_command(['rm', '-r', bgen_file + '.idx2'])
        with self.assertRaisesRegex(FatalError, 'have no .idx2 index file'):
            hl.import_bgen(bgen_file, ['GT', 'GP'], sample_file, n_partitions=3)

        # old index file
        run_command(['touch', bgen_file + '.idx'])
        with self.assertRaisesRegex(FatalError, 'have no .idx2 index file'):
            hl.import_bgen(bgen_file, ['GT', 'GP'], sample_file)
        run_command(['rm', bgen_file + '.idx'])

    @fails_service_backend()
    @fails_local_backend()
    def test_specify_different_index_file(self):
        sample_file = resource('random.sample')
        bgen_file = resource('random.bgen')
        index_file = new_temp_file(extension='idx2')
        index_file_map = {bgen_file: index_file}
        hl.index_bgen(bgen_file, index_file_map=index_file_map)
        mt = hl.import_bgen(bgen_file, ['GT', 'GP'], sample_file, index_file_map=index_file_map)
        self.assertEqual(mt.count(), (30, 10))

        with self.assertRaisesRegex(FatalError, 'missing a .idx2 file extension'):
            index_file = new_temp_file()
            index_file_map = {bgen_file: index_file}
            hl.index_bgen(bgen_file, index_file_map=index_file_map)

    @fails_service_backend()
    @fails_local_backend()
    def test_export_bgen(self):
        bgen = hl.import_bgen(resource('example.8bits.bgen'),
                              entry_fields=['GP'],
                              sample_file=resource('example.sample'))
        tmp = new_temp_file()
        hl.export_bgen(bgen, tmp)
        hl.index_bgen(tmp + '.bgen')
        bgen2 = hl.import_bgen(tmp + '.bgen',
                               entry_fields=['GP'],
                               sample_file=tmp + '.sample')
        assert bgen._same(bgen2)

    @fails_service_backend()
    @fails_local_backend()
    def test_export_bgen_parallel(self):
        bgen = hl.import_bgen(resource('example.8bits.bgen'),
                              entry_fields=['GP'],
                              sample_file=resource('example.sample'),
                              n_partitions=3)
        # tmp = new_temp_file()
        tmp = '/tmp/foo'
        hl.export_bgen(bgen, tmp, parallel='header_per_shard')
        hl.index_bgen(tmp + '.bgen')
        bgen2 = hl.import_bgen(tmp + '.bgen',
                               entry_fields=['GP'],
                               sample_file=tmp + '.sample')
        assert bgen._same(bgen2)

    @fails_service_backend()
    @fails_local_backend()
    def test_export_bgen_from_vcf(self):
        mt = hl.import_vcf(resource('sample.vcf'))

        tmp = new_temp_file()
        hl.export_bgen(mt, tmp,
                       gp=hl.or_missing(
                           hl.is_defined(mt.GT),
                           hl.map(lambda i: hl.if_else(mt.GT.unphased_diploid_gt_index() == i, 1.0, 0.0),
                                  hl.range(0, hl.triangle(hl.len(mt.alleles))))))
        hl.index_bgen(tmp + '.bgen')
        bgen2 = hl.import_bgen(tmp + '.bgen',
                               entry_fields=['GT'],
                               sample_file=tmp + '.sample')
        mt = mt.select_entries('GT').select_rows().select_cols()
        bgen2 = bgen2.unfilter_entries().select_rows() # drop varid, rsid
        assert bgen2._same(mt)


class GENTests(unittest.TestCase):
    def test_import_gen(self):
        gen = hl.import_gen(resource('example.gen'),
                            sample_file=resource('example.sample'),
                            contig_recoding={"01": "1"},
                            reference_genome = 'GRCh37').rows()
        self.assertTrue(gen.all(gen.locus.contig == "1"))
        self.assertEqual(gen.count(), 199)
        self.assertEqual(gen.locus.dtype, hl.tlocus('GRCh37'))

    def test_import_gen_no_chromosome_in_file(self):
        gen = hl.import_gen(resource('no_chromosome.gen'),
                            resource('skip_invalid_loci.sample'),
                            chromosome="1",
                            reference_genome=None,
                            skip_invalid_loci=True)

        self.assertEqual(gen.aggregate_rows(hl.agg.all(gen.locus.contig == "1")), True)

    def test_import_gen_no_reference_specified(self):
        gen = hl.import_gen(resource('example.gen'),
                            sample_file=resource('example.sample'),
                            reference_genome=None)

        self.assertEqual(gen.locus.dtype,
                         hl.tstruct(contig=hl.tstr, position=hl.tint32))
        self.assertEqual(gen.count_rows(), 199)

    def test_import_gen_skip_invalid_loci(self):
        mt = hl.import_gen(resource('skip_invalid_loci.gen'),
                           resource('skip_invalid_loci.sample'),
                           reference_genome='GRCh37',
                           skip_invalid_loci=True)
        self.assertEqual(mt._force_count_rows(), 3)

        with self.assertRaisesRegex(FatalError, 'Invalid locus'):
            mt = hl.import_gen(resource('skip_invalid_loci.gen'),
                               resource('skip_invalid_loci.sample'))
            mt._force_count_rows()

<<<<<<< HEAD
    @fails_service_backend(reason='very slow / nonterminating')
    @fails_local_backend()
=======
>>>>>>> 04967ffd
    def test_export_gen(self):
        gen = hl.import_gen(resource('example.gen'),
                            sample_file=resource('example.sample'),
                            contig_recoding={"01": "1"},
                            reference_genome='GRCh37',
                            min_partitions=3)

        # permute columns so not in alphabetical order!
        import random
        indices = list(range(gen.count_cols()))
        random.shuffle(indices)
        gen = gen.choose_cols(indices)

        file = new_temp_file()
        hl.export_gen(gen, file)
        gen2 = hl.import_gen(file + '.gen',
                             sample_file=file + '.sample',
                             reference_genome='GRCh37',
                             min_partitions=3)

        self.assertTrue(gen._same(gen2, tolerance=3E-4, absolute=True))

    def test_export_gen_exprs(self):
        gen = hl.import_gen(resource('example.gen'),
                            sample_file=resource('example.sample'),
                            contig_recoding={"01": "1"},
                            reference_genome='GRCh37',
                            min_partitions=3).add_col_index().add_row_index()

        out1 = new_temp_file()
        hl.export_gen(gen, out1, id1=hl.str(gen.col_idx), id2=hl.str(gen.col_idx), missing=0.5,
                      varid=hl.str(gen.row_idx), rsid=hl.str(gen.row_idx), gp=[0.0, 1.0, 0.0])

        in1 = (hl.import_gen(out1 + '.gen', sample_file=out1 + '.sample', min_partitions=3)
               .add_col_index()
               .add_row_index())
        self.assertTrue(in1.aggregate_entries(hl.agg.fraction((hl.is_missing(in1.GP) | (in1.GP == [0.0, 1.0, 0.0])) == 1.0)))
        self.assertTrue(in1.aggregate_rows(hl.agg.fraction((in1.varid == hl.str(in1.row_idx)) &
                                                           (in1.rsid == hl.str(in1.row_idx)))) == 1.0)
        self.assertTrue(in1.aggregate_cols(hl.agg.fraction((in1.s == hl.str(in1.col_idx)))))


class LocusIntervalTests(unittest.TestCase):
    def test_import_locus_intervals(self):
        interval_file = resource('annotinterall.interval_list')
        t = hl.import_locus_intervals(interval_file, reference_genome='GRCh37')
        nint = t.count()

        i = 0
        with hl.current_backend().fs.open(interval_file) as f:
            for line in f:
                if len(line.strip()) != 0:
                    i += 1
        self.assertEqual(nint, i)
        self.assertEqual(t.interval.dtype.point_type, hl.tlocus('GRCh37'))

        tmp_file = new_temp_file(prefix="test", extension="interval_list")
        start = t.interval.start
        end = t.interval.end
        (t
         .key_by(interval=hl.locus_interval(start.contig, start.position, end.position, True, True))
         .select()
         .export(tmp_file, header=False))

        t2 = hl.import_locus_intervals(tmp_file)

        self.assertTrue(t.select()._same(t2))

    def test_import_locus_intervals_no_reference_specified(self):
        interval_file = resource('annotinterall.interval_list')
        t = hl.import_locus_intervals(interval_file, reference_genome=None)
        self.assertEqual(t.count(), 2)
        self.assertEqual(t.interval.dtype.point_type, hl.tstruct(contig=hl.tstr, position=hl.tint32))

    def test_import_locus_intervals_recoding(self):
        interval_file = resource('annotinterall.grch38.no.chr.interval_list')
        t = hl.import_locus_intervals(interval_file,
                                      contig_recoding={str(i): f'chr{i}' for i in [*range(1, 23), 'X', 'Y', 'M']},
                                      reference_genome='GRCh38')
        self.assertEqual(t._force_count(), 3)
        self.assertEqual(t.interval.dtype.point_type, hl.tlocus('GRCh38'))

    def test_import_locus_intervals_badly_defined_intervals(self):
        interval_file = resource('example3.interval_list')
        t = hl.import_locus_intervals(interval_file, reference_genome='GRCh37', skip_invalid_intervals=True)
        self.assertEqual(t.count(), 21)

        t = hl.import_locus_intervals(interval_file, reference_genome=None, skip_invalid_intervals=True)
        self.assertEqual(t.count(), 22)

    @fails_service_backend()
    def test_import_bed(self):
        bed_file = resource('example1.bed')
        bed = hl.import_bed(bed_file, reference_genome='GRCh37')

        nbed = bed.count()
        i = 0
        with open(bed_file) as f:
            for line in f:
                if len(line.strip()) != 0:
                    try:
                        int(line.split()[0])
                        i += 1
                    except:
                        pass
        self.assertEqual(nbed, i)

        self.assertEqual(bed.interval.dtype.point_type, hl.tlocus('GRCh37'))

        bed_file = resource('example2.bed')
        t = hl.import_bed(bed_file, reference_genome='GRCh37')
        self.assertEqual(t.interval.dtype.point_type, hl.tlocus('GRCh37'))
        self.assertEqual(list(t.key.dtype), ['interval'])
        self.assertEqual(list(t.row.dtype), ['interval','target'])

        expected = [hl.interval(hl.locus('20', 1), hl.locus('20', 11), True, False),   # 20    0 10      gene0
                    hl.interval(hl.locus('20', 2), hl.locus('20', 14000001), True, False),  # 20    1          14000000  gene1
                    hl.interval(hl.locus('20', 5), hl.locus('20', 6), False, False),  # 20    5   5   gene4
                    hl.interval(hl.locus('20', 17000001), hl.locus('20', 18000001), True, False),  # 20    17000000   18000000  gene2
                    hl.interval(hl.locus('20', 63025511), hl.locus('20', 63025520), True, True)]  # 20    63025510   63025520  gene3

        self.assertEqual(t.interval.collect(), hl.eval(expected))

    def test_import_bed_recoding(self):
        bed_file = resource('some-missing-chr-grch38.bed')
        bed = hl.import_bed(bed_file,
                            reference_genome='GRCh38',
                            contig_recoding={str(i): f'chr{i}' for i in [*range(1, 23), 'X', 'Y', 'M']})
        self.assertEqual(bed._force_count(), 5)
        self.assertEqual(bed.interval.dtype.point_type, hl.tlocus('GRCh38'))

    def test_import_bed_no_reference_specified(self):
        bed_file = resource('example1.bed')
        t = hl.import_bed(bed_file, reference_genome=None)
        self.assertEqual(t.count(), 3)
        self.assertEqual(t.interval.dtype.point_type, hl.tstruct(contig=hl.tstr, position=hl.tint32))

    def test_import_bed_kwargs_to_import_table(self):
        bed_file = resource('example2.bed')
        t = hl.import_bed(bed_file, reference_genome='GRCh37', find_replace=('gene', ''))
        self.assertFalse('gene1' in t.aggregate(hl.agg.collect_as_set(t.target)))

    def test_import_bed_badly_defined_intervals(self):
        bed_file = resource('example4.bed')
        t = hl.import_bed(bed_file, reference_genome='GRCh37', skip_invalid_intervals=True)
        self.assertEqual(t.count(), 3)

        t = hl.import_bed(bed_file, reference_genome=None, skip_invalid_intervals=True)
        self.assertEqual(t.count(), 4)

    def test_pass_through_args(self):
        interval_file = resource('example3.interval_list')
        t = hl.import_locus_intervals(interval_file,
                                      reference_genome='GRCh37',
                                      skip_invalid_intervals=True,
                                      filter=r'target_\d\d')
        assert t.count() == 9


class ImportMatrixTableTests(unittest.TestCase):
    def test_import_matrix_table(self):
        mt = hl.import_matrix_table(doctest_resource('matrix1.tsv'),
                                    row_fields={'Barcode': hl.tstr, 'Tissue': hl.tstr, 'Days': hl.tfloat32})
        self.assertEqual(mt['Barcode']._indices, mt._row_indices)
        self.assertEqual(mt['Tissue']._indices, mt._row_indices)
        self.assertEqual(mt['Days']._indices, mt._row_indices)
        self.assertEqual(mt['col_id']._indices, mt._col_indices)
        self.assertEqual(mt['row_id']._indices, mt._row_indices)

        mt.count()

        row_fields = {'f0': hl.tstr, 'f1': hl.tstr, 'f2': hl.tfloat32}
        hl.import_matrix_table(doctest_resource('matrix2.tsv'),
                               row_fields=row_fields, row_key=[])._force_count_rows()
        hl.import_matrix_table(doctest_resource('matrix3.tsv'),
                               row_fields=row_fields,
                               no_header=True)._force_count_rows()
        hl.import_matrix_table(doctest_resource('matrix3.tsv'),
                               row_fields=row_fields,
                               no_header=True,
                               row_key=[])._force_count_rows()

    def test_import_matrix_table_no_cols(self):
        fields = {'Chromosome': hl.tstr, 'Position': hl.tint32, 'Ref': hl.tstr, 'Alt': hl.tstr, 'Rand1': hl.tfloat64, 'Rand2': hl.tfloat64}
        file = resource('sample2_va_nomulti.tsv')
        mt = hl.import_matrix_table(file, row_fields=fields, row_key=['Chromosome', 'Position'])
        t = hl.import_table(file, types=fields, key=['Chromosome', 'Position'])

        self.assertEqual(mt.count_cols(), 0)
        self.assertEqual(mt.count_rows(), 231)
        self.assertTrue(t._same(mt.rows()))

    def test_import_matrix_comment(self):
        no_comment = doctest_resource('matrix1.tsv')
        comment = doctest_resource('matrix1_comment.tsv')
        row_fields={'Barcode': hl.tstr, 'Tissue': hl.tstr, 'Days': hl.tfloat32}
        mt1 = hl.import_matrix_table(no_comment,
                                     row_fields=row_fields,
                                     row_key=[])
        mt2 = hl.import_matrix_table(comment,
                                     row_fields=row_fields,
                                     row_key=[],
                                     comment=['#', '%'])
        assert mt1._same(mt2)

    def test_headers_not_identical(self):
        with pytest.raises(ValueError, match='invalid header: lengths of headers differ'):
            hl.import_matrix_table([resource("sampleheader1.txt"), resource("sampleheader2.txt")],
                                   row_fields={'f0': hl.tstr}, row_key=['f0'])

    def test_headers_same_len_diff_elem(self):
        with pytest.raises(ValueError, match='invalid header: expected elements to be identical for all input paths'):
            hl.import_matrix_table([resource("sampleheader2.txt"),
                                   resource("sampleheaderdiffelem.txt")], row_fields={'f0': hl.tstr}, row_key=['f0'])

    def test_too_few_entries(self):
        def boom():
            hl.import_matrix_table(resource("samplesmissing.txt"),
                                   row_fields={'f0': hl.tstr},
                                   row_key=['f0']
                                   )._force_count_rows()
        with pytest.raises(HailUserError, match='unexpected end of line while reading entries'):
            boom()

    def test_wrong_row_field_type(self):
        with pytest.raises(HailUserError, match="error parsing value into int32 at row field 'f0'"):
            hl.import_matrix_table(resource("sampleheader1.txt"),
                                   row_fields={'f0': hl.tint32},
                                   row_key=['f0'])._force_count_rows()

    def test_wrong_entry_type(self):
        with pytest.raises(HailUserError, match="error parsing value into int32 at column id 'col000003'"):
            hl.import_matrix_table(resource("samplenonintentries.txt"),
                                   row_fields={'f0': hl.tstr},
                                   row_key=['f0'])._force_count_rows()

    def test_key_by_after_empty_key_import(self):
        fields = {'Chromosome':hl.tstr,
                  'Position': hl.tint32,
                  'Ref': hl.tstr,
                  'Alt': hl.tstr}
        mt = hl.import_matrix_table(resource('sample2_va_nomulti.tsv'),
                                    row_fields=fields,
                                    row_key=[],
                                    entry_type=hl.tfloat)
        mt = mt.key_rows_by('Chromosome', 'Position')
        assert 0.001 < abs(0.50965 - mt.aggregate_entries(hl.agg.mean(mt.x)))

    def test_key_by_after_empty_key_import(self):
        fields = {'Chromosome':hl.tstr,
                  'Position': hl.tint32,
                  'Ref': hl.tstr,
                  'Alt': hl.tstr}
        mt = hl.import_matrix_table(resource('sample2_va_nomulti.tsv'),
                                    row_fields=fields,
                                    row_key=[],
                                    entry_type=hl.tfloat)
        mt = mt.key_rows_by('Chromosome', 'Position')
        mt._force_count_rows()

    def test_devilish_nine_separated_eight_missing_file(self):
        fields = {'chr': hl.tstr,
                  '': hl.tint32,
                  'ref': hl.tstr,
                  'alt': hl.tstr}
        mt = hl.import_matrix_table(resource('import_matrix_table_devlish.ninesv'),
                                    row_fields=fields,
                                    row_key=['chr', ''],
                                    sep='9',
                                    missing='8')
        actual = mt.x.collect()
        expected = [
            1, 2, 3, 4,
            11, 12, 13, 14,
            21, 22, 23, 24,
            31, None, None, 34]
        assert actual == expected

        assert mt.count_rows() == len(mt.rows().collect())

        actual = mt.chr.collect()
        assert actual == ['chr1', 'chr1', 'chr1', None]
        actual = mt[''].collect()
        assert actual == [1, 10, 101, None]
        actual = mt.ref.collect()
        assert actual == ['A', 'AGT', None, 'CTA']
        actual = mt.alt.collect()
        assert actual == ['T', 'TGG', 'A', None]

    def test_empty_import_matrix_table(self):
        path = new_temp_file(extension='tsv.bgz')
        mt = hl.utils.range_matrix_table(0, 0)
        mt = mt.annotate_entries(x=1)
        mt.x.export(path)
        assert hl.import_matrix_table(path)._force_count_rows() == 0

        mt.x.export(path, header=False)
        assert hl.import_matrix_table(path, no_header=True)._force_count_rows() == 0

    def test_import_row_id_multiple_partitions(self):
        path = new_temp_file(extension='txt')
        (hl.utils.range_matrix_table(50, 50)
         .annotate_entries(x=1)
         .key_rows_by()
         .key_cols_by()
         .x
         .export(path, header=False, delimiter=' '))

        mt = hl.import_matrix_table(path,
                                    no_header=True,
                                    entry_type=hl.tint32,
                                    delimiter=' ',
                                    min_partitions=10)
        assert mt.row_id.collect() == list(range(50))

    def test_long_parsing(self):
        path = resource('text_matrix_longs.tsv')
        mt = hl.import_matrix_table(path, row_fields={'foo': hl.tint64})
        collected = mt.entries().collect()
        assert collected == [
            hl.utils.Struct(foo=7, row_id=0, col_id='s1', x=1234),
            hl.utils.Struct(foo=7, row_id=0, col_id='s2', x=2345)
        ]


@pytest.mark.parametrize("entry_fun", [hl.str, hl.int32, hl.float64])
@pytest.mark.parametrize("header", [True, False])
@pytest.mark.parametrize("delimiter", [',', ' '])
@pytest.mark.parametrize("missing", ['.', '9'])
def test_import_matrix_table_round_trip(missing, delimiter, header, entry_fun):
    mt = hl.utils.range_matrix_table(10, 10, n_partitions=2)
    mt = mt.annotate_entries(x = entry_fun(mt.row_idx * mt.col_idx))
    mt = mt.annotate_rows(row_str = hl.str(mt.row_idx))
    mt = mt.annotate_rows(row_float = hl.float(mt.row_idx))

    entry_type = mt.x.dtype

    path = new_temp_file(extension='tsv')
    mt.key_rows_by(*mt.row).x.export(path,
                                     missing=missing,
                                     delimiter=delimiter,
                                     header=header)

    row_fields = {f: mt.row[f].dtype for f in mt.row}
    row_key = 'row_idx'

    if not header:
        pseudonym = {'row_idx': 'f0',
                     'row_str': 'f1',
                     'row_float': 'f2'}
        row_fields = {pseudonym[k]: v for k, v in row_fields.items()}
        row_key = pseudonym[row_key]
        mt = mt.rename(pseudonym)
    else:
        mt = mt.key_cols_by(col_idx=hl.str(mt.col_idx))

    actual = hl.import_matrix_table(
        path,
        row_fields=row_fields,
        row_key=row_key,
        entry_type=entry_type,
        missing=missing,
        no_header=not header,
        sep=delimiter)
    actual = actual.rename({'col_id': 'col_idx'})

    row_key = mt.row_key
    col_key = mt.col_key
    mt = mt.key_rows_by()
    mt = mt.annotate_entries(
        x = hl.if_else(hl.str(mt.x) == missing,
                       hl.missing(entry_type),
                       mt.x))
    mt = mt.annotate_rows(**{
        f: hl.if_else(hl.str(mt[f]) == missing,
                      hl.missing(mt[f].dtype),
                      mt[f])
        for f in mt.row})
    mt = mt.key_rows_by(*row_key)
    assert mt._same(actual)


class ImportLinesTest(unittest.TestCase):
    def test_import_lines(self):
        lines_table = hl.import_lines(resource('example.gen'))
        first_row = lines_table.head(1).collect()[0]
        assert lines_table.row.dtype == hl.tstruct(file=hl.tstr, text=hl.tstr)
        assert "01 SNPID_2 RSID_2 2000 A G 0 0 0 0.0278015 0.00863647 0.963531 0.0173645" in first_row.text
        assert "example.gen" in first_row.file
        assert lines_table._force_count() == 199

    def test_import_lines_multiple_files(self):
        lines_table = hl.import_lines((resource('first_half_example.gen'), resource('second_half_example.gen')))
        first_row = lines_table.head(1).collect()[0]
        last_row = lines_table.tail(1).collect()[0]
        assert "01 SNPID_2 RSID_2 2000 A G 0 0 0 0.0278015 0.00863647 0.963531 0.0173645" in first_row.text
        assert "first_half_example.gen" in first_row.file
        assert "second_half_example.gen" in last_row.file
        assert lines_table._force_count() == 199

    def test_import_lines_glob(self):
        lines_table = hl.import_lines(resource('*_half_example.gen'))
        assert lines_table._force_count() == 199


class ImportTableTests(unittest.TestCase):
    def test_import_table_force_bgz(self):
        fs = hl.current_backend().fs
        f = new_temp_file(extension="bgz")
        t = hl.utils.range_table(10, 5)
        t.export(f)

        f2 = new_temp_file(extension="gz")
        fs.copy(f, f2)
        t2 = hl.import_table(f2, force_bgz=True, impute=True).key_by('idx')
        self.assertTrue(t._same(t2))

<<<<<<< HEAD
=======
    def test_import_table_empty(self):
        try:
            rows = hl.import_table(resource('empty.tsv')).collect()
        except ValueError as err:
            assert f'Invalid file: no lines remaining after filters\n Files provided: {resource("empty.tsv")}' in err.args[0]
        else:
            assert False, rows

    def test_import_table_empty_with_header(self):
        assert [] == hl.import_table(resource('empty-with-header.tsv')).collect()

    @skip_when_service_backend('''intermittent worker failure:
>       assert tables.count() == 346

Caused by: java.lang.ClassCastException: __C2829collect_distributed_array cannot be cast to is.hail.expr.ir.FunctionWithObjects
	at is.hail.expr.ir.EmitClassBuilder$$anon$1.apply(EmitClassBuilder.scala:689)
	at is.hail.expr.ir.EmitClassBuilder$$anon$1.apply(EmitClassBuilder.scala:670)
	at is.hail.backend.BackendUtils.$anonfun$collectDArray$2(BackendUtils.scala:31)
	at is.hail.utils.package$.using(package.scala:627)
	at is.hail.annotations.RegionPool.scopedRegion(RegionPool.scala:144)
	at is.hail.backend.BackendUtils.$anonfun$collectDArray$1(BackendUtils.scala:30)
	at is.hail.backend.service.Worker$.main(Worker.scala:120)
	at is.hail.backend.service.Worker.main(Worker.scala)
	... 11 more''')
>>>>>>> 04967ffd
    def test_glob(self):
        tables = hl.import_table(resource('variantAnnotations.split.*.tsv'))
        assert tables.count() == 346

    def test_type_imputation(self):
        ht = hl.import_table(resource('type_imputation.tsv'), delimiter=' ', missing='.', impute=True)
        assert ht.row.dtype == hl.dtype('struct{1:int32,2:float64,3:str,4:str,5:str,6:bool,7:str}')

        ht = hl.import_table(resource('variantAnnotations.tsv'), impute=True)
        assert ht.row.dtype == hl.dtype(
            'struct{Chromosome: int32, Position: int32, Ref: str, Alt: str, Rand1: float64, Rand2: float64, Gene: str}')

        ht = hl.import_table(resource('variantAnnotations.tsv'), impute=True, types={'Chromosome': 'str'})
        assert ht.row.dtype == hl.dtype(
            'struct{Chromosome: str, Position: int32, Ref: str, Alt: str, Rand1: float64, Rand2: float64, Gene: str}')

        ht = hl.import_table(resource('variantAnnotations.alternateformat.tsv'), impute=True)
        assert ht.row.dtype == hl.dtype(
            'struct{`Chromosome:Position:Ref:Alt`: str, Rand1: float64, Rand2: float64, Gene: str}')

        ht = hl.import_table(resource('sampleAnnotations.tsv'), impute=True)
        assert ht.row.dtype == hl.dtype(
            'struct{Sample: str, Status: str, qPhen: int32}')

        ht = hl.import_table(resource('integer_imputation.txt'), impute=True, delimiter=r'\s+')
        assert ht.row.dtype == hl.dtype(
            'struct{A:int64, B:int32}')

    def test_import_export_identity(self):
        fs = hl.current_backend().fs
        ht = hl.import_table(resource('sampleAnnotations.tsv'))
        f = new_temp_file()
        ht.export(f)

        with fs.open(resource('sampleAnnotations.tsv'), 'r') as i1:
            expected = list(line.strip() for line in i1)
        with fs.open(f, 'r') as i2:
            observed = list(line.strip() for line in i2)

        assert expected == observed

    def small_dataset_1(self):
        data = [
            hl.Struct(Sample='Sample1',field1=5,field2=5),
            hl.Struct(Sample='Sample2',field1=3,field2=5),
            hl.Struct(Sample='Sample3',field1=2,field2=5),
            hl.Struct(Sample='Sample4',field1=1,field2=5),
        ]
        return hl.Table.parallelize(data, key='Sample')

    def test_source_file(self):
        ht = hl.import_table(resource('variantAnnotations.split.*.tsv'), source_file_field='source')
        ht = ht.add_index()
        assert ht.aggregate(hl.agg.all(
            hl.if_else(ht.idx < 239,
                       ht.source.endswith('variantAnnotations.split.1.tsv'),
                       ht.source.endswith('variantAnnotations.split.2.tsv'))))


    def test_read_write_identity(self):
        ht = self.small_dataset_1()
        f = new_temp_file(extension='ht')
        ht.write(f)
        assert ht._same(hl.read_table(f))

    def test_read_write_identity_keyed(self):
        ht = self.small_dataset_1().key_by()
        f = new_temp_file(extension='ht')
        ht.write(f)
        assert ht._same(hl.read_table(f))

    def test_import_same(self):
        ht = hl.import_table(resource('sampleAnnotations.tsv'))
        ht2 = hl.import_table(resource('sampleAnnotations.tsv'))
        assert ht._same(ht2)

    def test_error_with_context(self):
        with pytest.raises(FatalError, match='For input string:'):
            ht = hl.import_table(resource('tsv_errors.tsv'), types={'col1': 'int32'})
            ht._force_count()

        with pytest.raises(HailUserError, match='Expected 2 fields, found 1 field'):
            ht = hl.import_table(resource('tsv_errors.tsv'), impute=True)


class GrepTests(unittest.TestCase):
    @fails_service_backend()
    @fails_local_backend()
    def test_grep_show_false(self):
        expected = {'sampleAnnotations.tsv': ['HG00120\tCASE\t19599', 'HG00121\tCASE\t4832'],
                    'sample2_rename.tsv': ['HG00120\tB_HG00120', 'HG00121\tB_HG00121'],
                    'sampleAnnotations2.tsv': ['HG00120\t3919.8\t19589',
                                               'HG00121\t966.4\t4822',
                                               'HG00120_B\t3919.8\t19589',
                                               'HG00121_B\t966.4\t4822',
                                               'HG00120_B_B\t3919.8\t19589',
                                               'HG00121_B_B\t966.4\t4822']}

        assert hl.grep('HG0012[0-1]', resource('*.tsv'), show=False) == expected


class AvroTests(unittest.TestCase):
    @fails_service_backend(reason='''
E                   java.io.NotSerializableException: org.apache.avro.Schema$RecordSchema
E                   	at java.io.ObjectOutputStream.writeObject0(ObjectOutputStream.java:1184)
E                   	at java.io.ObjectOutputStream.writeArray(ObjectOutputStream.java:1378)
E                   	at java.io.ObjectOutputStream.writeObject0(ObjectOutputStream.java:1174)
E                   	at java.io.ObjectOutputStream.defaultWriteFields(ObjectOutputStream.java:1548)
E                   	at java.io.ObjectOutputStream.writeSerialData(ObjectOutputStream.java:1509)
E                   	at java.io.ObjectOutputStream.writeOrdinaryObject(ObjectOutputStream.java:1432)
E                   	at java.io.ObjectOutputStream.writeObject0(ObjectOutputStream.java:1178)
E                   	at java.io.ObjectOutputStream.writeArray(ObjectOutputStream.java:1378)
E                   	at java.io.ObjectOutputStream.writeObject0(ObjectOutputStream.java:1174)
E                   	at java.io.ObjectOutputStream.defaultWriteFields(ObjectOutputStream.java:1548)
E                   	at java.io.ObjectOutputStream.writeSerialData(ObjectOutputStream.java:1509)
E                   	at java.io.ObjectOutputStream.writeOrdinaryObject(ObjectOutputStream.java:1432)
E                   	at java.io.ObjectOutputStream.writeObject0(ObjectOutputStream.java:1178)
E                   	at java.io.ObjectOutputStream.writeObject(ObjectOutputStream.java:348)
E                   	at is.hail.backend.service.ServiceBackend.$anonfun$parallelizeAndComputeWithIndex$3(ServiceBackend.scala:119)
E                   	at is.hail.backend.service.ServiceBackend.$anonfun$parallelizeAndComputeWithIndex$3$adapted(ServiceBackend.scala:118)
E                   	at is.hail.utils.package$.using(package.scala:638)
E                   	at is.hail.backend.service.ServiceBackend.$anonfun$parallelizeAndComputeWithIndex$2(ServiceBackend.scala:118)
E                   	at scala.runtime.java8.JFunction0$mcV$sp.apply(JFunction0$mcV$sp.java:23)
E                   	at is.hail.services.package$.retryTransientErrors(package.scala:71)
E                   	at is.hail.backend.service.ServiceBackend.$anonfun$parallelizeAndComputeWithIndex$1(ServiceBackend.scala:117)
E                   	at scala.runtime.java8.JFunction0$mcV$sp.apply(JFunction0$mcV$sp.java:23)
E                   	at scala.concurrent.Future$.$anonfun$apply$1(Future.scala:659)
E                   	at scala.util.Success.$anonfun$map$1(Try.scala:255)
E                   	at scala.util.Success.map(Try.scala:213)
E                   	at scala.concurrent.Future.$anonfun$map$1(Future.scala:292)
E                   	at scala.concurrent.impl.Promise.liftedTree1$1(Promise.scala:33)
E                   	at scala.concurrent.impl.Promise.$anonfun$transform$1(Promise.scala:33)
E                   	at scala.concurrent.impl.CallbackRunnable.run(Promise.scala:64)
E                   	at java.util.concurrent.ThreadPoolExecutor.runWorker(ThreadPoolExecutor.java:1149)
E                   	at java.util.concurrent.ThreadPoolExecutor$Worker.run(ThreadPoolExecutor.java:624)
E                   	at java.lang.Thread.run(Thread.java:748)
''')
    def test_simple_avro(self):
        avro_file = resource('avro/weather.avro')
        fs = hl.current_backend().fs
        with DataFileReader(fs.open(avro_file, 'rb'), DatumReader()) as avro:
            expected = list(avro)
        data = hl.import_avro([avro_file]).collect()
        data = [dict(**s) for s in data]
        self.assertEqual(expected, data)


def test_matrix_and_table_read_intervals_with_hidden_key():
    f1 = new_temp_file()
    f2 = new_temp_file()
    f3 = new_temp_file()

    mt = hl.utils.range_matrix_table(50, 5, 10)
    mt = mt.key_rows_by(x=mt.row_idx, y=mt.row_idx + 2)
    mt.write(f1)

    hl.read_matrix_table(f1).key_rows_by('x').write(f2)
    hl.read_matrix_table(f1).key_rows_by('x').rows().write(f3)

    hl.read_matrix_table(f2, _intervals=[hl.Interval(0, 3)])._force_count_rows()
    hl.read_table(f3, _intervals=[hl.Interval(0, 3)])._force_count()<|MERGE_RESOLUTION|>--- conflicted
+++ resolved
@@ -1571,11 +1571,6 @@
                                resource('skip_invalid_loci.sample'))
             mt._force_count_rows()
 
-<<<<<<< HEAD
-    @fails_service_backend(reason='very slow / nonterminating')
-    @fails_local_backend()
-=======
->>>>>>> 04967ffd
     def test_export_gen(self):
         gen = hl.import_gen(resource('example.gen'),
                             sample_file=resource('example.sample'),
@@ -1993,8 +1988,6 @@
         t2 = hl.import_table(f2, force_bgz=True, impute=True).key_by('idx')
         self.assertTrue(t._same(t2))
 
-<<<<<<< HEAD
-=======
     def test_import_table_empty(self):
         try:
             rows = hl.import_table(resource('empty.tsv')).collect()
@@ -2006,20 +1999,6 @@
     def test_import_table_empty_with_header(self):
         assert [] == hl.import_table(resource('empty-with-header.tsv')).collect()
 
-    @skip_when_service_backend('''intermittent worker failure:
->       assert tables.count() == 346
-
-Caused by: java.lang.ClassCastException: __C2829collect_distributed_array cannot be cast to is.hail.expr.ir.FunctionWithObjects
-	at is.hail.expr.ir.EmitClassBuilder$$anon$1.apply(EmitClassBuilder.scala:689)
-	at is.hail.expr.ir.EmitClassBuilder$$anon$1.apply(EmitClassBuilder.scala:670)
-	at is.hail.backend.BackendUtils.$anonfun$collectDArray$2(BackendUtils.scala:31)
-	at is.hail.utils.package$.using(package.scala:627)
-	at is.hail.annotations.RegionPool.scopedRegion(RegionPool.scala:144)
-	at is.hail.backend.BackendUtils.$anonfun$collectDArray$1(BackendUtils.scala:30)
-	at is.hail.backend.service.Worker$.main(Worker.scala:120)
-	at is.hail.backend.service.Worker.main(Worker.scala)
-	... 11 more''')
->>>>>>> 04967ffd
     def test_glob(self):
         tables = hl.import_table(resource('variantAnnotations.split.*.tsv'))
         assert tables.count() == 346
