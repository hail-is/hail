--- conflicted
+++ resolved
@@ -2127,11 +2127,7 @@
             ht = hl.import_table(resource('tsv_errors.tsv'), types={'col1': 'int32'})
             ht._force_count()
 
-<<<<<<< HEAD
         with pytest.raises(HailUserError, match='Expected 2 fields, found 1 field'):
-=======
-        with pytest.raises(HailUserError, match='expected 2 fields, found 1 field'):
->>>>>>> 2abd475e
             ht = hl.import_table(resource('tsv_errors.tsv'), impute=True)
 
 
