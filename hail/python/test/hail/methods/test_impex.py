--- conflicted
+++ resolved
@@ -2200,7 +2200,6 @@
     hl.read_table(f3, _intervals=[hl.Interval(0, 3)])._force_count()
 
 
-<<<<<<< HEAD
 def test_import_google_sheet():
     ht = hl.import_google_sheet('1BxiMVs0XRA5nFMdKvBdBZjgmUUqptlbs74OgvE2upms', 'Class Data')
     actual = ht.collect()
@@ -2387,7 +2386,8 @@
                      'Extracurricular Activity': 'Debate'}),
     ]
     assert actual == expected
-=======
+
+    
 @pytest.mark.parametrize("i", list(range(10)))
 @test_timeout(6 * 60, local=7 * 60, batch=7 * 60)
 def test_import_export_same(i):
@@ -2400,5 +2400,4 @@
     mt3 = hl.import_vcf(f2)
 
     assert mt._same(mt2)
-    assert mt._same(mt3)
->>>>>>> 3edb8a7b
+    assert mt._same(mt3)