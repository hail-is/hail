--- conflicted
+++ resolved
@@ -1080,15 +1080,8 @@
         f = hl._locus_windows_per_contig([[1.0, 3.0, 4.0], [2.0, 2.0], [5.0]], 1.0)
         assert hl.eval(f) == ([0, 1, 1, 3, 3, 5], [1, 3, 3, 5, 5, 6])
 
-<<<<<<< HEAD
     def assert_np_arrays_eq(self, a, b):
         assert np.array_equal(a, np.array(b)), f"a={a}, b={b}"
-=======
-    @test_timeout(batch=3 * 60)
-    def test_locus_windows(self):
-        def assert_eq(a, b):
-            assert np.array_equal(a, np.array(b)), f"a={a}, b={b}"
->>>>>>> a0295241
 
     def test_locus_windows_1(self):
         centimorgans = hl.literal([0.1, 1.0, 1.0, 1.5, 1.9])
