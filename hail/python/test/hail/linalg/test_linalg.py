--- conflicted
+++ resolved
@@ -959,11 +959,7 @@
             self._assert_eq(nd, actual)
 
     @fails_service_backend()
-<<<<<<< HEAD
-    @fails_local_backend()
-=======
-    @fails_local_backend
->>>>>>> adea2d8b
+    @fails_local_backend()
     def test_rectangles_to_numpy(self):
         nd = np.array([[1.0, 2.0, 3.0],
                        [4.0, 5.0, 6.0],
