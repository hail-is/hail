--- conflicted
+++ resolved
@@ -469,16 +469,14 @@
         (hl._nd.full((3, 4, 5), 9), np.full((3, 4, 5), 9))
     )
 
-<<<<<<< HEAD
     assert hl.eval(hl._nd.zeros((5, 5), dtype=hl.tfloat32)).dtype, np.float32
     assert hl.eval(hl._nd.ones(3, dtype=hl.tint64)).dtype, np.int64
     assert hl.eval(hl._nd.full((5, 6, 7), hl.int32(3), dtype=hl.tfloat64)).dtype, np.float64
-=======
+
 @skip_unless_spark_backend()
 def test_ndarray_mixed():
     assert hl.eval(hl.null(hl.tndarray(hl.tint64, 2)).map(lambda x: x * x).reshape((4, 5)).T) is None
     assert hl.eval(
         (hl._nd.zeros((5, 10)).map(lambda x: x - 2) +
          hl._nd.ones((5, 10)).map(lambda x: x + 5)).reshape(hl.null(hl.ttuple(hl.tint64, hl.tint64))).T.reshape((10, 5))) is None
-    assert hl.eval(hl.or_missing(False, hl._ndarray(np.arange(10)).reshape((5,2)).map(lambda x: x * 2)).map(lambda y: y * 2)) is None
->>>>>>> f52dc4b4
+    assert hl.eval(hl.or_missing(False, hl._ndarray(np.arange(10)).reshape((5,2)).map(lambda x: x * 2)).map(lambda y: y * 2)) is None