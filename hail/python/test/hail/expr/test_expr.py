--- conflicted
+++ resolved
@@ -2958,13 +2958,8 @@
         with self.assertRaises(hl.utils.FatalError):
             hl.eval(hl.contig_length('chr5', 'GRCh37'))
 
-
-<<<<<<< HEAD
+    @test_timeout(batch=5 * 60)
     def test_initop_table(self):
-=======
-    @test_timeout(batch=5 * 60)
-    def test_initop(self):
->>>>>>> a0295241
         t = (hl.utils.range_table(5, 3)
              .annotate(GT=hl.call(0, 1))
              .annotate_globals(alleles=["A", "T"]))
@@ -2972,6 +2967,7 @@
         self.assertTrue(t.aggregate(hl.agg.call_stats(t.GT, t.alleles)) ==
                         hl.Struct(AC=[5, 5], AF=[0.5, 0.5], AN=10, homozygote_count=[0, 0])) # Tests table.aggregate initOp
 
+    @test_timeout(batch=5 * 60)
     def test_initop_matrix_table(self):
         mt = (hl.utils.range_matrix_table(10, 5, 5)
               .annotate_entries(GT=hl.call(0, 1))
@@ -2989,6 +2985,7 @@
             hl.is_defined(col_agg.call_stats)
             & (col_agg.call_stats == hl.struct(AC=[10, 10], AF=[0.5, 0.5], AN=20, homozygote_count=[0, 0]))))
 
+    @test_timeout(batch=5 * 60)
     def test_initop_table_aggregate_by_key(self):
         t = (hl.utils.range_table(5, 3)
              .annotate(GT=hl.call(0, 1))
@@ -3003,6 +3000,7 @@
                     hl.is_defined(group_agg.call_stats)
                     & (group_agg.call_stats == hl.struct(AC=[2, 2], AF=[0.5, 0.5], AN=4, homozygote_count=[0, 0])))))
 
+    @test_timeout(batch=5 * 60)
     def test_initop_matrix_aggregate_cols_by_key_entries(self):
         mt = (hl.utils.range_matrix_table(10, 5, 5)
               .annotate_entries(GT=hl.call(0, 1))
@@ -3019,6 +3017,7 @@
                     hl.is_defined(group_cols_agg.call_stats)
                     & (group_cols_agg.call_stats == hl.struct(AC=[2, 2], AF=[0.5, 0.5], AN=4, homozygote_count=[0, 0])))))
 
+    @test_timeout(batch=5 * 60)
     def test_initop_matrix_aggregate_cols_by_key_cols(self):
         mt = (hl.utils.range_matrix_table(10, 5, 5)
               .annotate_entries(GT=hl.call(0, 1))
@@ -3037,6 +3036,7 @@
                     hl.is_defined(group_cols_agg.call_stats)
                     & (group_cols_agg.call_stats == hl.struct(AC=[2, 2], AF=[0.5, 0.5], AN=4, homozygote_count=[0, 0])))))
 
+    @test_timeout(batch=5 * 60)
     def test_initop_matrix_aggregate_rows_by_key_entries(self):
         mt = (hl.utils.range_matrix_table(10, 5, 5)
               .annotate_entries(GT=hl.call(0, 1))
@@ -3053,6 +3053,7 @@
                     hl.is_defined(group_rows_agg.call_stats)
                     & (group_rows_agg.call_stats == hl.struct(AC=[7, 7], AF=[0.5, 0.5], AN=14, homozygote_count=[0, 0])))))
 
+    @test_timeout(batch=5 * 60)
     def test_initop_matrix_aggregate_rows_by_key_rows(self):
         mt = (hl.utils.range_matrix_table(10, 5, 5)
               .annotate_entries(GT=hl.call(0, 1))
