--- conflicted
+++ resolved
@@ -4157,7 +4157,6 @@
         expected_stdev = math.sqrt(sample_variance / sample_size)
         assert abs(mean - sample_mean) / expected_stdev < 4 , (iteration, sample_size, abs(mean - sample_mean) / expected_stdev)
 
-<<<<<<< HEAD
 def test_zip_join_producers():
     contexts = hl.literal([1,2,3])
     zj = hl._zip_join_producers(contexts,
@@ -4181,9 +4180,7 @@
             hl.utils.Struct(k=2, stream_id=3),
         ])
     ]
-=======
 
 def test_local_agg():
     x = hl.literal([1,2,3,4])
-    assert hl.eval(x.aggregate(lambda x: hl.agg.sum(x))) == 10
->>>>>>> c6e8a96a
+    assert hl.eval(x.aggregate(lambda x: hl.agg.sum(x))) == 10