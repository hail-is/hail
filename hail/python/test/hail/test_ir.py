--- conflicted
+++ resolved
@@ -16,6 +16,8 @@
             'c': hl.tbool,
             'a': hl.tarray(hl.tint32),
             'st': hl.tstream(hl.tint32),
+            'whitenStream': hl.tstream(hl.tstruct(prevWindow=hl.tndarray(hl.tfloat64, 2), newChunk=hl.tndarray(hl.tfloat64, 2))),
+            'mat': hl.tndarray(hl.tfloat64, 2),
             'aa': hl.tarray(hl.tarray(hl.tint32)),
             'sta': hl.tstream(hl.tarray(hl.tint32)),
             'da': hl.tarray(hl.ttuple(hl.tint32, hl.tstr)),
@@ -32,22 +34,10 @@
         c = ir.Ref('c', env['c'])
         i = ir.I32(5)
         j = ir.I32(7)
-<<<<<<< HEAD
-        a = ir.Ref('a')
-        st = ir.Ref('st')
+        a = ir.Ref('a', env['a'])
+        st = ir.Ref('st', env['st'])
         whitenStream = ir.Ref('whitenStream')
         mat = ir.Ref('mat')
-        aa = ir.Ref('aa')
-        sta = ir.Ref('sta')
-        da = ir.Ref('da')
-        nd = ir.Ref('nd')
-        v = ir.Ref('v')
-        s = ir.Ref('s')
-        t = ir.Ref('t')
-        call = ir.Ref('call')
-=======
-        a = ir.Ref('a', env['a'])
-        st = ir.Ref('st', env['st'])
         aa = ir.Ref('aa', env['aa'])
         sta = ir.Ref('sta', env['sta'])
         da = ir.Ref('da', env['da'])
@@ -57,7 +47,6 @@
         t = ir.Ref('t', env['t'])
         call = ir.Ref('call', env['call'])
         rngState = ir.RNGStateLiteral()
->>>>>>> 8104a1cd
 
         table = ir.TableRange(5, 3)
 
@@ -156,24 +145,7 @@
 
     @skip_unless_spark_backend()
     def test_parses(self):
-<<<<<<< HEAD
-        env = {'c': hl.tbool,
-               'a': hl.tarray(hl.tint32),
-               'st': hl.tstream(hl.tint32),
-               'aa': hl.tarray(hl.tarray(hl.tint32)),
-               'sta': hl.tstream(hl.tarray(hl.tint32)),
-               'whitenStream': hl.tstream(hl.tstruct(prevWindow=hl.tndarray(hl.tfloat64, 2), newChunk=hl.tndarray(hl.tfloat64, 2))),
-               'mat': hl.tndarray(hl.tfloat64, 2),
-               'da': hl.tarray(hl.ttuple(hl.tint32, hl.tstr)),
-               'nd': hl.tndarray(hl.tfloat64, 1),
-               'v': hl.tint32,
-               's': hl.tstruct(x=hl.tint32, y=hl.tint64, z=hl.tfloat64),
-               't': hl.ttuple(hl.tint32, hl.tint64, hl.tfloat64),
-               'call': hl.tcall,
-               'x': hl.tint32}
-=======
         env = self.value_irs_env()
->>>>>>> 8104a1cd
         for x in self.value_irs():
             Env.spark_backend('ValueIRTests.test_parses')._parse_value_ir(str(x), env)
 
