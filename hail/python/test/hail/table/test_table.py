--- conflicted
+++ resolved
@@ -1045,12 +1045,7 @@
         self.assertTrue(t1.key_by().union(t2.key_by(), t3.key_by())
                         ._same(hl.utils.range_table(15).key_by()))
 
-<<<<<<< HEAD
-    @fails_local_backend()
-    @skip_when_service_backend('slow >800s')
-=======
     @fails_service_backend()
->>>>>>> e566cb9e
     def test_nested_union(self):
         N = 10
         M = 200
