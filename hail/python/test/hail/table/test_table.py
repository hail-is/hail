--- conflicted
+++ resolved
@@ -1856,13 +1856,8 @@
     ht._force_count()
 
 
-<<<<<<< HEAD
-# NOTE: we cannot use Hail during test parameter initialization
-def make_test(table_name, num_parts, counter, truncator, n):
-=======
 def make_test(table_name: str, num_parts: int, counter: str, truncator, n: int):
     # NOTE: we cannot use Hail during test parameter initialization
->>>>>>> 792cb5e7
     def test():
         if table_name == 'rt':
             table = hl.utils.range_table(10, n_partitions=num_parts)
@@ -1888,12 +1883,7 @@
     for counter_name, counter in (('count', hl.Table.count), ('_force_count', hl.Table._force_count))]
 
 
-<<<<<<< HEAD
-@pytest.mark.parametrize("test", head_tail_test_data)
-@skip_when_service_backend('flaky OOMs')
-=======
 @skip_when_service_backend()
 @pytest.mark.parametrize("test", head_tail_test_data)
->>>>>>> 792cb5e7
 def test_table_head_and_tail(test):
     test()