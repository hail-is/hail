--- conflicted
+++ resolved
@@ -2016,7 +2016,6 @@
         assert t1.idx.collect() == [141, 142, 143, 144, 152]
 
 
-<<<<<<< HEAD
 def test_table_randomness():
     def assert_unique_uids(ht):
         ht = ht.annotate(r=hl.rand_int64())
@@ -2255,7 +2254,8 @@
     t = bm.entries()
     assert_contains_node(t, ir.BlockMatrixToTable)
     assert_unique_uids(t)
-=======
+
+
 def test_query_table():
     f = new_temp_file(extension='ht')
     ht = hl.utils.range_table(200, 10)
@@ -2355,5 +2355,4 @@
         [],
         [hl.Struct(idx=20, interval=hl.Interval(20, 70))],
     ]
-    assert hl.eval(queries) == expected
->>>>>>> bfa89d79
+    assert hl.eval(queries) == expected