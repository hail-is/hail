import unittest

import pandas as pd
import pyspark.sql
import pytest
import random

import hail as hl
import hail.expr.aggregators as agg
from hail.utils import new_temp_file
from hail.utils.java import Env
from ..helpers import *
from test.hail.matrixtable.test_file_formats import create_all_values_datasets

setUpModule = startTestHailContext
tearDownModule = stopTestHailContext


class Tests(unittest.TestCase):
    @skip_when_service_backend('flaky, not sure why yet')
    def test_annotate(self):
        schema = hl.tstruct(a=hl.tint32, b=hl.tint32, c=hl.tint32, d=hl.tint32, e=hl.tstr, f=hl.tarray(hl.tint32))

        rows = [{'a': 4, 'b': 1, 'c': 3, 'd': 5, 'e': "hello", 'f': [1, 2, 3]},
                {'a': 0, 'b': 5, 'c': 13, 'd': -1, 'e': "cat", 'f': []},
                {'a': 4, 'b': 2, 'c': 20, 'd': 3, 'e': "dog", 'f': [5, 6, 7]}]

        kt = hl.Table.parallelize(rows, schema)

        self.assertTrue(kt.annotate()._same(kt))

        result1 = convert_struct_to_dict(kt.annotate(foo=kt.a + 1,
                                                     foo2=kt.a).take(1)[0])

        self.assertDictEqual(result1, {'a': 4,
                                       'b': 1,
                                       'c': 3,
                                       'd': 5,
                                       'e': "hello",
                                       'f': [1, 2, 3],
                                       'foo': 5,
                                       'foo2': 4})

        result3 = convert_struct_to_dict(kt.annotate(
            x1=kt.f.map(lambda x: x * 2),
            x2=kt.f.map(lambda x: [x, x + 1]).flatmap(lambda x: x),
            x3=hl.min(kt.f),
            x4=hl.max(kt.f),
            x5=hl.sum(kt.f),
            x6=hl.product(kt.f),
            x7=kt.f.length(),
            x8=kt.f.filter(lambda x: x == 3),
            x9=kt.f[1:],
            x10=kt.f[:],
            x11=kt.f[1:2],
            x12=kt.f.map(lambda x: [x, x + 1]),
            x13=kt.f.map(lambda x: [[x, x + 1], [x + 2]]).flatmap(lambda x: x),
            x14=hl.if_else(kt.a < kt.b, kt.c, hl.missing(hl.tint32)),
            x15={1, 2, 3}
        ).take(1)[0])

        self.assertDictEqual(result3, {'a': 4,
                                       'b': 1,
                                       'c': 3,
                                       'd': 5,
                                       'e': "hello",
                                       'f': [1, 2, 3],
                                       'x1': [2, 4, 6], 'x2': [1, 2, 2, 3, 3, 4],
                                       'x3': 1, 'x4': 3, 'x5': 6, 'x6': 6, 'x7': 3, 'x8': [3],
                                       'x9': [2, 3], 'x10': [1, 2, 3], 'x11': [2],
                                       'x12': [[1, 2], [2, 3], [3, 4]],
                                       'x13': [[1, 2], [3], [2, 3], [4], [3, 4], [5]],
                                       'x14': None, 'x15': set([1, 2, 3])})
        kt.annotate(
            x1=kt.a + 5,
            x2=5 + kt.a,
            x3=kt.a + kt.b,
            x4=kt.a - 5,
            x5=5 - kt.a,
            x6=kt.a - kt.b,
            x7=kt.a * 5,
            x8=5 * kt.a,
            x9=kt.a * kt.b,
            x10=kt.a / 5,
            x11=5 / kt.a,
            x12=kt.a / kt.b,
            x13=-kt.a,
            x14=+kt.a,
            x15=kt.a == kt.b,
            x16=kt.a == 5,
            x17=5 == kt.a,
            x18=kt.a != kt.b,
            x19=kt.a != 5,
            x20=5 != kt.a,
            x21=kt.a > kt.b,
            x22=kt.a > 5,
            x23=5 > kt.a,
            x24=kt.a >= kt.b,
            x25=kt.a >= 5,
            x26=5 >= kt.a,
            x27=kt.a < kt.b,
            x28=kt.a < 5,
            x29=5 < kt.a,
            x30=kt.a <= kt.b,
            x31=kt.a <= 5,
            x32=5 <= kt.a,
            x33=(kt.a == 0) & (kt.b == 5),
            x34=(kt.a == 0) | (kt.b == 5),
            x35=False,
            x36=True
        )

    @skip_when_service_backend('''E                   hail.utils.java.FatalError: java.lang.RuntimeException: batch 30851 failed: failure
E                   	at is.hail.backend.service.ServiceBackend.parallelizeAndComputeWithIndex(ServiceBackend.scala:186)
E                   	at is.hail.backend.BackendUtils.collectDArray(BackendUtils.scala:28)
E                   	at __C2Compiled.__m114split_StreamForregion16_27(Emit.scala)
E                   	at __C2Compiled.__m114split_StreamForregion4_76(Emit.scala)
E                   	at __C2Compiled.__m114split_StreamFor(Emit.scala)
E                   	at __C2Compiled.__m76split_RunAggregion42_47(Emit.scala)
E                   	at __C2Compiled.__m76split_RunAgg(Emit.scala)
E                   	at __C2Compiled.__m3split_Letregion96_101(Emit.scala)
E                   	at __C2Compiled.__m3split_Let(Emit.scala)
E                   	at __C2Compiled.apply(Emit.scala)
E                   	at is.hail.expr.ir.lowering.LowerToCDA$.$anonfun$lower$2(LowerToCDA.scala:50)
E                   	at scala.runtime.java8.JFunction0$mcJ$sp.apply(JFunction0$mcJ$sp.java:23)
E                   	at is.hail.utils.ExecutionTimer.time(ExecutionTimer.scala:81)
E                   	at is.hail.expr.ir.lowering.LowerToCDA$.lower(LowerToCDA.scala:50)
E                   	at is.hail.expr.ir.lowering.LowerToCDA$.apply(LowerToCDA.scala:17)
E                   	at is.hail.expr.ir.lowering.LowerToDistributedArrayPass.transform(LoweringPass.scala:75)
E                   	at is.hail.expr.ir.lowering.LoweringPass.$anonfun$apply$3(LoweringPass.scala:15)
E                   	at is.hail.utils.ExecutionTimer.time(ExecutionTimer.scala:81)
E                   	at is.hail.expr.ir.lowering.LoweringPass.$anonfun$apply$1(LoweringPass.scala:15)
E                   	at is.hail.utils.ExecutionTimer.time(ExecutionTimer.scala:81)
E                   	at is.hail.expr.ir.lowering.LoweringPass.apply(LoweringPass.scala:13)
E                   	at is.hail.expr.ir.lowering.LoweringPass.apply$(LoweringPass.scala:12)
E                   	at is.hail.expr.ir.lowering.LowerToDistributedArrayPass.apply(LoweringPass.scala:70)
E                   	at is.hail.expr.ir.lowering.LoweringPipeline.$anonfun$apply$1(LoweringPipeline.scala:14)
E                   	at is.hail.expr.ir.lowering.LoweringPipeline.$anonfun$apply$1$adapted(LoweringPipeline.scala:12)
E                   	at scala.collection.IndexedSeqOptimized.foreach(IndexedSeqOptimized.scala:36)
E                   	at scala.collection.IndexedSeqOptimized.foreach$(IndexedSeqOptimized.scala:33)
E                   	at scala.collection.mutable.WrappedArray.foreach(WrappedArray.scala:38)
E                   	at is.hail.expr.ir.lowering.LoweringPipeline.apply(LoweringPipeline.scala:12)
E                   	at is.hail.backend.service.ServiceBackend.execute(ServiceBackend.scala:289)
''')
    def test_aggregate1(self):
        schema = hl.tstruct(a=hl.tint32, b=hl.tint32, c=hl.tint32, d=hl.tint32, e=hl.tstr, f=hl.tarray(hl.tint32))

        rows = [{'a': 4, 'b': 1, 'c': 3, 'd': 5, 'e': "hello", 'f': [1, 2, 3]},
                {'a': 0, 'b': 5, 'c': 13, 'd': -1, 'e': "cat", 'f': []},
                {'a': 4, 'b': 2, 'c': 20, 'd': 3, 'e': "dog", 'f': [5, 6, 7]}]

        kt = hl.Table.parallelize(rows, schema)
        results = kt.aggregate(hl.Struct(q1=agg.sum(kt.b),
                                         q2=agg.count(),
                                         q3=agg.collect(kt.e),
                                         q4=agg.filter((kt.d >= 5) | (kt.a == 0), agg.collect(kt.e)),
                                         q5=agg.explode(lambda elt: agg.mean(elt), kt.f)))

        self.assertEqual(results.q1, 8)
        self.assertEqual(results.q2, 3)
        self.assertEqual(set(results.q3), {"hello", "cat", "dog"})
        self.assertEqual(set(results.q4), {"hello", "cat"})
        self.assertAlmostEqual(results.q5, 4)

    @skip_when_service_backend('''The Service and Shuffler have no way of knowing the order in which rows appear in the original
dataset, as such it is impossible to guarantee the ordering in x2.

https://hail.zulipchat.com/#narrow/stream/123011-Hail-Dev/topic/test_drop/near/235425714''')
    def test_aggregate2(self):
        schema = hl.tstruct(status=hl.tint32, GT=hl.tcall, qPheno=hl.tint32)

        rows = [{'status': 0, 'GT': hl.Call([0, 0]), 'qPheno': 3},
                {'status': 0, 'GT': hl.Call([0, 1]), 'qPheno': 13}]

        kt = hl.Table.parallelize(rows, schema)

        result = convert_struct_to_dict(
            kt.group_by(status=kt.status)
                .aggregate(
                x1=agg.collect(kt.qPheno * 2),
                x2=agg.explode(lambda elt: agg.collect(elt), [kt.qPheno, kt.qPheno + 1]),
                x3=agg.min(kt.qPheno),
                x4=agg.max(kt.qPheno),
                x5=agg.sum(kt.qPheno),
                x6=agg.product(hl.int64(kt.qPheno)),
                x7=agg.count(),
                x8=agg.count_where(kt.qPheno == 3),
                x9=agg.fraction(kt.qPheno == 1),
                x10=agg.stats(hl.float64(kt.qPheno)),
                x11=agg.hardy_weinberg_test(kt.GT),
                x13=agg.inbreeding(kt.GT, 0.1),
                x14=agg.call_stats(kt.GT, ["A", "T"]),
                x15=agg.collect(hl.Struct(a=5, b="foo", c=hl.Struct(banana='apple')))[0],
                x16=agg.collect(hl.Struct(a=5, b="foo", c=hl.Struct(banana='apple')).c.banana)[0],
                x17=agg.explode(lambda elt: agg.collect(elt), hl.missing(hl.tarray(hl.tint32))),
                x18=agg.explode(lambda elt: agg.collect(elt), hl.missing(hl.tset(hl.tint32))),
                x19=agg.take(kt.GT, 1, ordering=-kt.qPheno)
            ).take(1)[0])

        expected = {u'status': 0,
                    u'x13': {u'n_called': 2, u'expected_homs': 1.64, u'f_stat': -1.777777777777777,
                             u'observed_homs': 1},
                    u'x14': {u'AC': [3, 1], u'AF': [0.75, 0.25], u'AN': 4, u'homozygote_count': [1, 0]},
                    u'x15': {u'a': 5, u'c': {u'banana': u'apple'}, u'b': u'foo'},
                    u'x10': {u'min': 3.0, u'max': 13.0, u'sum': 16.0, u'stdev': 5.0, u'n': 2, u'mean': 8.0},
                    u'x8': 1, u'x9': 0.0, u'x16': u'apple',
                    u'x11': {u'het_freq_hwe': 0.5, u'p_value': 0.5},
                    u'x2': [3, 4, 13, 14], u'x3': 3, u'x1': [6, 26], u'x6': 39, u'x7': 2, u'x4': 13, u'x5': 16,
                    u'x17': [],
                    u'x18': [],
                    u'x19': [hl.Call([0, 1])]}

        self.maxDiff = None

        self.assertDictEqual(result, expected)

    def test_aggregate_ir(self):
        kt = hl.utils.range_table(10).annotate_globals(g1=5)
        r = kt.aggregate(hl.struct(x=agg.sum(kt.idx) + kt.g1,
                                   y=agg.filter(kt.idx % 2 != 0, agg.sum(kt.idx + 2)) + kt.g1,
                                   z=agg.sum(kt.g1 + kt.idx) + kt.g1))
        self.assertEqual(convert_struct_to_dict(r), {u'x': 50, u'y': 40, u'z': 100})

        r = kt.aggregate(5)
        self.assertEqual(r, 5)

        r = kt.aggregate(hl.missing(hl.tint32))
        self.assertEqual(r, None)

        r = kt.aggregate(agg.filter(kt.idx % 2 != 0, agg.sum(kt.idx + 2)) + kt.g1)
        self.assertEqual(r, 40)

    @skip_when_service_backend('Shuffler encoding/decoding is broken.')
    def test_to_matrix_table(self):
        N, M = 50, 50
        mt = hl.utils.range_matrix_table(N, M)
        mt = mt.key_cols_by(s = 'Col' + hl.str(M - mt.col_idx))
        mt = mt.annotate_cols(c1 = hl.rand_bool(0.5))
        mt = mt.annotate_rows(r1 = hl.rand_bool(0.5))
        mt = mt.annotate_entries(e1 = hl.rand_bool(0.5))

        re_mt = mt.entries().to_matrix_table(['row_idx'], ['s'], ['r1'], ['col_idx', 'c1'])
        new_col_order = re_mt.col_idx.collect()
        mapping = [t[1] for t in sorted([(old, new) for new, old in enumerate(new_col_order)])]

        assert re_mt.choose_cols(mapping).drop('col_idx')._same(mt.drop('col_idx'))

    @skip_when_service_backend('''intermittent worker failure:
Caused by: java.lang.AssertionError: assertion failed
	at scala.Predef$.assert(Predef.scala:208)
	at is.hail.io.BlockingInputBuffer.ensure(InputBuffers.scala:389)
	at is.hail.io.BlockingInputBuffer.readInt(InputBuffers.scala:412)
	at __C3872collect_distributed_array.__m3880INPLACE_DECODE_r_array_of_r_struct_of_r_int32END_TO_r_array_of_r_struct_of_r_int32END(Unknown Source)
	at __C3872collect_distributed_array.__m3879INPLACE_DECODE_r_struct_of_r_array_of_r_struct_of_r_int32ENDEND_TO_r_struct_of_r_array_of_r_struct_of_r_int32ENDEND(Unknown Source)
	at __C3872collect_distributed_array.__m3878INPLACE_DECODE_r_struct_of_r_struct_of_r_array_of_r_struct_of_r_int32ENDENDEND_TO_r_struct_of_r_struct_of_r_array_of_r_struct_of_r_int32ENDENDEND(Unknown Source)
	at __C3872collect_distributed_array.__m3877DECODE_r_struct_of_r_struct_of_r_struct_of_r_array_of_r_struct_of_r_int32ENDENDENDEND_TO_SBaseStructPointer(Unknown Source)
	at __C3872collect_distributed_array.apply(Unknown Source)
	at __C3872collect_distributed_array.apply(Unknown Source)
	at is.hail.backend.BackendUtils.$anonfun$collectDArray$2(BackendUtils.scala:31)
	at is.hail.utils.package$.using(package.scala:627)
	at is.hail.annotations.RegionPool.scopedRegion(RegionPool.scala:144)
	at is.hail.backend.BackendUtils.$anonfun$collectDArray$1(BackendUtils.scala:30)
	at is.hail.backend.service.Worker$.main(Worker.scala:120)
	at is.hail.backend.service.Worker.main(Worker.scala)
	... 11 more''')
    def test_to_matrix_table_row_major(self):
        t = hl.utils.range_table(10)
        t = t.annotate(foo=t.idx, bar=2 * t.idx, baz=3 * t.idx)
        mt = t.to_matrix_table_row_major(['bar', 'baz'], 'entry', 'col')
        round_trip = mt.localize_entries('entries', 'cols')
        round_trip = round_trip.transmute(**{col.col: round_trip.entries[i].entry for i, col in enumerate(hl.eval(round_trip.cols))})
        round_trip = round_trip.drop(round_trip.cols)

        self.assertTrue(t._same(round_trip))

        t = hl.utils.range_table(10)
        t = t.annotate(foo=t.idx, bar=hl.struct(val=2 * t.idx), baz=hl.struct(val=3 * t.idx))
        mt = t.to_matrix_table_row_major(['bar', 'baz'])
        round_trip = mt.localize_entries('entries', 'cols')
        round_trip = round_trip.transmute(**{col.col: round_trip.entries[i] for i, col in enumerate(hl.eval(round_trip.cols))})
        round_trip = round_trip.drop(round_trip.cols)

        self.assertTrue(t._same(round_trip))

        t = t.annotate(**{'a': 1, 'b': 2, 'c': 'v', 'd': hl.struct(e=2)})
        self.assertRaises(ValueError, lambda: t.to_matrix_table_row_major(['a', 'b']))
        self.assertRaises(ValueError, lambda: t.to_matrix_table_row_major(['a', 'd']))
        self.assertRaises(ValueError, lambda: t.to_matrix_table_row_major(['d'], entry_field_name='c'))
        self.assertRaises(ValueError, lambda: t.to_matrix_table_row_major([]))

    def test_group_by_field_lifetimes(self):
        ht = hl.utils.range_table(3)
        ht2 = (ht.group_by(idx='100')
               .aggregate(x=hl.agg.collect_as_set(ht.idx + 5)))
        assert (ht2.all(ht2.x == hl.set({5, 6, 7})))

    def test_group_aggregate_by_key(self):
        ht = hl.utils.range_table(100, n_partitions=10)

        r1 = ht.group_by(k = ht.idx % 5)._set_buffer_size(3).aggregate(n = hl.agg.count())
        r2 = ht.group_by(k = ht.idx // 20)._set_buffer_size(3).aggregate(n = hl.agg.count())
        assert r1.all(r1.n == 20)
        assert r2.all(r2.n == 20)

    def test_aggregate_by_key_partitioning(self):
        ht1 = hl.Table.parallelize([
            {'k': 'foo', 'b': 1},
            {'k': 'bar', 'b': 2},
            {'k': 'bar', 'b': 2}],
            hl.tstruct(k=hl.tstr, b=hl.tint32),
            key='k')
        self.assertEqual(
            set(ht1.group_by('k').aggregate(mean_b = hl.agg.mean(ht1.b)).collect()),
            {hl.Struct(k='foo', mean_b=1.0), hl.Struct(k='bar', mean_b=2.0)})

    def test_filter(self):
        schema = hl.tstruct(a=hl.tint32, b=hl.tint32, c=hl.tint32, d=hl.tint32, e=hl.tstr, f=hl.tarray(hl.tint32))

        rows = [{'a': 4, 'b': 1, 'c': 3, 'd': 5, 'e': "hello", 'f': [1, 2, 3]},
                {'a': 0, 'b': 5, 'c': 13, 'd': -1, 'e': "cat", 'f': []},
                {'a': 4, 'b': 2, 'c': 20, 'd': 3, 'e': "dog", 'f': [5, 6, 7]}]

        kt = hl.Table.parallelize(rows, schema)

        self.assertEqual(kt.filter(kt.a == 4).count(), 2)
        self.assertEqual(kt.filter((kt.d == -1) | (kt.c == 20) | (kt.e == "hello")).count(), 3)
        self.assertEqual(kt.filter((kt.c != 20) & (kt.a == 4)).count(), 1)
        self.assertEqual(kt.filter(True).count(), 3)

    def test_filter_missing(self):
        ht = hl.utils.range_table(1, 1)

        self.assertEqual(ht.filter(hl.missing(hl.tbool)).count(), 0)

    def test_transmute(self):
        schema = hl.tstruct(a=hl.tint32, b=hl.tint32, c=hl.tint32, d=hl.tint32, e=hl.tstr, f=hl.tarray(hl.tint32),
                            g=hl.tstruct(x=hl.tbool, y=hl.tint32))

        rows = [{'a': 4, 'b': 1, 'c': 3, 'd': 5, 'e': "hello", 'f': [1, 2, 3], 'g': {'x': True, 'y': 2}},
                {'a': 0, 'b': 5, 'c': 13, 'd': -1, 'e': "cat", 'f': [], 'g': {'x': True, 'y': 2}},
                {'a': 4, 'b': 2, 'c': 20, 'd': 3, 'e': "dog", 'f': [5, 6, 7], 'g': None}]
        df = hl.Table.parallelize(rows, schema)

        df = df.transmute(h=df.a + df.b + df.c + df.g.y)
        r = df.select('h').collect()

        self.assertEqual(list(df.row), ['d', 'e', 'f', 'h'])
        self.assertEqual(r, [hl.Struct(h=x) for x in [10, 20, None]])

    def test_transmute_globals(self):
        ht = hl.utils.range_table(1).annotate_globals(a=5, b=10)
        self.assertEqual(ht.transmute_globals(c=ht.a + 5).globals.dtype, hl.tstruct(b=hl.tint, c=hl.tint))

    def test_transmute_key(self):
        ht = hl.utils.range_table(10)
        self.assertEqual(ht.transmute(y = ht.idx + 2).row.dtype, hl.dtype('struct{idx: int32, y: int32}'))
        ht = ht.key_by()
        self.assertEqual(ht.transmute(y = ht.idx + 2).row.dtype, hl.dtype('struct{y: int32}'))

    def test_select(self):
        schema = hl.tstruct(a=hl.tint32, b=hl.tint32, c=hl.tint32, d=hl.tint32, e=hl.tstr, f=hl.tarray(hl.tint32),
                            g=hl.tstruct(x=hl.tbool, y=hl.tint32))

        rows = [{'a': 4, 'b': 1, 'c': 3, 'd': 5, 'e': "hello", 'f': [1, 2, 3], 'g': {'x': True, 'y': 2}},
                {'a': 0, 'b': 5, 'c': 13, 'd': -1, 'e': "cat", 'f': [], 'g': {'x': True, 'y': 2}},
                {'a': 4, 'b': 2, 'c': 20, 'd': 3, 'e': "dog", 'f': [5, 6, 7], 'g': None}]

        kt = hl.Table.parallelize(rows, schema)

        t1 = kt.select(kt.a, kt.e)
        self.assertEqual(list(t1.row), ['a', 'e'])
        self.assertEqual(list(t1.key), [])

        t2 = kt.key_by('e')
        t2 = t2.select(t2.a)
        self.assertEqual(list(t2.row), ['e', 'a'])
        self.assertEqual(list(t2.key), ['e'])

        self.assertEqual(list(kt.select(kt.a, foo=kt.a + kt.b - kt.c - kt.d).row), ['a', 'foo'])
        self.assertEqual(list(kt.select(kt.a, foo=kt.a + kt.b - kt.c - kt.d, **kt.g).row), ['a', 'foo', 'x', 'y'])

        # select no fields
        s = kt.select()
        self.assertEqual(list(s.row), [])
        self.assertEqual(list(s.key), [])

    def test_errors(self):
        schema = hl.tstruct(status=hl.tint32, gt=hl.tcall, qPheno=hl.tint32)

        rows = [{'status': 0, 'gt': hl.Call([0, 0]), 'qPheno': 3},
                {'status': 0, 'gt': hl.Call([0, 1]), 'qPheno': 13},
                {'status': 1, 'gt': hl.Call([0, 1]), 'qPheno': 20}]

        kt = hl.Table.parallelize(rows, schema)

        def f():
            kt.a = 5

        self.assertRaises(NotImplementedError, f)

    @skip_when_service_backend('''intermittent worker failure:
>       assert ht.x.collect() == [9]

Caused by: java.lang.AssertionError: assertion failed
	at scala.Predef$.assert(Predef.scala:208)
	at is.hail.io.BlockingInputBuffer.ensure(InputBuffers.scala:389)
	at is.hail.io.BlockingInputBuffer.readInt(InputBuffers.scala:412)
	at __C2483collect_distributed_array.__m2493INPLACE_DECODE_r_array_of_r_struct_of_r_int32ANDr_int32END_TO_r_array_of_r_struct_of_r_int32ANDr_int32END(Unknown Source)
	at __C2483collect_distributed_array.__m2488INPLACE_DECODE_r_struct_of_r_struct_of_r_struct_of_r_struct_of_r_int32ENDANDr_int32ENDANDr_struct_of_r_struct_of_r_int32ENDANDr_int32ENDANDr_boolANDr_boolENDANDr_array_of_r_struct_of_r_int32ANDr_int32ENDEND_TO_r_struct_of_r_struct_of_r_tuple_of_r_struct_of_r_int32ENDANDr_int32ENDANDr_tuple_of_r_struct_of_r_int32ENDANDr_int32ENDANDr_boolANDr_boolENDANDr_array_of_r_struct_of_r_int32ANDr_int32ENDEND(Unknown Source)
	at __C2483collect_distributed_array.__m2485INPLACE_DECODE_r_struct_of_r_struct_of_r_int32ANDr_int32ENDANDr_struct_of_r_struct_of_r_struct_of_r_struct_of_r_int32ENDANDr_int32ENDANDr_struct_of_r_struct_of_r_int32ENDANDr_int32ENDANDr_boolANDr_boolENDANDr_array_of_r_struct_of_r_int32ANDr_int32ENDENDEND_TO_r_struct_of_r_struct_of_r_int32ANDr_int32ENDANDr_struct_of_r_struct_of_r_tuple_of_r_struct_of_r_int32ENDANDr_int32ENDANDr_tuple_of_r_struct_of_r_int32ENDANDr_int32ENDANDr_boolANDr_boolENDANDr_array_of_r_struct_of_r_int32ANDr_int32ENDENDEND(Unknown Source)
	at __C2483collect_distributed_array.__m2484DECODE_r_struct_of_r_struct_of_r_struct_of_r_int32ANDr_int32ENDANDr_struct_of_r_struct_of_r_struct_of_r_struct_of_r_int32ENDANDr_int32ENDANDr_struct_of_r_struct_of_r_int32ENDANDr_int32ENDANDr_boolANDr_boolENDANDr_array_of_r_struct_of_r_int32ANDr_int32ENDENDENDEND_TO_SBaseStructPointer(Unknown Source)
	at __C2483collect_distributed_array.apply(Unknown Source)
	at __C2483collect_distributed_array.apply(Unknown Source)
	at is.hail.backend.BackendUtils.$anonfun$collectDArray$2(BackendUtils.scala:31)
	at is.hail.utils.package$.using(package.scala:627)
	at is.hail.annotations.RegionPool.scopedRegion(RegionPool.scala:144)
	at is.hail.backend.BackendUtils.$anonfun$collectDArray$1(BackendUtils.scala:30)
	at is.hail.backend.service.Worker$.main(Worker.scala:120)
	at is.hail.backend.service.Worker.main(Worker.scala)
	... 11 more''')
    def test_scan_filter(self):
        ht = hl.utils.range_table(10, n_partitions=10)
        ht = ht.annotate(x = hl.scan.count())
        ht = ht.filter(ht.idx == 9)
        assert ht.x.collect() == [9]

    def test_scan_tail(self):
        ht = hl.utils.range_table(100, n_partitions=16)
        ht = ht.annotate(x = hl.scan.count())
        ht = ht.tail(30)
        assert ht.x.collect() == list(range(70, 100))

    def test_semi_anti_join(self):
        ht = hl.utils.range_table(10)
        ht2 = ht.filter(ht.idx < 3)

        assert ht.semi_join(ht2).count() == 3
        assert ht.anti_join(ht2).count() == 7

    def test_indirected_joins(self):
        kt = hl.utils.range_table(1)
        kt = kt.annotate(a='foo')

        kt1 = hl.utils.range_table(1)
        kt1 = kt1.annotate(a='foo', b='bar').key_by('a')

        kt2 = hl.utils.range_table(1)
        kt2 = kt2.annotate(b='bar', c='baz').key_by('b')

        kt3 = hl.utils.range_table(1)
        kt3 = kt3.annotate(c='baz', d='qux').key_by('c')

        kt4 = hl.utils.range_table(1)
        kt4 = kt4.annotate(d='qux', e='quam').key_by('d')

        assert kt.aggregate(agg.collect(kt4[kt3[kt2[kt1[kt.a].b].c].d].e)) == ['quam']

    def test_table_matrix_join_combinations(self):
        m = hl.import_vcf(resource('sample.vcf'))
        vkt = m.rows()
        assert vkt.filter(vkt.qual != m.index_rows(vkt.key).qual).count() == 0

        assert m.filter_rows(m.qual != vkt.index(m.row_key).qual).count_rows() == 0

        assert m.filter_rows(m.qual != m.index_rows(m.row_key).qual).count_rows() == 0

        kt5 = hl.utils.range_table(1).annotate(s='C1589').key_by('s')
        n_C1589 = m.filter_cols(m.s[:5] == 'C1589').count_cols()
        assert n_C1589 > 1

        m2 = m.annotate_cols(foo=m.s[:5])
        assert m2.filter_cols(hl.is_defined(kt5[m2.foo].idx)).count_cols() == n_C1589

    def test_index_globals(self):
        ht = hl.utils.range_table(1).annotate_globals(foo=5)
        assert hl.eval(ht.index_globals().foo) == 5

    def test_interval_filter_loci(self):
        ht = hl.import_vcf(resource('sample.vcf')).rows()
        assert ht.filter(ht.locus > hl.locus('20', 17434581)).count() == 100

    @fails_service_backend()
    @fails_local_backend()
    def test_interval_join(self):
        left = hl.utils.range_table(50, n_partitions=10)
        intervals = hl.utils.range_table(4)
        intervals = intervals.key_by(interval=hl.interval(intervals.idx * 10, intervals.idx * 10 + 5))
        left = left.annotate(interval_matches=intervals.index(left.key))
        self.assertTrue(left.all(hl.case()
                                 .when(left.idx % 10 < 5, left.interval_matches.idx == left.idx // 10)
                                 .default(hl.is_missing(left.interval_matches))))

    @fails_service_backend()
    @fails_local_backend()
    def test_interval_product_join(self):
        left = hl.utils.range_table(50, n_partitions=8)
        intervals = hl.utils.range_table(25)
        intervals = intervals.key_by(interval=hl.interval(
            1 + (intervals.idx // 5) * 10 + (intervals.idx % 5),
            (1 + intervals.idx // 5) * 10 - (intervals.idx % 5)))
        intervals = intervals.annotate(i=intervals.idx % 5)
        left = left.annotate(interval_matches=intervals.index(left.key, all_matches=True))
        self.assertTrue(left.all(hl.sorted(left.interval_matches.map(lambda x: x.i))
                                 == hl.range(0, hl.min(left.idx % 10, 10 - left.idx % 10))))

    @fails_service_backend()
    @fails_local_backend()
    def test_interval_product_join_long_key(self):
        left = hl.utils.range_table(50, n_partitions=8)
        intervals = hl.utils.range_table(25)
        intervals = intervals.key_by(
            interval=hl.interval(
                1 + (intervals.idx // 5) * 10 + (intervals.idx % 5),
                (1 + intervals.idx // 5) * 10 - (intervals.idx % 5)),
            k2=1)
        intervals = intervals.checkpoint('/tmp/bar.ht', overwrite=True)
        intervals = intervals.annotate(i=intervals.idx % 5)
        intervals = intervals.key_by('interval')
        left = left.annotate(interval_matches=intervals.index(left.idx, all_matches=True))
        self.assertTrue(left.all(hl.sorted(left.interval_matches.map(lambda x: x.i))
                                 == hl.range(0, hl.min(left.idx % 10, 10 - left.idx % 10))))

    def test_join_with_empty(self):
        kt = hl.utils.range_table(10)
        kt2 = kt.head(0)
        kt.annotate(foo=hl.is_defined(kt2[kt.idx]))

    def test_join_with_key(self):
        ht = hl.utils.range_table(10)
        ht1 = ht.annotate(foo=5)
        self.assertTrue(ht.all(ht1[ht.key].foo == 5))

    @skip_when_service_backend('shuffler does not guarantee order of rows')
    def test_product_join(self):
        left = hl.utils.range_table(5)
        right = hl.utils.range_table(5)
        right = right.annotate(i=hl.range(right.idx + 1, 5)).explode('i').key_by('i')
        left = left.annotate(matches=right.index(left.key, all_matches=True))
        self.assertTrue(left.all(left.matches.length() == left.idx))
        self.assertTrue(left.all(left.matches.map(lambda x: x.idx) == hl.range(0, left.idx)))

    def test_multiple_entry_joins(self):
        mt = hl.utils.range_matrix_table(4, 4)
        mt2 = hl.utils.range_matrix_table(4, 4)
        mt2 = mt2.annotate_entries(x=mt2.row_idx + mt2.col_idx)
        mt.select_entries(a=mt2[mt.row_idx, mt.col_idx].x,
                          b=mt2[mt.row_idx, mt.col_idx].x)

    @skip_when_service_backend('''intermittent worker failure:
Caused by: is.hail.utils.HailException: Premature end of file: expected 4 bytes, found 0
	at is.hail.utils.ErrorHandling.fatal(ErrorHandling.scala:11)
	at is.hail.utils.ErrorHandling.fatal$(ErrorHandling.scala:11)
	at is.hail.utils.package$.fatal(package.scala:77)
	at is.hail.utils.richUtils.RichInputStream$.readFully$extension1(RichInputStream.scala:13)
	at is.hail.io.StreamBlockInputBuffer.readBlock(InputBuffers.scala:546)
	at is.hail.io.BlockingInputBuffer.readBlock(InputBuffers.scala:382)
	at is.hail.io.BlockingInputBuffer.ensure(InputBuffers.scala:388)
	at is.hail.io.BlockingInputBuffer.readInt(InputBuffers.scala:412)
	at __C4028collect_distributed_array.__m4034INPLACE_DECODE_r_int32_TO_r_int32(Unknown Source)
	at __C4028collect_distributed_array.__m4032INPLACE_DECODE_r_struct_of_r_struct_of_r_int32ENDANDr_int32END_TO_r_tuple_of_r_struct_of_r_int32ENDANDr_int32END(Unknown Source)
	at __C4028collect_distributed_array.__m4031INPLACE_DECODE_r_struct_of_r_struct_of_r_struct_of_r_int32ENDANDr_int32ENDANDr_struct_of_r_struct_of_r_int32ENDANDr_int32ENDANDr_boolANDr_boolEND_TO_r_struct_of_r_tuple_of_r_struct_of_r_int32ENDANDr_int32ENDANDr_tuple_of_r_struct_of_r_int32ENDANDr_int32ENDANDr_boolANDr_boolEND(Unknown Source)
	at __C4028collect_distributed_array.__m4030INPLACE_DECODE_r_struct_of_r_struct_of_r_struct_of_r_struct_of_r_int32ENDANDr_int32ENDANDr_struct_of_r_struct_of_r_int32ENDANDr_int32ENDANDr_boolANDr_boolENDANDr_array_of_r_array_of_r_struct_of_r_int32ANDr_struct_of_r_int32ENDENDEND_TO_r_struct_of_r_struct_of_r_tuple_of_r_struct_of_r_int32ENDANDr_int32ENDANDr_tuple_of_r_struct_of_r_int32ENDANDr_int32ENDANDr_boolANDr_boolENDANDr_array_of_r_array_of_r_struct_of_r_int32ANDr_struct_of_r_int32ENDENDEND(Unknown Source)
	at __C4028collect_distributed_array.__m4029DECODE_r_struct_of_r_struct_of_r_struct_of_r_struct_of_r_struct_of_r_int32ENDANDr_int32ENDANDr_struct_of_r_struct_of_r_int32ENDANDr_int32ENDANDr_boolANDr_boolENDANDr_array_of_r_array_of_r_struct_of_r_int32ANDr_struct_of_r_int32ENDENDENDEND_TO_SBaseStructPointer(Unknown Source)
	at __C4028collect_distributed_array.apply(Unknown Source)
	at __C4028collect_distributed_array.apply(Unknown Source)
	at is.hail.backend.BackendUtils.$anonfun$collectDArray$2(BackendUtils.scala:31)
	at is.hail.utils.package$.using(package.scala:627)
	at is.hail.annotations.RegionPool.scopedRegion(RegionPool.scala:144)
	at is.hail.backend.BackendUtils.$anonfun$collectDArray$1(BackendUtils.scala:30)
	at is.hail.backend.service.Worker$.main(Worker.scala:120)
	at is.hail.backend.service.Worker.main(Worker.scala)
	... 11 more''')
    def test_multi_way_zip_join(self):
        d1 = [{"id": 0, "name": "a", "data": 0.0},
              {"id": 1, "name": "b", "data": 3.14},
              {"id": 2, "name": "c", "data": 2.78}]
        d2 = [{"id": 0, "name": "d", "data": 1.1},
              {"id": 2, "name": "v", "data": 7.89}]
        d3 = [{"id": 1, "name": "f", "data":  9.99},
              {"id": 2, "name": "g", "data": -1.0},
              {"id": 3, "name": "z", "data":  0.01}]
        s = hl.tstruct(id=hl.tint32, name=hl.tstr, data=hl.tfloat64)
        ts = [hl.Table.parallelize(r, schema=s, key='id') for r in [d1, d2, d3]]
        joined = hl.Table.multi_way_zip_join(ts, '__data', '__globals').drop('__globals')
        dexpected = [{"id": 0, "__data": [{"name": "a", "data": 0.0},
                                          {"name": "d", "data": 1.1},
                                          None]},
                     {"id": 1, "__data": [{"name": "b", "data": 3.14},
                                          None,
                                          {"name": "f", "data":  9.99}]},
                     {"id": 2, "__data": [{"name": "c", "data": 2.78},
                                          {"name": "v", "data": 7.89},
                                          {"name": "g", "data": -1.0}]},
                     {"id": 3, "__data": [None,
                                          None,
                                          {"name": "z", "data":  0.01}]}]
        expected = hl.Table.parallelize(
            dexpected,
            schema=hl.tstruct(id=hl.tint32, __data=hl.tarray(hl.tstruct(name=hl.tstr, data=hl.tfloat64))),
            key='id')
        self.assertTrue(expected._same(joined))

        expected2 = expected.transmute(data=expected['__data'])
        joined_same_name = hl.Table.multi_way_zip_join(ts, 'data', 'globals').drop('globals')
        self.assertTrue(expected2._same(joined_same_name))

        joined_nothing = hl.Table.multi_way_zip_join(ts, 'data', 'globals').drop('data', 'globals')
        self.assertEqual(joined_nothing._force_count(), 4)

    def test_multi_way_zip_join_globals(self):
        t1 = hl.utils.range_table(1).annotate_globals(x=hl.missing(hl.tint32))
        t2 = hl.utils.range_table(1).annotate_globals(x=5)
        t3 = hl.utils.range_table(1).annotate_globals(x=0)
        expected = hl.struct(__globals=hl.array([
            hl.struct(x=hl.missing(hl.tint32)),
            hl.struct(x=5),
            hl.struct(x=0)]))
        joined = hl.Table.multi_way_zip_join([t1, t2, t3], '__data', '__globals')
        self.assertEqual(hl.eval(joined.globals), hl.eval(expected))

    @skip_when_service_backend('''Caused by: java.lang.ClassCastException: __C35collect_distributed_array cannot be cast to is.hail.expr.ir.FunctionWithObjects
	at is.hail.expr.ir.EmitClassBuilder$$anon$1.apply(EmitClassBuilder.scala:660)
	at is.hail.expr.ir.EmitClassBuilder$$anon$1.apply(EmitClassBuilder.scala:641)
	at is.hail.backend.BackendUtils.$anonfun$collectDArray$2(BackendUtils.scala:31)
	at is.hail.utils.package$.using(package.scala:627)
	at is.hail.annotations.RegionPool.scopedRegion(RegionPool.scala:140)
	at is.hail.backend.BackendUtils.$anonfun$collectDArray$1(BackendUtils.scala:30)
	at is.hail.backend.service.Worker$.main(Worker.scala:120)
	at is.hail.backend.service.Worker.main(Worker.scala)
	... 11 more
''')
    def test_multi_way_zip_join_key_downcast(self):
        mt = hl.import_vcf(resource('sample.vcf.bgz'))
        mt = mt.key_rows_by('locus')
        ht = mt.rows()
        j = hl.Table.multi_way_zip_join([ht, ht], 'd', 'g')
        j._force_count()

    @skip_when_service_backend('''This blew memory once; seems flaky in the service.
https://hail.zulipchat.com/#narrow/stream/123011-Hail-Dev/topic/test_multi_way_zip_join_key_downcast2.20blew.20memory.20in.20a.20test/near/236602960''')
    def test_multi_way_zip_join_key_downcast2(self):
        vcf2 = hl.import_vcf(resource('gvcfs/HG00268.g.vcf.gz'), force_bgz=True, reference_genome='GRCh38')
        vcf1 = hl.import_vcf(resource('gvcfs/HG00096.g.vcf.gz'), force_bgz=True, reference_genome='GRCh38')
        vcfs = [vcf1.rows().key_by('locus'), vcf2.rows().key_by('locus')]
        exp_count = (vcfs[0].count() + vcfs[1].count()
            - vcfs[0].aggregate(hl.agg.count_where(hl.is_defined(vcfs[1][vcfs[0].locus]))))
        ht = hl.Table.multi_way_zip_join(vcfs, 'data', 'new_globals')
        assert exp_count == ht._force_count()

    def test_index_maintains_count(self):
        t1 = hl.Table.parallelize([
            {'a': 'foo', 'b': 1},
            {'a': 'bar', 'b': 2},
            {'a': 'bar', 'b': 2}],
            hl.tstruct(a=hl.tstr, b=hl.tint32),
            key='a')
        t2 = hl.Table.parallelize([
            {'t': 'foo', 'x': 3.14},
            {'t': 'bar', 'x': 2.78},
            {'t': 'bar', 'x': -1},
            {'t': 'quam', 'x': 0}],
            hl.tstruct(t=hl.tstr, x=hl.tfloat64),
            key='t')

        j = t1.annotate(f=t2[t1.a].x)
        self.assertEqual(j.count(), t1.count())

    def test_index_keyless_table(self):
        t = hl.utils.range_table(10).key_by()
        with self.assertRaisesRegex(hl.expr.ExpressionException, "Table key: *<<<empty key>>>"):
            t[t.idx]

    def test_aggregation_with_no_aggregators(self):
        ht = hl.utils.range_table(3)
        self.assertEqual(ht.group_by(ht.idx).aggregate().count(), 3)

    @skip_when_service_backend('''The Shuffler does not guarantee the ordering of records that share a key. It can't really do that
unless we send some preferred ordering of the values (like global index). I don't undrestand how
this test passes in the Spark backend.

https://hail.zulipchat.com/#narrow/stream/123011-Hail-Dev/topic/test_drop/near/235399459''')
    def test_drop(self):
        kt = hl.utils.range_table(10)
        kt = kt.annotate(sq=kt.idx ** 2, foo='foo', bar='bar').key_by('foo')

        ktd = kt.drop('idx')
        self.assertEqual(set(ktd.row), {'foo', 'sq', 'bar'})
        ktd = ktd.key_by().drop('foo')
        self.assertEqual(list(ktd.key), [])

        self.assertEqual(set(kt.drop(kt['idx']).row), {'foo', 'sq', 'bar'})

        d = kt.key_by().drop(*list(kt.row))
        self.assertEqual(list(d.row), [])
        self.assertEqual(list(d.key), [])

        self.assertTrue(kt.drop()._same(kt))
        self.assertTrue(kt.drop(*list(kt.row_value))._same(kt.select()))

    def test_weird_names(self):
        df = hl.utils.range_table(10)
        exprs = {'a': 5, '   a    ': 5, r'\%!^!@#&#&$%#$%': [5], '$': 5, 'ß': 5}

        df.annotate_globals(**exprs)
        df.select_globals(**exprs)

        df.annotate(**exprs)
        df.select(**exprs)
        df = df.transmute(**exprs)

        df.explode(r'\%!^!@#&#&$%#$%')
        df.explode(df[r'\%!^!@#&#&$%#$%'])

        df.drop(r'\%!^!@#&#&$%#$%')
        df.drop(df[r'\%!^!@#&#&$%#$%'])
        df.group_by(**{'*``81': df.a}).aggregate(c=agg.count())

    def test_sample(self):
        kt = hl.utils.range_table(10)
        kt_small = kt.sample(0.01)
        self.assertTrue(kt_small.count() < kt.count())

    @skip_unless_spark_backend()
    def test_from_spark_works(self):
        spark_session = Env.spark_session()
        df = spark_session.createDataFrame([pyspark.sql.Row(x=5, y='foo')])
        t = hl.Table.from_spark(df)
        rows = t.collect()
        self.assertEqual(len(rows), 1)
        self.assertEqual(rows[0].x, 5)
        self.assertEqual(rows[0].y, 'foo')

    @skip_unless_spark_backend()
    def test_from_pandas_works(self):
        d = {'a': [1, 2], 'b': ['foo', 'bar']}
        df = pd.DataFrame(data=d)
        t = hl.Table.from_pandas(df, key='a')

        d2 = [hl.struct(a=hl.int64(1), b='foo'), hl.struct(a=hl.int64(2), b='bar')]
        t2 = hl.Table.parallelize(d2, key='a')

        self.assertTrue(t._same(t2))

    def test_rename(self):
        kt = hl.utils.range_table(10)
        kt = kt.annotate_globals(foo=5, fi=3)
        kt = kt.annotate(bar=45, baz=32).key_by('bar')
        renamed = kt.rename({'foo': 'foo2', 'bar': 'bar2'})
        renamed.count()

        self.assertEqual(list(renamed.key), ['bar2'])
        self.assertEqual(renamed['foo2'].dtype, kt['foo'].dtype)
        self.assertEqual(renamed['fi'].dtype, kt['fi'].dtype)
        self.assertEqual(renamed['bar2'].dtype, kt['bar'].dtype)
        self.assertEqual(renamed['baz'].dtype, kt['baz'].dtype)

        self.assertEqual(renamed['bar2']._indices, renamed._row_indices)

        self.assertFalse('foo' in renamed._fields)
        self.assertFalse('bar' in renamed._fields)

        with self.assertRaises(ValueError):
            kt.rename({'foo': 'bar'})

        with self.assertRaises(ValueError):
            kt.rename({'bar': 'a', 'baz': 'a'})

        with self.assertRaises(LookupError):
            kt.rename({'hello': 'a'})

    def test_distinct(self):
        t1 = hl.Table.parallelize([
            {'a': 'foo', 'b': 1},
            {'a': 'bar', 'b': 2},
            {'a': 'bar', 'b': 2},
            {'a': 'bar', 'b': 3},
            {'a': 'bar', 'b': 3},
            {'a': 'baz', 'b': 2},
            {'a': 'baz', 'b': 0},
            {'a': 'baz', 'b': 0},
            {'a': 'foo', 'b': 0},
            {'a': '1', 'b': 0},
            {'a': '2', 'b': 0},
            {'a': '3', 'b': 0}],
            hl.tstruct(a=hl.tstr, b=hl.tint32),
            key='a',
            n_partitions=4)

        dist = t1.distinct().collect_by_key()
        self.assertTrue(dist.all(hl.len(dist.values) == 1))
        self.assertEqual(dist.count(), len(t1.aggregate(hl.agg.collect_as_set(t1.a))))

    @skip_when_service_backend('''The Service and Shuffler have no way of knowing the order in which rows appear in the original
dataset, as such it is impossible to guarantee the ordering in `matches`.

https://hail.zulipchat.com/#narrow/stream/123011-Hail-Dev/topic/test_drop/near/235425714''')
    def test_group_by_key(self):
        t1 = hl.Table.parallelize([
            {'a': 'foo', 'b': 1},
            {'a': 'bar', 'b': 2},
            {'a': 'bar', 'b': 2},
            {'a': 'bar', 'b': 3},
            {'a': 'bar', 'b': 3},
            {'a': 'baz', 'b': 2},
            {'a': 'baz', 'b': 0},
            {'a': 'baz', 'b': 0},
            {'a': 'foo', 'b': 0},
            {'a': '1', 'b': 0},
            {'a': '2', 'b': 0},
            {'a': '3', 'b': 0}],
            hl.tstruct(a=hl.tstr, b=hl.tint32),
            key='a',
            n_partitions=4)
        g = t1.collect_by_key().explode('values')
        g = g.transmute(**g.values)
        self.assertTrue(g._same(t1))

    def test_str_annotation_regression(self):
        t = hl.Table.parallelize([{'alleles': ['A', 'T']}],
                                 hl.tstruct(alleles=hl.tarray(hl.tstr)))
        t = t.annotate(ref=t.alleles[0])
        t._force_count()

    def test_range_table(self):
        t = hl.utils.range_table(26, n_partitions=5)
        self.assertEqual(t.globals.dtype, hl.tstruct())
        self.assertEqual(t.row.dtype, hl.tstruct(idx=hl.tint32))
        self.assertEqual(t.row_value.dtype, hl.tstruct())
        self.assertEqual(list(t.key), ['idx'])

        self.assertEqual([r.idx for r in t.collect()], list(range(26)))

    def test_range_table_zero(self):
        t = hl.utils.range_table(0)
        self.assertEqual(t._force_count(), 0)
        self.assertEqual(t.idx.collect(), [])

    def test_issue_3654(self):
        ht = hl.utils.range_table(10)
        ht = ht.annotate(x=[1, 2])
        self.assertEqual(ht.aggregate(hl.agg.array_sum(ht.x) / [2, 2]), [5.0, 10.0])

    def test_explode_key_error(self):
        t = hl.utils.range_table(1)
        t = t.key_by(a=['a', 'b', 'c'])
        with self.assertRaises(ValueError):
            t.explode('a')

    def test_explode_on_set(self):
        t = hl.utils.range_table(1)
        t = t.annotate(a=hl.set(['a', 'b', 'c']))
        t = t.explode('a')
        self.assertEqual(set(t.collect()),
                         hl.eval(hl.set([hl.struct(idx=0, a='a'),
                                         hl.struct(idx=0, a='b'),
                                         hl.struct(idx=0, a='c')])))

    def test_explode_nested(self):
        t = hl.utils.range_table(2)
        t = t.annotate(foo=hl.case().when(t.idx == 1, hl.struct(bar=[1, 2, 3])).or_missing())
        t = t.explode(t.foo.bar)
        assert t.foo.bar.collect() == [1, 2, 3]

    def test_value_error(self):
        t = hl.utils.range_table(2)
        t = t.annotate(foo=hl.struct(bar=[1, 2, 3]))
        with pytest.raises(ValueError):
            t.explode(t.foo.bar, name='baz')

    @fails_service_backend()
    @fails_local_backend()
    def test_export(self):
        t = hl.utils.range_table(1).annotate(foo=3)
        tmp_file = new_temp_file()
        t.export(tmp_file)

        with hl.hadoop_open(tmp_file, 'r') as f_in:
            assert f_in.read() == 'idx\tfoo\n0\t3\n'

    @fails_service_backend()
    @fails_local_backend()
    def test_export_delim(self):
        t = hl.utils.range_table(1).annotate(foo = 3)
        tmp_file = new_temp_file()
        t.export(tmp_file, delimiter=',')

        with hl.hadoop_open(tmp_file, 'r') as f_in:
            assert f_in.read() == 'idx,foo\n0,3\n'

    @fails_service_backend()
    @fails_local_backend()
    def test_write_stage_locally(self):
        t = hl.utils.range_table(5)
        f = new_temp_file(extension='ht')
        t.write(f, stage_locally=True)
        t2 = hl.read_table(f)
        self.assertTrue(t._same(t2))

    def test_write_no_parts(self):
        ht = hl.utils.range_table(10, n_partitions=2).filter(False)
        path = new_temp_file(extension='ht')
        path2 = new_temp_file(extension='ht')
        assert ht.checkpoint(path)._same(ht)
        hl.read_table(path).write(path2)

    def test_min_partitions(self):
        assert hl.import_table(resource('variantAnnotations.tsv'), min_partitions=50).n_partitions() == 50

    @fails_service_backend()
    @fails_local_backend()
    def test_read_back_same_as_exported(self):
        t, _ = create_all_values_datasets()
        tmp_file = new_temp_file(prefix="test", extension=".tsv")
        t.export(tmp_file)
        t_read_back = hl.import_table(tmp_file, types=dict(t.row.dtype)).key_by('idx')
        self.assertTrue(t.select_globals()._same(t_read_back, tolerance=1e-4, absolute=True))

    @skip_when_service_backend('''Mysteriously fails the first _same check but nothing is written to stdout. I cannot
replicate on my laptop.

https://hail.zulipchat.com/#narrow/stream/123011-Hail-Dev/topic/missing.20logs.3F''')
    def test_indexed_read(self):
        t = hl.utils.range_table(2000, 10)
        f = new_temp_file(extension='ht')
        t.write(f)
        t2 = hl.read_table(f, _intervals=[
            hl.Interval(start=150, end=250, includes_start=True, includes_end=False),
            hl.Interval(start=250, end=500, includes_start=True, includes_end=False),
        ])
        self.assertEqual(t2.n_partitions(), 2)
        self.assertEqual(t2.count(), 350)
        self.assertTrue(t.filter((t.idx >= 150) & (t.idx < 500))._same(t2))

        t2 = hl.read_table(f, _intervals=[
            hl.Interval(start=150, end=250, includes_start=True, includes_end=False),
            hl.Interval(start=250, end=500, includes_start=True, includes_end=False),
        ], _filter_intervals=True)
        self.assertEqual(t2.n_partitions(), 3)
        self.assertTrue(t.filter((t.idx >= 150) & (t.idx < 500))._same(t2))

    @skip_when_service_backend('''Flaky test. Type does not parse correctly on worker.

2021-05-03 15:43:33 INFO  WorkerTimer$:41 - readInputs took 2634.286074 ms.
2021-05-03 15:43:35 INFO  Hail:28 - Running Hail version 0.2.65-11b564f90eb6
2021-05-03 15:43:36 INFO  root:17 - RegionPool: initialized for thread 1: main
Exception in thread "main" java.lang.RuntimeException: invalid sort order: b
	at is.hail.expr.ir.SortOrder$.parse(AbstractTableSpec.scala:23)
	at is.hail.expr.ir.IRParser$.sort_field(Parser.scala:565)
	at is.hail.expr.ir.IRParser$.$anonfun$sort_fields$1(Parser.scala:560)
	at is.hail.expr.ir.IRParser$.repUntilNonStackSafe(Parser.scala:322)
	at is.hail.expr.ir.IRParser$.base_seq_parser(Parser.scala:329)
	at is.hail.expr.ir.IRParser$.sort_fields(Parser.scala:560)
	at is.hail.expr.ir.IRParser$.type_expr(Parser.scala:546)
	at is.hail.expr.ir.IRParser$.$anonfun$parseType$1(Parser.scala:1972)
	at is.hail.expr.ir.IRParser$.parse(Parser.scala:1951)
	at is.hail.expr.ir.IRParser$.parseType(Parser.scala:1972)
	at is.hail.expr.ir.IRParser$.parseType(Parser.scala:1986)
	at __C1477collect_distributed_array.__m1495setup_null(Unknown Source)
	at __C1477collect_distributed_array.apply(Unknown Source)
	at __C1477collect_distributed_array.apply(Unknown Source)
	at is.hail.backend.BackendUtils.$anonfun$collectDArray$2(BackendUtils.scala:31)
	at is.hail.utils.package$.using(package.scala:627)
	at is.hail.annotations.RegionPool.scopedRegion(RegionPool.scala:141)
	at is.hail.backend.BackendUtils.$anonfun$collectDArray$1(BackendUtils.scala:30)
	at is.hail.backend.service.Worker$.main(Worker.scala:105)
	at is.hail.backend.service.Worker.main(Worker.scala)''')
    def test_order_by_parsing(self):
        hl.utils.range_table(1).annotate(**{'a b c' : 5}).order_by('a b c')._force_count()

    def test_take_order(self):
        t = hl.utils.range_table(20, n_partitions=2)
        t = t.key_by(rev_idx=-t.idx)
        assert t.take(10) == [hl.Struct(idx=idx, rev_idx=-idx) for idx in range(19, 9, -1)]

    @fails_service_backend()
    @fails_local_backend()
    def test_filter_partitions(self):
        ht = hl.utils.range_table(23, n_partitions=8)
        self.assertEqual(ht.n_partitions(), 8)
        self.assertEqual(ht._filter_partitions([0, 1, 4]).n_partitions(), 3)
        self.assertEqual(ht._filter_partitions(range(3)).n_partitions(), 3)
        self.assertEqual(ht._filter_partitions([4, 5, 7], keep=False).n_partitions(), 5)
        self.assertTrue(
            ht._same(hl.Table.union(
                ht._filter_partitions([0, 3, 7]),
                ht._filter_partitions([0, 3, 7], keep=False))))
        # ht = [0, 1, 2], [3, 4, 5], ..., [21, 22]
        self.assertEqual(
            ht._filter_partitions([0, 7]).idx.collect(),
            [0, 1, 2, 21, 22])

    def test_localize_entries(self):
        ref_schema = hl.tstruct(row_idx=hl.tint32,
                                __entries=hl.tarray(hl.tstruct(v=hl.tint32)))
        ref_data = [{'row_idx': i, '__entries': [{'v': i+j} for j in range(6)]}
                    for i in range(8)]
        ref_tab = hl.Table.parallelize(ref_data, ref_schema).key_by('row_idx')
        ref_tab = ref_tab.select_globals(__cols=[hl.struct(col_idx=i) for i in range(6)])
        mt = hl.utils.range_matrix_table(8, 6)
        mt = mt.annotate_entries(v=mt.row_idx+mt.col_idx)
        t = mt._localize_entries('__entries', '__cols')
        self.assertTrue(t._same(ref_tab))

    @skip_when_service_backend('''intermittent worker failure:
>       self.assertTrue(t._same(ref_tab))

Caused by: java.lang.NullPointerException
	at __C12690collect_distributed_array.__m12773split_StreamFor(Unknown Source)
	at __C12690collect_distributed_array.__m12701split_Letregion13_18(Unknown Source)
	at __C12690collect_distributed_array.__m12701split_Letregion12_25(Unknown Source)
	at __C12690collect_distributed_array.__m12701split_Let(Unknown Source)
	at __C12690collect_distributed_array.apply(Unknown Source)
	at __C12690collect_distributed_array.apply(Unknown Source)
	at is.hail.backend.BackendUtils.$anonfun$collectDArray$2(BackendUtils.scala:31)
	at is.hail.utils.package$.using(package.scala:627)
	at is.hail.annotations.RegionPool.scopedRegion(RegionPool.scala:144)
	at is.hail.backend.BackendUtils.$anonfun$collectDArray$1(BackendUtils.scala:30)
	at is.hail.backend.service.Worker$.main(Worker.scala:120)
	at is.hail.backend.service.Worker.main(Worker.scala)
	... 11 more''')
    def test_localize_self_join(self):
        ref_schema = hl.tstruct(row_idx=hl.tint32,
                                __entries=hl.tarray(hl.tstruct(v=hl.tint32)))
        ref_data = [{'row_idx': i, '__entries': [{'v': i+j} for j in range(6)]}
                    for i in range(8)]
        ref_tab = hl.Table.parallelize(ref_data, ref_schema).key_by('row_idx')
        ref_tab = ref_tab.join(ref_tab, how='outer')
        mt = hl.utils.range_matrix_table(8, 6)
        mt = mt.annotate_entries(v=mt.row_idx+mt.col_idx)
        t = mt._localize_entries('__entries', '__cols').drop('__cols')
        t = t.join(t, how='outer')
        self.assertTrue(t._same(ref_tab))

    def test_union(self):
        t1 = hl.utils.range_table(5)

        t2 = hl.utils.range_table(5)
        t2 = t2.key_by(idx = t2.idx + 5)

        t3 = hl.utils.range_table(5)
        t3 = t3.key_by(idx = t3.idx + 10)

        self.assertTrue(t1.union(t2, t3)._same(hl.utils.range_table(15)))
        self.assertTrue(t1.key_by().union(t2.key_by(), t3.key_by())
                        ._same(hl.utils.range_table(15).key_by()))

    @fails_local_backend()
    @skip_when_service_backend('slow >800s')
    def test_nested_union(self):
        N = 10
        M = 200
        t = hl.utils.range_table(N, n_partitions=1)
        t = t.filter(hl.rand_bool(1)) # prevent count optimization

        union = hl.Table.union(*[t for _ in range(M)])

        assert union._force_count() == N * M
        assert union.count() == N * M

    def test_union_unify(self):
        t1 = hl.utils.range_table(2)
        t2 = t1.annotate(x=hl.int32(1), y='A')
        t3 = t1.annotate(z=(1, 2, 3), x=hl.float64(1.5))
        t4 = t1.key_by(idx=t1.idx + 10)

        u = t1.union(t2, t3, t4, unify=True)

        assert u.x.dtype == hl.tfloat64
        assert list(u.row) == ['idx', 'x', 'y', 'z']

        assert u.collect() == [
            hl.utils.Struct(idx=0, x=None, y=None, z=None),
            hl.utils.Struct(idx=0, x=1.0, y='A', z=None),
            hl.utils.Struct(idx=0, x=1.5, y=None, z=(1, 2, 3)),
            hl.utils.Struct(idx=1, x=None, y=None, z=None),
            hl.utils.Struct(idx=1, x=1.0, y='A', z=None),
            hl.utils.Struct(idx=1, x=1.5, y=None, z=(1, 2, 3)),
            hl.utils.Struct(idx=10, x=None, y=None, z=None),
            hl.utils.Struct(idx=11, x=None, y=None, z=None),
        ]

<<<<<<< HEAD
=======
    def test_table_head_returns_right_number(self):
        rt = hl.utils.range_table(10, 11)
        par = hl.Table.parallelize([hl.Struct(x=x) for x in range(10)], schema='struct{x: int32}', n_partitions=11)
        f = new_temp_file(extension='ht')
        chkpt = rt.checkpoint(f)

        # test TableRange and TableParallelize rewrite rules
        tables = [rt, par, rt.cache(), chkpt]
        for table in tables:
            self.assertEqual(table.head(10).count(), 10)
            self.assertEqual(table.head(10)._force_count(), 10)
            self.assertEqual(table.head(9).count(), 9)
            self.assertEqual(table.head(9)._force_count(), 9)
            self.assertEqual(table.head(11).count(), 10)
            self.assertEqual(table.head(11)._force_count(), 10)
            self.assertEqual(table.head(0).count(), 0)
            self.assertEqual(table.head(0)._force_count(), 0)

    def test_table_tail_returns_right_number(self):
        num_parts_list = [3, 11]
        for num_parts in num_parts_list:
            rt = hl.utils.range_table(10, num_parts)
            par = hl.Table.parallelize([hl.Struct(x=x) for x in range(10)], schema='struct{x: int32}', n_partitions=11)
            f = new_temp_file(extension='ht')
            chkpt = rt.checkpoint(f)

            # test TableRange and TableParallelize rewrite rules
            tables = [rt, par, rt.cache(), chkpt]
            for table in tables:
                self.assertEqual(table.tail(10).count(), 10)
                self.assertEqual(table.tail(10)._force_count(), 10)
                self.assertEqual(table.tail(9).count(), 9)
                self.assertEqual(table.tail(9)._force_count(), 9)
                self.assertEqual(table.tail(11).count(), 10)
                self.assertEqual(table.tail(11)._force_count(), 10)
                self.assertEqual(table.tail(0).count(), 0)
                self.assertEqual(table.tail(0)._force_count(), 0)
                self.assertEqual(table.tail(7).count(), 7)
                self.assertEqual(table.tail(7)._force_count(), 7)

>>>>>>> 14aa4993
    def test_table_order_by_head_rewrite(self):
        rt = hl.utils.range_table(10, 2)
        rt = rt.annotate(x = 10 - rt.idx)
        expected = list(range(10))[::-1]
        self.assertEqual(rt.order_by('x').idx.take(10), expected)
        self.assertEqual(rt.order_by('x').idx.collect(), expected)

    def test_order_by_expr(self):
        ht = hl.utils.range_table(10, 3)
        ht = ht.annotate(xs = hl.range(0, 1).map(lambda x: hl.int(hl.rand_unif(0, 100))))

        asc = ht.order_by(ht.xs[0])
        desc = ht.order_by(hl.desc(ht.xs[0]))

        res = ht.xs[0].collect()

        res_asc = sorted(res)
        res_desc = sorted(res, reverse=True)

        assert asc.xs[0].collect() == res_asc
        assert desc.xs[0].collect() == res_desc
        assert [s['xs'][0] for s in desc.take(5)] == res_desc[:5]

    def test_null_joins(self):
        tr = hl.utils.range_table(7, 1)
        table1 = tr.key_by(new_key=hl.if_else((tr.idx == 3) | (tr.idx == 5),
                                              hl.missing(hl.tint32), tr.idx),
                           key2=1)
        table1 = table1.select(idx1=table1.idx)
        table2 = tr.key_by(new_key=hl.if_else((tr.idx == 4) | (tr.idx == 6),
                                              hl.missing(hl.tint32), tr.idx),
                           key2=1)
        table2 = table2.select(idx2=table2.idx)

        left_join = table1.join(table2, 'left')
        right_join = table1.join(table2, 'right')
        inner_join = table1.join(table2, 'inner')
        outer_join = table1.join(table2, 'outer')

        def row(new_key, idx1, idx2):
            return hl.Struct(new_key=new_key, key2=1, idx1=idx1, idx2=idx2)

        left_join_expected = [row(0, 0, 0), row(1, 1, 1), row(2, 2, 2),
                              row(4, 4, None), row(6, 6, None),
                              row(None, 3, None), row(None, 5, None)]

        right_join_expected = [row(0, 0, 0), row(1, 1, 1), row(2, 2, 2),
                               row(3, None, 3), row(5, None, 5),
                               row(None, None, 4), row(None, None, 6)]

        inner_join_expected = [row(0, 0, 0), row(1, 1, 1), row(2, 2, 2)]

        outer_join_expected = [row(0, 0, 0), row(1, 1, 1), row(2, 2, 2),
                               row(3, None, 3), row(4, 4, None),
                               row(5, None, 5), row(6, 6, None),
                               row(None, 3, None), row(None, 5, None),
                               row(None, None, 4), row(None, None, 6)]

        self.assertEqual(left_join.collect(), left_join_expected)
        self.assertEqual(right_join.collect(), right_join_expected)
        self.assertEqual(inner_join.collect(), inner_join_expected)
        self.assertEqual(outer_join.collect(), outer_join_expected)

    @skip_when_service_backend('Shuffler encoding/decoding is broken.')
    def test_null_joins_2(self):
        tr = hl.utils.range_table(7, 1)
        table1 = tr.key_by(new_key=hl.if_else((tr.idx == 3) | (tr.idx == 5),
                                              hl.missing(hl.tint32), tr.idx),
                           key2=tr.idx)
        table1 = table1.select(idx1=table1.idx)
        table2 = tr.key_by(new_key=hl.if_else((tr.idx == 4) | (tr.idx == 6),
                                              hl.missing(hl.tint32), tr.idx),
                           key2=tr.idx)
        table2 = table2.select(idx2=table2.idx)

        left_join = table1.join(table2, 'left')
        right_join = table1.join(table2, 'right')
        inner_join = table1.join(table2, 'inner')
        outer_join = table1.join(table2, 'outer')

        def row(new_key, key2, idx1, idx2):
            return hl.Struct(new_key=new_key, key2=key2, idx1=idx1, idx2=idx2)

        left_join_expected = [row(0, 0, 0, 0), row(1, 1, 1, 1), row(2, 2, 2, 2),
                              row(4, 4, 4, None), row(6, 6, 6, None),
                              row(None, 3, 3, None), row(None, 5, 5, None)]

        right_join_expected = [row(0, 0, 0, 0), row(1, 1, 1, 1), row(2, 2, 2, 2),
                               row(3, 3, None, 3), row(5, 5, None, 5),
                               row(None, 4, None, 4), row(None, 6, None, 6)]

        inner_join_expected = [row(0, 0, 0, 0), row(1, 1, 1, 1), row(2, 2, 2, 2)]

        def check_outer(actual):
            assert actual[:7] == [row(0, 0, 0, 0), row(1, 1, 1, 1), row(2, 2, 2, 2),
                                  row(3, 3, None, 3), row(4, 4, 4, None),
                                  row(5, 5, None, 5), row(6, 6, 6, None)]
            assert set(actual[7:]) == {row(None, 3, 3, None), row(None, 4, None, 4),
                                       row(None, 5, 5, None), row(None, 6, None, 6)}

        self.assertEqual(left_join.collect(), left_join_expected)
        self.assertEqual(right_join.collect(), right_join_expected)
        self.assertEqual(inner_join.collect(), inner_join_expected)
        check_outer(outer_join.collect())

    def test_joins_one_null(self):
        tr = hl.utils.range_table(7, 1)
        table1 = tr.key_by(new_key=tr.idx)
        table1 = table1.select(idx1=table1.idx)
        table2 = tr.key_by(new_key=hl.if_else((tr.idx == 4) | (tr.idx == 6), hl.missing(hl.tint32), tr.idx))
        table2 = table2.select(idx2=table2.idx)

        left_join = table1.join(table2, 'left')
        right_join = table1.join(table2, 'right')
        inner_join = table1.join(table2, 'inner')
        outer_join = table1.join(table2, 'outer')

        def row(new_key, idx1, idx2):
            return hl.Struct(new_key=new_key, idx1=idx1, idx2=idx2)

        left_join_expected = [row(0, 0, 0), row(1, 1, 1), row(2, 2, 2), row(3, 3, 3),
                              row(4, 4, None), row(5, 5, 5), row(6, 6, None)]

        right_join_expected = [row(0, 0, 0), row(1, 1, 1), row(2, 2, 2),
                               row(3, 3, 3), row(5, 5, 5),
                               row(None, None, 4), row(None, None, 6)]

        inner_join_expected = [row(0, 0, 0), row(1, 1, 1), row(2, 2, 2), row(3, 3, 3), row(5, 5, 5)]

        outer_join_expected = [row(0, 0, 0), row(1, 1, 1), row(2, 2, 2),
                               row(3, 3, 3), row(4, 4, None),
                               row(5, 5, 5), row(6, 6, None),
                               row(None, None, 4), row(None, None, 6)]

        self.assertEqual(left_join.collect(), left_join_expected)
        self.assertEqual(right_join.collect(), right_join_expected)
        self.assertEqual(inner_join.collect(), inner_join_expected)
        self.assertEqual(outer_join.collect(), outer_join_expected)

    def test_join_types(self):
        ht1 = hl.utils.range_table(3, 3)
        ht1 = ht1.key_by(idx=ht1.idx + 1)
        ht1 = ht1.annotate(L_DUP=hl.range(ht1.idx)).explode('L_DUP')
        assert ht1.idx.collect() == [1, *([2] * 2), *([3] * 3)]

        ht2 = hl.utils.range_table(3, 3)
        ht2 = ht2.key_by(idx=ht2.idx + 2)
        ht2 = ht2.annotate(R_DUP=hl.range(ht2.idx)).explode('R_DUP')
        assert ht2.idx.collect() == [*([2] * 2), *([3] * 3), *([4] * 4)]

        left = ht1.join(ht2, 'left')
        right = ht1.join(ht2, 'right')
        inner = ht1.join(ht2, 'inner')
        outer = ht1.join(ht2, 'outer')

        assert left.idx.collect() == [1, *([2] * 4), *([3] * 9)]
        assert right.idx.collect() == [*([2] * 4), *([3] * 9), *([4] * 4)]
        assert inner.idx.collect() == [*([2] * 4), *([3] * 9)]
        assert outer.idx.collect() == [1, *([2] * 4), *([3] * 9), *([4] * 4)]

    @fails_service_backend()
    @fails_local_backend()
    def test_partitioning_rewrite(self):
        ht = hl.utils.range_table(10, 3)
        ht1 = ht.annotate(x=hl.rand_unif(0, 1))
        self.assertEqual(ht1.x.collect()[:5], ht1.head(5).x.collect())
        self.assertEqual(ht1.x.collect()[-5:], ht1.tail(5).x.collect())

    def test_flatten(self):
        t1 = hl.utils.range_table(10)
        t1 = t1.key_by(x = hl.struct(a=t1.idx, b=0)).flatten()
        t2 = hl.utils.range_table(10).key_by()
        t2 = t2.annotate(**{'x.a': t2.idx, 'x.b': 0})
        self.assertTrue(t1._same(t2))

    def test_expand_types(self):
        t1 = hl.utils.range_table(10)
        t1 = t1.key_by(x = hl.locus('1', t1.idx+1)).expand_types()
        t2 = hl.utils.range_table(10).key_by()
        t2 = t2.annotate(x=hl.struct(contig='1', position=t2.idx+1))
        self.assertTrue(t1._same(t2))

    def test_expand_types_ordering(self):
        ht = hl.utils.range_table(10)
        ht = ht.key_by(x = 9 - ht.idx)
        assert ht.expand_types().x.collect() == list(range(10))

    def test_expand_types_on_all_types(self):
        t = create_all_values_table()
        t.expand_types()

    def test_join_mangling(self):
        t1 = hl.utils.range_table(10).annotate_globals(glob1=5).annotate(row1=5)
        j = t1.join(t1, 'inner')
        assert j.row.dtype == hl.tstruct(idx=hl.tint32, row1=hl.tint32, row1_1=hl.tint32)
        assert j.globals.dtype == hl.tstruct(glob1=hl.tint32, glob1_1=hl.tint32)
        j._force_count()

    def test_join_with_filter_intervals(self):
        ht = hl.utils.range_table(100, 5)
        ht = ht.key_by(idx2=ht.idx // 2)

        f1 = new_temp_file(extension='ht')
        f2 = new_temp_file(extension='ht')

        ht.write(f1)
        ht.write(f2)

        ht1 = hl.read_table(f1)
        ht2 = hl.read_table(f2)

        ht3 = ht1.join(ht2)
        assert ht3.filter(ht3.idx2 == 10).count() == 4

    def test_key_by_aggregate_rewriting(self):
        ht = hl.utils.range_table(10)
        ht = ht.group_by(x=ht.idx % 5).aggregate(aggr = hl.agg.count())
        assert(ht.count() == 5)

    def test_field_method_assignment(self):
        ht = hl.utils.range_table(10)
        ht = ht.annotate(sample=1)
        ht = ht.annotate(_row=2)
        assert ht['sample'].dtype == hl.tint32
        assert ht['_row'].dtype == hl.tint32

    def test_refs_with_process_joins(self):
        ht = hl.utils.range_table(10).annotate(foo=5)
        ht.annotate(a_join=ht[ht.key],
                    a_literal=hl.literal(['a']),
                    the_row_failure=hl.if_else(True, ht.row, hl.missing(ht.row.dtype)),
                    the_global_failure=hl.if_else(True, ht.globals, hl.missing(ht.globals.dtype))).count()

    def test_aggregate_localize_false(self):
        ht = hl.utils.range_table(10)
        ht = ht.annotate(y = ht.idx + ht.aggregate(hl.agg.max(ht.idx), _localize=False))
        assert ht.y.collect() == [x + 9 for x in range(10)]

    def test_collect_localize_false(self):
        ht = hl.utils.range_table(10)
        assert hl.eval(ht.collect(_localize=False)) == ht.collect()

    def test_take_localize_false(self):
        ht = hl.utils.range_table(10)
        assert hl.eval(ht.take(3, _localize=False)) == ht.take(3)

    def test_expr_collect_localize_false(self):
        ht = hl.utils.range_table(10)
        assert hl.eval(ht.idx.collect(_localize=False)) == ht.idx.collect()

    def test_expr_collect(self):
        t = hl.utils.range_table(3)

        globe = 'the globe!'
        keys = ['Bob', 'Alice', 'David']
        fields = [1, 0, 3]

        t = t.annotate_globals(globe=globe)
        t = t.annotate(k = hl.array(keys)[t.idx],
                       field = hl.array(fields)[t.idx])
        t = t.key_by(t.k)

        rows = [hl.Struct(k=k, field=field)
                for k, field in zip(keys, fields)]
        ordered_rows = sorted(rows, key=lambda x: x.k)

        assert t.globe.collect() == [globe]

        assert t.row.collect() == sorted([hl.Struct(idx=i, **r)
                                          for i, r in enumerate(rows)],
                                         key=lambda x: x.k)
        assert t.key.collect() == [hl.Struct(k=r.k) for r in ordered_rows]
        assert t.k.collect() == [r.k for r in ordered_rows]

        assert (t.k + '1').collect() == [r.k + '1' for r in ordered_rows]
        assert (t.field + 1).collect() == [r.field + 1 for r in ordered_rows]

    def test_expr_take_localize_false(self):
        ht = hl.utils.range_table(10)
        assert hl.eval(ht.idx.take(3, _localize=False)) == ht.idx.take(3)

    def test_empty_show(self):
        hl.utils.range_table(1).filter(False).show()

    def test_no_row_fields_show(self):
        hl.utils.range_table(5).key_by().select().show()

    def test_same_equal(self):
        t1 = hl.utils.range_table(1)
        self.assertTrue(t1._same(t1))

    def test_same_within_tolerance(self):
        t = hl.utils.range_table(1)
        t1 = t.annotate(x = 1.0)
        t2 = t.annotate(x = 1.0 + 1e-7)
        self.assertTrue(t1._same(t2))

    def test_same_different_type(self):
        t1 = hl.utils.range_table(1)

        t2 = t1.annotate_globals(x = 7)
        self.assertFalse(t1._same(t2))

        t3 = t1.annotate(x = 7)
        self.assertFalse(t1._same(t3))

        t4 = t1.key_by()
        self.assertFalse(t1._same(t4))

    def test_same_different_global(self):
        t1 = (hl.utils.range_table(1)
              .annotate_globals(x = 7))
        t2 = t1.annotate_globals(x = 8)
        self.assertFalse(t1._same(t2))

    @skip_when_service_backend('hangs')
    def test_same_different_rows(self):
        t1 = (hl.utils.range_table(2)
              .annotate(x = 7))

        t2 = t1.annotate(x = 8)
        self.assertFalse(t1._same(t2))

        t3 = t1.filter(t1.idx == 0)
        self.assertFalse(t1._same(t3))

    def test_rvd_key_write(self):
        with hl.TemporaryDirectory(suffix='.ht', ensure_exists=False) as tempfile:
            ht1 = hl.utils.range_table(1).key_by(foo='a', bar='b')
            ht1.write(tempfile)  # write ensures that table is written with both key fields

            ht1 = hl.read_table(tempfile)
            ht2 = hl.utils.range_table(1).annotate(foo='a')
            assert ht2.annotate(x = ht1.key_by('foo')[ht2.foo])._force_count() == 1

    def test_show_long_field_names(self):
        hl.utils.range_table(1).annotate(**{'a' * 256: 5}).show()

    def test_show__various_types(self):
        ht = hl.utils.range_table(1)
        ht = ht.annotate(
            x1 = [1],
            x2 = [hl.struct(y=[1])],
            x3 = {1},
            x4 = {1: 'foo'},
            x5 = {hl.struct(foo=5): 'bar'},
            x6 = hl.tuple(()),
            x7 = hl.tuple(('3',)),
            x8 = hl.tuple(('3', 3)),
            x9 = 4.2,
            x10 = hl.dict({'hello': 3, 'bar': 5}),
            x11 = (True, False)
        )
        result = ht.show(handler=str)
        assert result == '''+-------+--------------+--------------------------------+------------+
|   idx | x1           | x2                             | x3         |
+-------+--------------+--------------------------------+------------+
| int32 | array<int32> | array<struct{y: array<int32>}> | set<int32> |
+-------+--------------+--------------------------------+------------+
|     0 | [1]          | [([1])]                        | {1}        |
+-------+--------------+--------------------------------+------------+

+------------------+-------------------------------+---------+------------+
| x4               | x5                            | x6      | x7         |
+------------------+-------------------------------+---------+------------+
| dict<int32, str> | dict<struct{foo: int32}, str> | tuple() | tuple(str) |
+------------------+-------------------------------+---------+------------+
| {1:"foo"}        | {(5):"bar"}                   | ()      | ("3")      |
+------------------+-------------------------------+---------+------------+

+-------------------+----------+---------------------+-------------------+
| x8                |       x9 | x10                 | x11               |
+-------------------+----------+---------------------+-------------------+
| tuple(str, int32) |  float64 | dict<str, int32>    | tuple(bool, bool) |
+-------------------+----------+---------------------+-------------------+
| ("3",3)           | 4.20e+00 | {"bar":5,"hello":3} | (True,False)      |
+-------------------+----------+---------------------+-------------------+
'''

    @skip_when_service_backend('''E                   hail.utils.java.FatalError: java.lang.ClassCastException: __C2Compiled cannot be cast to is.hail.expr.ir.FunctionWithBackend
E                   	at is.hail.expr.ir.EmitClassBuilder$$anon$1.apply(EmitClassBuilder.scala:658)
E                   	at is.hail.expr.ir.EmitClassBuilder$$anon$1.apply(EmitClassBuilder.scala:641)
E                   	at is.hail.expr.ir.lowering.LowerToCDA$.$anonfun$lower$2(LowerToCDA.scala:50)
E                   	at scala.runtime.java8.JFunction0$mcJ$sp.apply(JFunction0$mcJ$sp.java:23)
E                   	at is.hail.utils.ExecutionTimer.time(ExecutionTimer.scala:81)
E                   	at is.hail.expr.ir.lowering.LowerToCDA$.lower(LowerToCDA.scala:50)
E                   	at is.hail.expr.ir.lowering.LowerToCDA$.apply(LowerToCDA.scala:17)
E                   	at is.hail.expr.ir.lowering.LowerToDistributedArrayPass.transform(LoweringPass.scala:75)
E                   	at is.hail.expr.ir.lowering.LoweringPass.$anonfun$apply$3(LoweringPass.scala:15)
E                   	at is.hail.utils.ExecutionTimer.time(ExecutionTimer.scala:81)
E                   	at is.hail.expr.ir.lowering.LoweringPass.$anonfun$apply$1(LoweringPass.scala:15)
E                   	at is.hail.utils.ExecutionTimer.time(ExecutionTimer.scala:81)
E                   	at is.hail.expr.ir.lowering.LoweringPass.apply(LoweringPass.scala:13)
E                   	at is.hail.expr.ir.lowering.LoweringPass.apply$(LoweringPass.scala:12)
E                   	at is.hail.expr.ir.lowering.LowerToDistributedArrayPass.apply(LoweringPass.scala:70)
E                   	at is.hail.expr.ir.lowering.LoweringPipeline.$anonfun$apply$1(LoweringPipeline.scala:14)
E                   	at is.hail.expr.ir.lowering.LoweringPipeline.$anonfun$apply$1$adapted(LoweringPipeline.scala:12)
E                   	at scala.collection.IndexedSeqOptimized.foreach(IndexedSeqOptimized.scala:36)
E                   	at scala.collection.IndexedSeqOptimized.foreach$(IndexedSeqOptimized.scala:33)
E                   	at scala.collection.mutable.WrappedArray.foreach(WrappedArray.scala:38)
E                   	at is.hail.expr.ir.lowering.LoweringPipeline.apply(LoweringPipeline.scala:12)
E                   	at is.hail.backend.service.ServiceBackend.execute(ServiceBackend.scala:289)
''')
    def test_import_filter_replace(self):
        def assert_filter_equals(filter, find_replace, to):
            assert hl.import_table(resource('filter_replace.txt'),
                                   filter=filter,
                                   find_replace=find_replace)['HEADER1'].collect() == to

        assert_filter_equals('Foo', None, ['(Baz),(Qux)('])
        assert_filter_equals(None, (r',', ''), ['(Foo(Bar))', '(Baz)(Qux)('])
        assert_filter_equals(None, (r'\((\w+)\)', '$1'), ['(Foo,Bar)', 'Baz,Qux('])

    def test_import_multiple_missing(self):
        ht = hl.import_table(resource('global_list.txt'),
                             missing=['gene1', 'gene2'],
                             no_header=True)

        assert ht.f0.collect() == [None, None, 'gene5', 'gene4', 'gene3']

    def test_unicode_ordering(self):
        a = hl.literal(["é", "e"])
        ht = hl.utils.range_table(1, 1)
        ht = ht.annotate(fd=hl.sorted(a))
        assert ht.fd.collect()[0] == ["e", "é"]

    def test_physical_key_truncation(self):
        path = new_temp_file(extension='ht')
        hl.import_vcf(resource('sample.vcf')).rows().key_by('locus').write(path)
        hl.read_table(path).select()._force_count()

    @fails_service_backend()
    @fails_local_backend()
    def test_repartition_empty_key(self):
        data = [{'x': i} for i in range(1000)]
        ht = hl.Table.parallelize(data, hl.tstruct(x=hl.tint32), key=None, n_partitions=11)
        assert ht.naive_coalesce(4)._same(ht)
        assert ht.repartition(3, shuffle=False)._same(ht)

    @fails_service_backend()
    def test_path_collision_error(self):
        path = new_temp_file(extension='ht')
        ht = hl.utils.range_table(10)
        ht.write(path)
        ht = hl.read_table(path)
        with pytest.raises(hl.utils.FatalError) as exc:
            ht.write(path)
        assert "both an input and output source" in str(exc.value)

@skip_when_service_backend('slow >800s')
def test_large_number_of_fields():
    ht = hl.utils.range_table(100)
    ht = ht.annotate(**{
        str(k): k for k in range(1000)
    })
    with hl.TemporaryDirectory(ensure_exists=False) as f:
        assert_time(lambda: ht.count(), 5)
        assert_time(lambda: ht.write(str(f)), 5)
        ht = assert_time(lambda: hl.read_table(str(f)), 5)
        assert_time(lambda: ht.count(), 5)

def test_import_many_fields():
    assert_time(lambda: hl.import_table(resource('many_cols.txt')), 5)

def test_segfault():
    t = hl.utils.range_table(1)
    t2 = hl.utils.range_table(3)
    t = t.annotate(foo = [0])
    t2 = t2.annotate(foo = [0])
    joined = t.key_by('foo').join(t2.key_by('foo'))
    joined = joined.filter(hl.is_missing(joined.idx))
    assert joined.collect() == []


def test_maybe_flexindex_table_by_expr_direct_match():
    t1 = hl.utils.range_table(1)
    t2 = hl.utils.range_table(1)
    match_key = t1._maybe_flexindex_table_by_expr(t2.key)
    t2.annotate(foo=match_key)._force_count()
    match_idx = t1._maybe_flexindex_table_by_expr(t2.idx)
    t2.annotate(foo=match_idx)._force_count()

    mt1 = hl.utils.range_matrix_table(1, 1)
    match_row_key = t1._maybe_flexindex_table_by_expr(mt1.row_key)
    mt1.annotate_rows(match=match_row_key)._force_count_rows()
    match_row_idx = t1._maybe_flexindex_table_by_expr(mt1.row_idx)
    mt1.annotate_rows(match=match_row_idx)._force_count_rows()

    assert t1._maybe_flexindex_table_by_expr(t2.idx * 3.0) is None
    assert t1._maybe_flexindex_table_by_expr(hl.str(t2.key)) is None
    assert t1._maybe_flexindex_table_by_expr(hl.str(mt1.row_key)) is None


def test_maybe_flexindex_table_by_expr_prefix_match():
    t1 = hl.utils.range_table(1)
    t2 = hl.utils.range_table(1)
    t2 = t2.key_by(idx=t2.idx, idx2=t2.idx)
    match_key = t1._maybe_flexindex_table_by_expr(t2.key)
    t2.annotate(foo=match_key)._force_count()
    match_expr = t1._maybe_flexindex_table_by_expr((t2.idx, t2.idx2))
    t2.annotate(foo=match_expr)._force_count()

    mt1 = hl.utils.range_matrix_table(1, 1)
    mt1 = mt1.key_rows_by(row_idx=mt1.row_idx, str_row_idx=hl.str(mt1.row_idx))
    match_row_key = t1._maybe_flexindex_table_by_expr(mt1.row_key)
    mt1.annotate_rows(match=match_row_key)._force_count_rows()
    match_row_expr = t1._maybe_flexindex_table_by_expr((mt1.row_idx, hl.str(mt1.row_idx)))
    mt1.annotate_rows(match=match_row_expr)._force_count_rows()

    assert t1._maybe_flexindex_table_by_expr((hl.str(mt1.row_idx), mt1.row_idx)) is None


@fails_service_backend()
@fails_local_backend()
def test_maybe_flexindex_table_by_expr_direct_interval_match():
    t1 = hl.utils.range_table(1)
    t1 = t1.key_by(interval=hl.interval(t1.idx, t1.idx+1))
    t2 = hl.utils.range_table(1)
    match_key = t1._maybe_flexindex_table_by_expr(t2.key)
    t2.annotate(foo=match_key)._force_count()
    match_expr = t1._maybe_flexindex_table_by_expr(t2.idx)
    t2.annotate(foo=match_expr)._force_count()

    mt1 = hl.utils.range_matrix_table(1, 1)
    match_row_key = t1._maybe_flexindex_table_by_expr(mt1.row_key)
    mt1.annotate_rows(match=match_row_key)._force_count_rows()
    match_row_idx = t1._maybe_flexindex_table_by_expr(mt1.row_idx)
    mt1.annotate_rows(match=match_row_idx)._force_count_rows()

    assert t1._maybe_flexindex_table_by_expr(t2.idx * 3.0) is None
    assert t1._maybe_flexindex_table_by_expr(hl.str(t2.key)) is None
    assert t1._maybe_flexindex_table_by_expr(hl.str(mt1.row_key)) is None


@fails_service_backend()
@fails_local_backend()
def test_maybe_flexindex_table_by_expr_prefix_interval_match():
    t1 = hl.utils.range_table(1)
    t1 = t1.key_by(interval=hl.interval(t1.idx, t1.idx+1))
    t2 = hl.utils.range_table(1)
    t2 = t2.key_by(idx=t2.idx, idx2=t2.idx)
    match_key = t1._maybe_flexindex_table_by_expr(t2.key)
    t2.annotate(foo=match_key)._force_count()
    match_expr = t1._maybe_flexindex_table_by_expr((t2.idx, t2.idx2))
    t2.annotate(foo=match_expr)._force_count()

    mt1 = hl.utils.range_matrix_table(1, 1)
    mt1 = mt1.key_rows_by(row_idx=mt1.row_idx, str_row_idx=hl.str(mt1.row_idx))
    match_row_key = t1._maybe_flexindex_table_by_expr(mt1.row_key)
    mt1.annotate_rows(match=match_row_key)._force_count_rows()
    match_row_expr = t1._maybe_flexindex_table_by_expr((mt1.row_idx, hl.str(mt1.row_idx)))
    mt1.annotate_rows(match=match_row_expr)._force_count_rows()

    assert t1._maybe_flexindex_table_by_expr((hl.str(mt1.row_idx), mt1.row_idx)) is None


widths = [256, 512, 1024, 2048, 4096]


@skip_when_service_backend('hangs')
def test_can_process_wide_tables():
    for w in widths:
        print(f'working on width {w}')
        path = resource(f'width_scale_tests/{w}.tsv')
        ht = hl.import_table(path, impute=False)
        out_path = new_temp_file(extension='ht')
        ht.write(out_path)
        ht = hl.read_table(out_path)
        ht.annotate(another_field=5)._force_count()
        ht.annotate_globals(g=ht.collect(_localize=False))._force_count()


def create_width_scale_files():
    def write_file(n, n_rows=5):
        assert n % 4 == 0
        n2 = n // 4
        d = {}
        header = []
        for i in range(n2):
            header.append(f'i{i}')
            header.append(f'f{i}')
            header.append(f's{i}')
            header.append(f'b{i}')
        with open(resource(f'width_scale_tests/{n}.tsv'), 'w') as out:
            out.write('\t'.join(header))
            for i in range(n_rows):
                out.write('\n')
                for j in range(n2):
                    if (j > 0):
                        out.write('\t')
                    out.write(str(j))
                    out.write('\t')
                    out.write(str(i / (i + 1)))
                    out.write('\t')
                    out.write(f's_{i}_{j}')
                    out.write('\t')
                    out.write(str(i % 2 == 0))

    for w in widths:
        write_file(w)


def test_join_distinct_preserves_count():
    left_pos = [1, 2, 4, 4, 5, 5, 9, 13, 13, 14, 15]
    right_pos = [1, 1, 1, 3, 4, 4, 6, 6, 8, 9, 13, 15]
    left_table = hl.Table.parallelize([hl.struct(i=i) for i in left_pos], key='i')
    right_table = hl.Table.parallelize([hl.struct(i=i) for i in right_pos], key='i')
    joined = left_table.annotate(r=right_table.index(left_table.i))
    n_defined, keys = joined.aggregate((hl.agg.count_where(hl.is_defined(joined.r)), hl.agg.collect(joined.i)))
    assert n_defined == 7
    assert keys == left_pos

    right_table_2 = hl.utils.range_table(1).filter(False)
    joined_2 = left_table.annotate(r = right_table_2.index(left_table.i))
    n_defined_2, keys_2 = joined_2.aggregate((hl.agg.count_where(hl.is_defined(joined_2.r)), hl.agg.collect(joined_2.i)))
    assert n_defined_2 == 0
    assert keys_2 == left_pos

def test_write_table_containing_ndarray():
    t = hl.utils.range_table(5)
    t = t.annotate(n = hl.nd.arange(t.idx))
    f = new_temp_file(extension='ht')
    t.write(f)
    t2 = hl.read_table(f)
    assert t._same(t2)

@skip_when_service_backend('''intermittent worker failure:
>       grouped6_collected = t._group_within_partitions("grouped_fields", 6).collect()

Caused by: is.hail.utils.HailException: Premature end of file: expected 4 bytes, found 0
	at is.hail.utils.ErrorHandling.fatal(ErrorHandling.scala:11)
	at is.hail.utils.ErrorHandling.fatal$(ErrorHandling.scala:11)
	at is.hail.utils.package$.fatal(package.scala:77)
	at is.hail.utils.richUtils.RichInputStream$.readFully$extension1(RichInputStream.scala:13)
	at is.hail.io.StreamBlockInputBuffer.readBlock(InputBuffers.scala:546)
	at is.hail.io.BlockingInputBuffer.readBlock(InputBuffers.scala:382)
	at is.hail.io.BlockingInputBuffer.ensure(InputBuffers.scala:388)
	at is.hail.io.BlockingInputBuffer.readInt(InputBuffers.scala:412)
	at __C15580collect_distributed_array.__m15587INPLACE_DECODE_r_int32_TO_r_int32(Unknown Source)
	at __C15580collect_distributed_array.__m15585INPLACE_DECODE_r_struct_of_r_struct_of_r_int32ANDr_int32ENDANDr_int32END_TO_r_tuple_of_r_struct_of_r_int32ANDr_int32ENDANDr_int32END(Unknown Source)
	at __C15580collect_distributed_array.__m15584INPLACE_DECODE_r_struct_of_r_struct_of_r_struct_of_r_int32ANDr_int32ENDANDr_int32ENDANDr_struct_of_r_struct_of_o_int32ANDr_int32ENDANDr_int32ENDANDr_boolANDr_boolEND_TO_r_struct_of_r_tuple_of_r_struct_of_r_int32ANDr_int32ENDANDr_int32ENDANDr_tuple_of_r_struct_of_o_int32ANDr_int32ENDANDr_int32ENDANDr_boolANDr_boolEND(Unknown Source)
	at __C15580collect_distributed_array.__m15583INPLACE_DECODE_r_struct_of_r_struct_of_r_struct_of_r_struct_of_r_int32ANDr_int32ENDANDr_int32ENDANDr_struct_of_r_struct_of_o_int32ANDr_int32ENDANDr_int32ENDANDr_boolANDr_boolENDANDr_array_of_r_array_of_r_struct_of_r_int32ANDo_int32ANDr_int32ENDEND_TO_r_struct_of_r_struct_of_r_tuple_of_r_struct_of_r_int32ANDr_int32ENDANDr_int32ENDANDr_tuple_of_r_struct_of_o_int32ANDr_int32ENDANDr_int32ENDANDr_boolANDr_boolENDANDr_array_of_r_array_of_r_struct_of_r_int32ANDo_int32ANDr_int32ENDEND(Unknown Source)
	at __C15580collect_distributed_array.__m15582INPLACE_DECODE_r_struct_of_r_struct_of_r_struct_of_r_struct_of_r_struct_of_r_int32ANDr_int32ENDANDr_int32ENDANDr_struct_of_r_struct_of_o_int32ANDr_int32ENDANDr_int32ENDANDr_boolANDr_boolENDANDr_array_of_r_array_of_r_struct_of_r_int32ANDo_int32ANDr_int32ENDENDANDr_struct_of_r_struct_of_r_struct_of_r_struct_of_r_int32ANDr_int32ENDANDr_int32ENDANDr_struct_of_r_struct_of_o_int32ANDr_int32ENDANDr_int32ENDANDr_boolANDr_boolENDANDr_array_of_r_array_of_r_struct_of_r_int32ANDo_int32ANDr_int32ENDENDEND_TO_r_struct_of_r_struct_of_r_struct_of_r_tuple_of_r_struct_of_r_int32ANDr_int32ENDANDr_int32ENDANDr_tuple_of_r_struct_of_o_int32ANDr_int32ENDANDr_int32ENDANDr_boolANDr_boolENDANDr_array_of_r_array_of_r_struct_of_r_int32ANDo_int32ANDr_int32ENDENDANDr_struct_of_r_struct_of_r_tuple_of_r_struct_of_r_int32ANDr_int32ENDANDr_int32ENDANDr_tuple_of_r_struct_of_o_int32ANDr_int32ENDANDr_int32ENDANDr_boolANDr_boolENDANDr_array_of_r_array_of_r_struct_of_r_int32ANDo_int32ANDr_int32ENDENDEND(Unknown Source)
	at __C15580collect_distributed_array.__m15581DECODE_r_struct_of_r_struct_of_r_struct_of_r_struct_of_r_struct_of_r_struct_of_r_int32ANDr_int32ENDANDr_int32ENDANDr_struct_of_r_struct_of_o_int32ANDr_int32ENDANDr_int32ENDANDr_boolANDr_boolENDANDr_array_of_r_array_of_r_struct_of_r_int32ANDo_int32ANDr_int32ENDENDANDr_struct_of_r_struct_of_r_struct_of_r_struct_of_r_int32ANDr_int32ENDANDr_int32ENDANDr_struct_of_r_struct_of_o_int32ANDr_int32ENDANDr_int32ENDANDr_boolANDr_boolENDANDr_array_of_r_array_of_r_struct_of_r_int32ANDo_int32ANDr_int32ENDENDENDEND_TO_SBaseStructPointer(Unknown Source)
	at __C15580collect_distributed_array.apply(Unknown Source)
	at __C15580collect_distributed_array.apply(Unknown Source)
	at is.hail.backend.BackendUtils.$anonfun$collectDArray$2(BackendUtils.scala:31)
	at is.hail.utils.package$.using(package.scala:627)
	at is.hail.annotations.RegionPool.scopedRegion(RegionPool.scala:144)
	at is.hail.backend.BackendUtils.$anonfun$collectDArray$1(BackendUtils.scala:30)
	at is.hail.backend.service.Worker$.main(Worker.scala:120)
	at is.hail.backend.service.Worker.main(Worker.scala)
	... 11 more''')
def test_group_within_partitions():
    t = hl.utils.range_table(10).repartition(2)
    t = t.annotate(sq=t.idx ** 2)

    grouped1_collected = t._group_within_partitions("grouped_fields", 1).collect()
    grouped2_collected = t._group_within_partitions("grouped_fields", 2).collect()
    grouped3_collected = t._group_within_partitions("grouped_fields", 3).collect()
    grouped5_collected = t._group_within_partitions("grouped_fields", 5).collect()
    grouped6_collected = t._group_within_partitions("grouped_fields", 6).collect()

    assert len(grouped1_collected) == 10
    assert len(grouped2_collected) == 6
    assert len(grouped3_collected) == 4
    assert len(grouped5_collected) == 2
    assert grouped5_collected == grouped6_collected
    assert grouped3_collected == [hl.Struct(idx=0, grouped_fields=[hl.Struct(idx=0, sq=0.0), hl.Struct(idx=1, sq=1.0), hl.Struct(idx=2, sq=4.0)]),
                                  hl.Struct(idx=3, grouped_fields=[hl.Struct(idx=3, sq=9.0), hl.Struct(idx=4, sq=16.0)]),
                                  hl.Struct(idx=5, grouped_fields=[hl.Struct(idx=5, sq=25.0), hl.Struct(idx=6, sq=36.0), hl.Struct(idx=7, sq=49.0)]),
                                  hl.Struct(idx=8, grouped_fields=[hl.Struct(idx=8, sq=64.0), hl.Struct(idx=9, sq=81.0)])]

    # Testing after a filter
    ht = hl.utils.range_table(100).naive_coalesce(10)
    filter_then_group = ht.filter(ht.idx % 2 == 0)._group_within_partitions("grouped_fields", 5).collect()
    assert filter_then_group[0] == hl.Struct(idx=0, grouped_fields=[hl.Struct(idx=0), hl.Struct(idx=2), hl.Struct(idx=4), hl.Struct(idx=6), hl.Struct(idx=8)])

    # Test that names other than "grouped_fields" work
    assert "foo" in t._group_within_partitions("foo", 1).collect()[0]


def test_group_within_partitions_after_explode():
    t = hl.utils.range_table(10).repartition(2)
    t = t.annotate(arr=hl.range(0, 20))
    t = t.explode(t.arr)
    t = t._group_within_partitions("grouped_fields", 10)
    assert(t._force_count() == 20)

def test_group_within_partitions_after_import_vcf():
    gt_mt = hl.import_vcf(resource('small-gt.vcf'))
    ht = gt_mt.rows()
    ht = ht._group_within_partitions("grouped_fields", 16)
    ht.collect() # Just testing import without segault
    assert True


def test_range_annotate_range():
    # tests left join right distinct requiredness
    ht1 = hl.utils.range_table(10)
    ht2 = hl.utils.range_table(5).annotate(x = 1)
    ht1.annotate(x = ht2[ht1.idx].x)._force_count()

@skip_when_service_backend('slow >800s')
def test_read_write_all_types():
    ht = create_all_values_table()
    tmp_file = new_temp_file()
    ht.write(tmp_file)
    assert hl.read_table(tmp_file)._same(ht)


def test_map_partitions_flatmap():
    ht = hl.utils.range_table(2)
    ht2 = ht._map_partitions(lambda rows: rows.flatmap(lambda r: hl.range(2).map(lambda x: r.annotate(x=x))))
    assert ht2.collect() == [hl.Struct(idx=0, x=0), hl.Struct(idx=0, x=1), hl.Struct(idx=1, x=0), hl.Struct(idx=1, x=1)]


def test_map_partitions_errors():
    ht = hl.utils.range_table(2)
    with pytest.raises(TypeError, match='expected return type expression of type array<struct>'):
        ht._map_partitions(lambda rows: 5)
    with pytest.raises(ValueError, match='must preserve key fields'):
        ht._map_partitions(lambda rows: rows.map(lambda r: r.drop('idx')))

def test_map_partitions_indexed():
    tmp_file = new_temp_file()
    hl.utils.range_table(100, 8).write(tmp_file)
    ht = hl.read_table(tmp_file, _intervals=[hl.Interval(start=hl.Struct(idx=11), end=hl.Struct(idx=55))])
    ht = ht.key_by()._map_partitions(lambda partition: [hl.struct(foo=partition)])
    assert [inner.idx for outer in ht.foo.collect() for inner in outer] == list(range(11, 55))



@fails_service_backend()
@lower_only()
def test_lowered_persist():
    ht = hl.utils.range_table(100, 10).persist()
    assert ht.count() == 100
    assert ht.filter(ht.idx == 55).count() == 1



@fails_service_backend()
@lower_only()
def test_lowered_shuffle():
    ht = hl.utils.range_table(100, 10)
    ht = ht.order_by(-ht.idx)
    assert ht.aggregate(hl.agg.take(ht.idx, 3)) == [99, 98, 97]

@fails_service_backend()
@fails_local_backend()
def test_read_partitions():
    ht = hl.utils.range_table(100, 3)
    path = new_temp_file()
    ht.write(path)
    assert hl.read_table(path, _n_partitions=10).n_partitions() == 10


@fails_service_backend()
@fails_local_backend()
def test_read_partitions_with_missing_key():
    ht = hl.utils.range_table(100, 3).key_by(idx=hl.missing(hl.tint32))
    path = new_temp_file()
    ht.write(path)
    assert hl.read_table(path, _n_partitions=10).n_partitions() == 1  # one key => one partition


def test_grouped_flatmap_streams():
    ht = hl.import_vcf(resource('sample.vcf')).rows()
    ht = ht.annotate(x=hl.str(ht.locus))  # add a map node
    ht = ht._map_partitions(lambda part: hl.flatmap(
        lambda group: hl.range(hl.len(group)).map(lambda i: group[i].annotate(z=group[0])),
        part.grouped(8)))
    ht._force_count()


# NOTE: we cannot use Hail during test parameter initialization
def make_test(table_name, counter, truncator, n):
    def test():
        if table_name == 'rt':
            table = hl.utils.range_table(10, 11)
        elif table_name == 'par':
            table = hl.Table.parallelize([hl.Struct(x=x) for x in range(10)], schema='struct{x: int32}', n_partitions=11)
        elif table_name == 'rtcache':
            table = hl.utils.range_table(10, 11).cache()
        else:
            assert table_name == 'chkpt'
            table = hl.utils.range_table(10, 11).checkpoint(new_temp_file(extension='ht'))
        assert counter(truncator(table, n)) == min(10, n)
    return test


head_tail_test_data = [
    pytest.param(make_test(table_name, counter, truncator, n), id=str((table_name, n, truncator_name, counter_name)))
    for table_name in ['rt', 'par', 'rtcache', 'chkpt']
    for n in (10, 9, 11, 0)
    for truncator_name, truncator in (('head', hl.Table.head), ('tail', hl.Table.tail))
    for counter_name, counter in (('count', hl.Table.count), ('_force_count', hl.Table._force_count))]


@pytest.mark.parametrize("test", head_tail_test_data)
def test_table_head_and_tail(test):
    test()<|MERGE_RESOLUTION|>--- conflicted
+++ resolved
@@ -1079,49 +1079,6 @@
             hl.utils.Struct(idx=11, x=None, y=None, z=None),
         ]
 
-<<<<<<< HEAD
-=======
-    def test_table_head_returns_right_number(self):
-        rt = hl.utils.range_table(10, 11)
-        par = hl.Table.parallelize([hl.Struct(x=x) for x in range(10)], schema='struct{x: int32}', n_partitions=11)
-        f = new_temp_file(extension='ht')
-        chkpt = rt.checkpoint(f)
-
-        # test TableRange and TableParallelize rewrite rules
-        tables = [rt, par, rt.cache(), chkpt]
-        for table in tables:
-            self.assertEqual(table.head(10).count(), 10)
-            self.assertEqual(table.head(10)._force_count(), 10)
-            self.assertEqual(table.head(9).count(), 9)
-            self.assertEqual(table.head(9)._force_count(), 9)
-            self.assertEqual(table.head(11).count(), 10)
-            self.assertEqual(table.head(11)._force_count(), 10)
-            self.assertEqual(table.head(0).count(), 0)
-            self.assertEqual(table.head(0)._force_count(), 0)
-
-    def test_table_tail_returns_right_number(self):
-        num_parts_list = [3, 11]
-        for num_parts in num_parts_list:
-            rt = hl.utils.range_table(10, num_parts)
-            par = hl.Table.parallelize([hl.Struct(x=x) for x in range(10)], schema='struct{x: int32}', n_partitions=11)
-            f = new_temp_file(extension='ht')
-            chkpt = rt.checkpoint(f)
-
-            # test TableRange and TableParallelize rewrite rules
-            tables = [rt, par, rt.cache(), chkpt]
-            for table in tables:
-                self.assertEqual(table.tail(10).count(), 10)
-                self.assertEqual(table.tail(10)._force_count(), 10)
-                self.assertEqual(table.tail(9).count(), 9)
-                self.assertEqual(table.tail(9)._force_count(), 9)
-                self.assertEqual(table.tail(11).count(), 10)
-                self.assertEqual(table.tail(11)._force_count(), 10)
-                self.assertEqual(table.tail(0).count(), 0)
-                self.assertEqual(table.tail(0)._force_count(), 0)
-                self.assertEqual(table.tail(7).count(), 7)
-                self.assertEqual(table.tail(7)._force_count(), 7)
-
->>>>>>> 14aa4993
     def test_table_order_by_head_rewrite(self):
         rt = hl.utils.range_table(10, 2)
         rt = rt.annotate(x = 10 - rt.idx)
@@ -1899,25 +1856,28 @@
 
 
 # NOTE: we cannot use Hail during test parameter initialization
-def make_test(table_name, counter, truncator, n):
+def make_test(table_name, num_parts, counter, truncator, n):
     def test():
         if table_name == 'rt':
-            table = hl.utils.range_table(10, 11)
+            table = hl.utils.range_table(10, n_partitions=num_parts)
         elif table_name == 'par':
-            table = hl.Table.parallelize([hl.Struct(x=x) for x in range(10)], schema='struct{x: int32}', n_partitions=11)
+            table = hl.Table.parallelize([hl.Struct(x=x) for x in range(10)], schema='struct{x: int32}',
+                                         n_partitions=num_parts)
         elif table_name == 'rtcache':
-            table = hl.utils.range_table(10, 11).cache()
+            table = hl.utils.range_table(10, n_partitions=num_parts).cache()
         else:
             assert table_name == 'chkpt'
-            table = hl.utils.range_table(10, 11).checkpoint(new_temp_file(extension='ht'))
+            table = hl.utils.range_table(10, n_partitions=num_parts).checkpoint(new_temp_file(extension='ht'))
         assert counter(truncator(table, n)) == min(10, n)
     return test
 
 
 head_tail_test_data = [
-    pytest.param(make_test(table_name, counter, truncator, n), id=str((table_name, n, truncator_name, counter_name)))
+    pytest.param(make_test(table_name, num_parts, counter, truncator, n),
+                 id=str((table_name, num_parts, n, truncator_name, counter_name)))
     for table_name in ['rt', 'par', 'rtcache', 'chkpt']
-    for n in (10, 9, 11, 0)
+    for num_parts in [3, 11]
+    for n in (10, 9, 11, 0, 7)
     for truncator_name, truncator in (('head', hl.Table.head), ('tail', hl.Table.tail))
     for counter_name, counter in (('count', hl.Table.count), ('_force_count', hl.Table._force_count))]
 
