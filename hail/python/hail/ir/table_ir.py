--- conflicted
+++ resolved
@@ -125,32 +125,15 @@
         self.child = child
         self.new_globals = new_globals
 
-    @staticmethod
-    def new_block(i):
-        return i > 0
-
     def _compute_type(self):
         self.new_globals._compute_type(self.child.typ.global_env(), None)
         self._type = hl.ttable(self.new_globals.typ,
                                self.child.typ.row_type,
                                self.child.typ.row_key)
 
-<<<<<<< HEAD
-    @staticmethod
-    def new_block(i):
-        return i == 1
-
     def bindings(self, i, default_value=None):
         return self.child.typ.global_env(default_value) if i == 1 else {}
 
-    def binds(self, i):
-        return i == 1
-
-=======
-    def bindings(self, i, default_value=None):
-        return self.child.typ.global_env(default_value) if i == 1 else {}
-
->>>>>>> 1c83121d
 
 class TableExplode(TableIR):
     def __init__(self, child, path):
@@ -195,10 +178,6 @@
         super().__init__(child, new_row)
         self.child = child
         self.new_row = new_row
-
-    @staticmethod
-    def new_block(i):
-        return i > 0
 
     def _compute_type(self):
         # agg_env for scans
@@ -214,12 +193,6 @@
     def scan_bindings(self, i, default_value=None):
         return self.child.typ.row_env(default_value) if i == 1 else {}
 
-<<<<<<< HEAD
-    def binds(self, i):
-        return i == 1
-
-=======
->>>>>>> 1c83121d
 
 class TableRead(TableIR):
     def __init__(self, reader, drop_rows=False):
@@ -277,10 +250,6 @@
         self.child = child
         self.pred = pred
 
-    @staticmethod
-    def new_block(i):
-        return i > 0
-
     def _compute_type(self):
         self.pred._compute_type(self.child.typ.row_env(), None)
         self._type = self.child.typ
@@ -288,12 +257,6 @@
     def bindings(self, i, default_value=None):
         return self.child.typ.row_env(default_value) if i == 1 else {}
 
-<<<<<<< HEAD
-    def binds(self, i):
-        return i == 1
-
-=======
->>>>>>> 1c83121d
 
 class TableKeyByAndAggregate(TableIR):
     def __init__(self, child, expr, new_key, n_partitions, buffer_size):
@@ -303,10 +266,6 @@
         self.new_key = new_key
         self.n_partitions = n_partitions
         self.buffer_size = buffer_size
-
-    @staticmethod
-    def new_block(i):
-        return i > 0
 
     def head_str(self):
         return f'{self.n_partitions} {self.buffer_size}'
@@ -332,22 +291,12 @@
     def agg_bindings(self, i, default_value=None):
         return self.child.typ.row_env(default_value) if i == 1 else {}
 
-<<<<<<< HEAD
-    def binds(self, i):
-        return i == 1 or i == 2
-
-=======
->>>>>>> 1c83121d
 
 class TableAggregateByKey(TableIR):
     def __init__(self, child, expr):
         super().__init__(child, expr)
         self.child = child
         self.expr = expr
-
-    @staticmethod
-    def new_block(i):
-        return i > 0
 
     def _compute_type(self):
         child_typ = self.child.typ
@@ -362,12 +311,6 @@
     def agg_bindings(self, i, default_value=None):
         return self.child.typ.row_env(default_value) if i == 1 else {}
 
-<<<<<<< HEAD
-    def binds(self, i):
-        return i == 1
-
-=======
->>>>>>> 1c83121d
 
 class MatrixColsTable(TableIR):
     def __init__(self, child):
@@ -385,8 +328,6 @@
         super().__init__(rows_and_global)
         self.rows_and_global = rows_and_global
         self.n_partitions = n_partitions
-
-    # FIXME: Does this need a new_block?
 
     def head_str(self):
         return self.n_partitions
