import difflib
from functools import wraps, update_wrapper

import hail as hl
from hail.expr import (ExpressionException, Expression, ArrayExpression,
                       SetExpression, BooleanExpression, Int64Expression, NumericExpression,
                       DictExpression, StructExpression, Float64Expression, StringExpression,
                       NDArrayNumericExpression, expr_any, expr_oneof, expr_array, expr_set,
                       expr_bool, expr_numeric, expr_int32, expr_int64, expr_float64, expr_call,
                       expr_str, expr_ndarray, unify_all, construct_expr, Indices, Aggregation,
                       to_expr, unify_types, cast_expr)
from hail.expr.types import (hail_type, tint32, tint64, tfloat32, tfloat64,
                             tbool, tcall, tset, tarray, tstruct, tdict, ttuple, tstr)
from hail.expr.expressions.typed_expressions import construct_variable
from hail.expr.functions import rbind, float32, _quantile_from_cdf
import hail.ir as ir
from hail.typecheck import (TypeChecker, typecheck_method, typecheck,
                            sequenceof, func_spec, identity, nullable, oneof)
from hail.utils import wrap_to_list
from hail.utils.java import Env


class AggregableChecker(TypeChecker):
    def __init__(self, coercer):
        self.coercer = coercer
        super(AggregableChecker, self).__init__()

    def expects(self):
        return self.coercer.expects()

    def format(self, arg):
        return self.coercer.format(arg)

    def check(self, x, caller, param):
        x = self.coercer.check(x, caller, param)
        if len(x._ir.search(lambda node: isinstance(node, ir.BaseApplyAggOp))) == 0:
            raise ExpressionException(f"{caller} must be placed outside of an aggregation. See "
                                      "https://discuss.hail.is/t/breaking-change-redesign-of-aggregator-interface/701")
        return x


agg_expr = AggregableChecker


class AggFunc(object):
    def __init__(self):
        self._as_scan = False
        self._agg_bindings = set()

    def correct_prefix(self):
        return "scan" if self._as_scan else "agg"

    def incorrect_prefix(self):
        return "agg" if self._as_scan else "scan"

    def correct_plural(self):
        return "scans" if self._as_scan else "aggregations"

    def incorrect_plural(self):
        return "aggregations" if self._as_scan else "scans"

    def check_scan_agg_compatibility(self, caller, node):
        if self._as_scan != isinstance(node, ir.ApplyScanOp):
            raise ExpressionException(
                "'{correct}.{caller}' cannot contain {incorrect}"
                .format(correct=self.correct_prefix(),
                        caller=caller,
                        incorrect=self.incorrect_plural()))

    @typecheck_method(agg_op=str,
                      seq_op_args=sequenceof(expr_any),
                      ret_type=hail_type,
                      init_op_args=sequenceof(expr_any))
    def __call__(self, agg_op, seq_op_args, ret_type, init_op_args=()):
        indices, aggregations = unify_all(*seq_op_args, *init_op_args)
        if aggregations:
            raise ExpressionException('Cannot aggregate an already-aggregated expression')
        for a in seq_op_args + init_op_args:
            _check_agg_bindings(a, self._agg_bindings)

        if self._as_scan:
            x = ir.ApplyScanOp(agg_op,
                               [expr._ir for expr in init_op_args],
                               [expr._ir for expr in seq_op_args])
            aggs = aggregations
        else:
            x = ir.ApplyAggOp(agg_op,
                              [expr._ir for expr in init_op_args],
                              [expr._ir for expr in seq_op_args])
            aggs = aggregations.push(Aggregation(*seq_op_args, *init_op_args))
        return construct_expr(x, ret_type, Indices(indices.source, set()), aggs)

    def _fold(self, initial_value, seq_op, comb_op):
        indices, aggregations = unify_all(initial_value)
        accum_name = Env.get_uid()
        other_accum_name = Env.get_uid()

        accum_ref = construct_variable(accum_name, initial_value.dtype, indices, aggregations)
        other_accum_ref = construct_variable(other_accum_name, initial_value.dtype, indices, aggregations)
        seq_op_expr = to_expr(seq_op(accum_ref))
        comb_op_expr = to_expr(comb_op(accum_ref, other_accum_ref))

        # Tricky, all of initial_value, seq_op, comb_op need to be same type. Need to see if any change the others.
        unified_type = unify_types(initial_value.dtype, seq_op_expr.dtype)
        if unified_type is None:
            raise ExpressionException("'hl.agg.fold' initial value and seq_op could not be resolved to same expression type."
                                      f"   initial_value.dtype: {initial_value.dtype}\n"
                                      f"   seq_op.dtype: {seq_op_expr.dtype}\n")

        accum_ref = construct_variable(accum_name, unified_type, indices, aggregations)
        other_accum_ref = construct_variable(other_accum_name, unified_type, indices, aggregations)
        seq_op_expr = to_expr(seq_op(accum_ref))
        comb_op_expr = to_expr(comb_op(accum_ref, other_accum_ref))

        # Now, that might have changed comb_op type? Could be more general than other 2.
        unified_type = unify_types(unified_type, seq_op_expr.dtype, comb_op_expr.dtype)
        if unified_type is None:
            raise ExpressionException("'hl.agg.fold' initial value, seq_op, and comb_op could not be resolved to same expression type."
                                      f"   initial_value.dtype: {initial_value.dtype}\n"
                                      f"   seq_op.dtype: {seq_op_expr.dtype}\n"
                                      f"   comb_op.dtype: {comb_op_expr.dtype}")

        accum_ref = construct_variable(accum_name, unified_type, indices, aggregations)
        other_accum_ref = construct_variable(other_accum_name, unified_type, indices, aggregations)
        initial_value_casted = cast_expr(initial_value, unified_type)
        seq_op_expr = to_expr(seq_op(accum_ref))
        comb_op_expr = to_expr(comb_op(accum_ref, other_accum_ref))

        return construct_expr(ir.AggFold(initial_value_casted._ir, seq_op_expr._ir, comb_op_expr._ir, accum_name, other_accum_name, self._as_scan),
                              unified_type,
                              indices,
                              aggregations)

    @typecheck_method(f=func_spec(1, expr_any),
                      array_agg_expr=expr_oneof(expr_array(), expr_set()))
    def explode(self, f, array_agg_expr):
        if array_agg_expr._aggregations:
            raise ExpressionException("'{}.explode' does not support an already-aggregated expression as the argument to 'collection'".format(self.correct_prefix()))
        _check_agg_bindings(array_agg_expr, self._agg_bindings)

        if isinstance(array_agg_expr.dtype, tset):
            array_agg_expr = hl.array(array_agg_expr)
        elt = array_agg_expr.dtype.element_type
        var = Env.get_uid()
        ref = construct_expr(ir.Ref(var, elt), elt, array_agg_expr._indices)
        self._agg_bindings.add(var)
        aggregated = f(ref)
        _check_agg_bindings(aggregated, self._agg_bindings)
        self._agg_bindings.remove(var)

        if not self._as_scan and not aggregated._aggregations:
            raise ExpressionException("'{}.explode' must take mapping that contains aggregation expression.".format(self.correct_prefix()))

        indices, _ = unify_all(array_agg_expr, aggregated)
        aggregations = hl.utils.LinkedList(Aggregation)
        if not self._as_scan:
            aggregations = aggregations.push(Aggregation(array_agg_expr, aggregated))
        return construct_expr(ir.AggExplode(ir.toStream(array_agg_expr._ir), var, aggregated._ir, self._as_scan),
                              aggregated.dtype,
                              Indices(indices.source, aggregated._indices.axes),
                              aggregations)

    @typecheck_method(condition=expr_bool,
                      aggregation=agg_expr(expr_any))
    def filter(self, condition, aggregation):
        if condition._aggregations:
            raise ExpressionException(f"'hl.{self.correct_prefix()}.filter' does not "
                                      f"support an already-aggregated expression as the argument to 'condition'")
        if not self._as_scan and not aggregation._aggregations:
            raise ExpressionException(f"'hl.{self.correct_prefix()}.filter' "
                                      f"must have aggregation in argument to 'aggregation'")

        _check_agg_bindings(condition, self._agg_bindings)
        _check_agg_bindings(aggregation, self._agg_bindings)
        indices, _ = unify_all(condition, aggregation)

        aggregations = hl.utils.LinkedList(Aggregation)
        if not self._as_scan:
            aggregations = aggregations.push(Aggregation(condition, aggregation))
        return construct_expr(ir.AggFilter(condition._ir, aggregation._ir, self._as_scan),
                              aggregation.dtype,
                              Indices(indices.source, aggregation._indices.axes),
                              aggregations)

    def group_by(self, group, aggregation):
        if group._aggregations:
            raise ExpressionException(f"'hl.{self.correct_prefix()}.group_by' "
                                      f"does not support an already-aggregated expression as the argument to 'group'")
        if not self._as_scan and not aggregation._aggregations:
            raise ExpressionException(f"'hl.{self.correct_prefix()}.group_by' "
                                      f"must have aggregation in argument to 'aggregation'")

        _check_agg_bindings(group, self._agg_bindings)
        _check_agg_bindings(aggregation, self._agg_bindings)
        indices, _ = unify_all(group, aggregation)

        aggregations = hl.utils.LinkedList(Aggregation)
        if not self._as_scan:
            aggregations = aggregations.push(Aggregation(aggregation))

        return construct_expr(ir.AggGroupBy(group._ir, aggregation._ir, self._as_scan),
                              tdict(group.dtype, aggregation.dtype),
                              Indices(indices.source, aggregation._indices.axes),
                              aggregations)

    def array_agg(self, array, f):
        if array._aggregations:
            raise ExpressionException(f"'hl.{self.correct_prefix()}.array_agg' "
                                      f"does not support an already-aggregated expression as the argument to 'array'")
        _check_agg_bindings(array, self._agg_bindings)

        elt = array.dtype.element_type
        var = Env.get_uid()
        ref = construct_expr(ir.Ref(var, elt), elt, array._indices)
        self._agg_bindings.add(var)
        aggregated = f(ref)
        _check_agg_bindings(aggregated, self._agg_bindings)
        self._agg_bindings.remove(var)

        if not self._as_scan and not aggregated._aggregations:
            raise ExpressionException(f"'hl.{self.correct_prefix()}.array_agg' "
                                      f"must take mapping that contains aggregation expression.")

        indices, _ = unify_all(array, aggregated)
        aggregations = hl.utils.LinkedList(Aggregation)
        if not self._as_scan:
            aggregations = aggregations.push(Aggregation(array, aggregated))
        return construct_expr(ir.AggArrayPerElement(array._ir, var, 'unused', aggregated._ir, self._as_scan),
                              tarray(aggregated.dtype),
                              Indices(indices.source, aggregated._indices.axes),
                              aggregations)

    @property
    def context(self):
        if self._as_scan:
            return 'scan'
        else:
            return 'agg'


_agg_func = AggFunc()


def _check_agg_bindings(expr, bindings):
    bound_references = {ref.name for ref in expr._ir.search(
        lambda x: (isinstance(x, ir.Ref)
                   and not isinstance(x, ir.TopLevelReference)
                   and not x.name.startswith('__uid_scan')
                   and not x.name.startswith('__uid_agg')
                   and not x.name == '__rng_state'))}
    free_variables = bound_references - expr._ir.bound_variables - bindings
    if free_variables:
        raise ExpressionException("dynamic variables created by 'hl.bind' or lambda methods like 'hl.map' may not be aggregated")


@typecheck(expr=expr_numeric, k=int)
def approx_cdf(expr, k=100):
    """Produce a summary of the distribution of values.

    Notes
    -----
    This method returns a struct containing two arrays: `values` and `ranks`.
    The `values` array contains an ordered sample of values seen. The `ranks`
    array is one longer, and contains the approximate ranks for the
    corresponding values.

    These represent a summary of the CDF of the distribution of values. In
    particular, for any value `x = values(i)` in the summary, we estimate that
    there are `ranks(i)` values strictly less than `x`, and that there are
    `ranks(i+1)` values less than or equal to `x`. For any value `y` (not
    necessarily in the summary), we estimate CDF(y) to be `ranks(i)`, where `i`
    is such that `values(i-1) < y ≤ values(i)`.

    An alternative intuition is that the summary encodes a compressed
    approximation to the sorted list of values. For example, values=[0,2,5,6,9]
    and ranks=[0,3,4,5,8,10] represents the approximation [0,0,0,2,5,6,6,6,9,9],
    with the value `values(i)` occupying indices `ranks(i)` (inclusive) to
    `ranks(i+1)` (exclusive).

    The returned struct also contains an array `_compaction_counts`, which is
    used internally to support downstream error estimation.

    Warning
    -------
    This is an approximate and nondeterministic method.

    Parameters
    ----------
    expr : :class:`.Expression`
        Expression to collect.
    k : :obj:`int`
        Parameter controlling the accuracy vs. memory usage tradeoff.

    Returns
    -------
    :class:`.StructExpression`
        Struct containing `values` and `ranks` arrays.
    """
    res = _agg_func('ApproxCDF', [hl.float64(expr)],
                    tstruct(values=tarray(tfloat64), ranks=tarray(tint64), _compaction_counts=tarray(tint32)),
                    init_op_args=[k])
    conv = {
        tint32: lambda x: x.map(hl.int),
        tint64: lambda x: x.map(hl.int64),
        tfloat32: lambda x: x.map(hl.float32),
        tfloat64: identity
    }
    return hl.struct(values=conv[expr.dtype](res.values), ranks=res.ranks, _compaction_counts=res._compaction_counts)


@typecheck(expr=expr_numeric, qs=expr_oneof(expr_numeric, expr_array(expr_numeric)), k=int)
def approx_quantiles(expr, qs, k=100) -> Expression:
    """Compute an array of approximate quantiles.

    Examples
    --------
    Estimate the median of the `HT` field.

    >>> table1.aggregate(hl.agg.approx_quantiles(table1.HT, 0.5)) # doctest: +SKIP_OUTPUT_CHECK
    64

    Estimate the quartiles of the `HT` field.

    >>> table1.aggregate(hl.agg.approx_quantiles(table1.HT, [0, 0.25, 0.5, 0.75, 1])) # doctest: +SKIP_OUTPUT_CHECK
    [50, 60, 64, 71, 86]

    Warning
    -------
    This is an approximate and nondeterministic method.

    Parameters
    ----------
    expr : :class:`.Expression`
        Expression to collect.
    qs : :class:`.NumericExpression` or :class:`.ArrayNumericExpression`
        Number or array of numbers between 0 and 1.
    k : :obj:`int`
        Parameter controlling the accuracy vs. memory usage tradeoff. Increasing k increases both memory use and accuracy.

    Returns
    -------
    :class:`.NumericExpression` or :class:`.ArrayNumericExpression`
        If `qs` is a single number, returns the estimated quantile.
        If `qs` is an array, returns the array of estimated quantiles.
    """
    if isinstance(qs.dtype, tarray):
        return rbind(approx_cdf(expr, k), lambda cdf: qs.map(lambda q: _quantile_from_cdf(cdf, float32(q))))
    else:
        return _quantile_from_cdf(approx_cdf(expr, k), qs)


@typecheck(expr=expr_numeric, k=int)
def approx_median(expr, k=100) -> Expression:
    """Compute the approximate median. This function is a shorthand for `approx_quantiles(expr, .5, k)`

    Examples
    --------
    Estimate the median of the `HT` field.

    >>> table1.aggregate(hl.agg.approx_median(table1.HT)) # doctest: +SKIP_OUTPUT_CHECK
    64

    Warning
    -------
    This is an approximate and nondeterministic method.

    Parameters
    ----------
    expr : :class:`.Expression`
        Expression to collect.
    k : :obj:`int`
        Parameter controlling the accuracy vs. memory usage tradeoff. Increasing k increases both memory use and accuracy.

    See Also
    --------
    :func:`approx_quantiles`

    Returns
    -------
    :class:`.NumericExpression`
        The estimated median.
    """

    return approx_quantiles(expr, .5, k)


@typecheck(expr=expr_any)
def collect(expr) -> ArrayExpression:
    """Collect records into an array.

    Examples
    --------
    Collect the `ID` field where `HT` is greater than 68:

    >>> table1.aggregate(hl.agg.filter(table1.HT > 68, hl.agg.collect(table1.ID)))
    [2, 3]

    Notes
    -----
    The element order of the resulting array is not guaranteed, and in some
    cases is non-deterministic.

    Use :meth:`collect_as_set` to collect unique items.

    Warning
    -------
    Collecting a large number of items can cause out-of-memory exceptions.

    Parameters
    ----------
    expr : :class:`.Expression`
        Expression to collect.

    Returns
    -------
    :class:`.ArrayExpression`
        Array of all `expr` records.
    """
    return _agg_func('Collect', [expr], tarray(expr.dtype))


@typecheck(len=expr_int32, expr=expr_array(expr_any))
def _densify(len, expr) -> ArrayExpression:
    return _agg_func('Densify', [expr], expr.dtype, init_op_args=[len])


@typecheck(expr=expr_any)
def collect_as_set(expr) -> SetExpression:
    """Collect records into a set.

    Examples
    --------
    Collect the unique `ID` field where `HT` is greater than 68:

    >>> table1.aggregate(hl.agg.filter(table1.HT > 68, hl.agg.collect_as_set(table1.ID)))
    {2, 3}

    Note that when collecting a set-typed field with :func:`.collect_as_set`, the values become
    :class:`.frozenset` s because Python does not permit the keys of a dictionary to be mutable:

    >>> table1.aggregate(hl.agg.filter(table1.HT > 68, hl.agg.collect_as_set(hl.set({table1.ID}))))
    {frozenset({3}), frozenset({2})}

    Warning
    -------
    Collecting a large number of items can cause out-of-memory exceptions.

    Parameters
    ----------
    expr : :class:`.Expression`
        Expression to collect.

    Returns
    -------
    :class:`.SetExpression`
        Set of unique `expr` records.

    """
    return _agg_func('CollectAsSet', [expr], tset(expr.dtype))


@typecheck()
def count() -> Int64Expression:
    """Count the number of records.

    Examples
    --------
    Group by the `SEX` field and count the number of rows in each category:

    >>> (table1.group_by(table1.SEX)
    ...        .aggregate(n=hl.agg.count())
    ...        .show())
    +-----+-------+
    | SEX |     n |
    +-----+-------+
    | str | int64 |
    +-----+-------+
    | "F" |     2 |
    | "M" |     2 |
    +-----+-------+

    Returns
    -------
    :class:`.Expression` of type :py:data:`.tint64`
        Total number of records.
    """
    return _agg_func('Count', [], tint64)


@typecheck(condition=expr_bool)
def count_where(condition) -> Int64Expression:
    """Count the number of records where a predicate is ``True``.

    Examples
    --------

    Count the number of individuals with `HT` greater than 68:

    >>> table1.aggregate(hl.agg.count_where(table1.HT > 68))
    2

    Parameters
    ----------
    condition : :class:`.BooleanExpression`
        Criteria for inclusion.

    Returns
    -------
    :class:`.Expression` of type :py:data:`.tint64`
        Total number of records where `condition` is ``True``.
    """

    return _agg_func('Sum', [hl.int64(condition)], tint64)


@typecheck(condition=expr_bool)
def any(condition) -> BooleanExpression:
    """Returns ``True`` if `condition` is ``True`` for any record.

    Examples
    --------

    >>> (table1.group_by(table1.SEX)
    ... .aggregate(any_over_70 = hl.agg.any(table1.HT > 70))
    ... .show())
    +-----+-------------+
    | SEX | any_over_70 |
    +-----+-------------+
    | str | bool        |
    +-----+-------------+
    | "F" | False       |
    | "M" | True        |
    +-----+-------------+

    Notes
    -----
    If there are no records to aggregate, the result is ``False``.

    Missing records are not considered. If every record is missing,
    the result is also ``False``.

    Parameters
    ----------
    condition : :class:`.BooleanExpression`
        Condition to test.

    Returns
    -------
    :class:`.BooleanExpression`
    """
    return count_where(condition) > 0


@typecheck(condition=expr_bool)
def all(condition) -> BooleanExpression:
    """Returns ``True`` if `condition` is ``True`` for every record.

    Examples
    --------

    >>> (table1.group_by(table1.SEX)
    ... .aggregate(all_under_70 = hl.agg.all(table1.HT < 70))
    ... .show())
    +-----+--------------+
    | SEX | all_under_70 |
    +-----+--------------+
    | str | bool         |
    +-----+--------------+
    | "F" | False        |
    | "M" | False        |
    +-----+--------------+

    Notes
    -----
    If there are no records to aggregate, the result is ``True``.

    Missing records are not considered. If every record is missing,
    the result is also ``True``.

    Parameters
    ----------
    condition : :class:`.BooleanExpression`
        Condition to test.

    Returns
    -------
    :class:`.BooleanExpression`
    """
    return count_where(~condition) == 0


@typecheck(expr=expr_any, weight=nullable(expr_numeric))
def counter(expr, *, weight=None) -> DictExpression:
    """Count the occurrences of each unique record and return a dictionary.

    Examples
    --------
    Count the number of individuals for each unique `SEX` value:

    >>> table1.aggregate(hl.agg.counter(table1.SEX))
    {'F': 2, 'M': 2}
    <BLANKLINE>

    Compute the total height for each unique `SEX` value:

    >>> table1.aggregate(hl.agg.counter(table1.SEX, weight=table1.HT))
    {'F': 130, 'M': 137}
    <BLANKLINE>

    Note that when counting a set-typed field, the values become :class:`.frozenset` s because
    Python does not permit the keys of a dictionary to be mutable:

    >>> table1.aggregate(hl.agg.counter(hl.set({table1.SEX}), weight=table1.HT))
    {frozenset({'F'}): 130, frozenset({'M'}): 137}
    <BLANKLINE>

    Notes
    -----
    If you need a more complex grouped aggregation than :func:`counter`
    supports, try using :func:`group_by`.

    This aggregator method returns a dict expression whose key type is the
    same type as `expr` and whose value type is :class:`.Expression` of type :py:data:`.tint64`.
    This dict contains a key for each unique value of `expr`, and the value
    is the number of times that key was observed.

    Ensure that the result can be stored in memory on a single machine.

    Warning
    -------
    Using :meth:`counter` with a large number of unique items can cause
    out-of-memory exceptions.

    Parameters
    ----------
    expr : :class:`.Expression`
        Expression to count by key.
    weight : :class:`.NumericExpression`, optional
        Expression by which to weight each occurence (when unspecified,
        it is effectively ``1``)

    Returns
    -------
    :class:`.DictExpression`
        Dictionary with the number of occurrences of each unique record.

    """
    if weight is None:
        return _agg_func.group_by(expr, count())
    return _agg_func.group_by(expr, hl.agg.sum(weight))


@typecheck(expr=expr_any,
           n=int,
           ordering=nullable(oneof(expr_any, func_spec(1, expr_any))))
def take(expr, n, ordering=None) -> ArrayExpression:
    """Take `n` records of `expr`, optionally ordered by `ordering`.

    Examples
    --------
    Take 3 elements of field `X`:

    >>> table1.aggregate(hl.agg.take(table1.X, 3))
    [5, 6, 7]

    Take the `ID` and `HT` fields, ordered by `HT` (descending):

    >>> table1.aggregate(hl.agg.take(hl.struct(ID=table1.ID, HT=table1.HT),
    ...                              3,
    ...                              ordering=-table1.HT))
    [Struct(ID=2, HT=72), Struct(ID=3, HT=70), Struct(ID=1, HT=65)]

    Notes
    -----
    The resulting array can include fewer than `n` elements if there are fewer
    than `n` total records.

    The `ordering` argument may be an expression, a function, or ``None``.

    If `ordering` is an expression, this expression's type should be one with
    a natural ordering (e.g. numeric).

    If `ordering` is a function, it will be evaluated on each record of `expr`
    to compute the value used for ordering. In the above example,
    ``ordering=-table1.HT`` and ``ordering=lambda x: -x.HT`` would be
    equivalent.

    If `ordering` is ``None``, then there is no guaranteed ordering on the
    elements taken, and and the results may be non-deterministic.

    Missing values are always sorted **last**.

    Parameters
    ----------
    expr : :class:`.Expression`
        Expression to store.
    n : :class:`.Expression` of type :py:data:`.tint32`
        Number of records to take.
    ordering : :class:`.Expression` or function ((arg) -> :class:`.Expression`) or None
        Optional ordering on records.

    Returns
    -------
    :class:`.ArrayExpression`
        Array of up to `n` records of `expr`.

    """
    n = to_expr(n)
    if ordering is None:
        return _agg_func('Take', [expr], tarray(expr.dtype), [n])
    else:
        return _agg_func('TakeBy', [expr, ordering], tarray(expr.dtype), [n])


@typecheck(expr=expr_numeric)
def min(expr) -> NumericExpression:
    """Compute the minimum `expr`.

    Examples
    --------
    Compute the minimum value of `HT`:

    >>> table1.aggregate(hl.agg.min(table1.HT))
    60

    Notes
    -----
    This function returns the minimum non-missing value. If there are no
    non-missing values, then the result is missing.

    For back-compatibility reasons, this function also ignores NaN, in contrast
    with :func:`.functions.min`. The behavior is similar to
    :func:`.functions.nanmin`.

    Parameters
    ----------
    expr : :class:`.NumericExpression`
        Numeric expression.

    Returns
    -------
    :class:`.NumericExpression`
        Minimum value of all `expr` records, same type as `expr`.
    """
    return _agg_func('Min', [expr], expr.dtype)


@typecheck(expr=expr_numeric)
def max(expr) -> NumericExpression:
    """Compute the maximum `expr`.

    Examples
    --------
    Compute the maximum value of `HT`:

    >>> table1.aggregate(hl.agg.max(table1.HT))
    72

    Notes
    -----
    This function returns the maximum non-missing value. If there are no
    non-missing values, then the result is missing.

    For back-compatibility reasons, this function also ignores NaN, in contrast
    with :func:`.functions.max`. The behavior is similar to
    :func:`.functions.nanmax`.

    Parameters
    ----------
    expr : :class:`.NumericExpression`
        Numeric expression.

    Returns
    -------
    :class:`.NumericExpression`
        Maximum value of all `expr` records, same type as `expr`.
    """
    return _agg_func('Max', [expr], expr.dtype)


@typecheck(expr=expr_oneof(expr_int64, expr_float64))
def sum(expr):
    """Compute the sum of all records of `expr`.

    Examples
    --------
    Compute the sum of field `C1`:

    >>> table1.aggregate(hl.agg.sum(table1.C1))
    25

    Notes
    -----
    Missing values are ignored (treated as zero).

    If `expr` is an expression of type :py:data:`.tint32`, :py:data:`.tint64`,
    or :py:data:`.tbool`, then the result is an expression of type
    :py:data:`.tint64`. If `expr` is an expression of type :py:data:`.tfloat32`
    or :py:data:`.tfloat64`, then the result is an expression of type
    :py:data:`.tfloat64`.

    Warning
    -------
    Boolean values are cast to integers before computing the sum.

    Parameters
    ----------
    expr : :class:`.NumericExpression`
        Numeric expression.

    Returns
    -------
    :class:`.Expression` of type :py:data:`.tint64` or :py:data:`.tfloat64`
        Sum of records of `expr`.
    """
    return _agg_func('Sum', [expr], expr.dtype)


@typecheck(expr=expr_array(expr_oneof(expr_int64, expr_float64)))
def array_sum(expr) -> ArrayExpression:
    """Compute the coordinate-wise sum of all records of `expr`.

    Examples
    --------
    Compute the sum of `C1` and `C2`:

    >>> table1.aggregate(hl.agg.array_sum([table1.C1, table1.C2]))
    [25, 282]

    Notes
    ------
    All records must have the same length. Each coordinate is summed
    independently as described in :func:`sum`.

    Parameters
    ----------
    expr : :class:`.ArrayNumericExpression`

    Returns
    -------
    :class:`.ArrayExpression` with element type :py:data:`.tint64` or :py:data:`.tfloat64`
    """
    return array_agg(hl.agg.sum, expr)


@typecheck(expr=expr_ndarray())
def ndarray_sum(expr) -> NDArrayNumericExpression:
    """ Compute the sum of all records of `expr` of the same shape.

    :param expr:
    :return:
    """
    return _agg_func("NDArraySum", [expr], expr.dtype)


@typecheck(expr=expr_float64)
def mean(expr) -> Float64Expression:
    """Compute the mean value of records of `expr`.

    Examples
    --------
    Compute the mean of field `HT`:

    >>> table1.aggregate(hl.agg.mean(table1.HT))
    66.75

    Notes
    -----
    Missing values are ignored.

    Parameters
    ----------
    expr : :class:`.NumericExpression`
        Numeric expression.

    Returns
    -------
    :class:`.Expression` of type :py:data:`.tfloat64`
        Mean value of records of `expr`.
    """
    return hl.bind(lambda expr: sum(expr) / count_where(hl.is_defined(expr)), expr, _ctx=_agg_func.context)


@typecheck(expr=expr_float64)
def stats(expr) -> StructExpression:
    """Compute a number of useful statistics about `expr`.

    Examples
    --------
    Compute statistics about field `HT`:

    >>> table1.aggregate(hl.agg.stats(table1.HT))  #doctest: +SKIP
    Struct(mean=66.75, stdev=4.656984002549289, min=60.0, max=72.0, n=4, sum=267.0)

    Notes
    -----
    Computes a struct with the following fields:

    - `min` (:py:data:`.tfloat64`) - Minimum value.
    - `max` (:py:data:`.tfloat64`) - Maximum value.
    - `mean` (:py:data:`.tfloat64`) - Mean value,
    - `stdev` (:py:data:`.tfloat64`) - Standard deviation.
    - `n` (:py:data:`.tint64`) - Number of non-missing records.
    - `sum` (:py:data:`.tfloat64`) - Sum.

    Parameters
    ----------
    expr : :class:`.NumericExpression`
        Numeric expression.

    Returns
    -------
    :class:`.StructExpression`
        Struct expression with fields `mean`, `stdev`, `min`, `max`,
        `n`, and `sum`.
    """

    return hl.bind(
        lambda expr: hl.bind(
            lambda aggs: hl.bind(
                lambda mean: hl.struct(
                    mean=mean,
                    stdev=hl.sqrt(hl.float64(aggs.sumsq - mean * aggs.sum) / aggs.n_def),
                    min=hl.float64(aggs.min),
                    max=hl.float64(aggs.max),
                    n=aggs.n_def,
                    sum=hl.float64(aggs.sum)
                ), hl.float64(aggs.sum) / aggs.n_def),
            hl.struct(n_def=count_where(hl.is_defined(expr)),
                      sum=sum(expr),
                      sumsq=sum(expr ** 2),
                      min=min(expr),
                      max=max(expr))),
        expr, _ctx=_agg_func.context)


@typecheck(expr=expr_oneof(expr_int64, expr_float64))
def product(expr):
    """Compute the product of all records of `expr`.

    Examples
    --------
    Compute the product of field `C1`:

    >>> table1.aggregate(hl.agg.product(table1.C1))
    440

    Notes
    -----
    Missing values are ignored (treated as one).

    If `expr` is an expression of type :py:data:`.tint32`, :py:data:`.tint64` or
    :py:data:`.tbool`, then the result is an expression of type
    :py:data:`.tint64`. If `expr` is an expression of type :py:data:`.tfloat32`
    or :py:data:`.tfloat64`, then the result is an expression of type
    :py:data:`.tfloat64`.

    Warning
    -------
    Boolean values are cast to integers before computing the product.

    Parameters
    ----------
    expr : :class:`.NumericExpression`
        Numeric expression.

    Returns
    -------
    :class:`.Expression` of type :py:data:`.tint64` or :py:data:`.tfloat64`
        Product of records of `expr`.
    """

    return _agg_func('Product', [expr], expr.dtype)


@typecheck(predicate=expr_bool)
def fraction(predicate) -> Float64Expression:
    """Compute the fraction of records where `predicate` is ``True``.

    Examples
    --------
    Compute the fraction of rows where `SEX` is "F" and `HT` > 65:

    >>> table1.aggregate(hl.agg.fraction((table1.SEX == 'F') & (table1.HT > 65)))
    0.25

    Notes
    -----
    Missing values for `predicate` are treated as ``False``.

    Parameters
    ----------
    predicate : :class:`.BooleanExpression`
        Boolean predicate.

    Returns
    -------
    :class:`.Expression` of type :py:data:`.tfloat64`
        Fraction of records where `predicate` is ``True``.
    """
    return hl.bind(lambda n: hl.if_else(n == 0, hl.missing(hl.tfloat64),
                                        hl.float64(filter(predicate, count())) / n),
                   count())


@typecheck(expr=expr_call, one_sided=expr_bool)
def hardy_weinberg_test(expr, one_sided=False) -> StructExpression:
    """Performs test of Hardy-Weinberg equilibrium.

    Examples
    --------
    Test each row of a dataset:

    >>> dataset_result = dataset.annotate_rows(hwe = hl.agg.hardy_weinberg_test(dataset.GT))

    Test each row on a sub-population:

    >>> dataset_result = dataset.annotate_rows(
    ...     hwe_eas = hl.agg.filter(dataset.pop == 'EAS',
    ...                             hl.agg.hardy_weinberg_test(dataset.GT)))

    Notes
    -----
    This method performs the test described in :func:`.functions.hardy_weinberg_test` based solely on
    the counts of homozygous reference, heterozygous, and homozygous variant calls.

    The resulting struct expression has two fields:

    - `het_freq_hwe` (:py:data:`.tfloat64`) - Expected frequency
      of heterozygous calls under Hardy-Weinberg equilibrium.

    - `p_value` (:py:data:`.tfloat64`) - p-value from test of Hardy-Weinberg
      equilibrium.

    By default, Hail computes the exact p-value with mid-p-value correction, i.e. the
    probability of a less-likely outcome plus one-half the probability of an
    equally-likely outcome. See this `document <_static/LeveneHaldane.pdf>`__ for
    details on the Levene-Haldane distribution and references.

    To perform one-sided exact test of excess heterozygosity with mid-p-value
    correction instead, set `one_sided=True` and the p-value returned will be
    from the one-sided exact test.

    Warning
    -------
    Non-diploid calls (``ploidy != 2``) are ignored in the counts. While the
    counts are defined for multiallelic variants, this test is only statistically
    rigorous in the biallelic setting; use :func:`~hail.methods.split_multi`
    to split multiallelic variants beforehand.

    Parameters
    ----------
    expr : :class:`.CallExpression`
        Call to test for Hardy-Weinberg equilibrium.
    one_sided: :obj:`bool`
        ``False`` by default. When ``True``, perform one-sided test for excess heterozygosity.

    Returns
    -------
    :class:`.StructExpression`
        Struct expression with fields `het_freq_hwe` and `p_value`.
    """
    return hl.rbind(
        hl.rbind(
            expr,
            lambda call: filter(call.ploidy == 2, counter(call.n_alt_alleles())
                                .map_values(lambda i: hl.case()
                                            .when(i < 1 << 31, hl.int(i))
                                            .or_error('hardy_weinberg_test: count greater than MAX_INT'))),
            _ctx=_agg_func.context),
        lambda counts: hl.hardy_weinberg_test(counts.get(0, 0), counts.get(1, 0), counts.get(2, 0), one_sided=one_sided))


@typecheck(f=func_spec(1, agg_expr(expr_any)), array_agg_expr=expr_oneof(expr_array(), expr_set()))
def explode(f, array_agg_expr) -> Expression:
    """Explode an array or set expression to aggregate the elements of all records.

    Examples
    --------
    Compute the mean of all elements in fields `C1`, `C2`, and `C3`:

    >>> table1.aggregate(hl.agg.explode(lambda elt: hl.agg.mean(elt), [table1.C1, table1.C2, table1.C3]))
    24.833333333333332

    Compute the set of all observed elements in the `filters` field (``Set[String]``):

    >>> dataset.aggregate_rows(hl.agg.explode(lambda elt: hl.agg.collect_as_set(elt), dataset.filters))
<<<<<<< HEAD
    frozenset()
=======
    {'VQSRTrancheINDEL97.00to99.00'}
>>>>>>> 706de235

    Notes
    -----
    This method can be used with aggregator functions to aggregate the elements
    of collection types (:class:`.tarray` and :class:`.tset`).

    Parameters
    ----------
    f : Function from :class:`.Expression` to :class:`.Expression`
        Aggregation function to apply to each element of the exploded array.
    array_agg_expr : :class:`.CollectionExpression`
        Expression of type :class:`.tarray` or :class:`.tset`.

    Returns
    -------
    :class:`.Expression`
        Aggregation expression.
    """
    return _agg_func.explode(f, array_agg_expr)


@typecheck(condition=expr_bool, aggregation=agg_expr(expr_any))
def filter(condition, aggregation) -> Expression:
    """Filter records according to a predicate.

    Examples
    --------
    Collect the `ID` field where `HT` >= 70:

    >>> table1.aggregate(hl.agg.filter(table1.HT >= 70, hl.agg.collect(table1.ID)))
    [2, 3]

    Notes
    -----
    This method can be used with aggregator functions to remove records from
    aggregation.

    Parameters
    ----------
    condition : :class:`.BooleanExpression`
        Filter expression.
    aggregation : :class:`.Expression`
        Aggregation expression to filter.

    Returns
    -------
    :class:`.Expression`
        Aggregable expression.
    """

    return _agg_func.filter(condition, aggregation)


@typecheck(expr=expr_call, prior=expr_float64)
def inbreeding(expr, prior) -> StructExpression:
    """Compute inbreeding statistics on calls.

    Examples
    --------
    Compute inbreeding statistics per column:

    >>> dataset_result = dataset.annotate_cols(IB = hl.agg.inbreeding(dataset.GT, dataset.variant_qc.AF[1]))
    >>> dataset_result.IB.show(width=100)
    +------------------+-----------+-------------+------------------+------------------+
    | s                | IB.f_stat | IB.n_called | IB.expected_homs | IB.observed_homs |
    +------------------+-----------+-------------+------------------+------------------+
    | str              |   float64 |       int64 |          float64 |            int64 |
    +------------------+-----------+-------------+------------------+------------------+
    | "C1046::HG02024" |  2.79e-01 |           9 |         7.61e+00 |                8 |
    | "C1046::HG02025" | -4.41e-01 |           9 |         7.61e+00 |                7 |
    | "C1046::HG02026" | -4.41e-01 |           9 |         7.61e+00 |                7 |
    | "C1047::HG00731" |  2.79e-01 |           9 |         7.61e+00 |                8 |
    | "C1047::HG00732" |  2.79e-01 |           9 |         7.61e+00 |                8 |
    | "C1047::HG00733" |  2.79e-01 |           9 |         7.61e+00 |                8 |
    | "C1048::HG02024" | -4.41e-01 |           9 |         7.61e+00 |                7 |
    | "C1048::HG02025" | -4.41e-01 |           9 |         7.61e+00 |                7 |
    | "C1048::HG02026" | -4.41e-01 |           9 |         7.61e+00 |                7 |
    | "C1049::HG00731" |  2.79e-01 |           9 |         7.61e+00 |                8 |
    +------------------+-----------+-------------+------------------+------------------+
    showing top 10 rows
    <BLANKLINE>

    Notes
    -----

    ``E`` is total number of expected homozygous calls, given by the sum of
    ``1 - 2.0 * prior * (1 - prior)`` across records.

    ``O`` is the observed number of homozygous calls across records.

    ``N`` is the number of non-missing calls.

    ``F`` is the inbreeding coefficient, and is computed by: ``(O - E) / (N - E)``.

    This method returns a struct expression with four fields:

     - `f_stat` (:py:data:`.tfloat64`): ``F``, the inbreeding coefficient.
     - `n_called` (:py:data:`.tint64`): ``N``, the number of non-missing calls.
     - `expected_homs` (:py:data:`.tfloat64`): ``E``, the expected number of homozygotes.
     - `observed_homs` (:py:data:`.tint64`): ``O``, the number of observed homozygotes.

    Parameters
    ----------
    expr : :class:`.CallExpression`
        Call expression.
    prior : :class:`.Expression` of type :py:data:`.tfloat64`
        Alternate allele frequency prior.

    Returns
    -------
    :class:`.StructExpression`
        Struct expression with fields `f_stat`, `n_called`, `expected_homs`, `observed_homs`.
    """
    return hl.rbind(prior, expr,
                    lambda af, call: hl.rbind(
                        hl.agg.filter(hl.is_defined(af) & hl.is_defined(call),
                                      hl.struct(n_called=hl.agg.count(),
                                                expected_homs=hl.agg.sum(1 - (2 * af * (1 - af))),
                                                observed_homs=hl.agg.count_where(
                                                    hl.case()
                                                    .when(
                                                        (call.ploidy == 2) & (call.unphased_diploid_gt_index() <= 2),
                                                        ~call.is_het())
                                                    .or_error(
                                                        "'inbreeding' does not support non-diploid or multiallelic genotypes")))),
                        lambda r: hl.struct(
                            f_stat=(r['observed_homs'] - r['expected_homs']) / (r['n_called'] - r['expected_homs']),
                            **r)
                    ), _ctx=_agg_func.context)


@typecheck(call=expr_call, alleles=expr_oneof(expr_int32, expr_array(expr_str)))
def call_stats(call, alleles) -> StructExpression:
    """Compute useful call statistics.

    Examples
    --------
    Compute call statistics per row:

    >>> dataset_result = dataset.annotate_rows(gt_stats = hl.agg.call_stats(dataset.GT, dataset.alleles))
    >>> dataset_result.rows().key_by('locus').select('gt_stats').show(width=120)
    +---------------+--------------+---------------------+-------------+---------------------------+
    | locus         | gt_stats.AC  | gt_stats.AF         | gt_stats.AN | gt_stats.homozygote_count |
    +---------------+--------------+---------------------+-------------+---------------------------+
    | locus<GRCh37> | array<int32> | array<float64>      |       int32 | array<int32>              |
    +---------------+--------------+---------------------+-------------+---------------------------+
    | 20:10579373   | [199,1]      | [9.95e-01,5.00e-03] |         200 | [99,0]                    |
    | 20:10579398   | [198,2]      | [9.90e-01,1.00e-02] |         200 | [99,1]                    |
    | 20:10627772   | [198,2]      | [9.90e-01,1.00e-02] |         200 | [98,0]                    |
    | 20:10633237   | [108,92]     | [5.40e-01,4.60e-01] |         200 | [31,23]                   |
    | 20:10636995   | [198,2]      | [9.90e-01,1.00e-02] |         200 | [98,0]                    |
    | 20:10639222   | [175,25]     | [8.75e-01,1.25e-01] |         200 | [78,3]                    |
    | 20:13763601   | [198,2]      | [9.90e-01,1.00e-02] |         200 | [98,0]                    |
    | 20:16223922   | [87,101]     | [4.63e-01,5.37e-01] |         188 | [28,35]                   |
    | 20:17479617   | [191,9]      | [9.55e-01,4.50e-02] |         200 | [91,0]                    |
    +---------------+--------------+---------------------+-------------+---------------------------+
    <BLANKLINE>

    Notes
    -----
    This method is meaningful for computing call metrics per variant, but not
    especially meaningful for computing metrics per sample.

    This method returns a struct expression with three fields:

     - `AC` (:class:`.tarray` of :py:data:`.tint32`) - Allele counts. One element
       for each allele, including the reference.
     - `AF` (:class:`.tarray` of :py:data:`.tfloat64`) - Allele frequencies. One
       element for each allele, including the reference.
     - `AN` (:py:data:`.tint32`) - Allele number. The total number of called
       alleles, or the number of non-missing calls * 2.
     - `homozygote_count` (:class:`.tarray` of :py:data:`.tint32`) - Homozygote
       genotype counts for each allele, including the reference. Only **diploid**
       genotype calls are counted.

    Parameters
    ----------
    call : :class:`.CallExpression`
    alleles : :class:`.ArrayExpression` of strings or :class:`.Int32Expression`
        Variant alleles array, or number of alleles (including reference).

    Returns
    -------
    :class:`.StructExpression`
        Struct expression with fields `AC`, `AF`, `AN`, and `homozygote_count`.
    """
    if alleles.dtype == tint32:
        n_alleles = alleles
    else:
        n_alleles = hl.len(alleles)
    t = tstruct(AC=tarray(tint32),
                AF=tarray(tfloat64),
                AN=tint32,
                homozygote_count=tarray(tint32))

    return _agg_func('CallStats', [call], t, init_op_args=[n_alleles])


_bin_idx_f = None
_result_from_hist_agg_f = None


@typecheck(expr=expr_float64, start=expr_float64, end=expr_float64, bins=expr_int32)
def hist(expr, start, end, bins) -> StructExpression:
    """Compute binned counts of a numeric expression.

    Examples
    --------
    Compute a histogram of field `GQ`:

    >>> dataset.aggregate_entries(hl.agg.hist(dataset.GQ, 0, 100, 10))  # doctest: +SKIP_OUTPUT_CHECK
    Struct(bin_edges=[0.0, 10.0, 20.0, 30.0, 40.0, 50.0, 60.0, 70.0, 80.0, 90.0, 100.0],
           bin_freq=[2194L, 637L, 2450L, 1081L, 518L, 402L, 11168L, 1918L, 1379L, 11973L]),
           n_smaller=0,
           n_greater=0)

    Notes
    -----
    This method returns a struct expression with four fields:

     - `bin_edges` (:class:`.tarray` of :py:data:`.tfloat64`): Bin edges. Bin `i`
       contains values in the left-inclusive, right-exclusive range
       ``[ bin_edges[i], bin_edges[i+1] )``.
     - `bin_freq` (:class:`.tarray` of :py:data:`.tint64`): Bin
       frequencies. The number of records found in each bin.
     - `n_smaller` (:py:data:`.tint64`): The number of records smaller than the start
       of the first bin.
     - `n_larger` (:py:data:`.tint64`): The number of records larger than the end
       of the last bin.

    Parameters
    ----------
    expr : :class:`.NumericExpression`
        Target numeric expression.
    start : :obj:`int` or :obj:`float`
        Start of histogram range.
    end : :obj:`int` or :obj:`float`
        End of histogram range.
    bins : :obj:`int`
        Number of bins.

    Returns
    -------
    :class:`.StructExpression`
        Struct expression with fields `bin_edges`, `bin_freq`, `n_smaller`, and `n_larger`.
    """
    global _bin_idx_f, _result_from_hist_agg_f
    if _bin_idx_f is None:
        _bin_idx_f = hl.experimental.define_function(
            lambda s, e, nbins, binsize, v:
            (hl.case()
             .when(v < s, -1)
             .when(v > e, nbins)
             .when(v == e, nbins - 1)
             .default(hl.int32(hl.floor((v - s) / binsize)))),
            hl.tfloat64, hl.tfloat64, hl.tint32, hl.tfloat64, hl.tfloat64)

    freq_dict = hl.bind(
        lambda expr: hl.agg.filter(hl.is_defined(expr) & ~hl.is_nan(expr),
                                   hl.agg.group_by(
                                       _bin_idx_f(start, end, bins, hl.float64(end - start) / bins, expr),
                                       hl.agg.count())),
        expr, _ctx=_agg_func.context)

    def result(s, nbins, bs, freq_dict):
        return hl.struct(
            bin_edges=hl.range(0, nbins + 1).map(lambda i: s + i * bs),
            bin_freq=hl.range(0, nbins).map(lambda i: freq_dict.get(i, 0)),
            n_smaller=freq_dict.get(-1, 0),
            n_larger=freq_dict.get(nbins, 0))

    def wrap_errors(s, e, nbins, freq_dict):
        return (hl.case()
                .when(nbins > 0, hl.bind(lambda bs: hl.case()
                                         .when((bs > 0) & hl.is_finite(bs),
                                               result(s, nbins, bs, freq_dict))
                                         .or_error("'hist': start=" + hl.str(s)
                                                   + " end=" + hl.str(e)
                                                   + " bins=" + hl.str(nbins)
                                                   + " requires positive bin size."),
                                         hl.float64(e - s) / nbins))
                .or_error(hl.literal("'hist' requires positive 'bins', but bins=") + hl.str(nbins)))

    if _result_from_hist_agg_f is None:
        _result_from_hist_agg_f = hl.experimental.define_function(
            wrap_errors,
            hl.tfloat64, hl.tfloat64, hl.tint32, hl.tdict(hl.tint32, hl.tint64))

    return _result_from_hist_agg_f(start, end, bins, freq_dict)


@typecheck(x=expr_float64, y=expr_float64, label=nullable(oneof(expr_str, expr_array(expr_str))), n_divisions=int)
def downsample(x, y, label=None, n_divisions=500) -> ArrayExpression:
    """Downsample (x, y) coordinate datapoints.

    Parameters
    ----------
    x : :class:`.NumericExpression`
        X-values to be downsampled.
    y : :class:`.NumericExpression`
        Y-values to be downsampled.
    label : :class:`.StringExpression` or :class:`.ArrayExpression`
        Additional data for each (x, y) coordinate. Can pass in multiple fields in an :class:`.ArrayExpression`.
    n_divisions : :obj:`int`
        Factor by which to downsample (default value = 500). A lower input results in fewer output datapoints.

    Returns
    -------
    :class:`.ArrayExpression`
        Expression for downsampled coordinate points (x, y). The element type of the array is
        :class:`.ttuple` of :py:data:`.tfloat64`, :py:data:`.tfloat64`, and :class:`.tarray` of :py:data:`.tstr`
    """
    if label is None:
        label = hl.missing(hl.tarray(hl.tstr))
    elif isinstance(label, StringExpression):
        label = hl.array([label])
    return _agg_func('Downsample', [x, y, label], tarray(ttuple(tfloat64, tfloat64, tarray(tstr))),
                     init_op_args=[n_divisions])


@typecheck(gp=expr_array(expr_float64))
def info_score(gp) -> StructExpression:
    r"""Compute the IMPUTE information score.

    Examples
    --------
    Calculate the info score per variant:

    >>> gen_mt = hl.import_gen('data/example.gen', sample_file='data/example.sample')
    >>> gen_mt = gen_mt.annotate_rows(info_score = hl.agg.info_score(gen_mt.GP))

    Calculate group-specific info scores per variant:

    >>> gen_mt = hl.import_gen('data/example.gen', sample_file='data/example.sample')
    >>> gen_mt = gen_mt.annotate_cols(is_case = hl.rand_bool(0.5))
    >>> gen_mt = gen_mt.annotate_rows(info_score = hl.agg.group_by(gen_mt.is_case, hl.agg.info_score(gen_mt.GP)))

    Notes
    -----
    The result of :func:`.info_score` is a struct with two fields:

        - `score` (``float64``) -- Info score.
        - `n_included` (``int32``) -- Number of non-missing samples included in the
          calculation.

    We implemented the IMPUTE info measure as described in the supplementary
    information from `Marchini & Howie. Genotype imputation for genome-wide
    association studies. Nature Reviews Genetics (2010)
    <http://www.nature.com/nrg/journal/v11/n7/extref/nrg2796-s3.pdf>`__. To
    calculate the info score :math:`I_{A}` for one SNP:

    .. math::

        I_{A} =
        \begin{cases}
        1 - \frac{\sum_{i=1}^{N}(f_{i} - e_{i}^2)}{2N\hat{\theta}(1 - \hat{\theta})} & \text{when } \hat{\theta} \in (0, 1) \\
        1 & \text{when } \hat{\theta} = 0, \hat{\theta} = 1\\
        \end{cases}

    - :math:`N` is the number of samples with imputed genotype probabilities
      [:math:`p_{ik} = P(G_{i} = k)` where :math:`k \in \{0, 1, 2\}`]
    - :math:`e_{i} = p_{i1} + 2p_{i2}` is the expected genotype per sample
    - :math:`f_{i} = p_{i1} + 4p_{i2}`
    - :math:`\hat{\theta} = \frac{\sum_{i=1}^{N}e_{i}}{2N}` is the MLE for the
      population minor allele frequency

    Hail will not generate identical results to `QCTOOL
    <http://www.well.ox.ac.uk/~gav/qctool/#overview>`__ for the following
    reasons:

    - Hail automatically removes genotype probability distributions that do not
      meet certain requirements on data import with :func:`.import_gen` and
      :func:`.import_bgen`.
    - Hail does not use the population frequency to impute genotype
      probabilities when a genotype probability distribution has been set to
      missing.
    - Hail calculates the same statistic for sex chromosomes as autosomes while
      QCTOOL incorporates sex information.
    - The floating point number Hail stores for each genotype probability is
      slightly different than the original data due to rounding and
      normalization of probabilities.

    Warning
    -------
    - The info score Hail reports will be extremely different from QCTOOL when
      a SNP has a high missing rate.
    - If the `gp` array must contain 3 elements, and its elements may not be
      missing.
    - If the genotype data was not imported using the :func:`.import_gen` or
      :func:`.import_bgen` functions, then the results for all variants will be
      ``score = NA`` and ``n_included = 0``.
    - It only makes semantic sense to compute the info score per variant. While
      the aggregator will run in any context if its arguments are the right
      type, the results are only meaningful in a narrow context.

    Parameters
    ----------
    gp : :class:`.ArrayNumericExpression`
        Genotype probability array. Must have 3 elements, all of which must be
        defined.

    Returns
    -------
    :class:`.StructExpression`
        Struct with fields `score` and `n_included`.
    """
    return hl.rbind(
        gp,
        lambda unchecked_gp: hl.agg.filter(hl.is_defined(unchecked_gp), hl.rbind(
            hl.case()
            .when(hl.len(unchecked_gp) == 3,
                  unchecked_gp)
            .or_error(f"'info_score': expected 'gp' to have length 3, "
                      f"found length {hl.str(hl.len(unchecked_gp))}"),
            lambda gp: hl.rbind(
                gp[1], gp[2],
                lambda gp1, gp2: hl.rbind(
                    gp1 + 2 * gp2,
                    lambda mean: hl.rbind(
                        hl.agg.sum(gp1 + 4 * gp2 - (mean * mean)),
                        hl.agg.sum(mean),
                        hl.agg.sum(gp1 + gp2 + gp[0]),
                        hl.agg.count(),
                        lambda sum_variance, expected_ac, total_dosage, n:
                        hl.rbind(
                            hl.if_else(total_dosage != 0, expected_ac / total_dosage, hl.missing(hl.tfloat64)),
                            lambda theta: hl.struct(score=hl.case().when(n == 0, hl.missing(hl.tfloat64))
                                                    .when((theta == 0.0) | (theta == 1.0), 1.0)
                                                    .default(1.0 - ((sum_variance / n) / (2 * theta * (1 - theta)))),
                                                    n_included=hl.int32(n))
                        )),
                    _ctx=_agg_func.context
                ), _ctx=_agg_func.context
            ), _ctx=_agg_func.context
        )), _ctx=_agg_func.context)


_result_from_linreg_agg_f = None


@typecheck(y=expr_float64,
           x=oneof(expr_float64, sequenceof(expr_float64)),
           nested_dim=int,
           weight=nullable(expr_float64))
def linreg(y, x, nested_dim=1, weight=None) -> StructExpression:
    """Compute multivariate linear regression statistics.

    Examples
    --------
    Regress HT against an intercept (1), SEX, and C1:

    >>> table1.aggregate(hl.agg.linreg(table1.HT, [1, table1.SEX == 'F', table1.C1]))  # doctest: +SKIP_OUTPUT_CHECK
    Struct(beta=[88.50000000000014, 81.50000000000057, -10.000000000000068],
           standard_error=[14.430869689661844, 59.70552738231206, 7.000000000000016],
           t_stat=[6.132686518775844, 1.365032746099571, -1.428571428571435],
           p_value=[0.10290201427537926, 0.40250974549499974, 0.3888002244284281],
           multiple_standard_error=4.949747468305833,
           multiple_r_squared=0.7175792507204611,
           adjusted_r_squared=0.1527377521613834,
           f_stat=1.2704081632653061,
           multiple_p_value=0.5314327326007864,
           n=4)

    Regress blood pressure against an intercept (1), genotype, age, and
    the interaction of genotype and age:

    >>> ds_ann = ds.annotate_rows(linreg =
    ...     hl.agg.linreg(ds.pheno.blood_pressure,
    ...                   [1,
    ...                    ds.GT.n_alt_alleles(),
    ...                    ds.pheno.age,
    ...                    ds.GT.n_alt_alleles() * ds.pheno.age]))

    Warning
    -------
    As in the example, the intercept covariate ``1`` must be included
    **explicitly** if desired.

    Notes
    -----
    In relation to
    `lm.summary <https://stat.ethz.ch/R-manual/R-devel/library/stats/html/summary.lm.html>`__
    in R, ``linreg(y, x = [1, mt.x1, mt.x2])`` computes
    ``summary(lm(y ~ x1 + x2))`` and
    ``linreg(y, x = [mt.x1, mt.x2], nested_dim=0)`` computes
    ``summary(lm(y ~ x1 + x2 - 1))``.

    More generally, `nested_dim` defines the number of effects to fit in the
    nested (null) model, with the effects on the remaining covariates fixed
    to zero.

    The returned struct has ten fields:
     - `beta` (:class:`.tarray` of :py:data:`.tfloat64`):
       Estimated regression coefficient for each covariate.
     - `standard_error` (:class:`.tarray` of :py:data:`.tfloat64`):
       Estimated standard error for each covariate.
     - `t_stat` (:class:`.tarray` of :py:data:`.tfloat64`):
       t-statistic for each covariate.
     - `p_value` (:class:`.tarray` of :py:data:`.tfloat64`):
       p-value for each covariate.
     - `multiple_standard_error` (:py:data:`.tfloat64`):
       Estimated standard deviation of the random error.
     - `multiple_r_squared` (:py:data:`.tfloat64`):
       Coefficient of determination for nested models.
     - `adjusted_r_squared` (:py:data:`.tfloat64`):
       Adjusted `multiple_r_squared` taking into account degrees of
       freedom.
     - `f_stat` (:py:data:`.tfloat64`):
       F-statistic for nested models.
     - `multiple_p_value` (:py:data:`.tfloat64`):
       p-value for the
       `F-test <https://en.wikipedia.org/wiki/F-test#Regression_problems>`__ of
       nested models.
     - `n` (:py:data:`.tint64`):
       Number of samples included in the regression. A sample is included if and
       only if `y`, all elements of `x`, and `weight` (if set) are non-missing.

    All but the last field are missing if `n` is less than or equal to the
    number of covariates or if the covariates are linearly dependent.

    If set, the `weight` parameter generalizes the model to `weighted least
    squares <https://en.wikipedia.org/wiki/Weighted_least_squares>`__, useful
    for heteroscedastic (diagonal but non-constant) variance.

    Warning
    -------
    If any weight is negative, the resulting statistics will be ``nan``.

    Parameters
    ----------
    y : :class:`.Float64Expression`
        Response (dependent variable).
    x : :class:`.Float64Expression` or :obj:`list` of :class:`.Float64Expression`
        Covariates (independent variables).
    nested_dim : :obj:`int`
        The null model includes the first `nested_dim` covariates.
        Must be between 0 and `k` (the length of `x`).
    weight : :class:`.Float64Expression`, optional
        Non-negative weight for weighted least squares.

    Returns
    -------
    :class:`.StructExpression`
        Struct of regression results.
    """
    x = wrap_to_list(x)
    if len(x) == 0:
        raise ValueError("linreg: must have at least one covariate in `x`")

    hl.methods.statgen._warn_if_no_intercept('linreg', x)

    if weight is not None:
        sqrt_weight = hl.sqrt(weight)
        y = sqrt_weight * y
        x = [sqrt_weight * xi for xi in x]

    k = len(x)
    x = hl.array(x)

    res_type = hl.tstruct(xty=hl.tarray(hl.tfloat64),
                          beta=hl.tarray(hl.tfloat64),
                          diag_inv=hl.tarray(hl.tfloat64),
                          beta0=hl.tarray(hl.tfloat64))

    temp = _agg_func('LinearRegression', [y, x], res_type, [k, hl.int32(nested_dim)])

    k0 = nested_dim
    covs_defined = hl.all(lambda cov: hl.is_defined(cov), x)
    tup = hl.agg.filter(covs_defined,
                        hl.tuple([hl.agg.count_where(hl.is_defined(y)),
                                 hl.agg.sum(y * y)]))
    n = tup[0]
    yty = tup[1]

    def result_from_agg(linreg_res, n, k, k0, yty):
        xty = linreg_res.xty
        beta = linreg_res.beta
        diag_inv = linreg_res.diag_inv
        beta0 = linreg_res.beta0

        def dot(a, b):
            return hl.sum(a * b)

        d = n - k
        rss = yty - dot(xty, beta)
        rse2 = rss / d  # residual standard error squared
        se = (rse2 * diag_inv) ** 0.5
        t = beta / se
        p = t.map(lambda ti: 2 * hl.pT(-hl.abs(ti), d, True, False))
        rse = hl.sqrt(rse2)

        d0 = k - k0
        xty0 = xty[:k0]
        rss0 = yty - dot(xty0, beta0)
        r2 = 1 - rss / rss0
        r2adj = 1 - (1 - r2) * (n - k0) / d
        f = (rss0 - rss) * d / (rss * d0)
        p0 = hl.pF(f, d0, d, False, False)

        return hl.struct(
            beta=beta,
            standard_error=se,
            t_stat=t,
            p_value=p,
            multiple_standard_error=rse,
            multiple_r_squared=r2,
            adjusted_r_squared=r2adj,
            f_stat=f,
            multiple_p_value=p0,
            n=n)

    global _result_from_linreg_agg_f
    if _result_from_linreg_agg_f is None:
        _result_from_linreg_agg_f = hl.experimental.define_function(
            result_from_agg,
            res_type, hl.tint64, hl.tint32, hl.tint32, hl.tfloat64, _name="linregResFromAgg")

    return _result_from_linreg_agg_f(temp, n, k, k0, yty)


@typecheck(x=expr_float64, y=expr_float64)
def corr(x, y) -> Float64Expression:
    """Computes the
    `Pearson correlation coefficient <https://en.wikipedia.org/wiki/Pearson_correlation_coefficient>`__
    between `x` and `y`.

    Examples
    --------
    >>> ds.aggregate_cols(hl.agg.corr(ds.pheno.age, ds.pheno.blood_pressure))  # doctest: +SKIP_OUTPUT_CHECK
    0.16592876044845484

    Notes
    -----
    Only records where both `x` and `y` are non-missing will be included in the
    calculation.

    In the case that there are no non-missing pairs, the result will be missing.

    See Also
    --------
    :func:`linreg`

    Parameters
    ----------
    x : :class:`.Expression` of type ``tfloat64``
    y : :class:`.Expression` of type ``tfloat64``

    Returns
    -------
    :class:`.Float64Expression`
    """
    return hl.bind(
        lambda x, y: hl.bind(
            lambda a:
            (a.n * a.xy - a.x * a.y)
            / hl.sqrt((a.n * a.xsq - a.x ** 2)
                      * (a.n * a.ysq - a.y ** 2)),
            hl.agg.filter(hl.is_defined(x) & hl.is_defined(y),
                          hl.struct(x=hl.agg.sum(x),
                                    y=hl.agg.sum(y),
                                    xsq=hl.agg.sum(x ** 2),
                                    ysq=hl.agg.sum(y ** 2),
                                    xy=hl.agg.sum(x * y),
                                    n=hl.agg.count()))),
        x, y, _ctx=_agg_func.context)


@typecheck(group=expr_any,
           agg_expr=agg_expr(expr_any))
def group_by(group, agg_expr) -> DictExpression:
    """Compute aggregation statistics stratified by one or more groups.

    Examples
    --------
    Compute linear regression statistics stratified by SEX:

    >>> table1.aggregate(hl.agg.group_by(table1.SEX,
    ...                                  hl.agg.linreg(table1.HT, table1.C1, nested_dim=0)))  # doctest: +SKIP_OUTPUT_CHECK
    {
    'F': Struct(beta=[6.153846153846154],
                standard_error=[0.7692307692307685],
                t_stat=[8.000000000000009],
                p_value=[0.07916684832113098],
                multiple_standard_error=11.4354374979373,
                multiple_r_squared=0.9846153846153847,
                adjusted_r_squared=0.9692307692307693,
                f_stat=64.00000000000014,
                multiple_p_value=0.07916684832113098,
                n=2),
    'M': Struct(beta=[34.25],
                standard_error=[1.75],
                t_stat=[19.571428571428573],
                p_value=[0.03249975499062629],
                multiple_standard_error=4.949747468305833,
                multiple_r_squared=0.9973961101073441,
                adjusted_r_squared=0.9947922202146882,
                f_stat=383.0408163265306,
                multiple_p_value=0.03249975499062629,
                n=2)
    }

    Compute call statistics stratified by population group and case status:

    >>> ann = ds.annotate_rows(call_stats=hl.agg.group_by(hl.struct(pop=ds.pop, is_case=ds.is_case),
    ...                                                   hl.agg.call_stats(ds.GT, ds.alleles)))

    Parameters
    ----------
    group : :class:`.Expression` or :obj:`list` of :class:`.Expression`
        Group to stratify the result by.
    agg_expr : :class:`.Expression`
        Aggregation or scan expression to compute per grouping.

    Returns
    -------
    :class:`.DictExpression`
        Dictionary where the keys are `group` and the values are the result of computing
        `agg_expr` for each unique value of `group`.
    """

    return _agg_func.group_by(group, agg_expr)


@typecheck(expr=expr_any)
def _prev_nonnull(expr) -> ArrayExpression:
    wrap = expr.dtype in {tint32, tint64, tfloat32, tfloat64, tbool, tcall}
    if wrap:
        expr = hl.or_missing(hl.is_defined(expr), hl.tuple([expr]))
    r = _agg_func('PrevNonnull', [expr], expr.dtype, [])
    if wrap:
        r = r[0]
    return r


@typecheck(f=func_spec(1, expr_any),
           array=expr_array())
def array_agg(f, array):
    """Aggregate an array element-wise using a user-specified aggregation function.

    Examples
    --------
    Start with a range table with an array of random boolean values:

    >>> ht = hl.utils.range_table(100)
    >>> ht = ht.annotate(arr = hl.range(0, 5).map(lambda _: hl.rand_bool(0.5)))

    Aggregate to compute the fraction ``True`` per element:

    >>> ht.aggregate(hl.agg.array_agg(lambda element: hl.agg.fraction(element), ht.arr))  # doctest: +SKIP_OUTPUT_CHECK
    [0.54, 0.55, 0.46, 0.52, 0.48]

    Notes
    -----
    This function requires that all values of `array` have the same length. If
    two values have different lengths, then an exception will be thrown.

    The `f` argument should be a function taking one argument, an expression of
    the element type of `array`, and returning an expression including
    aggregation(s). The type of the aggregated expression returned by
    :func:`array_agg` is an array of elements of the return type of `f`.

    Parameters
    ----------
    f :
        Aggregation function to apply to each element of the exploded array.
    array : :class:`.ArrayExpression`
        Array to aggregate.

    Returns
    -------
    :class:`.ArrayExpression`
    """
    return _agg_func.array_agg(array, f)


@typecheck(expr=expr_str)
def _impute_type(expr):
    ret_type = hl.dtype('struct{anyNonMissing: bool,'
                        'allDefined: bool,'
                        'supportsBool: bool,'
                        'supportsInt32: bool,'
                        'supportsInt64: bool,'
                        'supportsFloat64: bool}')

    return _agg_func('ImputeType', [expr], ret_type, [])


class ScanFunctions(object):

    def __init__(self, scope):
        self._functions = {name: self._scan_decorator(f) for name, f in scope.items()}

    def _scan_decorator(self, f):
        @wraps(f)
        def wrapper(*args, **kwargs):
            func = getattr(f, '__wrapped__')
            af = func.__globals__['_agg_func']
            as_scan = getattr(af, '_as_scan')
            setattr(af, '_as_scan', True)
            try:
                res = f(*args, **kwargs)
            except Exception as e:
                setattr(af, '_as_scan', as_scan)
                raise e
            setattr(af, '_as_scan', as_scan)
            return res
        update_wrapper(wrapper, f)
        return wrapper

    def __getattr__(self, field):
        if field in self._functions:
            return self._functions[field]
        else:
            field_matches = difflib.get_close_matches(field, self._functions.keys(), n=5)
            raise AttributeError("hl.scan.{} does not exist. Did you mean:\n    {}".format(
                field,
                "\n    ".join(field_matches)))


@typecheck(initial_value=expr_any, seq_op=func_spec(1, expr_any), comb_op=func_spec(2, expr_any))
def fold(initial_value, seq_op, comb_op):
    """
    Perform an arbitrary aggregation in terms of python functions.

    Examples
    --------

    Start with a range table with its default `idx` field:

    >>> ht = hl.utils.range_table(100)

    Now, using fold, can reimplement `hl.agg.sum` (for non-missing values) as:

    >>> ht.aggregate(hl.agg.fold(0, lambda accum: accum + ht.idx, lambda comb_left, comb_right: comb_left + comb_right))
    4950

    Parameters
    ----------
    initial_value : :class:`.Expression`
        The initial value to start the aggregator with. This is a value of type `A`.
    seq_op : function ( (:class:`.Expression`) -> :class:`.Expression`)
        The function used to combine the current aggregator state with the next element you're aggregating over. Type is
        `A => A`
    comb_op : function ( (:class:`.Expression`, :class:`.Expression`) -> :class:`.Expression`)
        The function used to combine two aggregator states together and produce final result. Type is `(A, A) => A`.
    """

    return _agg_func._fold(initial_value, seq_op, comb_op)<|MERGE_RESOLUTION|>--- conflicted
+++ resolved
@@ -1085,11 +1085,7 @@
     Compute the set of all observed elements in the `filters` field (``Set[String]``):
 
     >>> dataset.aggregate_rows(hl.agg.explode(lambda elt: hl.agg.collect_as_set(elt), dataset.filters))
-<<<<<<< HEAD
-    frozenset()
-=======
-    {'VQSRTrancheINDEL97.00to99.00'}
->>>>>>> 706de235
+    {}
 
     Notes
     -----
