--- conflicted
+++ resolved
@@ -156,18 +156,19 @@
     irs = []
     for expression in expressions:
         analyze(name, expression, Indices(expression._indices.source))
-        if expression._indices.source is None:
+        tupled_expression = hl.tuple([expression])
+        if tupled_expression._indices.source is None:
             ir_type = expression._ir.typ
             expression_type = expression.dtype
             if ir_type != expression.dtype:
                 raise ExpressionException(f'Expression type and IR type differed: \n{ir_type}\n vs \n{expression_type}')
-            irs.append(expression._ir)
+            irs.append(tupled_expression._ir)
         else:
             uid = Env.get_uid()
-            ir = expression._indices.source.select_globals(**{uid: expression}).index_globals()[uid]._ir
+            ir = tupled_expression._indices.source.select_globals(**{uid: tupled_expression}).index_globals()[uid]._ir
             irs.append(ir)
 
-    return await Env.backend()._async_execute_many(*irs, timed=timed)
+    return [(x[0][0], x[1]) for x in await Env.backend()._async_execute_many(*irs, timed=timed)]
 
 
 @typecheck(expression=expr_any)
@@ -188,24 +189,8 @@
     return _eval_many(expression, timed=True, name='eval_timed')[0]
 
 
-<<<<<<< HEAD
 async def _async_eval_timed(expression):
     return (await _async_eval_many(expression, timed=True, name='eval_timed'))[0]
-=======
-    tupled_expression = hl.tuple([expression])
-    if tupled_expression._indices.source is None:
-        ir_type = expression._ir.typ
-        expression_type = expression.dtype
-        if ir_type != expression.dtype:
-            raise ExpressionException(f'Expression type and IR type differed: \n{ir_type}\n vs \n{expression_type}')
-        (tupled_ans, timing) = Env.backend().execute(tupled_expression._ir, True)
-    else:
-        uid = Env.get_uid()
-        ir = tupled_expression._indices.source.select_globals(**{uid: tupled_expression}).index_globals()[uid]._ir
-        (tupled_ans, timing) = Env.backend().execute(ir, True)
-
-    return tupled_ans[0], timing
->>>>>>> e566cb9e
 
 
 @typecheck(expression=expr_any)
