from typing import Mapping, Set, Tuple
import abc
import socket
import socketserver
import sys
from threading import Thread

import orjson
import requests
import py4j
from py4j.java_gateway import JavaObject, JVMView

import hail
from hail.expr import construct_expr
from hail.ir import finalize_randomness, JavaIR
from hail.ir.renderer import CSERenderer
<<<<<<< HEAD
from hail.utils.java import FatalError, Env
from hail.expr.blockmatrix_type import tblockmatrix
from hail.expr.matrix_type import tmatrix
from hail.expr.table_type import ttable
from hail.expr.types import dtype, tvoid
=======
from hail.utils.java import FatalError, Env, scala_package_object
>>>>>>> aecbbff3

from .backend import ActionTag, Backend, fatal_error_from_java_error_triplet
from ..hail_logging import Logger

import http.client
# This defaults to 65536 and fails if a header is longer than _MAXLINE
# The timing json that we output can exceed 65536 bytes so we raise the limit
http.client._MAXLINE = 2 ** 20


_installed = False
_original = None


def install_exception_handler():
    global _installed
    global _original
    if not _installed:
        _original = py4j.protocol.get_return_value
        _installed = True
        # The original `get_return_value` is not patched, it's idempotent.
        patched = handle_java_exception(_original)
        # only patch the one used in py4j.java_gateway (call Java API)
        py4j.java_gateway.get_return_value = patched


def uninstall_exception_handler():
    global _installed
    global _original
    if _installed:
        _installed = False
        py4j.protocol.get_return_value = _original


def handle_java_exception(f):
    def deco(*args, **kwargs):
        import pyspark
        try:
            return f(*args, **kwargs)
        except py4j.protocol.Py4JJavaError as e:
            s = e.java_exception.toString()

            # py4j catches NoSuchElementExceptions to stop array iteration
            if s.startswith('java.util.NoSuchElementException'):
                raise

            tpl = Env.jutils().handleForPython(e.java_exception)
            deepest, full, error_id = tpl._1(), tpl._2(), tpl._3()
            raise fatal_error_from_java_error_triplet(deepest, full, error_id) from None
        except pyspark.sql.utils.CapturedException as e:
            raise FatalError('%s\n\nJava stack trace:\n%s\n'
                             'Hail version: %s\n'
                             'Error summary: %s' % (e.desc, e.stackTrace, hail.__version__, e.desc)) from None

    return deco


class SimpleServer(socketserver.ThreadingMixIn, socketserver.TCPServer):
    daemon_threads = True
    allow_reuse_address = True

    def __init__(self, server_address, handler_class):
        socketserver.TCPServer.__init__(self, server_address, handler_class)


class LoggingTCPHandler(socketserver.StreamRequestHandler):
    def handle(self):
        for line in self.rfile:
            sys.stderr.write(line.decode("ISO-8859-1"))


class Log4jLogger(Logger):
    def __init__(self, log_pkg):
        self._log_pkg = log_pkg

    def error(self, msg):
        self._log_pkg.error(msg)

    def warning(self, msg):
        self._log_pkg.warn(msg)

    def info(self, msg):
        self._log_pkg.info(msg)


def connect_logger(utils_package_object, host, port):
    """
    This method starts a simple server which listens on a port for a
    client to connect and start writing messages. Whenever a message
    is received, it is written to sys.stderr. The server is run in
    a daemon thread from the caller, which is killed when the caller
    thread dies.

    If the socket is in use, then the server tries to listen on the
    next port (port + 1). After 25 tries, it gives up.

    :param str host: Hostname for server.
    :param int port: Port to listen on.
    """
    server = None
    tries = 0
    max_tries = 25
    while not server:
        try:
            server = SimpleServer((host, port), LoggingTCPHandler)
        except socket.error:
            port += 1
            tries += 1

            if tries >= max_tries:
                sys.stderr.write(
                    'WARNING: Could not find a free port for logger, maximum retries {} exceeded.'.format(max_tries))
                return

    t = Thread(target=server.serve_forever, args=())

    # The thread should be a daemon so that it shuts down when the parent thread is killed
    t.daemon = True

    t.start()
    utils_package_object.addSocketAppender(host, port)


action_routes = {
    ActionTag.VALUE_TYPE: '/value/type',
    ActionTag.TABLE_TYPE: '/table/type',
    ActionTag.MATRIX_TABLE_TYPE: '/matrixtable/type',
    ActionTag.BLOCK_MATRIX_TYPE: '/blockmatrix/type',
    ActionTag.LOAD_REFERENCES_FROM_DATASET: '/references/load',
    ActionTag.FROM_FASTA_FILE: '/references/from_fasta',
    ActionTag.EXECUTE: '/execute',
    ActionTag.PARSE_VCF_METADATA: '/vcf/metadata/parse',
    ActionTag.IMPORT_FAM: '/fam/import',
}


class Py4JBackend(Backend):
    @abc.abstractmethod
    def __init__(self, jvm: JVMView, jbackend: JavaObject, jhc: JavaObject):
        super(Py4JBackend, self).__init__()
        import base64

        def decode_bytearray(encoded):
            return base64.standard_b64decode(encoded)

        # By default, py4j's version of this function does extra
        # work to support python 2. This eliminates that.
        py4j.protocol.decode_bytearray = decode_bytearray

        self._jvm = jvm
        self._hail_package = getattr(self._jvm, 'is').hail
        self._utils_package_object = scala_package_object(self._hail_package.utils)
        self._jbackend = jbackend
        self._jhc = jhc

        self._backend_server = self._hail_package.backend.BackendServer.apply(self._jbackend)
        self._backend_server_port: int = self._backend_server.port()
        self._backend_server.start()
        self._requests_session = requests.Session()

        self._registered_ir_function_names: Set[str] = set()

        # This has to go after creating the SparkSession. Unclear why.
        # Maybe it does its own patch?
        install_exception_handler()
        from hail.context import version

        py_version = version()
        jar_version = self._jhc.version()
        if jar_version != py_version:
            raise RuntimeError(f"Hail version mismatch between JAR and Python library\n"
                               f"  JAR:    {jar_version}\n"
                               f"  Python: {py_version}")

    def jvm(self):
        return self._jvm

    def hail_package(self):
        return self._hail_package

    def utils_package_object(self):
        return self._utils_package_object

<<<<<<< HEAD
    def execute(self, ir, timed=False):
        jir = self._to_java_value_ir(ir)
        stream_codec = '{"name":"StreamBufferSpec"}'
        # print(self._hail_package.expr.ir.Pretty.apply(jir, True, -1))
        try:
            result_tuple = self._jbackend.executeEncode(jir, stream_codec, timed)
            (result, timings) = (result_tuple._1(), result_tuple._2())

            if ir.typ == tvoid:
                value = None
            else:
                value = ir.typ._from_encoding(result)

            return (value, timings) if timed else value
        except FatalError as e:
            raise e.maybe_user_error(ir) from None

    async def _async_execute(self, ir, timed=False):
        raise NotImplementedError('no async available in Py4JBackend')
=======
    @property
    def logger(self):
        if self._logger is None:
            self._logger = Log4jLogger(self._utils_package_object)
        return self._logger

    def _rpc(self, action, payload) -> Tuple[bytes, str]:
        data = orjson.dumps(payload)
        path = action_routes[action]
        port = self._backend_server_port
        resp = self._requests_session.post(f'http://localhost:{port}{path}', data=data)
        if resp.status_code >= 400:
            error_json = orjson.loads(resp.content)
            raise fatal_error_from_java_error_triplet(error_json['short'], error_json['expanded'], error_json['error_id'])
        return resp.content, resp.headers.get('X-Hail-Timings', '')
>>>>>>> aecbbff3

    def persist_expression(self, expr):
        t = expr.dtype
        return construct_expr(
            JavaIR(t, self._jbackend.executeLiteral(self._render_ir(expr._ir))),
            t
        )

    def _is_registered_ir_function_name(self, name: str) -> bool:
        return name in self._registered_ir_function_names

    def set_flags(self, **flags: Mapping[str, str]):
        available = self._jbackend.availableFlags()
        invalid = []
        for flag, value in flags.items():
            if flag in available:
                self._jbackend.setFlag(flag, value)
            else:
                invalid.append(flag)
        if len(invalid) != 0:
            raise FatalError("Flags {} not valid. Valid flags: \n    {}"
                             .format(', '.join(invalid), '\n    '.join(available)))

    def get_flags(self, *flags) -> Mapping[str, str]:
        return {flag: self._jbackend.getFlag(flag) for flag in flags}

    def _add_reference_to_scala_backend(self, rg):
        self._jbackend.pyAddReference(orjson.dumps(rg._config).decode('utf-8'))

    def _remove_reference_from_scala_backend(self, name):
        self._jbackend.pyRemoveReference(name)

    def add_sequence(self, name, fasta_file, index_file):
        self._jbackend.pyAddSequence(name, fasta_file, index_file)

    def remove_sequence(self, name):
        self._jbackend.pyRemoveSequence(name)

    def add_liftover(self, name, chain_file, dest_reference_genome):
        self._jbackend.pyAddLiftover(name, chain_file, dest_reference_genome)

    def remove_liftover(self, name, dest_reference_genome):
        self._jbackend.pyRemoveLiftover(name, dest_reference_genome)

    def index_bgen(self, files, index_file_map, referenceGenomeName, contig_recoding, skip_invalid_loci):
        self._jbackend.pyIndexBgen(files, index_file_map, referenceGenomeName, contig_recoding, skip_invalid_loci)

    def _to_java_ir(self, ir, parse):
        if not hasattr(ir, '_jir'):
            r = CSERenderer()
            # FIXME parse should be static
            ir._jir = parse(r(finalize_randomness(ir)))
        return ir._jir

    def _parse_value_ir(self, code, ref_map={}):
        return self._jbackend.parse_value_ir(
            code,
            {k: t._parsable_string() for k, t in ref_map.items()},
        )

    def _parse_table_ir(self, code):
        return self._jbackend.parse_table_ir(code)

    def _parse_matrix_ir(self, code):
        return self._jbackend.parse_matrix_ir(code)

    def _parse_blockmatrix_ir(self, code):
        return self._jbackend.parse_blockmatrix_ir(code)

    def _to_java_value_ir(self, ir):
        return self._to_java_ir(ir, self._parse_value_ir)

    def _to_java_blockmatrix_ir(self, ir):
        return self._to_java_ir(ir, self._parse_blockmatrix_ir)

    def stop(self):
        self._backend_server.stop()
        self._jhc.stop()
        self._jhc = None
        self._registered_ir_function_names = set()
        uninstall_exception_handler()<|MERGE_RESOLUTION|>--- conflicted
+++ resolved
@@ -14,15 +14,7 @@
 from hail.expr import construct_expr
 from hail.ir import finalize_randomness, JavaIR
 from hail.ir.renderer import CSERenderer
-<<<<<<< HEAD
-from hail.utils.java import FatalError, Env
-from hail.expr.blockmatrix_type import tblockmatrix
-from hail.expr.matrix_type import tmatrix
-from hail.expr.table_type import ttable
-from hail.expr.types import dtype, tvoid
-=======
 from hail.utils.java import FatalError, Env, scala_package_object
->>>>>>> aecbbff3
 
 from .backend import ActionTag, Backend, fatal_error_from_java_error_triplet
 from ..hail_logging import Logger
@@ -206,27 +198,6 @@
     def utils_package_object(self):
         return self._utils_package_object
 
-<<<<<<< HEAD
-    def execute(self, ir, timed=False):
-        jir = self._to_java_value_ir(ir)
-        stream_codec = '{"name":"StreamBufferSpec"}'
-        # print(self._hail_package.expr.ir.Pretty.apply(jir, True, -1))
-        try:
-            result_tuple = self._jbackend.executeEncode(jir, stream_codec, timed)
-            (result, timings) = (result_tuple._1(), result_tuple._2())
-
-            if ir.typ == tvoid:
-                value = None
-            else:
-                value = ir.typ._from_encoding(result)
-
-            return (value, timings) if timed else value
-        except FatalError as e:
-            raise e.maybe_user_error(ir) from None
-
-    async def _async_execute(self, ir, timed=False):
-        raise NotImplementedError('no async available in Py4JBackend')
-=======
     @property
     def logger(self):
         if self._logger is None:
@@ -242,7 +213,6 @@
             error_json = orjson.loads(resp.content)
             raise fatal_error_from_java_error_triplet(error_json['short'], error_json['expanded'], error_json['error_id'])
         return resp.content, resp.headers.get('X-Hail-Timings', '')
->>>>>>> aecbbff3
 
     def persist_expression(self, expr):
         t = expr.dtype
