from typing import Mapping
import abc

import py4j
import py4j.java_gateway

import hail
from hail.expr import construct_expr
from hail.ir import JavaIR
from hail.ir.renderer import CSERenderer
from hail.utils.java import FatalError, Env, HailUserError
from .backend import Backend


def handle_java_exception(f):
    def deco(*args, **kwargs):
        import pyspark
        try:
            return f(*args, **kwargs)
        except py4j.protocol.Py4JJavaError as e:
            s = e.java_exception.toString()

            # py4j catches NoSuchElementExceptions to stop array iteration
            if s.startswith('java.util.NoSuchElementException'):
                raise

            tpl = Env.jutils().handleForPython(e.java_exception)
            deepest, full, error_id = tpl._1(), tpl._2(), tpl._3()

            if error_id != -1:
                raise FatalError('Error summary: %s' % (deepest,), error_id) from None
            else:
                raise FatalError('%s\n\nJava stack trace:\n%s\n'
                                 'Hail version: %s\n'
                                 'Error summary: %s' % (deepest, full, hail.__version__, deepest), error_id) from None
        except pyspark.sql.utils.CapturedException as e:
            raise FatalError('%s\n\nJava stack trace:\n%s\n'
                             'Hail version: %s\n'
                             'Error summary: %s' % (e.desc, e.stackTrace, hail.__version__, e.desc)) from None

    return deco


class Py4JBackend(Backend):
<<<<<<< HEAD
    _jhc: py4j.java_gateway.JavaObject
=======
    _jbackend: py4j.java_gateway.JavaObject
>>>>>>> 4ac42302

    @abc.abstractmethod
    def __init__(self):
        import base64

        def decode_bytearray(encoded):
            return base64.standard_b64decode(encoded)

        # By default, py4j's version of this function does extra
        # work to support python 2. This eliminates that.
        py4j.protocol.decode_bytearray = decode_bytearray

    @abc.abstractmethod
    def jvm(self):
        pass

    @abc.abstractmethod
    def hail_package(self):
        pass

    @abc.abstractmethod
    def utils_package_object(self):
        pass

    @abc.abstractmethod
    def _parse_value_ir(self, code, ref_map={}, ir_map={}):
        pass

    @abc.abstractmethod
    def _to_java_value_ir(self, ir):
        pass

    def register_ir_function(self, name, type_parameters, argument_names, argument_types, return_type, body):
        r = CSERenderer(stop_at_jir=True)
        code = r(body._ir)
        jbody = (self._parse_value_ir(code, ref_map=dict(zip(argument_names, argument_types)), ir_map=r.jirs))

        Env.hail().expr.ir.functions.IRFunctionRegistry.pyRegisterIR(
            name,
            [ta._parsable_string() for ta in type_parameters],
            argument_names, [pt._parsable_string() for pt in argument_types],
            return_type._parsable_string(),
            jbody)

    def execute(self, ir, timed=False):
        jir = self._to_java_value_ir(ir)
        stream_codec = '{"name":"StreamBufferSpec"}'
        # print(self._hail_package.expr.ir.Pretty.apply(jir, True, -1))
        try:
            result_tuple = self._jhc.backend().executeEncode(jir, stream_codec)
            (result, timings) = (result_tuple._1(), result_tuple._2())
            value = ir.typ._from_encoding(result)

            return (value, timings) if timed else value
        except FatalError as e:
            error_id = e._error_id

            def criteria(hail_ir):
                return hail_ir._error_id is not None and hail_ir._error_id == error_id

            error_sources = ir.base_search(criteria)
            better_stack_trace = None
            if error_sources:
                better_stack_trace = error_sources[0]._stack_trace

            if better_stack_trace:
                error_message = str(e)
                message_and_trace = (f'{error_message}\n'
                                     '------------\n'
                                     'Hail stack trace:\n'
                                     f'{better_stack_trace}')
                raise HailUserError(message_and_trace) from None

            raise e

    async def _async_execute(self, ir, timed=False):
        raise NotImplementedError('no async available in Py4JBackend')

    async def _async_execute_many(self, *irs, timed=False):
        raise NotImplementedError('no async available in Py4JBackend')

    async def _async_get_reference(self, name):
        raise NotImplementedError('no async available in Py4JBackend')

    async def _async_get_references(self, names):
        raise NotImplementedError('no async available in Py4JBackend')

<<<<<<< HEAD
    def persist_expression(self, expr):
        return construct_expr(
            JavaIR(self._jhc.backend().executeLiteral(self._to_java_value_ir(expr._ir))),
            expr.dtype
        )
=======
    def set_flags(self, **flags: Mapping[str, str]):
        available = self._jbackend.availableFlags()
        invalid = []
        for flag, value in flags.items():
            if flag in available:
                self._jbackend.setFlag(flag, value)
            else:
                invalid.append(flag)
        if len(invalid) != 0:
            raise FatalError("Flags {} not valid. Valid flags: \n    {}"
                             .format(', '.join(invalid), '\n    '.join(available)))

    def get_flags(self, *flags) -> Mapping[str, str]:
        return {flag: self._jbackend.getFlag(flag) for flag in flags}
>>>>>>> 4ac42302
<|MERGE_RESOLUTION|>--- conflicted
+++ resolved
@@ -42,11 +42,7 @@
 
 
 class Py4JBackend(Backend):
-<<<<<<< HEAD
-    _jhc: py4j.java_gateway.JavaObject
-=======
     _jbackend: py4j.java_gateway.JavaObject
->>>>>>> 4ac42302
 
     @abc.abstractmethod
     def __init__(self):
@@ -96,7 +92,7 @@
         stream_codec = '{"name":"StreamBufferSpec"}'
         # print(self._hail_package.expr.ir.Pretty.apply(jir, True, -1))
         try:
-            result_tuple = self._jhc.backend().executeEncode(jir, stream_codec)
+            result_tuple = self._jbackend.executeEncode(jir, stream_codec)
             (result, timings) = (result_tuple._1(), result_tuple._2())
             value = ir.typ._from_encoding(result)
 
@@ -134,13 +130,12 @@
     async def _async_get_references(self, names):
         raise NotImplementedError('no async available in Py4JBackend')
 
-<<<<<<< HEAD
     def persist_expression(self, expr):
         return construct_expr(
-            JavaIR(self._jhc.backend().executeLiteral(self._to_java_value_ir(expr._ir))),
+            JavaIR(self._jbackend.executeLiteral(self._to_java_value_ir(expr._ir))),
             expr.dtype
         )
-=======
+
     def set_flags(self, **flags: Mapping[str, str]):
         available = self._jbackend.availableFlags()
         invalid = []
@@ -154,5 +149,4 @@
                              .format(', '.join(invalid), '\n    '.join(available)))
 
     def get_flags(self, *flags) -> Mapping[str, str]:
-        return {flag: self._jbackend.getFlag(flag) for flag in flags}
->>>>>>> 4ac42302
+        return {flag: self._jbackend.getFlag(flag) for flag in flags}