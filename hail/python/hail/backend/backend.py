--- conflicted
+++ resolved
@@ -57,12 +57,9 @@
         "gcs_requester_pays_buckets": ("HAIL_GCS_REQUESTER_PAYS_BUCKETS", None),
         "index_branching_factor": ("HAIL_INDEX_BRANCHING_FACTOR", None),
         "rng_nonce": ("HAIL_RNG_NONCE", "0x0"),
-<<<<<<< HEAD
+        "profile": ("HAIL_PROFILE", None),
         "use_fast_restarts": ("HAIL_USE_FAST_RESTARTS", None),
         "cachedir": ("HAIL_CACHE_DIR", None),
-=======
-        "profile": ("HAIL_PROFILE", None),
->>>>>>> 3b04c084
     }
 
     def _valid_flags(self) -> AbstractSet[str]:
