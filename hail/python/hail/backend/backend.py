import abc
import os

from hail.utils.java import *
from hail.expr.types import dtype
from hail.expr.table_type import *
from hail.expr.matrix_type import *
from hail.expr.blockmatrix_type import *
from hail.ir.renderer import Renderer
from hail.table import Table
from hail.matrixtable import MatrixTable

import requests

import pyspark


class Backend(abc.ABC):
    @abc.abstractmethod
    def execute(self, ir, timed=False):
        return

    @abc.abstractmethod
    def value_type(self, ir):
        return

    @abc.abstractmethod
    def table_type(self, tir):
        return

    @abc.abstractmethod
    def matrix_type(self, mir):
        return

    def persist_table(self, t, storage_level):
        return t

    def unpersist_table(self, t):
        return t

    def persist_matrix_table(self, mt, storage_level):
        return mt

    def unpersist_matrix_table(self, mt):
        return mt

    @abc.abstractmethod
    def add_reference(self, config):
        pass

    @abc.abstractmethod
    def from_fasta_file(self, name, fasta_file, index_file, x_contigs, y_contigs, mt_contigs, par):
        pass

    @abc.abstractmethod
    def remove_reference(self, name):
        pass

    @abc.abstractmethod
    def get_reference(self, name):
        pass

    @abc.abstractmethod
    def add_sequence(self, name, fasta_file, index_file):
        pass

    @abc.abstractmethod
    def remove_sequence(self, name):
        pass

    @abc.abstractmethod
    def add_liftover(self, name, chain_file, dest_reference_genome):
        pass

    @abc.abstractmethod
    def remove_liftover(self, name, dest_reference_genome):
        pass

    @abc.abstractmethod
    def parse_vcf_metadata(self, path):
        pass

    @property
    @abc.abstractmethod
    def fs(self):
        pass


class SparkBackend(Backend):
    def __init__(self):
        from hail.fs import HadoopFS
        self._fs = HadoopFS()

    @property
    def fs(self):
        return self._fs

    def _to_java_ir(self, ir):
        if not hasattr(ir, '_jir'):
            r = Renderer(stop_at_jir=True)
            # FIXME parse should be static
            ir._jir = ir.parse(r(ir), ir_map=r.jirs)
        return ir._jir

    def execute(self, ir, timed=False):
        result = json.loads(Env.hail().backend.spark.SparkBackend.executeJSON(self._to_java_ir(ir)))
        value = ir.typ._from_json(result['value'])
        timings = result['timings']

        return (value, timings) if timed else value

    def value_type(self, ir):
        jir = self._to_java_ir(ir)
        return dtype(jir.typ().toString())

    def table_type(self, tir):
        jir = self._to_java_ir(tir)
        return ttable._from_java(jir.typ())

    def matrix_type(self, mir):
        jir = self._to_java_ir(mir)
        return tmatrix._from_java(jir.typ())

    def persist_table(self, t, storage_level):
        return Table._from_java(self._to_java_ir(t._tir).pyPersist(storage_level))

    def unpersist_table(self, t):
        return Table._from_java(self._to_java_ir(t._tir).pyUnpersist())

    def persist_matrix_table(self, mt, storage_level):
        return MatrixTable._from_java(self._to_java_ir(mt._mir).pyPersist(storage_level))

    def unpersist_matrix_table(self, mt):
        return MatrixTable._from_java(self._to_java_ir(mt._mir).pyUnpersist())

    def blockmatrix_type(self, bmir):
        jir = self._to_java_ir(bmir)
        return tblockmatrix._from_java(jir.typ())

    def from_spark(self, df, key):
        return Table._from_java(Env.hail().table.Table.pyFromDF(df._jdf, key))

    def to_spark(self, t, flatten):
        t = t.expand_types()
        if flatten:
            t = t.flatten()
        return pyspark.sql.DataFrame(self._to_java_ir(t._tir).pyToDF(), Env.sql_context())

    def to_pandas(self, t, flatten):
        return self.to_spark(t, flatten).toPandas()

    def from_pandas(self, df, key):
        return Table.from_spark(Env.sql_context().createDataFrame(df), key)

    def add_reference(self, config):
        Env.hail().variant.ReferenceGenome.fromJSON(json.dumps(config))

    def from_fasta_file(self, name, fasta_file, index_file, x_contigs, y_contigs, mt_contigs, par):
        Env.hail().variant.ReferenceGenome.fromFASTAFile(
            Env.hc()._jhc,
            name, fasta_file, index_file, x_contigs, y_contigs, mt_contigs, par)

    def remove_reference(self, name):
        Env.hail().variant.ReferenceGenome.removeReference(name)

    def get_reference(self, name):
        return json.loads(Env.hail().variant.ReferenceGenome.getReference(name).toJSONString())

    def add_sequence(self, name, fasta_file, index_file):
        scala_object(Env.hail().variant, 'ReferenceGenome').addSequence(
            name, fasta_file, index_file)

    def remove_sequence(self, name):
        scala_object(Env.hail().variant, 'ReferenceGenome').removeSequence(name)

    def add_liftover(self, name, chain_file, dest_reference_genome):
        scala_object(Env.hail().variant, 'ReferenceGenome').referenceAddLiftover(
            name, chain_file, dest_reference_genome)

    def remove_liftover(self, name, dest_reference_genome):
        scala_object(Env.hail().variant, 'ReferenceGenome').referenceRemoveLiftover(
            name, dest_reference_genome)

    def parse_vcf_metadata(self, path):
        return json.loads(Env.hc()._jhc.pyParseVCFMetadataJSON(path))


class LocalBackend(Backend):
    def __init__(self):
        pass

    def _to_java_ir(self, ir):
        if not hasattr(ir, '_jir'):
            r = Renderer(stop_at_jir=True)
            # FIXME parse should be static
            ir._jir = ir.parse(r(ir), ir_map=r.jirs)
        return ir._jir

    def execute(self, ir, timed=False):
        result = json.loads(Env.hail().expr.ir.LocalBackend.executeJSON(self._to_java_ir(ir)))
        value = ir.typ._from_json(result['value'])
        timings = result['timings']
        return (value, timings) if timed else value


class ServiceBackend(Backend):
<<<<<<< HEAD
    def __init__(self, url):
        from hail.fs import GoogleCloudStorageFS
        self.url = url
        self._fs = GoogleCloudStorageFS()
=======
    def __init__(self, url, token=None, token_file=None):
        if token_file is not None and token is not None:
            raise ValueError('set only one of token_file and token')
        self.url = url
        self._fs = HadoopFS()
        if token is None:
            token_file = (token_file or
                          os.environ.get('HAIL_TOKEN_FILE') or
                          os.path.expanduser('~/.hail/token'))
            if not os.path.exists(token_file):
                raise ValueError(
                    f'cannot create a client without a token. no file was '
                    f'found at {token_file}')
            with open(token_file) as f:
                token = f.read()
        self.cookies = {'user': token}

>>>>>>> 9d93d3a1

    @property
    def fs(self):
        return self._fs

    def _render(self, ir):
        r = Renderer()
        assert len(r.jirs) == 0
        return r(ir)

    def execute(self, ir, timed=False):
        code = self._render(ir)
        resp = requests.post(f'{self.url}/execute', json=code, cookies=self.cookies)
        if resp.status_code == 400:
            resp_json = resp.json()
            raise FatalError(resp_json['message'])
        resp.raise_for_status()

        resp_json = resp.json()
        typ = dtype(resp_json['type'])
        result = json.loads(resp_json['result'])
        value = typ._from_json(result['value'])
        timings = result['timings']

        return (value, timings) if timed else value

    def _request_type(self, ir, kind):
        code = self._render(ir)
        resp = requests.post(f'{self.url}/type/{kind}', json=code, cookies=self.cookies)
        if resp.status_code == 400:
            resp_json = resp.json()
            raise FatalError(resp_json['message'])
        resp.raise_for_status()

        return resp.json()

    def value_type(self, ir):
        resp = self._request_type(ir, 'value')
        return dtype(resp)

    def table_type(self, tir):
        resp = self._request_type(tir, 'table')
        return ttable._from_json(resp)

    def matrix_type(self, mir):
        resp = self._request_type(mir, 'matrix')
        return tmatrix._from_json(resp)

    def blockmatrix_type(self, bmir):
        resp = self._request_type(bmir, 'blockmatrix')
        return tblockmatrix._from_json(resp)

    def add_reference(self, config):
        resp = requests.post(f'{self.url}/references/create', json=config, cookies=self.cookies)
        if resp.status_code == 400:
            resp_json = resp.json()
            raise FatalError(resp_json['message'])
        resp.raise_for_status()

    def from_fasta_file(self, name, fasta_file, index_file, x_contigs, y_contigs, mt_contigs, par):
        resp = requests.post(f'{self.url}/references/create/fasta', json={
            'name': name,
            'fasta_file': fasta_file,
            'index_file': index_file,
            'x_contigs': x_contigs,
            'y_contigs': y_contigs,
            'mt_contigs': mt_contigs,
            'par': par
        }, cookies=self.cookies)
        if resp.status_code == 400:
            resp_json = resp.json()
            raise FatalError(resp_json['message'])
        resp.raise_for_status()

    def remove_reference(self, name):
        resp = requests.delete(f'{self.url}/references/delete',
                               json={'name': name},
                               cookies=self.cookies)
        if resp.status_code == 400:
            resp_json = resp.json()
            raise FatalError(resp_json['message'])
        resp.raise_for_status()

    def get_reference(self, name):
        resp = requests.get(f'{self.url}/references/get',
                            json={'name': name},
                            cookies=self.cookies)
        if resp.status_code == 400:
            resp_json = resp.json()
            raise FatalError(resp_json['message'])
        resp.raise_for_status()
        return resp.json()

    def add_sequence(self, name, fasta_file, index_file):
        resp = requests.post(f'{self.url}/references/sequence/set',
                             json={'name': name, 'fasta_file': fasta_file, 'index_file': index_file},
                             cookies=self.cookies)
        if resp.status_code == 400:
            resp_json = resp.json()
            raise FatalError(resp_json['message'])
        resp.raise_for_status()

    def remove_sequence(self, name):
        resp = requests.delete(f'{self.url}/references/sequence/delete',
                               json={'name': name},
                               cookies=self.cookies)
        if resp.status_code == 400:
            resp_json = resp.json()
            raise FatalError(resp_json['message'])
        resp.raise_for_status()

    def add_liftover(self, name, chain_file, dest_reference_genome):
        resp = requests.post(f'{self.url}/references/liftover/add',
                             json={'name': name, 'chain_file': chain_file, 'dest_reference_genome': dest_reference_genome},
                             cookies=self.cookies)
        if resp.status_code == 400:
            resp_json = resp.json()
            raise FatalError(resp_json['message'])
        resp.raise_for_status()

    def remove_liftover(self, name, dest_reference_genome):
        resp = requests.delete(f'{self.url}/references/liftover/remove',
                               json={'name': name, 'dest_reference_genome': dest_reference_genome},
                               cookies=self.cookies)
        if resp.status_code == 400:
            resp_json = resp.json()
            raise FatalError(resp_json['message'])
        resp.raise_for_status()

    def parse_vcf_metadata(self, path):
        resp = requests.post(f'{self.url}/parse-vcf-metadata',
                             json={'path': path},
                             cookies=self.cookies)
        if resp.status_code == 400:
            resp_json = resp.json()
            raise FatalError(resp_json['message'])
        resp.raise_for_status()
        return resp.json()<|MERGE_RESOLUTION|>--- conflicted
+++ resolved
@@ -204,17 +204,13 @@
 
 
 class ServiceBackend(Backend):
-<<<<<<< HEAD
-    def __init__(self, url):
+    def __init__(self, url, token=None, token_file=None):
         from hail.fs import GoogleCloudStorageFS
-        self.url = url
-        self._fs = GoogleCloudStorageFS()
-=======
-    def __init__(self, url, token=None, token_file=None):
+
         if token_file is not None and token is not None:
             raise ValueError('set only one of token_file and token')
         self.url = url
-        self._fs = HadoopFS()
+        self._fs = GoogleCloudStorageFS()
         if token is None:
             token_file = (token_file or
                           os.environ.get('HAIL_TOKEN_FILE') or
@@ -227,8 +223,6 @@
                 token = f.read()
         self.cookies = {'user': token}
 
->>>>>>> 9d93d3a1
-
     @property
     def fs(self):
         return self._fs
@@ -341,7 +335,8 @@
 
     def add_liftover(self, name, chain_file, dest_reference_genome):
         resp = requests.post(f'{self.url}/references/liftover/add',
-                             json={'name': name, 'chain_file': chain_file, 'dest_reference_genome': dest_reference_genome},
+                             json={'name': name, 'chain_file': chain_file,
+                                   'dest_reference_genome': dest_reference_genome},
                              cookies=self.cookies)
         if resp.status_code == 400:
             resp_json = resp.json()
