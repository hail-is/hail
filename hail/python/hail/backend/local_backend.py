--- conflicted
+++ resolved
@@ -1,10 +1,6 @@
-<<<<<<< HEAD
-=======
-from typing import Optional, Union, Tuple, List
-from contextlib import ExitStack
->>>>>>> 671deef8
 import os
 import sys
+from contextlib import ExitStack
 from typing import List, Optional, Tuple, Union
 
 from py4j.java_gateway import GatewayParameters, JavaGateway, launch_gateway
