--- conflicted
+++ resolved
@@ -19,11 +19,7 @@
 from hail.experimental import write_expression, read_expression
 from hail.ir.renderer import CSERenderer
 
-<<<<<<< HEAD
 from hailtop.config import (configuration_of, get_user_local_cache_dir, get_remote_tmpdir, get_deploy_config)
-=======
-from hailtop.config import (configuration_of, get_user_local_cache_dir, get_remote_tmpdir)
->>>>>>> 4cb65376
 from hailtop.utils import async_to_blocking, secret_alnum_string, TransientError, Timings
 from hailtop.batch_client import client as hb
 from hailtop.batch_client import aioclient as aiohb
@@ -204,12 +200,8 @@
                      jar_url: Optional[str] = None,
                      driver_cores: Optional[Union[int, str]] = None,
                      driver_memory: Optional[Union[int, str]] = None,
-<<<<<<< HEAD
-                     name_prefix: Optional[str] = None):
-=======
                      name_prefix: Optional[str] = None,
                      token: Optional[str] = None):
->>>>>>> 4cb65376
         billing_project = configuration_of('batch', 'billing_project', billing_project, None)
         if billing_project is None:
             raise ValueError(
@@ -234,11 +226,8 @@
         driver_cores = configuration_of('query', 'batch_driver_cores', driver_cores, None)
         driver_memory = configuration_of('query', 'batch_driver_memory', driver_memory, None)
         name_prefix = configuration_of('query', 'name_prefix', name_prefix, '')
-<<<<<<< HEAD
         disable_progress_bar_str = configuration_of('query', 'disable_progress_bar', disable_progress_bar, 'True')
         disable_progress_bar = disable_progress_bar_str in ('True', 'true')
-=======
->>>>>>> 4cb65376
 
         flags = {"use_new_shuffle": "1", **(flags or {})}
 
