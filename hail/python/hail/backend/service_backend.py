from typing import Dict, Optional, Callable, Awaitable, Mapping, Any, List, Union, Tuple
import abc
import asyncio
import struct
import os
from hail.expr.expressions.base_expression import Expression
import orjson
import logging
import re
import yaml
from pathlib import Path

from hail.context import TemporaryDirectory, tmp_dir, TemporaryFilename, revision
from hail.utils import FatalError
from hail.expr.types import HailType, dtype, ttuple, tvoid
from hail.expr.table_type import ttable
from hail.expr.matrix_type import tmatrix
from hail.expr.blockmatrix_type import tblockmatrix
from hail.experimental import write_expression, read_expression
from hail.ir.renderer import CSERenderer

from hailtop.config import (configuration_of, get_user_local_cache_dir, get_remote_tmpdir)
from hailtop.utils import async_to_blocking, secret_alnum_string, TransientError, Timings
from hailtop.batch_client import client as hb
from hailtop.batch_client import aioclient as aiohb
from hailtop.aiotools.fs import AsyncFS
from hailtop.aiotools.router_fs import RouterAsyncFS
import hailtop.aiotools.fs as afs

from .backend import Backend, fatal_error_from_java_error_triplet
from ..builtin_references import BUILTIN_REFERENCES
from ..fs.fs import FS
from ..fs.router_fs import RouterFS
from ..ir import BaseIR
from ..context import version
from ..utils import frozendict


log = logging.getLogger('backend.service_backend')


async def write_bool(strm: afs.WritableStream, v: bool):
    if v:
        await strm.write(b'\x01')
    else:
        await strm.write(b'\x00')


async def write_int(strm: afs.WritableStream, v: int):
    await strm.write(struct.pack('<i', v))


async def write_long(strm: afs.WritableStream, v: int):
    await strm.write(struct.pack('<q', v))


async def write_bytes(strm: afs.WritableStream, b: bytes):
    n = len(b)
    await write_int(strm, n)
    await strm.write(b)


async def write_str(strm: afs.WritableStream, s: str):
    await write_bytes(strm, s.encode('utf-8'))


class EndOfStream(TransientError):
    pass


async def read_byte(strm: afs.ReadableStream) -> int:
    return (await strm.readexactly(1))[0]


async def read_bool(strm: afs.ReadableStream) -> bool:
    return (await read_byte(strm)) != 0


async def read_int(strm: afs.ReadableStream) -> int:
    b = await strm.readexactly(4)
    return struct.unpack('<i', b)[0]


async def read_long(strm: afs.ReadableStream) -> int:
    b = await strm.readexactly(8)
    return struct.unpack('<q', b)[0]


async def read_bytes(strm: afs.ReadableStream) -> bytes:
    n = await read_int(strm)
    return await strm.readexactly(n)


async def read_str(strm: afs.ReadableStream) -> str:
    b = await read_bytes(strm)
    return b.decode('utf-8')


class yaml_literally_shown_str(str):
    pass


def yaml_literally_shown_str_representer(dumper, data):
    return dumper.represent_scalar(u'tag:yaml.org,2002:str', data, style='|')


yaml.add_representer(yaml_literally_shown_str, yaml_literally_shown_str_representer)


class JarSpec(abc.ABC):
    @abc.abstractmethod
    def to_dict(self) -> Dict[str, str]:
        raise NotImplementedError


class JarUrl(JarSpec):
    def __init__(self, url):
        self.url = url

    def to_dict(self) -> Dict[str, str]:
        return {'type': 'jar_url', 'value': self.url}

    def __repr__(self):
        return f'JarUrl({self.url})'


class GitRevision(JarSpec):
    def __init__(self, revision):
        self.revision = revision

    def to_dict(self) -> Dict[str, str]:
        return {'type': 'git_revision', 'value': self.revision}

    def __repr__(self):
        return f'GitRevision({self.revision})'


class IRFunction:
    def __init__(self,
                 name: str,
                 type_parameters: Union[Tuple[HailType, ...], List[HailType]],
                 value_parameter_names: Union[Tuple[str, ...], List[str]],
                 value_parameter_types: Union[Tuple[HailType, ...], List[HailType]],
                 return_type: HailType,
                 body: Expression):
        assert len(value_parameter_names) == len(value_parameter_types)
        render = CSERenderer(stop_at_jir=True)
        self._name = name
        self._type_parameters = type_parameters
        self._value_parameter_names = value_parameter_names
        self._value_parameter_types = value_parameter_types
        self._return_type = return_type
        self._rendered_body = render(body._ir)

    async def serialize(self, writer: afs.WritableStream):
        await write_str(writer, self._name)

        await write_int(writer, len(self._type_parameters))
        for type_parameter in self._type_parameters:
            await write_str(writer, type_parameter._parsable_string())

        await write_int(writer, len(self._value_parameter_names))
        for value_parameter_name in self._value_parameter_names:
            await write_str(writer, value_parameter_name)

        await write_int(writer, len(self._value_parameter_types))
        for value_parameter_type in self._value_parameter_types:
            await write_str(writer, value_parameter_type._parsable_string())

        await write_str(writer, self._return_type._parsable_string())
        await write_str(writer, self._rendered_body)


class ServiceBackend(Backend):
    HAIL_BATCH_FAILURE_EXCEPTION_MESSAGE_RE = re.compile("is.hail.backend.service.HailBatchFailure: ([0-9]+)\n")

    # is.hail.backend.service.Main protocol
    WORKER = "worker"
    DRIVER = "driver"

    # is.hail.backend.service.ServiceBackendSocketAPI2 protocol
    LOAD_REFERENCES_FROM_DATASET = 1
    VALUE_TYPE = 2
    TABLE_TYPE = 3
    MATRIX_TABLE_TYPE = 4
    BLOCK_MATRIX_TYPE = 5
    REFERENCE_GENOME = 6
    EXECUTE = 7
    PARSE_VCF_METADATA = 8
    INDEX_BGEN = 9
    IMPORT_FAM = 10

    @staticmethod
    async def create(*,
                     billing_project: Optional[str] = None,
                     batch_client: Optional[aiohb.BatchClient] = None,
                     disable_progress_bar: bool = True,
                     remote_tmpdir: Optional[str] = None,
                     flags: Optional[Dict[str, str]] = None,
                     jar_url: Optional[str] = None,
                     driver_cores: Optional[Union[int, str]] = None,
                     driver_memory: Optional[Union[int, str]] = None,
<<<<<<< HEAD
                     name_prefix: Optional[str] = None):
        billing_project = configuration_of('batch', 'billing_project', billing_project, None)
=======
                     name_prefix: Optional[str] = None,
                     token: Optional[str] = None):
        if billing_project is None:
            billing_project = get_user_config().get('batch', 'billing_project', fallback=None)
>>>>>>> dd15ec20
        if billing_project is None:
            raise ValueError(
                "No billing project.  Call 'init_batch' with the billing "
                "project or run 'hailctl config set batch/billing_project "
                "MY_BILLING_PROJECT'"
            )

        async_fs = RouterAsyncFS('file')
        sync_fs = RouterFS(async_fs)
        if batch_client is None:
            batch_client = await aiohb.BatchClient.create(billing_project, _token=token)
        bc = hb.BatchClient.from_async(batch_client)
        batch_attributes: Dict[str, str] = dict()
        user_local_reference_cache_dir = Path(get_user_local_cache_dir(), 'references', version())
        os.makedirs(user_local_reference_cache_dir, exist_ok=True)
        remote_tmpdir = get_remote_tmpdir('ServiceBackend', remote_tmpdir=remote_tmpdir)

        jar_url = configuration_of('query', 'jar_url', jar_url, None)
        jar_spec = GitRevision(revision()) if jar_url is None else JarUrl(jar_url)

        driver_cores = configuration_of('query', 'batch_driver_cores', driver_cores, None)
        driver_memory = configuration_of('query', 'batch_driver_memory', driver_memory, None)
        name_prefix = configuration_of('query', 'name_prefix', name_prefix, '')

        flags = {"use_new_shuffle": "1", **(flags or {})}

        return ServiceBackend(
            billing_project=billing_project,
            sync_fs=sync_fs,
            async_fs=async_fs,
            bc=bc,
            disable_progress_bar=disable_progress_bar,
            batch_attributes=batch_attributes,
            user_local_reference_cache_dir=user_local_reference_cache_dir,
            remote_tmpdir=remote_tmpdir,
            flags=flags,
            jar_spec=jar_spec,
            driver_cores=driver_cores,
            driver_memory=driver_memory,
            name_prefix=name_prefix
        )

    def __init__(self,
                 *,
                 billing_project: str,
                 sync_fs: FS,
                 async_fs: AsyncFS,
                 bc: hb.BatchClient,
                 disable_progress_bar: bool,
                 batch_attributes: Dict[str, str],
                 user_local_reference_cache_dir: Path,
                 remote_tmpdir: str,
                 flags: Dict[str, str],
                 jar_spec: JarSpec,
                 driver_cores: Optional[Union[int, str]],
                 driver_memory: Optional[Union[int, str]],
                 name_prefix: str):
        self.billing_project = billing_project
        self._sync_fs = sync_fs
        self._async_fs = async_fs
        self.bc = bc
        self.async_bc = self.bc._async_client
        self.disable_progress_bar = disable_progress_bar
        self.batch_attributes = batch_attributes
        self.user_local_reference_cache_dir = user_local_reference_cache_dir
        self.remote_tmpdir = remote_tmpdir
        self.flags = flags
        self.jar_spec = jar_spec
        self.functions: List[IRFunction] = []
        self.driver_cores = driver_cores
        self.driver_memory = driver_memory
        self.name_prefix = name_prefix

    def debug_info(self) -> Dict[str, Any]:
        return {
            'jar_spec': str(self.jar_spec),
            'billing_project': self.billing_project,
            'batch_attributes': self.batch_attributes,
            'user_local_reference_cache_dir': str(self.user_local_reference_cache_dir),
            'remote_tmpdir': self.remote_tmpdir,
            'flags': self.flags,
            'driver_cores': self.driver_cores,
            'driver_memory': self.driver_memory
        }

    @property
    def fs(self) -> FS:
        return self._sync_fs

    @property
    def logger(self):
        return log

    def stop(self):
        async_to_blocking(self._async_fs.close())
        async_to_blocking(self.async_bc.close())
        self.functions = []

    def render(self, ir):
        r = CSERenderer()
        assert len(r.jirs) == 0
        return r(ir)

    async def _rpc(self,
                   name: str,
                   inputs: Callable[[afs.WritableStream, str], Awaitable[None]],
                   *,
                   ir: Optional[BaseIR] = None):
        timings = Timings()
        token = secret_alnum_string()
        iodir = TemporaryDirectory(ensure_exists=False).name  # FIXME: actually cleanup
        with TemporaryDirectory(ensure_exists=False) as _:
            with timings.step("write input"):
                async with await self._async_fs.create(iodir + '/in') as infile:
                    nonnull_flag_count = sum(v is not None for v in self.flags.values())
                    await write_int(infile, nonnull_flag_count)
                    for k, v in self.flags.items():
                        if v is not None:
                            await write_str(infile, k)
                            await write_str(infile, v)
                    await inputs(infile, token)

            with timings.step("submit batch"):
                batch_attributes = self.batch_attributes
                if 'name' not in batch_attributes:
                    batch_attributes = {**batch_attributes, 'name': self.name_prefix + name}
                bb = self.async_bc.create_batch(token=token, attributes=batch_attributes)

                resources: Dict[str, Union[str, bool]] = {'preemptible': False}
                if self.driver_cores is not None:
                    resources['cpu'] = str(self.driver_cores)
                if self.driver_memory is not None:
                    resources['memory'] = str(self.driver_memory)

                j = bb.create_jvm_job(
                    jar_spec=self.jar_spec.to_dict(),
                    argv=[
                        ServiceBackend.DRIVER,
                        batch_attributes['name'],
                        iodir + '/in',
                        iodir + '/out'
                    ],
                    mount_tokens=True,
                    resources=resources
                )
                b = await bb.submit(disable_progress_bar=self.disable_progress_bar)

            with timings.step("wait batch"):
                try:
                    status = await b.wait(disable_progress_bar=self.disable_progress_bar)
                except Exception:
                    await b.cancel()
                    raise

            with timings.step("parse status"):
                if status['n_succeeded'] != 1:
                    job_status = await j.status()
                    if 'status' in job_status:
                        if 'error' in job_status['status']:
                            job_status['status']['error'] = yaml_literally_shown_str(job_status['status']['error'].strip())
                    logs = await j.log()
                    for k in logs:
                        logs[k] = yaml_literally_shown_str(logs[k].strip())
                    message = {'service_backend_debug_info': self.debug_info(),
                               'batch_status': status,
                               'job_status': job_status,
                               'log': logs}
                    log.error(yaml.dump(message))
                    raise FatalError(message)

            with timings.step("read output"):
                async with await self._async_fs.open(iodir + '/out') as outfile:
                    success = await read_bool(outfile)
                    if success:
                        result_bytes = await read_bytes(outfile)
                        try:
                            return token, result_bytes, timings
                        except orjson.JSONDecodeError as err:
                            raise FatalError(f'batch id was {b.id}\ncould not decode {result_bytes}') from err
                    else:
                        short_message = await read_str(outfile)
                        expanded_message = await read_str(outfile)
                        error_id = await read_int(outfile)
                        if error_id == -1:
                            error_id = None
                        maybe_batch_id = ServiceBackend.HAIL_BATCH_FAILURE_EXCEPTION_MESSAGE_RE.match(expanded_message)
                        if error_id is not None:
                            assert maybe_batch_id is None, str((short_message, expanded_message, error_id))
                            assert ir is not None
                            self._handle_fatal_error_from_backend(
                                fatal_error_from_java_error_triplet(short_message, expanded_message, error_id),
                                ir)
                        if maybe_batch_id is not None:
                            assert error_id is None, str((short_message, expanded_message, error_id))
                            batch_id = maybe_batch_id.groups()[0]
                            b2 = await self.async_bc.get_batch(batch_id)
                            b2_status = await b2.status()
                            assert b2_status['state'] != 'success'
                            failed_jobs = []
                            async for j in b2.jobs():
                                if j['state'] != 'Success':
                                    logs, job = await asyncio.gather(
                                        self.async_bc.get_job_log(j['batch_id'], j['job_id']),
                                        self.async_bc.get_job(j['batch_id'], j['job_id']),
                                    )
                                    full_status = job._status
                                    if 'status' in full_status:
                                        if 'error' in full_status['status']:
                                            full_status['status']['error'] = yaml_literally_shown_str(full_status['status']['error'].strip())
                                    main_log = logs.get('main', '')
                                    failed_jobs.append({
                                        'partial_status': j,
                                        'status': full_status,
                                        'log': yaml_literally_shown_str(main_log.strip()),
                                    })
                            message = {
                                'id': b.id,
                                'service_backend_debug_info': self.debug_info(),
                                'short_message': yaml_literally_shown_str(short_message.strip()),
                                'expanded_message': yaml_literally_shown_str(expanded_message.strip()),
                                'cause': {'id': batch_id, 'batch_status': b2_status, 'failed_jobs': failed_jobs}}
                            log.error(yaml.dump(message))
                            raise FatalError(orjson.dumps(message).decode('utf-8'))
                        raise FatalError(f'batch id was {b.id}\n' + short_message + '\n' + expanded_message)

    def execute(self, ir: BaseIR, timed: bool = False):
        return async_to_blocking(self._async_execute(ir, timed=timed))

    async def _async_execute(self, ir: BaseIR, timed: bool = False):
        async def inputs(infile, token):
            await write_int(infile, ServiceBackend.EXECUTE)
            await write_str(infile, tmp_dir())
            await write_str(infile, self.billing_project)
            await write_str(infile, self.remote_tmpdir)
            await write_str(infile, self.render(ir))
            await write_str(infile, token)
            await write_int(infile, len(self.functions))
            for fun in self.functions:
                await fun.serialize(infile)
            await write_str(infile, '{"name":"StreamBufferSpec"}')

        _, resp, timings = await self._rpc('execute(...)', inputs, ir=ir)
        typ: HailType = ir.typ
        if typ == tvoid:
            assert resp == b'', (typ, resp)
            converted_value = None
        else:
            converted_value = ttuple(typ)._from_encoding(resp)[0]
        if timed:
            return converted_value, timings
        return converted_value

    def execute_many(self, *irs, timed=False):
        return async_to_blocking(self._async_execute_many(*irs, timed=timed))

    async def _async_execute_many(self, *irs, timed=False):
        return await asyncio.gather(*[self._async_execute(ir, timed=timed) for ir in irs])

    def value_type(self, ir):
        return async_to_blocking(self._async_value_type(ir))

    async def _async_value_type(self, ir):
        async def inputs(infile, _):
            await write_int(infile, ServiceBackend.VALUE_TYPE)
            await write_str(infile, tmp_dir())
            await write_str(infile, self.billing_project)
            await write_str(infile, self.remote_tmpdir)
            await write_str(infile, self.render(ir))
        _, resp, _ = await self._rpc('value_type(...)', inputs)
        return dtype(orjson.loads(resp))

    def table_type(self, tir):
        return async_to_blocking(self._async_table_type(tir))

    async def _async_table_type(self, tir):
        async def inputs(infile, _):
            await write_int(infile, ServiceBackend.TABLE_TYPE)
            await write_str(infile, tmp_dir())
            await write_str(infile, self.billing_project)
            await write_str(infile, self.remote_tmpdir)
            await write_str(infile, self.render(tir))
        _, resp, _ = await self._rpc('table_type(...)', inputs)
        return ttable._from_json(orjson.loads(resp))

    def matrix_type(self, mir):
        return async_to_blocking(self._async_matrix_type(mir))

    async def _async_matrix_type(self, mir):
        async def inputs(infile, _):
            await write_int(infile, ServiceBackend.MATRIX_TABLE_TYPE)
            await write_str(infile, tmp_dir())
            await write_str(infile, self.billing_project)
            await write_str(infile, self.remote_tmpdir)
            await write_str(infile, self.render(mir))
        _, resp, _ = await self._rpc('matrix_type(...)', inputs)
        return tmatrix._from_json(orjson.loads(resp))

    def blockmatrix_type(self, bmir):
        return async_to_blocking(self._async_blockmatrix_type(bmir))

    async def _async_blockmatrix_type(self, bmir):
        async def inputs(infile, _):
            await write_int(infile, ServiceBackend.BLOCK_MATRIX_TYPE)
            await write_str(infile, tmp_dir())
            await write_str(infile, self.billing_project)
            await write_str(infile, self.remote_tmpdir)
            await write_str(infile, self.render(bmir))
        _, resp, _ = await self._rpc('blockmatrix_type(...)', inputs)
        return tblockmatrix._from_json(orjson.loads(resp))

    def add_reference(self, config):
        raise NotImplementedError("ServiceBackend does not support 'add_reference'")

    def from_fasta_file(self, name, fasta_file, index_file, x_contigs, y_contigs, mt_contigs, par):
        raise NotImplementedError("ServiceBackend does not support 'from_fasta_file'")

    def remove_reference(self, name):
        raise NotImplementedError("ServiceBackend does not support 'remove_reference'")

    def get_reference(self, name):
        return async_to_blocking(self._async_get_reference(name))

    async def _async_get_reference(self, name):
        if name in BUILTIN_REFERENCES:
            try:
                with open(Path(self.user_local_reference_cache_dir, name)) as f:
                    return orjson.loads(f.read())
            except FileNotFoundError:
                pass

        async def inputs(infile, _):
            await write_int(infile, ServiceBackend.REFERENCE_GENOME)
            await write_str(infile, tmp_dir())
            await write_str(infile, self.billing_project)
            await write_str(infile, self.remote_tmpdir)
            await write_str(infile, name)
        _, resp, _ = await self._rpc('get_reference(...)', inputs)
        if name in BUILTIN_REFERENCES:
            with open(Path(self.user_local_reference_cache_dir, name), 'wb') as f:
                f.write(resp)
        return orjson.loads(resp)

    def get_references(self, names):
        return async_to_blocking(self._async_get_references(names))

    async def _async_get_references(self, names):
        return await asyncio.gather(*[self._async_get_reference(name) for name in names])

    def load_references_from_dataset(self, path):
        return async_to_blocking(self._async_load_references_from_dataset(path))

    async def _async_load_references_from_dataset(self, path):
        async def inputs(infile, _):
            await write_int(infile, ServiceBackend.LOAD_REFERENCES_FROM_DATASET)
            await write_str(infile, tmp_dir())
            await write_str(infile, self.billing_project)
            await write_str(infile, self.remote_tmpdir)
            await write_str(infile, path)
        _, resp, _ = await self._rpc('load_references_from_dataset(...)', inputs)
        return orjson.loads(resp)

    def add_sequence(self, name, fasta_file, index_file):
        raise NotImplementedError("ServiceBackend does not support 'add_sequence'")

    def remove_sequence(self, name):
        raise NotImplementedError("ServiceBackend does not support 'remove_sequence'")

    def add_liftover(self, name, chain_file, dest_reference_genome):
        raise NotImplementedError("ServiceBackend does not support 'add_liftover'")

    def remove_liftover(self, name, dest_reference_genome):
        raise NotImplementedError("ServiceBackend does not support 'remove_liftover'")

    def parse_vcf_metadata(self, path):
        return async_to_blocking(self._async_parse_vcf_metadata(path))

    async def _async_parse_vcf_metadata(self, path):
        async def inputs(infile, _):
            await write_int(infile, ServiceBackend.PARSE_VCF_METADATA)
            await write_str(infile, tmp_dir())
            await write_str(infile, self.billing_project)
            await write_str(infile, self.remote_tmpdir)
            await write_str(infile, path)
        _, resp, _ = await self._rpc('parse_vcf_metadata(...)', inputs)
        return orjson.loads(resp)

    def index_bgen(self,
                   files: List[str],
                   index_file_map: Dict[str, str],
                   referenceGenomeName: Optional[str],
                   contig_recoding: Dict[str, str],
                   skip_invalid_loci: bool):
        return async_to_blocking(self._async_index_bgen(
            files,
            index_file_map,
            referenceGenomeName,
            contig_recoding,
            skip_invalid_loci
        ))

    async def _async_index_bgen(self,
                                files: List[str],
                                index_file_map: Dict[str, str],
                                referenceGenomeName: Optional[str],
                                contig_recoding: Dict[str, str],
                                skip_invalid_loci: bool):
        async def inputs(infile, _):
            await write_int(infile, ServiceBackend.INDEX_BGEN)
            await write_str(infile, tmp_dir())
            await write_str(infile, self.billing_project)
            await write_str(infile, self.remote_tmpdir)
            await write_int(infile, len(files))
            for fname in files:
                await write_str(infile, fname)
            await write_int(infile, len(index_file_map))
            for k, v in index_file_map.items():
                await write_str(infile, k)
                await write_str(infile, v)
            if referenceGenomeName is None:
                await write_bool(infile, False)
            else:
                await write_bool(infile, True)
                await write_str(infile, referenceGenomeName)
            await write_int(infile, len(contig_recoding))
            for k, v in contig_recoding.items():
                await write_str(infile, k)
                await write_str(infile, v)
            await write_bool(infile, skip_invalid_loci)

        _, resp, _ = await self._rpc('index_bgen(...)', inputs)
        assert resp == b'null'
        return None

    def import_fam(self, path: str, quant_pheno: bool, delimiter: str, missing: str):
        return async_to_blocking(self._async_import_fam(path, quant_pheno, delimiter, missing))

    async def _async_import_fam(self, path: str, quant_pheno: bool, delimiter: str, missing: str):
        async def inputs(infile, _):
            await write_int(infile, ServiceBackend.IMPORT_FAM)
            await write_str(infile, tmp_dir())
            await write_str(infile, self.billing_project)
            await write_str(infile, self.remote_tmpdir)
            await write_str(infile, path)
            await write_bool(infile, quant_pheno)
            await write_str(infile, delimiter)
            await write_str(infile, missing)
        _, resp, _ = await self._rpc('import_fam(...)', inputs)
        return orjson.loads(resp)

    def register_ir_function(self,
                             name: str,
                             type_parameters: Union[Tuple[HailType, ...], List[HailType]],
                             value_parameter_names: Union[Tuple[str, ...], List[str]],
                             value_parameter_types: Union[Tuple[HailType, ...], List[HailType]],
                             return_type: HailType,
                             body: Expression):
        self.functions.append(IRFunction(
            name,
            type_parameters,
            value_parameter_names,
            value_parameter_types,
            return_type,
            body
        ))

    def persist_expression(self, expr):
        # FIXME: should use context manager to clean up persisted resources
        fname = TemporaryFilename().name
        write_expression(expr, fname)
        return read_expression(fname, _assert_type=expr.dtype)

    def set_flags(self, **flags: str):
        self.flags.update(flags)

    def get_flags(self, *flags) -> Mapping[str, str]:
        return frozendict(self.flags)

    @property
    def requires_lowering(self):
        return True<|MERGE_RESOLUTION|>--- conflicted
+++ resolved
@@ -200,15 +200,9 @@
                      jar_url: Optional[str] = None,
                      driver_cores: Optional[Union[int, str]] = None,
                      driver_memory: Optional[Union[int, str]] = None,
-<<<<<<< HEAD
-                     name_prefix: Optional[str] = None):
-        billing_project = configuration_of('batch', 'billing_project', billing_project, None)
-=======
                      name_prefix: Optional[str] = None,
                      token: Optional[str] = None):
-        if billing_project is None:
-            billing_project = get_user_config().get('batch', 'billing_project', fallback=None)
->>>>>>> dd15ec20
+        billing_project = configuration_of('batch', 'billing_project', billing_project, None)
         if billing_project is None:
             raise ValueError(
                 "No billing project.  Call 'init_batch' with the billing "
