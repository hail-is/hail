from typing import Dict, Optional, Callable, Awaitable, Tuple
import asyncio
import struct
import os
import orjson
import logging
import contextlib
import re
import yaml
from pathlib import Path

from hail.context import TemporaryDirectory, tmp_dir
from hail.utils import FatalError
from hail.expr.types import dtype, tvoid
from hail.expr.table_type import ttable
from hail.expr.matrix_type import tmatrix
from hail.expr.blockmatrix_type import tblockmatrix
from hail.ir.renderer import CSERenderer

from hailtop.config import get_user_config, get_user_local_cache_dir, get_remote_tmpdir
from hailtop.utils import async_to_blocking, secret_alnum_string, TransientError, time_msecs
from hailtop.batch_client import client as hb
from hailtop.batch_client import aioclient as aiohb
from hailtop.aiotools.fs import AsyncFS
from hailtop.aiotools.router_fs import RouterAsyncFS
import hailtop.aiotools.fs as afs

from .backend import Backend
from ..builtin_references import BUILTIN_REFERENCES
from ..fs.fs import FS
from ..fs.router_fs import RouterFS
from ..context import version


log = logging.getLogger('backend.service_backend')


async def write_int(strm: afs.WritableStream, v: int):
    await strm.write(struct.pack('<i', v))


async def write_long(strm: afs.WritableStream, v: int):
    await strm.write(struct.pack('<q', v))


async def write_bytes(strm: afs.WritableStream, b: bytes):
    n = len(b)
    await write_int(strm, n)
    await strm.write(b)


async def write_str(strm: afs.WritableStream, s: str):
    await write_bytes(strm, s.encode('utf-8'))


class EndOfStream(TransientError):
    pass


async def read_byte(strm: afs.ReadableStream) -> int:
    return (await strm.readexactly(1))[0]


async def read_bool(strm: afs.ReadableStream) -> bool:
    return (await read_byte(strm)) != 0


async def read_int(strm: afs.ReadableStream) -> int:
    b = await strm.readexactly(4)
    return struct.unpack('<i', b)[0]


async def read_long(strm: afs.ReadableStream) -> int:
    b = await strm.readexactly(8)
    return struct.unpack('<q', b)[0]


async def read_bytes(strm: afs.ReadableStream) -> bytes:
    n = await read_int(strm)
    return await strm.readexactly(n)


async def read_str(strm: afs.ReadableStream) -> str:
    b = await read_bytes(strm)
    return b.decode('utf-8')


class Timings:
    def __init__(self):
        self.timings: Dict[str, Dict[str, int]] = dict()

    @contextlib.contextmanager
    def step(self, name: str):
        assert name not in self.timings
        d: Dict[str, int] = dict()
        self.timings[name] = d
        d['start_time'] = time_msecs()
        yield
        d['finish_time'] = time_msecs()
        d['duration'] = d['finish_time'] - d['start_time']

    def to_dict(self):
        return self.timings


class ServiceBackend(Backend):
    HAIL_BATCH_FAILURE_EXCEPTION_MESSAGE_RE = re.compile("is.hail.backend.service.HailBatchFailure: ([0-9]+)\n")

    LOAD_REFERENCES_FROM_DATASET = 1
    VALUE_TYPE = 2
    TABLE_TYPE = 3
    MATRIX_TABLE_TYPE = 4
    BLOCK_MATRIX_TYPE = 5
    REFERENCE_GENOME = 6
    EXECUTE = 7
    FLAGS = 8
    GET_FLAG = 9
    UNSET_FLAG = 10
    SET_FLAG = 11
    ADD_USER = 12
    GOODBYE = 254

    @staticmethod
    async def create(*,
                     billing_project: Optional[str] = None,
                     batch_client: Optional[aiohb.BatchClient] = None,
                     skip_logging_configuration: Optional[bool] = None,
                     disable_progress_bar: bool = True,
                     remote_tmpdir: Optional[str] = None):
        del skip_logging_configuration

        if billing_project is None:
            billing_project = get_user_config().get('batch', 'billing_project', fallback=None)
        if billing_project is None:
            raise ValueError(
                "No billing project.  Call 'init_service' with the billing "
                "project or run 'hailctl config set batch/billing_project "
                "MY_BILLING_PROJECT'"
            )

        async_fs = RouterAsyncFS('file')
        sync_fs = RouterFS(async_fs)
        if batch_client is None:
            async_client = await aiohb.BatchClient.create(billing_project)
        bc = hb.BatchClient.from_async(async_client)
        batch_attributes: Dict[str, str] = dict()
        user_local_reference_cache_dir = Path(get_user_local_cache_dir(), 'references', version())
        os.makedirs(user_local_reference_cache_dir, exist_ok=True)
        remote_tmpdir = get_remote_tmpdir('ServiceBackend', remote_tmpdir=remote_tmpdir)

        return ServiceBackend(
            billing_project=billing_project,
            sync_fs=sync_fs,
            async_fs=async_fs,
            bc=bc,
            disable_progress_bar=disable_progress_bar,
            batch_attributes=batch_attributes,
            user_local_reference_cache_dir=user_local_reference_cache_dir,
            remote_tmpdir=remote_tmpdir,
        )

    def __init__(self,
                 billing_project: str,
                 sync_fs: FS,
                 async_fs: AsyncFS,
                 bc: hb.BatchClient,
                 disable_progress_bar: bool,
                 batch_attributes: Dict[str, str],
                 user_local_reference_cache_dir: Path,
                 remote_tmpdir: str):
        self.billing_project = billing_project
        self._sync_fs = sync_fs
        self._async_fs = async_fs
        self.bc = bc
        self.async_bc = self.bc._async_client
        self.disable_progress_bar = disable_progress_bar
        self.batch_attributes = batch_attributes
        self.user_local_reference_cache_dir = user_local_reference_cache_dir
        self.remote_tmpdir = remote_tmpdir

    @property
    def fs(self) -> FS:
        return self._sync_fs

    @property
    def logger(self):
        return log

    @property
    def stop(self):
        pass

    def render(self, ir):
        r = CSERenderer()
        assert len(r.jirs) == 0
        return r(ir)

    def execute(self, ir, timed=False):
        return async_to_blocking(self._async_execute(ir, timed=timed))

    async def _rpc(self,
                   name: str,
                   inputs: Callable[[afs.WritableStream, str], Awaitable[Tuple[str, dict]]]):
        timings = Timings()
        token = secret_alnum_string()
        iodir = TemporaryDirectory(ensure_exists=False).name  # FIXME: actually cleanup
        with TemporaryDirectory(ensure_exists=False) as _:
<<<<<<< HEAD
            with timings.step("write input"):
                async with await self._async_fs.create(iodir + '/in') as infile:
                    await inputs(infile, token)

            with timings.step("submit batch"):
                batch_attributes = self.batch_attributes
                if 'name' not in batch_attributes:
                    batch_attributes = {**batch_attributes, 'name': name}
                bb = self.async_bc.create_batch(token=token, attributes=batch_attributes)

                j = bb.create_jvm_job([
                    'is.hail.backend.service.ServiceBackendSocketAPI2',
                    os.environ['HAIL_SHA'],
                    os.environ['HAIL_JAR_URL'],
                    batch_attributes['name'],
                    iodir + '/in',
                    iodir + '/out',
                ], mount_tokens=True)
                b = await bb.submit(disable_progress_bar=self.disable_progress_bar)

            with timings.step("wait batch"):
                try:
                    status = await b.wait(disable_progress_bar=self.disable_progress_bar)
                except Exception:
                    await b.cancel()
                    raise

            with timings.step("parse status"):
                if status['n_succeeded'] != 1:
                    job_status = await j.status()
                    if 'status' in job_status:
                        if 'error' in job_status['status']:
                            job_status['status']['error'] = job_status['status']['error'].strip()
                    logs = await j.log()
                    for k in logs:
                        logs[k] = logs[k].strip()
                    message = {'batch_status': status,
                               'job_status': job_status,
                               'log': logs}
                    log.error(yaml.dump(message))
                    raise ValueError(message)

            with timings.step("read output"):
                async with await self._async_fs.open(iodir + '/out') as outfile:
                    success = await read_bool(outfile)
                    if success:
                        b = await read_bytes(outfile)
                        try:
                            return token, orjson.loads(b), timings
                        except orjson.JSONDecodeError as err:
                            raise ValueError(f'batch id was {b.id}\ncould not decode {b}') from err
                    else:
                        jstacktrace = await read_str(outfile)
                        maybe_id = ServiceBackend.HAIL_BATCH_FAILURE_EXCEPTION_MESSAGE_RE.match(jstacktrace)
                        if maybe_id:
                            batch_id = maybe_id.groups()[0]
                            b2 = await self.async_bc.get_batch(batch_id)
                            b2_status = await b2.status()
                            assert b2_status['state'] != 'success'
                            failed_jobs = []
                            async for j in b2.jobs():
                                if j['state'] != 'Success':
                                    main_log = (await self.async_bc.get_job_log(j['batch_id'], j['job_id'])).get('main', '')
                                    failed_jobs.append({
                                        'status': j,
                                        'log': main_log.strip()})
                            message = {'id': batch_id, 'batch_status': b2_status, 'failed_jobs': failed_jobs}
                            log.error(yaml.dump(message))
                            raise ValueError(orjson.dumps(message).decode('utf-8'))
                        raise FatalError(f'batch id was {b.id}\n' + jstacktrace)

    async def _async_execute(self, ir, timed=False):
=======
            async with await self._async_fs.create(iodir + '/in') as infile:
                await inputs(infile, token)

            batch_attributes = self.batch_attributes
            if 'name' not in batch_attributes:
                batch_attributes = {**batch_attributes, 'name': name}
            bb = self.async_bc.create_batch(token=token, attributes=batch_attributes)

            j = bb.create_jvm_job([
                'is.hail.backend.service.ServiceBackendSocketAPI2',
                os.environ['HAIL_SHA'],
                os.environ['HAIL_JAR_URL'],
                batch_attributes['name'],
                iodir + '/in',
                iodir + '/out',
            ], mount_tokens=True)
            b = await bb.submit(disable_progress_bar=self.disable_progress_bar)
            try:
                status = await b.wait(disable_progress_bar=self.disable_progress_bar)
                (j, b, status) = (j, b, status)
            except Exception:
                await b.cancel()
                raise

            if status['n_succeeded'] != 1:
                job_status = await j.status()
                if 'status' in job_status:
                    if 'error' in job_status['status']:
                        job_status['status']['error'] = job_status['status']['error'].strip()
                logs = await j.log()
                for k in logs:
                    logs[k] = logs[k].strip()
                message = {'batch_status': status,
                           'job_status': job_status,
                           'log': logs}
                log.error(yaml.dump(message))
                raise ValueError(message)

            async with await self._async_fs.open(iodir + '/out') as outfile:
                success = await read_bool(outfile)
                if success:
                    s = await read_str(outfile)
                    try:
                        return (token, json.loads(s))
                    except json.decoder.JSONDecodeError as err:
                        raise ValueError(f'batch id was {b.id}\ncould not decode {s}') from err
                else:
                    jstacktrace = await read_str(outfile)
                    maybe_id = ServiceBackend.HAIL_BATCH_FAILURE_EXCEPTION_MESSAGE_RE.match(jstacktrace)
                    if maybe_id:
                        batch_id = maybe_id.groups()[0]
                        b2 = await self.async_bc.get_batch(batch_id)
                        b2_status = await b2.status()
                        assert b2_status['state'] != 'success'
                        failed_jobs = []
                        async for j in b2.jobs():
                            if j['state'] != 'Success':
                                main_log = (await self.async_bc.get_job_log(j['batch_id'], j['job_id'])).get('main', '')
                                failed_jobs.append({
                                    'status': j,
                                    'log': main_log.strip()})
                        message = {
                            'id': b.id,
                            'stacktrace': jstacktrace,
                            'cause': {'id': batch_id, 'batch_status': b2_status, 'failed_jobs': failed_jobs}}
                        log.error(yaml.dump(message))
                        raise ValueError(json.dumps(message))
                    raise FatalError(f'batch id was {b.id}\n' + jstacktrace)

    async def _async_execute_untimed(self, ir):
>>>>>>> d98a8dd6
        async def inputs(infile, token):
            await write_int(infile, ServiceBackend.EXECUTE)
            await write_str(infile, tmp_dir())
            await write_str(infile, self.billing_project)
            await write_str(infile, self.remote_tmpdir)
            await write_str(infile, self.render(ir))
            await write_str(infile, token)
        _, resp, timings = await self._rpc('execute(...)', inputs)
        typ = dtype(resp['type'])
        if typ == tvoid:
            ret = None
        else:
            ret = typ._convert_from_json_na(resp['value'])
        print('timings: ' + orjson.dumps(timings.to_dict()).decode('utf-8'))
        if timed:
            return ret, timings
        return ret

    def execute_many(self, *irs, timed=False):
        return async_to_blocking(self._async_execute_many(*irs, timed=timed))

    async def _async_execute_many(self, *irs, timed=False):
        return await asyncio.gather(*[self._async_execute(ir, timed=timed) for ir in irs])

    def value_type(self, ir):
        return async_to_blocking(self._async_value_type(ir))

    async def _async_value_type(self, ir):
        async def inputs(infile, _):
            await write_int(infile, ServiceBackend.VALUE_TYPE)
            await write_str(infile, tmp_dir())
            await write_str(infile, self.billing_project)
            await write_str(infile, self.remote_tmpdir)
            await write_str(infile, self.render(ir))
        _, resp, _ = await self._rpc('value_type(...)', inputs)
        return dtype(resp)

    def table_type(self, tir):
        return async_to_blocking(self._async_table_type(tir))

    async def _async_table_type(self, tir):
        async def inputs(infile, _):
            await write_int(infile, ServiceBackend.TABLE_TYPE)
            await write_str(infile, tmp_dir())
            await write_str(infile, self.billing_project)
            await write_str(infile, self.remote_tmpdir)
            await write_str(infile, self.render(tir))
        _, resp, _ = await self._rpc('value_type(...)', inputs)
        return ttable._from_json(resp)

    def matrix_type(self, mir):
        return async_to_blocking(self._async_matrix_type(mir))

    async def _async_matrix_type(self, mir):
        async def inputs(infile, _):
            await write_int(infile, ServiceBackend.MATRIX_TABLE_TYPE)
            await write_str(infile, tmp_dir())
            await write_str(infile, self.billing_project)
            await write_str(infile, self.remote_tmpdir)
            await write_str(infile, self.render(mir))
        _, resp, _ = await self._rpc('matrix_type(...)', inputs)
        return tmatrix._from_json(resp)

    def blockmatrix_type(self, bmir):
        return async_to_blocking(self._async_blockmatrix_type(bmir))

    async def _async_blockmatrix_type(self, bmir):
        async def inputs(infile, _):
            await write_int(infile, ServiceBackend.BLOCK_MATRIX_TYPE)
            await write_str(infile, tmp_dir())
            await write_str(infile, self.billing_project)
            await write_str(infile, self.remote_tmpdir)
            await write_str(infile, self.render(bmir))
        _, resp, _ = await self._rpc('blockmatrix_type(...)', inputs)
        return tblockmatrix._from_json(resp)

    def add_reference(self, config):
        raise NotImplementedError("ServiceBackend does not support 'add_reference'")

    def from_fasta_file(self, name, fasta_file, index_file, x_contigs, y_contigs, mt_contigs, par):
        raise NotImplementedError("ServiceBackend does not support 'from_fasta_file'")

    def remove_reference(self, name):
        raise NotImplementedError("ServiceBackend does not support 'remove_reference'")

    def get_reference(self, name):
        return async_to_blocking(self._async_get_reference(name))

    async def _async_get_reference(self, name):
        if name in BUILTIN_REFERENCES:
            try:
                with open(Path(self.user_local_reference_cache_dir, name)) as f:
                    return orjson.loads(f.read())
            except FileNotFoundError:
                pass

        async def inputs(infile, _):
            await write_int(infile, ServiceBackend.REFERENCE_GENOME)
            await write_str(infile, tmp_dir())
            await write_str(infile, self.billing_project)
            await write_str(infile, self.remote_tmpdir)
            await write_str(infile, name)
        _, resp, _ = await self._rpc('get_reference(...)', inputs)
        if name in BUILTIN_REFERENCES:
            with open(Path(self.user_local_reference_cache_dir, name), 'wb') as f:
                f.write(orjson.dumps(resp))
        return resp

    def get_references(self, names):
        return async_to_blocking(self._async_get_references(names))

    async def _async_get_references(self, names):
        return await asyncio.gather(*[self._async_get_reference(name) for name in names])

    def load_references_from_dataset(self, path):
        return async_to_blocking(self._async_load_references_from_dataset(path))

    async def _async_load_references_from_dataset(self, path):
        async def inputs(infile, _):
            await write_int(infile, ServiceBackend.LOAD_REFERENCES_FROM_DATASET)
            await write_str(infile, tmp_dir())
            await write_str(infile, self.billing_project)
            await write_str(infile, self.remote_tmpdir)
            await write_str(infile, path)
        _, resp, _ = await self._rpc('get_reference(...)', inputs)
        return resp

    def add_sequence(self, name, fasta_file, index_file):
        raise NotImplementedError("ServiceBackend does not support 'add_sequence'")

    def remove_sequence(self, name):
        raise NotImplementedError("ServiceBackend does not support 'remove_sequence'")

    def add_liftover(self, name, chain_file, dest_reference_genome):
        raise NotImplementedError("ServiceBackend does not support 'add_liftover'")

    def remove_liftover(self, name, dest_reference_genome):
        raise NotImplementedError("ServiceBackend does not support 'remove_liftover'")

    def parse_vcf_metadata(self, path):
        raise NotImplementedError("ServiceBackend does not support 'parse_vcf_metadata'")

    def index_bgen(self, files, index_file_map, rg, contig_recoding, skip_invalid_loci):
        raise NotImplementedError("ServiceBackend does not support 'index_bgen'")

    def import_fam(self, path: str, quant_pheno: bool, delimiter: str, missing: str):
        raise NotImplementedError("ServiceBackend does not support 'import_fam'")

    def register_ir_function(self, name, type_parameters, argument_names, argument_types, return_type, body):
        raise NotImplementedError("ServiceBackend does not support 'register_ir_function'")

    def persist_ir(self, ir):
        raise NotImplementedError("ServiceBackend does not support 'persist_ir'")<|MERGE_RESOLUTION|>--- conflicted
+++ resolved
@@ -205,7 +205,6 @@
         token = secret_alnum_string()
         iodir = TemporaryDirectory(ensure_exists=False).name  # FIXME: actually cleanup
         with TemporaryDirectory(ensure_exists=False) as _:
-<<<<<<< HEAD
             with timings.step("write input"):
                 async with await self._async_fs.create(iodir + '/in') as infile:
                     await inputs(infile, token)
@@ -272,84 +271,15 @@
                                     failed_jobs.append({
                                         'status': j,
                                         'log': main_log.strip()})
-                            message = {'id': batch_id, 'batch_status': b2_status, 'failed_jobs': failed_jobs}
+                            message = {
+                                'id': b.id,
+                                'stacktrace': jstacktrace,
+                                'cause': {'id': batch_id, 'batch_status': b2_status, 'failed_jobs': failed_jobs}}
                             log.error(yaml.dump(message))
                             raise ValueError(orjson.dumps(message).decode('utf-8'))
                         raise FatalError(f'batch id was {b.id}\n' + jstacktrace)
 
     async def _async_execute(self, ir, timed=False):
-=======
-            async with await self._async_fs.create(iodir + '/in') as infile:
-                await inputs(infile, token)
-
-            batch_attributes = self.batch_attributes
-            if 'name' not in batch_attributes:
-                batch_attributes = {**batch_attributes, 'name': name}
-            bb = self.async_bc.create_batch(token=token, attributes=batch_attributes)
-
-            j = bb.create_jvm_job([
-                'is.hail.backend.service.ServiceBackendSocketAPI2',
-                os.environ['HAIL_SHA'],
-                os.environ['HAIL_JAR_URL'],
-                batch_attributes['name'],
-                iodir + '/in',
-                iodir + '/out',
-            ], mount_tokens=True)
-            b = await bb.submit(disable_progress_bar=self.disable_progress_bar)
-            try:
-                status = await b.wait(disable_progress_bar=self.disable_progress_bar)
-                (j, b, status) = (j, b, status)
-            except Exception:
-                await b.cancel()
-                raise
-
-            if status['n_succeeded'] != 1:
-                job_status = await j.status()
-                if 'status' in job_status:
-                    if 'error' in job_status['status']:
-                        job_status['status']['error'] = job_status['status']['error'].strip()
-                logs = await j.log()
-                for k in logs:
-                    logs[k] = logs[k].strip()
-                message = {'batch_status': status,
-                           'job_status': job_status,
-                           'log': logs}
-                log.error(yaml.dump(message))
-                raise ValueError(message)
-
-            async with await self._async_fs.open(iodir + '/out') as outfile:
-                success = await read_bool(outfile)
-                if success:
-                    s = await read_str(outfile)
-                    try:
-                        return (token, json.loads(s))
-                    except json.decoder.JSONDecodeError as err:
-                        raise ValueError(f'batch id was {b.id}\ncould not decode {s}') from err
-                else:
-                    jstacktrace = await read_str(outfile)
-                    maybe_id = ServiceBackend.HAIL_BATCH_FAILURE_EXCEPTION_MESSAGE_RE.match(jstacktrace)
-                    if maybe_id:
-                        batch_id = maybe_id.groups()[0]
-                        b2 = await self.async_bc.get_batch(batch_id)
-                        b2_status = await b2.status()
-                        assert b2_status['state'] != 'success'
-                        failed_jobs = []
-                        async for j in b2.jobs():
-                            if j['state'] != 'Success':
-                                main_log = (await self.async_bc.get_job_log(j['batch_id'], j['job_id'])).get('main', '')
-                                failed_jobs.append({
-                                    'status': j,
-                                    'log': main_log.strip()})
-                        message = {
-                            'id': b.id,
-                            'stacktrace': jstacktrace,
-                            'cause': {'id': batch_id, 'batch_status': b2_status, 'failed_jobs': failed_jobs}}
-                        log.error(yaml.dump(message))
-                        raise ValueError(json.dumps(message))
-                    raise FatalError(f'batch id was {b.id}\n' + jstacktrace)
-
-    async def _async_execute_untimed(self, ir):
->>>>>>> d98a8dd6
         async def inputs(infile, token):
             await write_int(infile, ServiceBackend.EXECUTE)
             await write_str(infile, tmp_dir())
