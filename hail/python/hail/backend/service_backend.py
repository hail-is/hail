from typing import Dict, Optional, Awaitable, Mapping, Any, List, Union, Tuple, TypeVar, Set
import abc
import asyncio
from dataclasses import dataclass
import math
import struct
from hail.expr.expressions.base_expression import Expression
import orjson
import logging
from contextlib import AsyncExitStack
import warnings

from hail.context import TemporaryDirectory, TemporaryFilename, tmp_dir, revision, version
from hail.utils import FatalError
from hail.expr.types import HailType
from hail.experimental import read_expression, write_expression
from hail.ir import finalize_randomness
from hail.ir.renderer import CSERenderer

from hailtop import yamlx
from hailtop.config import (ConfigVariable, configuration_of, get_remote_tmpdir)
from hailtop.utils import async_to_blocking, Timings, am_i_interactive, retry_transient_errors
from hailtop.utils.rich_progress_bar import BatchProgressBar
from hailtop.batch_client.aioclient import Batch, BatchClient
from hailtop.aiotools.router_fs import RouterAsyncFS
from hailtop.aiocloud.aiogoogle import GCSRequesterPaysConfiguration, get_gcs_requester_pays_configuration
import hailtop.aiotools.fs as afs
from hailtop.fs.fs import FS
from hailtop.fs.router_fs import RouterFS
from hailtop.aiotools.fs.exceptions import UnexpectedEOFError

from .backend import Backend, fatal_error_from_java_error_triplet, ActionTag, ActionPayload, ExecutePayload
from ..builtin_references import BUILTIN_REFERENCES
from ..utils import ANY_REGION
from hailtop.aiotools.validators import validate_file


ReferenceGenomeConfig = Dict[str, Any]


T = TypeVar("T")


log = logging.getLogger('backend.service_backend')


async def read_byte(strm: afs.ReadableStream) -> int:
    return (await strm.readexactly(1))[0]


async def read_bool(strm: afs.ReadableStream) -> bool:
    return (await read_byte(strm)) != 0


async def read_int(strm: afs.ReadableStream) -> int:
    b = await strm.readexactly(4)
    return struct.unpack('<i', b)[0]


async def read_bytes(strm: afs.ReadableStream) -> bytes:
    n = await read_int(strm)
    return await strm.readexactly(n)


async def read_str(strm: afs.ReadableStream) -> str:
    b = await read_bytes(strm)
    return b.decode('utf-8')


class JarSpec(abc.ABC):
    @abc.abstractmethod
    def to_dict(self) -> Dict[str, str]:
        raise NotImplementedError


class JarUrl(JarSpec):
    def __init__(self, url):
        self.url = url

    def to_dict(self) -> Dict[str, str]:
        return {'type': 'jar_url', 'value': self.url}

    def __repr__(self):
        return f'JarUrl({self.url})'


class GitRevision(JarSpec):
    def __init__(self, revision):
        self.revision = revision

    def to_dict(self) -> Dict[str, str]:
        return {'type': 'git_revision', 'value': self.revision}

    def __repr__(self):
        return f'GitRevision({self.revision})'


@dataclass
class SerializedIRFunction:
    name: str
    type_parameters: List[str]
    value_parameter_names: List[str]
    value_parameter_types: List[str]
    return_type: str
    rendered_body: str


class IRFunction:
    def __init__(self,
                 name: str,
                 type_parameters: Union[Tuple[HailType, ...], List[HailType]],
                 value_parameter_names: Union[Tuple[str, ...], List[str]],
                 value_parameter_types: Union[Tuple[HailType, ...], List[HailType]],
                 return_type: HailType,
                 body: Expression):
        assert len(value_parameter_names) == len(value_parameter_types)
        render = CSERenderer()
        self._name = name
        self._type_parameters = type_parameters
        self._value_parameter_names = value_parameter_names
        self._value_parameter_types = value_parameter_types
        self._return_type = return_type
        self._rendered_body = render(finalize_randomness(body._ir))

    def to_dataclass(self):
        return SerializedIRFunction(
            name=self._name,
            type_parameters=[tp._parsable_string() for tp in self._type_parameters],
            value_parameter_names=list(self._value_parameter_names),
            value_parameter_types=[vpt._parsable_string() for vpt in self._value_parameter_types],
            return_type=self._return_type._parsable_string(),
            rendered_body=self._rendered_body,
        )


@dataclass
class ServiceBackendExecutePayload(ActionPayload):
    functions: List[SerializedIRFunction]
    idempotency_token: str
    payload: ExecutePayload


@dataclass
class CloudfuseConfig:
    bucket: str
    mount_path: str
    read_only: bool


@dataclass
class SequenceConfig:
    fasta: str
    index: str


@dataclass
class ServiceBackendRPCConfig:
    tmp_dir: str
    remote_tmpdir: str
    billing_project: str
    worker_cores: str
    worker_memory: str
    storage: str
    cloudfuse_configs: List[CloudfuseConfig]
    regions: List[str]
    flags: Dict[str, str]
    custom_references: List[str]
    liftovers: Dict[str, Dict[str, str]]
    sequences: Dict[str, SequenceConfig]


class ServiceBackend(Backend):
    # is.hail.backend.service.Main protocol
    WORKER = "worker"
    DRIVER = "driver"

    # is.hail.backend.service.ServiceBackendSocketAPI2 protocol
    LOAD_REFERENCES_FROM_DATASET = 1
    VALUE_TYPE = 2
    TABLE_TYPE = 3
    MATRIX_TABLE_TYPE = 4
    BLOCK_MATRIX_TYPE = 5
    EXECUTE = 6
    PARSE_VCF_METADATA = 7
    IMPORT_FAM = 8
    FROM_FASTA_FILE = 9

    @staticmethod
    async def create(*,
                     billing_project: Optional[str] = None,
                     batch_client: Optional[BatchClient] = None,
                     disable_progress_bar: Optional[bool] = None,
                     remote_tmpdir: Optional[str] = None,
                     flags: Optional[Dict[str, str]] = None,
                     jar_url: Optional[str] = None,
                     driver_cores: Optional[Union[int, str]] = None,
                     driver_memory: Optional[str] = None,
                     worker_cores: Optional[Union[int, str]] = None,
                     worker_memory: Optional[str] = None,
                     name_prefix: Optional[str] = None,
                     credentials_token: Optional[str] = None,
                     regions: Optional[List[str]] = None,
                     gcs_requester_pays_configuration: Optional[GCSRequesterPaysConfiguration] = None,
                     gcs_bucket_allow_list: Optional[List[str]] = None):
        billing_project = configuration_of(ConfigVariable.BATCH_BILLING_PROJECT, billing_project, None)
        if billing_project is None:
            raise ValueError(
                "No billing project.  Call 'init_batch' with the billing "
                "project or run 'hailctl config set batch/billing_project "
                "MY_BILLING_PROJECT'"
            )
        gcs_requester_pays_configuration = get_gcs_requester_pays_configuration(
            gcs_requester_pays_configuration=gcs_requester_pays_configuration,
        )
        async_fs = RouterAsyncFS(
            gcs_kwargs={'gcs_requester_pays_configuration': gcs_requester_pays_configuration},
            gcs_bucket_allow_list=gcs_bucket_allow_list
        )
        sync_fs = RouterFS(async_fs)
        if batch_client is None:
            batch_client = await BatchClient.create(billing_project, _token=credentials_token)
        batch_attributes: Dict[str, str] = dict()
        remote_tmpdir = get_remote_tmpdir('ServiceBackend', remote_tmpdir=remote_tmpdir)

        jar_url = configuration_of(ConfigVariable.QUERY_JAR_URL, jar_url, None)
        jar_spec = GitRevision(revision()) if jar_url is None else JarUrl(jar_url)

        name_prefix = configuration_of(ConfigVariable.QUERY_NAME_PREFIX, name_prefix, '')
        batch_attributes: Dict[str, str] = {
            'hail-version': version(),
        }
        if name_prefix:
            batch_attributes['name'] = name_prefix

        driver_cores = configuration_of(ConfigVariable.QUERY_BATCH_DRIVER_CORES, driver_cores, None)
        driver_memory = configuration_of(ConfigVariable.QUERY_BATCH_DRIVER_MEMORY, driver_memory, None)
        worker_cores = configuration_of(ConfigVariable.QUERY_BATCH_WORKER_CORES, worker_cores, None)
        worker_memory = configuration_of(ConfigVariable.QUERY_BATCH_WORKER_MEMORY, worker_memory, None)

        if regions is None:
            regions_from_conf = configuration_of(ConfigVariable.BATCH_REGIONS, regions, None)
            if regions_from_conf is not None:
                assert isinstance(regions_from_conf, str)
                regions = regions_from_conf.split(',')

        if regions is None or regions == ANY_REGION:
            regions = await batch_client.supported_regions()

        assert len(regions) > 0, regions

        if disable_progress_bar is None:
            disable_progress_bar_str = configuration_of(ConfigVariable.QUERY_DISABLE_PROGRESS_BAR, None, None)
            if disable_progress_bar_str is None:
                disable_progress_bar = not am_i_interactive()
            else:
                disable_progress_bar = len(disable_progress_bar_str) > 0

        flags = flags or {}
        if 'gcs_requester_pays_project' in flags or 'gcs_requester_pays_buckets' in flags:
            raise ValueError(
                'Specify neither gcs_requester_pays_project nor gcs_requester_'
                'pays_buckets in the flags argument to ServiceBackend.create'
            )
        if gcs_requester_pays_configuration is not None:
            if isinstance(gcs_requester_pays_configuration, str):
                flags['gcs_requester_pays_project'] = gcs_requester_pays_configuration
            else:
                assert isinstance(gcs_requester_pays_configuration, tuple)
                flags['gcs_requester_pays_project'] = gcs_requester_pays_configuration[0]
                flags['gcs_requester_pays_buckets'] = ','.join(gcs_requester_pays_configuration[1])

        sb = ServiceBackend(
            billing_project=billing_project,
            sync_fs=sync_fs,
            async_fs=async_fs,
            batch_client=batch_client,
            disable_progress_bar=disable_progress_bar,
            batch_attributes=batch_attributes,
            remote_tmpdir=remote_tmpdir,
            jar_spec=jar_spec,
            driver_cores=driver_cores,
            driver_memory=driver_memory,
            worker_cores=worker_cores,
            worker_memory=worker_memory,
            regions=regions
        )
        sb._initialize_flags(flags)
        return sb

    def __init__(self,
                 *,
                 billing_project: str,
                 sync_fs: FS,
                 async_fs: RouterAsyncFS,
                 batch_client: BatchClient,
                 disable_progress_bar: bool,
                 batch_attributes: Dict[str, str],
                 remote_tmpdir: str,
                 jar_spec: JarSpec,
                 driver_cores: Optional[Union[int, str]],
                 driver_memory: Optional[str],
                 worker_cores: Optional[Union[int, str]],
                 worker_memory: Optional[str],
                 regions: List[str]):
        super(ServiceBackend, self).__init__()
        self.billing_project = billing_project
        self._sync_fs = sync_fs
        self._async_fs = async_fs
        self._batch_client = batch_client
        self._batch_was_submitted: bool = False
        self.disable_progress_bar = disable_progress_bar
        self.batch_attributes = batch_attributes
        self.remote_tmpdir = remote_tmpdir
        self.flags: Dict[str, str] = {}
        self.jar_spec = jar_spec
        self.functions: List[IRFunction] = []
        self._registered_ir_function_names: Set[str] = set()
        self.driver_cores = driver_cores
        self.driver_memory = driver_memory
        self.worker_cores = worker_cores
        self.worker_memory = worker_memory
        self.regions = regions

        self._batch: Batch = self._create_batch()

    def _create_batch(self) -> Batch:
        return self._batch_client.create_batch(attributes=self.batch_attributes)

    def validate_file(self, uri: str) -> None:
        validate_file(uri, self._async_fs, validate_scheme=True)

    def debug_info(self) -> Dict[str, Any]:
        return {
            'jar_spec': str(self.jar_spec),
            'billing_project': self.billing_project,
            'batch_attributes': self.batch_attributes,
            'remote_tmpdir': self.remote_tmpdir,
            'flags': self.flags,
            'driver_cores': self.driver_cores,
            'driver_memory': self.driver_memory,
            'worker_cores': self.worker_cores,
            'worker_memory': self.worker_memory,
            'regions': self.regions,
        }

    @property
    def fs(self) -> FS:
        return self._sync_fs

    @property
    def logger(self):
        return log

    def stop(self):
        asyncio.run(self._stop())

    async def _stop(self):
        async with AsyncExitStack() as stack:
            stack.push_async_callback(self._async_fs.close)
            stack.push_async_callback(self._batch_client.close)
        self.functions = []
        self._registered_ir_function_names = set()

    async def _run_on_batch(
        self,
        name: str,
        service_backend_config: ServiceBackendRPCConfig,
        action: ActionTag,
        payload: ActionPayload,
        *,
        progress: Optional[BatchProgressBar] = None,
        driver_cores: Optional[Union[int, str]] = None,
        driver_memory: Optional[str] = None,
    ) -> Tuple[bytes, str]:
        timings = Timings()
<<<<<<< HEAD
        async with TemporaryDirectory(ensure_exists=False) as iodir:
            readonly_fuse_buckets = set()
            storage_requirement_bytes = 0

=======
        with TemporaryDirectory(ensure_exists=False) as iodir:
>>>>>>> aecbbff3
            with timings.step("write input"):
                async with await self._async_fs.create(iodir + '/in') as infile:
                    await infile.write(orjson.dumps({
                        'config': service_backend_config,
                        'action': action.value,
                        'payload': payload,
                    }))

            with timings.step("submit batch"):
                resources: Dict[str, Union[str, bool]] = {'preemptible': False}
                if driver_cores is not None:
                    resources['cpu'] = str(driver_cores)
                elif self.driver_cores is not None:
                    resources['cpu'] = str(self.driver_cores)

                if driver_memory is not None:
                    resources['memory'] = str(driver_memory)
                elif self.driver_memory is not None:
                    resources['memory'] = str(self.driver_memory)

                if service_backend_config.storage != '0Gi':
                    resources['storage'] = service_backend_config.storage

                j = self._batch.create_jvm_job(
                    jar_spec=self.jar_spec.to_dict(),
                    argv=[
                        ServiceBackend.DRIVER,
                        name,
                        iodir + '/in',
                        iodir + '/out',
                    ],
                    mount_tokens=True,
                    resources=resources,
                    attributes={'name': name + '_driver'},
                    regions=self.regions,
                    cloudfuse=[(c.bucket, c.mount_path, c.read_only) for c in service_backend_config.cloudfuse_configs],
                    profile=self.flags['profile'] is not None,
                )
                await self._batch.submit(disable_progress_bar=True)
                self._batch_was_submitted = True

            with timings.step("wait driver"):
                try:
                    await asyncio.sleep(0.6)  # it is not possible for the batch to be finished in less than 600ms
                    await self._batch.wait(
                        description=name,
                        disable_progress_bar=self.disable_progress_bar,
                        progress=progress,
                        starting_job=j.job_id,
                    )
                except KeyboardInterrupt:
                    raise
                except Exception:
                    await self._batch.cancel()
                    self._batch = self._create_batch()
                    self._batch_was_submitted = False
                    raise

            with timings.step("read output"):
                result_bytes = await retry_transient_errors(self._read_output, iodir + '/out', iodir + '/in')
                return result_bytes, str(timings.to_dict())

    async def _read_output(self, output_uri: str, input_uri: str) -> bytes:
        try:
            driver_output = await self._async_fs.open(output_uri)
        except FileNotFoundError as exc:
            raise FatalError('Hail internal error. Please contact the Hail team and provide the following information.\n\n' + yamlx.dump({
                'service_backend_debug_info': self.debug_info(),
                'batch_debug_info': await self._batch.debug_info(
                    _jobs_query_string='bad',
                    _max_jobs=10
                ),
                'input_uri': await self._async_fs.read(input_uri),
            })) from exc

        try:
            async with driver_output as outfile:
                success = await read_bool(outfile)
                if success:
                    return await read_bytes(outfile)

                short_message = await read_str(outfile)
                expanded_message = await read_str(outfile)
                error_id = await read_int(outfile)

                raise fatal_error_from_java_error_triplet(short_message, expanded_message, error_id)
        except UnexpectedEOFError as exc:
            raise FatalError('Hail internal error. Please contact the Hail team and provide the following information.\n\n' + yamlx.dump({
                'service_backend_debug_info': self.debug_info(),
                'batch_debug_info': await self._batch.debug_info(
                    _jobs_query_string='bad',
                    _max_jobs=10
                ),
                'in': await self._async_fs.read(input_uri),
                'out': await self._async_fs.read(output_uri),
            })) from exc

    def _cancel_on_ctrl_c(self, coro: Awaitable[T]) -> T:
        try:
            return async_to_blocking(coro)
        except KeyboardInterrupt:
            if self._batch_was_submitted:
                print("Received a keyboard interrupt, cancelling the batch...")
                async_to_blocking(self._batch.cancel())
                self._batch = self._create_batch()
                self._batch_was_submitted = False
            raise

    def _rpc(self, action: ActionTag, payload: ActionPayload) -> Tuple[bytes, str]:
        return self._cancel_on_ctrl_c(self._async_rpc(action, payload))

    async def _async_rpc(self, action: ActionTag, payload: ActionPayload):
        if isinstance(payload, ExecutePayload):
            payload = ServiceBackendExecutePayload([f.to_dataclass() for f in self.functions], self._batch.token, payload)

        storage_requirement_bytes = 0
        readonly_fuse_buckets: Set[str] = set()

        added_sequences = {rg.name: rg._sequence_files for rg in self._references.values() if rg._sequence_files is not None}
        sequence_file_mounts = {}
        for rg_name, (fasta_file, index_file) in added_sequences.items():
            fasta_bucket, fasta_path = self._get_bucket_and_path(fasta_file)
            index_bucket, index_path = self._get_bucket_and_path(index_file)
            for bucket, blob in [(fasta_bucket, fasta_file), (index_bucket, index_file)]:
                readonly_fuse_buckets.add(bucket)
                storage_requirement_bytes += await (await self._async_fs.statfile(blob)).size()
            sequence_file_mounts[rg_name] = SequenceConfig(f'/cloudfuse/{fasta_bucket}/{fasta_path}', f'/cloudfuse/{index_bucket}/{index_path}')

        storage_gib_str = f'{math.ceil(storage_requirement_bytes / 1024 / 1024 / 1024)}Gi'
        qob_config = ServiceBackendRPCConfig(
            tmp_dir=tmp_dir(),
            remote_tmpdir=self.remote_tmpdir,
            billing_project=self.billing_project,
            worker_cores=str(self.worker_cores),
            worker_memory=str(self.worker_memory),
            storage=storage_gib_str,
            cloudfuse_configs=[CloudfuseConfig(bucket, f'/cloudfuse/{bucket}', True) for bucket in readonly_fuse_buckets],
            regions=self.regions,
            flags=self.flags,
            custom_references=[orjson.dumps(rg._config).decode('utf-8') for rg in self._references.values() if rg.name not in BUILTIN_REFERENCES],
            liftovers={rg.name: rg._liftovers for rg in self._references.values() if len(rg._liftovers) > 0},
            sequences=sequence_file_mounts,
        )
        return await self._run_on_batch(f'{action.name.lower()}(...)', qob_config, action, payload)

    # Sequence and liftover information is stored on the ReferenceGenome
    # and there is no persistent backend to keep in sync.
    # Sequence and liftover information are passed on RPC
    def add_sequence(self, name, fasta_file, index_file):  # pylint: disable=unused-argument
        # FIXME Not only should this be in the cloud, it should be in the *right* cloud
        for blob in (fasta_file, index_file):
            self.validate_file(blob)

    def remove_sequence(self, name):  # pylint: disable=unused-argument
        pass

    def _get_bucket_and_path(self, blob_uri):
        url = self._async_fs.parse_url(blob_uri)
        return '/'.join(url.bucket_parts), url.path

    def add_liftover(self, name: str, chain_file: str, dest_reference_genome: str):  # pylint: disable=unused-argument
        pass

    def remove_liftover(self, name, dest_reference_genome):  # pylint: disable=unused-argument
        pass

    def register_ir_function(self,
                             name: str,
                             type_parameters: Union[Tuple[HailType, ...], List[HailType]],
                             value_parameter_names: Union[Tuple[str, ...], List[str]],
                             value_parameter_types: Union[Tuple[HailType, ...], List[HailType]],
                             return_type: HailType,
                             body: Expression):
        self._registered_ir_function_names.add(name)
        self.functions.append(IRFunction(
            name,
            type_parameters,
            value_parameter_names,
            value_parameter_types,
            return_type,
            body
        ))

    def _is_registered_ir_function_name(self, name: str) -> bool:
        return name in self._registered_ir_function_names

    def persist_expression(self, expr):
        # FIXME: should use context manager to clean up persisted resources
        fname = TemporaryFilename(prefix='persist_expression').name
        write_expression(expr, fname)
        return read_expression(fname, _assert_type=expr.dtype)

    def set_flags(self, **flags: str):
        unknown_flags = set(flags) - self._valid_flags()
        if unknown_flags:
            raise ValueError(f'unknown flags: {", ".join(unknown_flags)}')
        if 'gcs_requester_pays_project' in flags or 'gcs_requester_pays_buckets' in flags:
            warnings.warn(
                'Modifying the requester pays project or buckets at runtime '
                'using flags is deprecated. Expect this behavior to become '
                'unsupported soon.'
            )
        self.flags.update(flags)

    def get_flags(self, *flags: str) -> Mapping[str, str]:
        unknown_flags = set(flags) - self._valid_flags()
        if unknown_flags:
            raise ValueError(f'unknown flags: {", ".join(unknown_flags)}')
        if 'gcs_requester_pays_project' in flags or 'gcs_requester_pays_buckets' in flags:
            warnings.warn(
                'Retrieving the requester pays project or buckets at runtime '
                'using flags is deprecated. Expect this behavior to become '
                'unsupported soon.'
            )
        return {flag: self.flags[flag] for flag in flags if flag in self.flags}

    @property
    def requires_lowering(self):
        return True<|MERGE_RESOLUTION|>--- conflicted
+++ resolved
@@ -373,14 +373,7 @@
         driver_memory: Optional[str] = None,
     ) -> Tuple[bytes, str]:
         timings = Timings()
-<<<<<<< HEAD
         async with TemporaryDirectory(ensure_exists=False) as iodir:
-            readonly_fuse_buckets = set()
-            storage_requirement_bytes = 0
-
-=======
-        with TemporaryDirectory(ensure_exists=False) as iodir:
->>>>>>> aecbbff3
             with timings.step("write input"):
                 async with await self._async_fs.create(iodir + '/in') as infile:
                     await infile.write(orjson.dumps({
