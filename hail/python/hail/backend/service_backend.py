from typing import Dict, Optional, Callable, Awaitable, Mapping, Any, List, Union, Tuple, TypeVar, Set
import abc
import asyncio
import math
import struct
from hail.expr.expressions.base_expression import Expression
import orjson
import logging
import warnings

from hail.context import TemporaryDirectory, tmp_dir, TemporaryFilename, revision
from hail.utils import FatalError
from hail.expr.types import HailType, dtype, ttuple, tvoid
from hail.expr.table_type import ttable
from hail.expr.matrix_type import tmatrix
from hail.expr.blockmatrix_type import tblockmatrix
from hail.experimental import write_expression, read_expression
from hail.ir import finalize_randomness
from hail.ir.renderer import CSERenderer

from hailtop import yamlx
from hailtop.config import (ConfigVariable, configuration_of, get_remote_tmpdir)
from hailtop.utils import async_to_blocking, TransientError, Timings, am_i_interactive, retry_transient_errors
from hailtop.utils.rich_progress_bar import BatchProgressBar
from hailtop.batch_client import client as hb
from hailtop.batch_client import aioclient as aiohb
from hailtop.aiotools.fs import AsyncFS
from hailtop.aiotools.router_fs import RouterAsyncFS
from hailtop.aiocloud.aiogoogle import GCSRequesterPaysConfiguration, get_gcs_requester_pays_configuration
import hailtop.aiotools.fs as afs
from hailtop.fs.fs import FS
from hailtop.fs.router_fs import RouterFS
from hailtop.aiotools.fs.exceptions import UnexpectedEOFError

from .backend import Backend, fatal_error_from_java_error_triplet
from ..builtin_references import BUILTIN_REFERENCES
from ..ir import BaseIR
from ..utils import ANY_REGION
from hailtop.aiotools.validators import validate_file


ReferenceGenomeConfig = Dict[str, Any]


T = TypeVar("T")


log = logging.getLogger('backend.service_backend')


async def write_bool(strm: afs.WritableStream, v: bool):
    if v:
        await strm.write(b'\x01')
    else:
        await strm.write(b'\x00')


async def write_int(strm: afs.WritableStream, v: int):
    await strm.write(struct.pack('<i', v))


async def write_long(strm: afs.WritableStream, v: int):
    await strm.write(struct.pack('<q', v))


async def write_bytes(strm: afs.WritableStream, b: bytes):
    n = len(b)
    await write_int(strm, n)
    await strm.write(b)


async def write_str(strm: afs.WritableStream, s: str):
    await write_bytes(strm, s.encode('utf-8'))


async def write_str_array(strm: afs.WritableStream, los: List[str]):
    await write_int(strm, len(los))
    for s in los:
        await write_str(strm, s)


class EndOfStream(TransientError):
    pass


async def read_byte(strm: afs.ReadableStream) -> int:
    return (await strm.readexactly(1))[0]


async def read_bool(strm: afs.ReadableStream) -> bool:
    return (await read_byte(strm)) != 0


async def read_int(strm: afs.ReadableStream) -> int:
    b = await strm.readexactly(4)
    return struct.unpack('<i', b)[0]


async def read_long(strm: afs.ReadableStream) -> int:
    b = await strm.readexactly(8)
    return struct.unpack('<q', b)[0]


async def read_bytes(strm: afs.ReadableStream) -> bytes:
    n = await read_int(strm)
    return await strm.readexactly(n)


async def read_str(strm: afs.ReadableStream) -> str:
    b = await read_bytes(strm)
    return b.decode('utf-8')


class JarSpec(abc.ABC):
    @abc.abstractmethod
    def to_dict(self) -> Dict[str, str]:
        raise NotImplementedError


class JarUrl(JarSpec):
    def __init__(self, url):
        self.url = url

    def to_dict(self) -> Dict[str, str]:
        return {'type': 'jar_url', 'value': self.url}

    def __repr__(self):
        return f'JarUrl({self.url})'


class GitRevision(JarSpec):
    def __init__(self, revision):
        self.revision = revision

    def to_dict(self) -> Dict[str, str]:
        return {'type': 'git_revision', 'value': self.revision}

    def __repr__(self):
        return f'GitRevision({self.revision})'


class IRFunction:
    def __init__(self,
                 name: str,
                 type_parameters: Union[Tuple[HailType, ...], List[HailType]],
                 value_parameter_names: Union[Tuple[str, ...], List[str]],
                 value_parameter_types: Union[Tuple[HailType, ...], List[HailType]],
                 return_type: HailType,
                 body: Expression):
        assert len(value_parameter_names) == len(value_parameter_types)
        render = CSERenderer(stop_at_jir=True)
        self._name = name
        self._type_parameters = type_parameters
        self._value_parameter_names = value_parameter_names
        self._value_parameter_types = value_parameter_types
        self._return_type = return_type
        self._rendered_body = render(finalize_randomness(body._ir))

    async def serialize(self, writer: afs.WritableStream):
        await write_str(writer, self._name)

        await write_int(writer, len(self._type_parameters))
        for type_parameter in self._type_parameters:
            await write_str(writer, type_parameter._parsable_string())

        await write_int(writer, len(self._value_parameter_names))
        for value_parameter_name in self._value_parameter_names:
            await write_str(writer, value_parameter_name)

        await write_int(writer, len(self._value_parameter_types))
        for value_parameter_type in self._value_parameter_types:
            await write_str(writer, value_parameter_type._parsable_string())

        await write_str(writer, self._return_type._parsable_string())
        await write_str(writer, self._rendered_body)


class ServiceBackend(Backend):
    # is.hail.backend.service.Main protocol
    WORKER = "worker"
    DRIVER = "driver"

    # is.hail.backend.service.ServiceBackendSocketAPI2 protocol
    LOAD_REFERENCES_FROM_DATASET = 1
    VALUE_TYPE = 2
    TABLE_TYPE = 3
    MATRIX_TABLE_TYPE = 4
    BLOCK_MATRIX_TYPE = 5
    EXECUTE = 6
    PARSE_VCF_METADATA = 7
    IMPORT_FAM = 8
    FROM_FASTA_FILE = 9

    @staticmethod
    async def create(*,
                     billing_project: Optional[str] = None,
                     batch_client: Optional[aiohb.BatchClient] = None,
                     disable_progress_bar: Optional[bool] = None,
                     remote_tmpdir: Optional[str] = None,
                     flags: Optional[Dict[str, str]] = None,
                     jar_url: Optional[str] = None,
                     driver_cores: Optional[Union[int, str]] = None,
                     driver_memory: Optional[str] = None,
                     worker_cores: Optional[Union[int, str]] = None,
                     worker_memory: Optional[str] = None,
                     name_prefix: Optional[str] = None,
                     credentials_token: Optional[str] = None,
                     regions: Optional[List[str]] = None,
                     gcs_requester_pays_configuration: Optional[GCSRequesterPaysConfiguration] = None,
                     gcs_bucket_allow_list: Optional[List[str]] = None):
        billing_project = configuration_of(ConfigVariable.BATCH_BILLING_PROJECT, billing_project, None)
        if billing_project is None:
            raise ValueError(
                "No billing project.  Call 'init_batch' with the billing "
                "project or run 'hailctl config set batch/billing_project "
                "MY_BILLING_PROJECT'"
            )
        gcs_requester_pays_configuration = get_gcs_requester_pays_configuration(
            gcs_requester_pays_configuration=gcs_requester_pays_configuration,
        )
        async_fs = RouterAsyncFS(
            gcs_kwargs={'gcs_requester_pays_configuration': gcs_requester_pays_configuration},
            gcs_bucket_allow_list=gcs_bucket_allow_list
        )
        sync_fs = RouterFS(async_fs)
        if batch_client is None:
            batch_client = await aiohb.BatchClient.create(billing_project, _token=credentials_token)
        bc = hb.BatchClient.from_async(batch_client)
        batch_attributes: Dict[str, str] = dict()
        remote_tmpdir = get_remote_tmpdir('ServiceBackend', remote_tmpdir=remote_tmpdir)

        jar_url = configuration_of(ConfigVariable.QUERY_JAR_URL, jar_url, None)
        jar_spec = GitRevision(revision()) if jar_url is None else JarUrl(jar_url)

        driver_cores = configuration_of(ConfigVariable.QUERY_BATCH_DRIVER_CORES, driver_cores, None)
        driver_memory = configuration_of(ConfigVariable.QUERY_BATCH_DRIVER_MEMORY, driver_memory, None)
        worker_cores = configuration_of(ConfigVariable.QUERY_BATCH_WORKER_CORES, worker_cores, None)
        worker_memory = configuration_of(ConfigVariable.QUERY_BATCH_WORKER_MEMORY, worker_memory, None)
        name_prefix = configuration_of(ConfigVariable.QUERY_NAME_PREFIX, name_prefix, '')

        if regions is None:
            regions_from_conf = configuration_of(ConfigVariable.BATCH_REGIONS, regions, None)
            if regions_from_conf is not None:
                assert isinstance(regions_from_conf, str)
                regions = regions_from_conf.split(',')

        if regions is None or regions == ANY_REGION:
            regions = bc.supported_regions()

        assert len(regions) > 0, regions

        if disable_progress_bar is None:
            disable_progress_bar_str = configuration_of(ConfigVariable.QUERY_DISABLE_PROGRESS_BAR, None, None)
            if disable_progress_bar_str is None:
                disable_progress_bar = not am_i_interactive()
            else:
                disable_progress_bar = len(disable_progress_bar_str) > 0

        flags = flags or {}
        if 'gcs_requester_pays_project' in flags or 'gcs_requester_pays_buckets' in flags:
            raise ValueError(
                'Specify neither gcs_requester_pays_project nor gcs_requester_'
                'pays_buckets in the flags argument to ServiceBackend.create'
            )
        if gcs_requester_pays_configuration is not None:
            if isinstance(gcs_requester_pays_configuration, str):
                flags['gcs_requester_pays_project'] = gcs_requester_pays_configuration
            else:
                assert isinstance(gcs_requester_pays_configuration, tuple)
                flags['gcs_requester_pays_project'] = gcs_requester_pays_configuration[0]
                flags['gcs_requester_pays_buckets'] = ','.join(gcs_requester_pays_configuration[1])

        sb = ServiceBackend(
            billing_project=billing_project,
            sync_fs=sync_fs,
            async_fs=async_fs,
            bc=bc,
            disable_progress_bar=disable_progress_bar,
            batch_attributes=batch_attributes,
            remote_tmpdir=remote_tmpdir,
            jar_spec=jar_spec,
            driver_cores=driver_cores,
            driver_memory=driver_memory,
            worker_cores=worker_cores,
            worker_memory=worker_memory,
            name_prefix=name_prefix or '',
            regions=regions
        )
        sb._initialize_flags(flags)
        return sb

    def __init__(self,
                 *,
                 billing_project: str,
                 sync_fs: FS,
                 async_fs: AsyncFS,
                 bc: hb.BatchClient,
                 disable_progress_bar: bool,
                 batch_attributes: Dict[str, str],
                 remote_tmpdir: str,
                 jar_spec: JarSpec,
                 driver_cores: Optional[Union[int, str]],
                 driver_memory: Optional[str],
                 worker_cores: Optional[Union[int, str]],
                 worker_memory: Optional[str],
                 name_prefix: str,
                 regions: List[str]):
        super(ServiceBackend, self).__init__()
        self.billing_project = billing_project
        self._sync_fs = sync_fs
        self._async_fs = async_fs
        self.bc = bc
        self.async_bc = self.bc._async_client
        self._batch_was_submitted: bool = False
        self.disable_progress_bar = disable_progress_bar
        self.batch_attributes = batch_attributes
        self.remote_tmpdir = remote_tmpdir
        self.flags: Dict[str, str] = {}
        self.jar_spec = jar_spec
        self.functions: List[IRFunction] = []
        self._registered_ir_function_names: Set[str] = set()
        self.driver_cores = driver_cores
        self.driver_memory = driver_memory
        self.worker_cores = worker_cores
        self.worker_memory = worker_memory
        self.name_prefix = name_prefix
        self.regions = regions

<<<<<<< HEAD
        self._batch: aiohb.Batch = self._create_batch()

    def _create_batch(self) -> aiohb.Batch:
        return self.async_bc.create_batch(attributes=self.batch_attributes)
=======
    def validate_file(self, uri: str) -> None:
        validate_file(uri, self._async_fs, validate_scheme=True)
>>>>>>> fff03a5e

    def debug_info(self) -> Dict[str, Any]:
        return {
            'jar_spec': str(self.jar_spec),
            'billing_project': self.billing_project,
            'batch_attributes': self.batch_attributes,
            'remote_tmpdir': self.remote_tmpdir,
            'flags': self.flags,
            'driver_cores': self.driver_cores,
            'driver_memory': self.driver_memory,
            'worker_cores': self.worker_cores,
            'worker_memory': self.worker_memory,
            'regions': self.regions,
        }

    @property
    def fs(self) -> FS:
        return self._sync_fs

    @property
    def logger(self):
        return log

    def stop(self):
        async_to_blocking(self._async_fs.close())
        async_to_blocking(self.async_bc.close())
        self.functions = []
        self._registered_ir_function_names = set()

    def render(self, ir):
        r = CSERenderer()
        assert len(r.jirs) == 0
        return r(finalize_randomness(ir))

    async def _rpc(self,
                   name: str,
                   inputs: Callable[[afs.WritableStream, str], Awaitable[None]],
                   *,
                   ir: Optional[BaseIR] = None,
                   progress: Optional[BatchProgressBar] = None,
                   driver_cores: Optional[Union[int, str]] = None,
                   driver_memory: Optional[str] = None,
                   worker_cores: Optional[Union[int, str]] = None,
                   worker_memory: Optional[str] = None,
                   ):
        timings = Timings()
        with TemporaryDirectory(ensure_exists=False) as iodir:
            readonly_fuse_buckets = set()
            storage_requirement_bytes = 0

            with timings.step("write input"):
                async with await self._async_fs.create(iodir + '/in') as infile:
                    nonnull_flag_count = sum(v is not None for v in self.flags.values())
                    await write_int(infile, nonnull_flag_count)
                    for k, v in self.flags.items():
                        if v is not None:
                            await write_str(infile, k)
                            await write_str(infile, v)
                    custom_references = [rg for rg in self._references.values() if rg.name not in BUILTIN_REFERENCES]
                    await write_int(infile, len(custom_references))
                    for reference_config in custom_references:
                        await write_str(infile, orjson.dumps(reference_config._config).decode('utf-8'))
                    non_empty_liftovers = {rg.name: rg._liftovers for rg in self._references.values() if len(rg._liftovers) > 0}
                    await write_int(infile, len(non_empty_liftovers))
                    for source_genome_name, liftovers in non_empty_liftovers.items():
                        await write_str(infile, source_genome_name)
                        await write_int(infile, len(liftovers))
                        for dest_reference_genome, chain_file in liftovers.items():
                            await write_str(infile, dest_reference_genome)
                            await write_str(infile, chain_file)
                    added_sequences = {rg.name: rg._sequence_files for rg in self._references.values() if rg._sequence_files is not None}
                    await write_int(infile, len(added_sequences))
                    for rg_name, (fasta_file, index_file) in added_sequences.items():
                        await write_str(infile, rg_name)
                        for blob in (fasta_file, index_file):
                            bucket, path = self._get_bucket_and_path(blob)
                            readonly_fuse_buckets.add(bucket)
                            storage_requirement_bytes += await (await self._async_fs.statfile(blob)).size()
                            await write_str(infile, f'/cloudfuse/{bucket}/{path}')
                    if worker_cores is not None:
                        await write_str(infile, str(worker_cores))
                    else:
                        await write_str(infile, str(self.worker_cores))
                    if worker_memory is not None:
                        await write_str(infile, str(worker_memory))
                    else:
                        await write_str(infile, str(self.worker_memory))
                    await write_int(infile, len(self.regions))
                    for region in self.regions:
                        await write_str(infile, region)
                    storage_gib_str = f'{math.ceil(storage_requirement_bytes / 1024 / 1024 / 1024)}Gi'
                    await write_str(infile, storage_gib_str)
                    cloudfuse_config = [(bucket, f'/cloudfuse/{bucket}', True) for bucket in readonly_fuse_buckets]
                    await write_int(infile, len(cloudfuse_config))
                    for bucket, mount_point, readonly in cloudfuse_config:
                        await write_str(infile, bucket)
                        await write_str(infile, mount_point)
                        await write_bool(infile, readonly)
                    await inputs(infile, self._batch.token)

            with timings.step("submit batch"):
                batch_attributes = self.batch_attributes
                if 'name' not in batch_attributes:
                    batch_attributes = {**batch_attributes, 'name': self.name_prefix}

                resources: Dict[str, Union[str, bool]] = {'preemptible': False}
                if driver_cores is not None:
                    resources['cpu'] = str(driver_cores)
                elif self.driver_cores is not None:
                    resources['cpu'] = str(self.driver_cores)

                if driver_memory is not None:
                    resources['memory'] = str(driver_memory)
                elif self.driver_memory is not None:
                    resources['memory'] = str(self.driver_memory)

                if storage_requirement_bytes != 0:
                    resources['storage'] = storage_gib_str

                j = self._batch.create_jvm_job(
                    jar_spec=self.jar_spec.to_dict(),
                    argv=[
                        ServiceBackend.DRIVER,
                        name,
                        iodir + '/in',
                        iodir + '/out',
                    ],
                    mount_tokens=True,
                    resources=resources,
                    attributes={'name': name + '_driver'},
                    regions=self.regions,
                    cloudfuse=cloudfuse_config,
                    profile=self.flags['profile'] is not None,
                )
                await self._batch.submit(disable_progress_bar=True)
                self._batch_was_submitted = True

            with timings.step("wait driver"):
                try:
                    await asyncio.sleep(0.6)  # it is not possible for the batch to be finished in less than 600ms
                    await self._batch.wait(
                        description=name,
                        disable_progress_bar=self.disable_progress_bar,
                        progress=progress,
                        starting_job=j.job_id,
                    )
                except KeyboardInterrupt:
                    raise
                except Exception:
                    await self._batch.cancel()
                    self._batch = self._create_batch()
                    self._batch_was_submitted = False
                    raise

            with timings.step("read output"):
                result_bytes = await retry_transient_errors(self._read_output, ir, iodir + '/out', iodir + '/in')
                return result_bytes, timings

    async def _read_output(self, ir: Optional[BaseIR], output_uri: str, input_uri: str) -> bytes:
        try:
            driver_output = await self._async_fs.open(output_uri)
        except FileNotFoundError as exc:
            raise FatalError('Hail internal error. Please contact the Hail team and provide the following information.\n\n' + yamlx.dump({
                'service_backend_debug_info': self.debug_info(),
                'batch_debug_info': await self._batch.debug_info(
                    _jobs_query_string='failed',
                    _max_jobs=10
                ),
                'input_uri': await self._async_fs.read(input_uri),
            })) from exc

        try:
            async with driver_output as outfile:
                success = await read_bool(outfile)
                if success:
                    return await read_bytes(outfile)

                short_message = await read_str(outfile)
                expanded_message = await read_str(outfile)
                error_id = await read_int(outfile)

                reconstructed_error = fatal_error_from_java_error_triplet(short_message, expanded_message, error_id)
                if ir is None:
                    raise reconstructed_error
                raise reconstructed_error.maybe_user_error(ir)
        except UnexpectedEOFError as exc:
            raise FatalError('Hail internal error. Please contact the Hail team and provide the following information.\n\n' + yamlx.dump({
                'service_backend_debug_info': self.debug_info(),
                'batch_debug_info': await self._batch.debug_info(
                    _jobs_query_string='failed',
                    _max_jobs=10
                ),
                'in': await self._async_fs.read(input_uri),
                'out': await self._async_fs.read(output_uri),
            })) from exc

    def _cancel_on_ctrl_c(self, coro: Awaitable[T]) -> T:
        try:
            return async_to_blocking(coro)
        except KeyboardInterrupt:
            if self._batch_was_submitted:
                print("Received a keyboard interrupt, cancelling the batch...")
                async_to_blocking(self._batch.cancel())
                self._batch = self._create_batch()
                self._batch_was_submitted = False
            raise

    def execute(self, ir: BaseIR, timed: bool = False, **kwargs):
        return self._cancel_on_ctrl_c(self._async_execute(ir, timed=timed, **kwargs))

    async def _async_execute(self,
                             ir: BaseIR,
                             *,
                             timed: bool = False,
                             progress: Optional[BatchProgressBar] = None,
                             **kwargs):
        async def inputs(infile, token):
            await write_int(infile, ServiceBackend.EXECUTE)
            await write_str(infile, tmp_dir())
            await write_str(infile, self.billing_project)
            await write_str(infile, self.remote_tmpdir)
            await write_str(infile, self.render(ir))
            await write_str(infile, token)
            await write_int(infile, len(self.functions))
            for fun in self.functions:
                await fun.serialize(infile)
            await write_str(infile, '{"name":"StreamBufferSpec"}')

        resp, timings = await self._rpc(
            'execute(...)',
            inputs,
            ir=ir,
            progress=progress,
            **kwargs
        )
        typ: HailType = ir.typ
        if typ == tvoid:
            assert resp == b'', (typ, resp)
            converted_value = None
        else:
            converted_value = ttuple(typ)._from_encoding(resp)[0]
        if timed:
            return converted_value, timings
        return converted_value

    def value_type(self, ir):
        return self._cancel_on_ctrl_c(self._async_value_type(ir))

    async def _async_value_type(self, ir, *, progress: Optional[BatchProgressBar] = None):
        async def inputs(infile, _):
            await write_int(infile, ServiceBackend.VALUE_TYPE)
            await write_str(infile, tmp_dir())
            await write_str(infile, self.billing_project)
            await write_str(infile, self.remote_tmpdir)
            await write_str(infile, self.render(ir))
        resp, _ = await self._rpc('value_type(...)', inputs, progress=progress)
        return dtype(orjson.loads(resp))

    def table_type(self, tir):
        return self._cancel_on_ctrl_c(self._async_table_type(tir))

    async def _async_table_type(self, tir, *, progress: Optional[BatchProgressBar] = None):
        async def inputs(infile, _):
            await write_int(infile, ServiceBackend.TABLE_TYPE)
            await write_str(infile, tmp_dir())
            await write_str(infile, self.billing_project)
            await write_str(infile, self.remote_tmpdir)
            await write_str(infile, self.render(tir))
        resp, _ = await self._rpc('table_type(...)', inputs, progress=progress)
        return ttable._from_json(orjson.loads(resp))

    def matrix_type(self, mir):
        return self._cancel_on_ctrl_c(self._async_matrix_type(mir))

    async def _async_matrix_type(self, mir, *, progress: Optional[BatchProgressBar] = None):
        async def inputs(infile, _):
            await write_int(infile, ServiceBackend.MATRIX_TABLE_TYPE)
            await write_str(infile, tmp_dir())
            await write_str(infile, self.billing_project)
            await write_str(infile, self.remote_tmpdir)
            await write_str(infile, self.render(mir))
        resp, _ = await self._rpc('matrix_type(...)', inputs, progress=progress)
        return tmatrix._from_json(orjson.loads(resp))

    def blockmatrix_type(self, bmir):
        return self._cancel_on_ctrl_c(self._async_blockmatrix_type(bmir))

    async def _async_blockmatrix_type(self, bmir, *, progress: Optional[BatchProgressBar] = None):
        async def inputs(infile, _):
            await write_int(infile, ServiceBackend.BLOCK_MATRIX_TYPE)
            await write_str(infile, tmp_dir())
            await write_str(infile, self.billing_project)
            await write_str(infile, self.remote_tmpdir)
            await write_str(infile, self.render(bmir))
        resp, _ = await self._rpc('blockmatrix_type(...)', inputs, progress=progress)
        return tblockmatrix._from_json(orjson.loads(resp))

    def from_fasta_file(self, name, fasta_file, index_file, x_contigs, y_contigs, mt_contigs, par):
        return async_to_blocking(self._from_fasta_file(name, fasta_file, index_file, x_contigs, y_contigs, mt_contigs, par))

    async def _from_fasta_file(self, name, fasta_file, index_file, x_contigs, y_contigs, mt_contigs, par, *, progress: Optional[BatchProgressBar] = None):
        async def inputs(infile, _):
            await write_int(infile, ServiceBackend.FROM_FASTA_FILE)
            await write_str(infile, tmp_dir())
            await write_str(infile, self.billing_project)
            await write_str(infile, self.remote_tmpdir)
            await write_str(infile, name)
            await write_str(infile, fasta_file)
            await write_str(infile, index_file)
            await write_str_array(infile, x_contigs)
            await write_str_array(infile, y_contigs)
            await write_str_array(infile, mt_contigs)
            await write_str_array(infile, par)
        resp, _ = await self._rpc('from_fasta_file(...)', inputs, progress=progress)
        return orjson.loads(resp)

    def load_references_from_dataset(self, path):
        return self._cancel_on_ctrl_c(self._async_load_references_from_dataset(path))

    async def _async_load_references_from_dataset(self, path, *, progress: Optional[BatchProgressBar] = None):
        async def inputs(infile, _):
            await write_int(infile, ServiceBackend.LOAD_REFERENCES_FROM_DATASET)
            await write_str(infile, tmp_dir())
            await write_str(infile, self.billing_project)
            await write_str(infile, self.remote_tmpdir)
            await write_str(infile, path)
        resp, _ = await self._rpc('load_references_from_dataset(...)', inputs, progress=progress)
        return orjson.loads(resp)

    # Sequence and liftover information is stored on the ReferenceGenome
    # and there is no persistent backend to keep in sync.
    # Sequence and liftover information are passed on RPC
    def add_sequence(self, name, fasta_file, index_file):  # pylint: disable=unused-argument
        # FIXME Not only should this be in the cloud, it should be in the *right* cloud
        for blob in (fasta_file, index_file):
            self.validate_file(blob)

    def remove_sequence(self, name):  # pylint: disable=unused-argument
        pass

    def _get_bucket_and_path(self, blob_uri):
        url = self._async_fs.parse_url(blob_uri)
        return '/'.join(url.bucket_parts), url.path

    def add_liftover(self, name: str, chain_file: str, dest_reference_genome: str):  # pylint: disable=unused-argument
        pass

    def remove_liftover(self, name, dest_reference_genome):  # pylint: disable=unused-argument
        pass

    def parse_vcf_metadata(self, path):
        return self._cancel_on_ctrl_c(self._async_parse_vcf_metadata(path))

    async def _async_parse_vcf_metadata(self, path, *, progress: Optional[BatchProgressBar] = None):
        async def inputs(infile, _):
            await write_int(infile, ServiceBackend.PARSE_VCF_METADATA)
            await write_str(infile, tmp_dir())
            await write_str(infile, self.billing_project)
            await write_str(infile, self.remote_tmpdir)
            await write_str(infile, path)
        resp, _ = await self._rpc('parse_vcf_metadata(...)', inputs, progress=progress)
        return orjson.loads(resp)

    def import_fam(self, path: str, quant_pheno: bool, delimiter: str, missing: str):
        return self._cancel_on_ctrl_c(self._async_import_fam(path, quant_pheno, delimiter, missing))

    async def _async_import_fam(self,
                                path: str,
                                quant_pheno: bool,
                                delimiter: str,
                                missing: str,
                                *,
                                progress: Optional[BatchProgressBar] = None):
        async def inputs(infile, _):
            await write_int(infile, ServiceBackend.IMPORT_FAM)
            await write_str(infile, tmp_dir())
            await write_str(infile, self.billing_project)
            await write_str(infile, self.remote_tmpdir)
            await write_str(infile, path)
            await write_bool(infile, quant_pheno)
            await write_str(infile, delimiter)
            await write_str(infile, missing)
        resp, _ = await self._rpc('import_fam(...)', inputs, progress=progress)
        return orjson.loads(resp)

    def register_ir_function(self,
                             name: str,
                             type_parameters: Union[Tuple[HailType, ...], List[HailType]],
                             value_parameter_names: Union[Tuple[str, ...], List[str]],
                             value_parameter_types: Union[Tuple[HailType, ...], List[HailType]],
                             return_type: HailType,
                             body: Expression):
        self._registered_ir_function_names.add(name)
        self.functions.append(IRFunction(
            name,
            type_parameters,
            value_parameter_names,
            value_parameter_types,
            return_type,
            body
        ))

    def _is_registered_ir_function_name(self, name: str) -> bool:
        return name in self._registered_ir_function_names

    def persist_expression(self, expr):
        # FIXME: should use context manager to clean up persisted resources
        fname = TemporaryFilename(prefix='persist_expression').name
        write_expression(expr, fname)
        return read_expression(fname, _assert_type=expr.dtype)

    def set_flags(self, **flags: str):
        unknown_flags = set(flags) - self._valid_flags()
        if unknown_flags:
            raise ValueError(f'unknown flags: {", ".join(unknown_flags)}')
        if 'gcs_requester_pays_project' in flags or 'gcs_requester_pays_buckets' in flags:
            warnings.warn(
                'Modifying the requester pays project or buckets at runtime '
                'using flags is deprecated. Expect this behavior to become '
                'unsupported soon.'
            )
        self.flags.update(flags)

    def get_flags(self, *flags: str) -> Mapping[str, str]:
        unknown_flags = set(flags) - self._valid_flags()
        if unknown_flags:
            raise ValueError(f'unknown flags: {", ".join(unknown_flags)}')
        if 'gcs_requester_pays_project' in flags or 'gcs_requester_pays_buckets' in flags:
            warnings.warn(
                'Retrieving the requester pays project or buckets at runtime '
                'using flags is deprecated. Expect this behavior to become '
                'unsupported soon.'
            )
        return {flag: self.flags[flag] for flag in flags if flag in self.flags}

    @property
    def requires_lowering(self):
        return True<|MERGE_RESOLUTION|>--- conflicted
+++ resolved
@@ -293,7 +293,7 @@
                  *,
                  billing_project: str,
                  sync_fs: FS,
-                 async_fs: AsyncFS,
+                 async_fs: RouterAsyncFS,
                  bc: hb.BatchClient,
                  disable_progress_bar: bool,
                  batch_attributes: Dict[str, str],
@@ -326,15 +326,13 @@
         self.name_prefix = name_prefix
         self.regions = regions
 
-<<<<<<< HEAD
         self._batch: aiohb.Batch = self._create_batch()
 
     def _create_batch(self) -> aiohb.Batch:
         return self.async_bc.create_batch(attributes=self.batch_attributes)
-=======
+
     def validate_file(self, uri: str) -> None:
         validate_file(uri, self._async_fs, validate_scheme=True)
->>>>>>> fff03a5e
 
     def debug_info(self) -> Dict[str, Any]:
         return {
