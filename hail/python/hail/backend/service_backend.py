--- conflicted
+++ resolved
@@ -1,8 +1,4 @@
-<<<<<<< HEAD
-from typing import Dict, Optional, Callable, Awaitable, Tuple, List
-=======
-from typing import Dict, Optional, Callable, Awaitable, Tuple, Mapping
->>>>>>> 4ac42302
+from typing import Dict, Optional, Callable, Awaitable, Tuple, List, Mapping
 import asyncio
 import struct
 import os
@@ -520,19 +516,14 @@
     def register_ir_function(self, name, type_parameters, argument_names, argument_types, return_type, body):
         raise NotImplementedError("ServiceBackend does not support 'register_ir_function'")
 
-<<<<<<< HEAD
     def persist_expression(self, expr):
         # FIXME: should use context manager to clean up persisted resources
         fname = TemporaryFilename().name
         write_expression(expr, fname)
         return read_expression(fname)
-=======
-    def persist_ir(self, ir):
-        raise NotImplementedError("ServiceBackend does not support 'persist_ir'")
 
     def set_flags(self, **flags: Mapping[str, str]):
         self.flags.update(flags)
 
     def get_flags(self, *flags) -> Mapping[str, str]:
-        return frozendict(self.flags)
->>>>>>> 4ac42302
+        return frozendict(self.flags)