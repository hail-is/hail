import collections
import itertools
import pandas
import pyspark
from typing import Optional, Dict, Callable

from hail.expr.expressions import Expression, StructExpression, \
    BooleanExpression, expr_struct, expr_any, expr_bool, analyze, Indices, \
    construct_reference, to_expr, construct_expr, extract_refs_by_indices, \
    ExpressionException, TupleExpression, unify_all, NumericExpression, \
    StringExpression, CallExpression, CollectionExpression, DictExpression, \
    IntervalExpression, LocusExpression
from hail.expr.types import hail_type, tstruct, types_match, tarray, tset
from hail.expr.table_type import ttable
import hail.ir as ir
from hail.typecheck import typecheck, typecheck_method, dictof, anytype, \
    anyfunc, nullable, sequenceof, oneof, numeric, lazy, enumeration, \
    table_key_type
<<<<<<< HEAD
from hail.utils.placement_tree import PlacementTree
from hail.utils.java import Env, info, warn
=======
from hail.utils.java import Env, info, warning
>>>>>>> e38f600a
from hail.utils.misc import wrap_to_tuple, storage_level, plural, \
    get_nice_field_error, get_nice_attr_error, get_key_by_exprs, check_keys, \
    get_select_exprs, check_annotate_exprs, process_joins
import hail
import hail as hl

table_type = lazy()


class TableIndexKeyError(Exception):
    def __init__(self, key_type, index_expressions):
        self.key_type = key_type
        self.index_expressions = index_expressions


class Ascending(object):
    def __init__(self, col):
        self.col = col

    def __eq__(self, other):
        return isinstance(other, Ascending) and self.col == other.col

    def __ne__(self, other):
        return not self == other


class Descending(object):
    def __init__(self, col):
        self.col = col

    def __eq__(self, other):
        return isinstance(other, Descending) and self.col == other.col

    def __ne__(self, other):
        return not self == other


@typecheck(col=oneof(Expression, str))
def asc(col):
    """Sort by `col` ascending."""

    return Ascending(col)


@typecheck(col=oneof(Expression, str))
def desc(col):
    """Sort by `col` descending."""

    return Descending(col)


class ExprContainer(object):

    # this can only grow as big as the object dir, so no need to worry about memory leak
    _warned_about = set()

    def __init__(self):
        self._fields: Dict[str, Expression] = {}
        self._fields_inverse: Dict[Expression, str] = {}
        self._dir = set(dir(self))
        super(ExprContainer, self).__init__()

    def _set_field(self, key, value):
        assert key not in self._fields_inverse, key
        self._fields[key] = value
        self._fields_inverse[value] = key

        # key is in __dir for methods
        # key is in __dict__ for private class fields
        if key in self._dir or key in self.__dict__:
            if key not in ExprContainer._warned_about:
                ExprContainer._warned_about.add(key)
                warning(f"Name collision: field {repr(key)} already in object dict. "
                        f"\n  This field must be referenced with __getitem__ syntax: obj[{repr(key)}]")
        else:
            self.__dict__[key] = value

    def _get_field(self, item) -> Expression:
        if item in self._fields:
            return self._fields[item]
        else:
            raise LookupError(get_nice_field_error(self, item))

    def __iter__(self):
        raise TypeError(f"'{self.__class__.__name__}' object is not iterable")

    def __delattr__(self, item):
        if not item[0] == '_':
            raise NotImplementedError(f"'{self.__class__.__name__}' object is not mutable")

    def __setattr__(self, key, value):
        if not key[0] == '_':
            raise NotImplementedError(f"'{self.__class__.__name__}' object is not mutable")
        self.__dict__[key] = value

    def __getattr__(self, item):
        if item in self.__dict__:
            return self.__dict__[item]
        else:
            raise AttributeError(get_nice_attr_error(self, item))

    def _copy_fields_from(self, other: 'ExprContainer'):
        self._fields = other._fields
        self._fields_inverse = other._fields_inverse


class GroupedTable(ExprContainer):
    """Table grouped by row that can be aggregated into a new table.

    There are only two operations on a grouped table, :meth:`.GroupedTable.partition_hint`
    and :meth:`.GroupedTable.aggregate`.
    """

    def __init__(self, parent: 'Table', key_expr):
        super(GroupedTable, self).__init__()
        self._key_expr = key_expr
        self._parent = parent
        self._npartitions = None
        self._buffer_size = 50

        self._copy_fields_from(parent)

    def partition_hint(self, n: int) -> 'GroupedTable':
        """Set the target number of partitions for aggregation.

        Examples
        --------

        Use `partition_hint` in a :meth:`.Table.group_by` / :meth:`.GroupedTable.aggregate`
        pipeline:

        >>> table_result = (table1.group_by(table1.ID)
        ...                       .partition_hint(5)
        ...                       .aggregate(meanX = hl.agg.mean(table1.X), sumZ = hl.agg.sum(table1.Z)))

        Notes
        -----
        Until Hail's query optimizer is intelligent enough to sample records at all
        stages of a pipeline, it can be necessary in some places to provide some
        explicit hints.

        The default number of partitions for :meth:`.GroupedTable.aggregate` is the
        number of partitions in the upstream table. If the aggregation greatly
        reduces the size of the table, providing a hint for the target number of
        partitions can accelerate downstream operations.

        Parameters
        ----------
        n : int
            Number of partitions.

        Returns
        -------
        :class:`.GroupedTable`
            Same grouped table with a partition hint.
        """
        self._npartitions = n
        return self

    def _set_buffer_size(self, n: int) -> 'GroupedTable':
        """Set the map-side combiner buffer size (in rows).

        Parameters
        ----------
        n : int
            Buffer size.

        Returns
        -------
        :class:`.GroupedTable`
            Same grouped table with a buffer size.
        """
        if n <= 0:
            raise ValueError(n)
        self._buffer_size = n
        return self

    @typecheck_method(named_exprs=expr_any)
    def aggregate(self, **named_exprs) -> 'Table':
        """Aggregate by group, used after :meth:`.Table.group_by`.

        Examples
        --------
        Compute the mean value of `X` and the sum of `Z` per unique `ID`:

        >>> table_result = (table1.group_by(table1.ID)
        ...                       .aggregate(meanX = hl.agg.mean(table1.X), sumZ = hl.agg.sum(table1.Z)))

        Group by a height bin and compute sex ratio per bin:

        >>> table_result = (table1.group_by(height_bin = table1.HT // 20)
        ...                       .aggregate(fraction_female = hl.agg.fraction(table1.SEX == 'F')))

        Notes
        -----
        The resulting table has a key field for each group and a value field for
        each aggregation. The names of the aggregation expressions must be
        distinct from the names of the groups.

        Parameters
        ----------
        named_exprs : varargs of :class:`.Expression`
            Aggregation expressions.

        Returns
        -------
        :class:`.Table`
            Aggregated table.
        """
        for name, expr in named_exprs.items():
            analyze(f'GroupedTable.aggregate: ({repr(name)})', expr, self._parent._global_indices, {self._parent._row_axis})
        if not named_exprs.keys().isdisjoint(set(self._key_expr)):
            intersection = set(named_exprs.keys()) & set(self._key_expr)
            raise ValueError(
                f'GroupedTable.aggregate: Group names and aggregration expression names overlap: {intersection}')

        base, _ = self._parent._process_joins(self._key_expr, *named_exprs.values())

        key_struct = self._key_expr
        return Table(ir.TableKeyByAndAggregate(base._tir,
                                               hl.struct(**named_exprs)._ir,
                                               key_struct._ir,
                                               self._npartitions,
                                               self._buffer_size))


class Table(ExprContainer):
    """Hail's distributed implementation of a dataframe or SQL table.

    Use :func:`.read_table` to read a table that was written with
    :meth:`.Table.write`. Use :meth:`.to_spark` and :meth:`.Table.from_spark`
    to inter-operate with PySpark's
    `SQL <https://spark.apache.org/docs/latest/sql-programming-guide.html>`__ and
    `machine learning <https://spark.apache.org/docs/latest/ml-guide.html>`__
    functionality.

    Examples
    --------

    The examples below use ``table1`` and ``table2``, which are imported
    from text files using :func:`.import_table`.

    >>> table1 = hl.import_table('data/kt_example1.tsv', impute=True, key='ID')
    >>> table1.show()

    .. code-block:: text

        +-------+-------+-----+-------+-------+-------+-------+-------+
        |    ID |    HT | SEX |     X |     Z |    C1 |    C2 |    C3 |
        +-------+-------+-----+-------+-------+-------+-------+-------+
        | int32 | int32 | str | int32 | int32 | int32 | int32 | int32 |
        +-------+-------+-----+-------+-------+-------+-------+-------+
        |     1 |    65 | M   |     5 |     4 |     2 |    50 |     5 |
        |     2 |    72 | M   |     6 |     3 |     2 |    61 |     1 |
        |     3 |    70 | F   |     7 |     3 |    10 |    81 |    -5 |
        |     4 |    60 | F   |     8 |     2 |    11 |    90 |   -10 |
        +-------+-------+-----+-------+-------+-------+-------+-------+

    >>> table2 = hl.import_table('data/kt_example2.tsv', impute=True, key='ID')
    >>> table2.show()

    .. code-block:: text

        +-------+-------+--------+
        |    ID |     A | B      |
        +-------+-------+--------+
        | int32 | int32 | str    |
        +-------+-------+--------+
        |     1 |    65 | cat    |
        |     2 |    72 | dog    |
        |     3 |    70 | mouse  |
        |     4 |    60 | rabbit |
        +-------+-------+--------+

    Define new annotations:

    >>> height_mean_m = 68
    >>> height_sd_m = 3
    >>> height_mean_f = 65
    >>> height_sd_f = 2.5
    >>>
    >>> def get_z(height, sex):
    ...    return hl.cond(sex == 'M',
    ...                  (height - height_mean_m) / height_sd_m,
    ...                  (height - height_mean_f) / height_sd_f)
    >>>
    >>> table1 = table1.annotate(height_z = get_z(table1.HT, table1.SEX))
    >>> table1 = table1.annotate_globals(global_field_1 = [1, 2, 3])

    Filter rows of the table:

    >>> table2 = table2.filter(table2.B != 'rabbit')

    Compute global aggregation statistics:

    >>> t1_stats = table1.aggregate(hl.struct(mean_c1 = hl.agg.mean(table1.C1),
    ...                                       mean_c2 = hl.agg.mean(table1.C2),
    ...                                       stats_c3 = hl.agg.stats(table1.C3)))
    >>> print(t1_stats)

    Group by a field and aggregate to produce a new table:

    >>> table3 = (table1.group_by(table1.SEX)
    ...                 .aggregate(mean_height_data = hl.agg.mean(table1.HT)))
    >>> table3.show()

    Join tables together inside an annotation expression:

    >>> table2 = table2.key_by('ID')
    >>> table1 = table1.annotate(B = table2[table1.ID].B)
    >>> table1.show()
    """

    @staticmethod
    def _from_java(jtir):
        return Table(ir.JavaTable(jtir))

    def __init__(self, tir):
        super(Table, self).__init__()

        self._tir = tir
        self._type = self._tir.typ

        self._row_axis = 'row'

        self._global_indices = Indices(axes=set(), source=self)
        self._row_indices = Indices(axes={self._row_axis}, source=self)

        self._global_type = self._type.global_type
        self._row_type = self._type.row_type

        self._globals = construct_reference('global', self._global_type, indices=self._global_indices)
        self._row = construct_reference('row', self._row_type, indices=self._row_indices)

        self._indices_from_ref = {'global': self._global_indices,
                                  'row': self._row_indices}

        self._key = hail.struct(
            **{k: self._row[k] for k in self._type.row_key})

        for k, v in itertools.chain(self._globals.items(),
                                    self._row.items()):
            self._set_field(k, v)

    @property
    def _schema(self) -> ttable:
        return ttable(self._global_type, self._row_type, list(self._key))

    def __getitem__(self, item):
        if isinstance(item, str):
            return self._get_field(item)
        else:
            try:
                return self.index(*wrap_to_tuple(item))
            except TypeError as e:
                raise TypeError(f"Table.__getitem__: invalid index argument(s)\n"
                                f"  Usage 1: field selection: ht['field']\n"
                                f"  Usage 2: Left distinct join: ht[ht2.key] or ht[ht2.field1, ht2.field2]") from e

    @property
    def key(self) -> StructExpression:
        """Row key struct.

        Examples
        --------

        List of key field names:

        >>> list(table1.key)
        ['ID']

        Number of key fields:

        >>> len(table1.key)
        1


        Returns
        -------
        :class:`.StructExpression`
        """
        return self._key

    @property
    def _value(self) -> 'StructExpression':
        return self.row.drop(*self.key)

    def n_partitions(self):
        """Returns the number of partitions in the table.

        Returns
        -------
        :obj:`int`
        """
        return Env.backend().execute(ir.TableToValueApply(self._tir, {'name': 'NPartitionsTable'}))

    def count(self):
        """Count the number of rows in the table.

        Examples
        --------

        >>> table1.count()
        4

        Returns
        -------
        :obj:`int`
        """
        return Env.backend().execute(ir.TableCount(self._tir))

    def _force_count(self):
        return Env.backend().execute(ir.TableToValueApply(self._tir, {'name': 'ForceCountTable'}))

    @typecheck_method(caller=str,
                      row=expr_struct())
    def _select(self, caller, row) -> 'Table':
        analyze(caller, row, self._row_indices)
        base, cleanup = self._process_joins(row)
        return cleanup(Table(ir.TableMapRows(base._tir, row._ir)))

    @typecheck_method(caller=str, s=expr_struct())
    def _select_globals(self, caller, s) -> 'Table':
        base, cleanup = self._process_joins(s)
        analyze(caller, s, self._global_indices)
        return cleanup(Table(ir.TableMapGlobals(base._tir, s._ir)))

    @classmethod
    @typecheck_method(rows=anytype,
                      schema=nullable(hail_type),
                      key=table_key_type,
                      n_partitions=nullable(int))
    def parallelize(cls, rows, schema=None, key=None, n_partitions=None) -> 'Table':
        """Parallelize a local array of structs into a distributed table.

        Examples
        --------
        Parallelize a list of dictionaries:

        >>> a = [ {'a': 5, 'b': 10}, {'a': 0, 'b': 200} ]
        >>> table = hl.Table.parallelize(hl.literal(a, 'array<struct{a: int, b: int}>'))
        >>> table.show()

        Warning
        -------
        Parallelizing very large local arrays will be slow.

        Parameters
        ----------
        rows
            List of row values, or expression of type ``array<struct{...}>``.
        schema : str or :class:`.HailType:`, optional
            Value type.
        key : Union[str, List[str]]], optional
            Key field(s).
        n_partitions : int, optional

        Returns
        -------
        :class:`.Table`
        """
        rows = to_expr(rows, dtype=hl.tarray(schema) if schema is not None else None)
        if not isinstance(rows.dtype.element_type, tstruct):
            raise TypeError("'parallelize' expects an array with element type 'struct', found '{}'"
                            .format(rows.dtype))
        table = Table(ir.TableParallelize(ir.MakeStruct([
            ('rows', rows._ir),
            ('global', ir.MakeStruct([]))]), n_partitions))
        if key is not None:
            table = table.key_by(*key)
        return table

    @typecheck_method(keys=oneof(str, expr_any),
                      named_keys=expr_any)
    def key_by(self, *keys, **named_keys) -> 'Table':
        """Key table by a new set of fields.

        Examples
        --------
        Assume `table1` is a :class:`.Table` with three fields: `C1`, `C2`
        and `C3`.

        Changing key fields:

        >>> table_result = table1.key_by('C2', 'C3')

        This keys the table by 'C2' and 'C3', preserving old keys as value fields.

        >>> table_result = table1.key_by(table1.C1)

        This keys the table by 'C1', preserving old keys as value fields.

        >>> table_result = table1.key_by(C1 = table1.C2, foo = table1.C1)

        This keys the table by fields named 'C1' and 'foo', which have values
        corresponding to the original 'C2' and 'C1' fields respectively. The original
        'C1' field has been overwritten by the new assignment, but the original
        'C2' field is preserved as a value field.

        Remove key:

        >>> table_result = table1.key_by()

        Notes
        -----
        This method is used to specify all the fields of a new row key. The old
        key fields may be overwritten by newly-assigned fields, as described in
        :meth:`.Table.annotate`. If not overwritten, they are preserved as non-key
        fields.

        See :meth:`.Table.select` for more information about how to define new
        key fields.

        Parameters
        ----------
        keys : varargs of type :obj:`str`
            Field(s) to key by.

        Returns
        -------
        :class:`.Table`
            Table with a new key.
        """
        key_fields, computed_keys = get_key_by_exprs("Table.key_by", keys, named_keys, self._row_indices)

        if not computed_keys:
            return Table(ir.TableKeyBy(self._tir, key_fields))
        else:
            new_row = self.row.annotate(**computed_keys)
            base, cleanup = self._process_joins(new_row)

            return cleanup(Table(
                ir.TableKeyBy(
                    ir.TableMapRows(
                        ir.TableKeyBy(base._tir, []),
                        new_row._ir),
                    list(key_fields))))

    @typecheck_method(named_exprs=expr_any)
    def annotate_globals(self, **named_exprs) -> 'Table':
        """Add new global fields.

        Examples
        --------

        Add a new global field:

        >>> table_result = table1.annotate_globals(pops = ['EUR', 'AFR', 'EAS', 'SAS'])

        Note
        ----
        This method does not support aggregation.

        Parameters
        ----------
        named_exprs : varargs of :class:`.Expression`
            Annotation expressions.

        Returns
        -------
        :class:`.Table`
            Table with new global field(s).
        """
        caller = 'Table.annotate_globals'
        check_annotate_exprs(caller, named_exprs, self._global_indices)
        return self._select_globals('Table.annotate_globals', self.globals.annotate(**named_exprs))

    def select_globals(self, *exprs, **named_exprs) -> 'Table':
        """Select existing global fields or create new fields by name, dropping the rest.

        Examples
        --------
        Select one existing field and compute a new one:

        >>> table_result = table1.select_globals(table1.global_field_1,
        ...                                      another_global=['AFR', 'EUR', 'EAS', 'AMR', 'SAS'])

        Notes
        -----
        This method creates new global fields. If a created field shares its name
        with a row-indexed field of the table, the method will fail.

        Note
        ----

        See :meth:`.Table.select` for more information about using ``select`` methods.

        Note
        ----
        This method does not support aggregation.

        Parameters
        ----------
        exprs : variable-length args of :obj:`str` or :class:`.Expression`
            Arguments that specify field names or nested field reference expressions.
        named_exprs : keyword args of :class:`.Expression`
            Field names and the expressions to compute them.

        Returns
        -------
        :class:`.Table`
            Table with specified global fields.
        """
        caller = 'Table.select_globals'
        new_globals = get_select_exprs(caller,
                                       exprs,
                                       named_exprs,
                                       self._global_indices,
                                       self._globals)

        return self._select_globals(caller, new_globals)

    @typecheck_method(named_exprs=expr_any)
    def transmute_globals(self, **named_exprs) -> 'Table':
        """Similar to :meth:`.Table.annotate_globals`, but drops referenced fields.

        Notes
        -----
        This method adds new global fields according to `named_exprs`, and
        drops all global fields referenced in those expressions. See
        :meth:`.Table.transmute` for full documentation on how transmute
        methods work.

        See Also
        --------
        :meth:`.Table.transmute`, :meth:`.Table.select_globals`,
        :meth:`.Table.annotate_globals`

        Parameters
        ----------
        named_exprs : keyword args of :class:`.Expression`
            Annotation expressions.

        Returns
        -------
        :class:`.Table`
        """
        caller = 'Table.transmute_globals'
        check_annotate_exprs(caller, named_exprs, self._global_indices)
        fields_referenced = extract_refs_by_indices(named_exprs.values(), self._global_indices) - set(named_exprs.keys())

        return self._select_globals(caller,
                                    self.globals.annotate(**named_exprs).drop(*fields_referenced))

    @typecheck_method(named_exprs=expr_any)
    def transmute(self, **named_exprs) -> 'Table':
        """Add new fields and drop fields referenced.

        Examples
        --------

        Create a single field from an expression of `C1`, `C2`, and `C3`.

        >>> table4.show()
        +-------+------+---------+-------+-------+-------+-------+-------+
        |     A | B.B0 | B.B1    | C     | D.cat | D.dog |   E.A |   E.B |
        +-------+------+---------+-------+-------+-------+-------+-------+
        | int32 | bool | str     | bool  | int32 | int32 | int32 | int32 |
        +-------+------+---------+-------+-------+-------+-------+-------+
        |    32 | true | "hello" | false |     5 |     7 |     5 |     7 |
        +-------+------+---------+-------+-------+-------+-------+-------+

        >>> table_result = table4.transmute(F=table4.A + 2 * table4.E.B)
        >>> table_result.show()
        +------+---------+-------+-------+-------+-------+
        | B.B0 | B.B1    | C     | D.cat | D.dog |     F |
        +------+---------+-------+-------+-------+-------+
        | bool | str     | bool  | int32 | int32 | int32 |
        +------+---------+-------+-------+-------+-------+
        | true | "hello" | false |     5 |     7 |    46 |
        +------+---------+-------+-------+-------+-------+

        Notes
        -----
        This method functions to create new row-indexed fields and consume
        fields found in the expressions in `named_exprs`.

        All row-indexed top-level fields found in an expression are dropped
        after the new fields are created.

        Note
        ----
        :meth:`transmute` will not drop key fields.

        Warning
        -------
        References to fields inside a top-level struct will remove the entire
        struct, as field `E` was removed in the example above since `E.B` was
        referenced.

        Note
        ----
        This method does not support aggregation.

        Parameters
        ----------
        named_exprs : keyword args of :class:`.Expression`
            New field expressions.

        Returns
        -------
        :class:`.Table`
            Table with transmuted fields.
        """
        caller = "Table.transmute"
        check_annotate_exprs(caller, named_exprs, self._row_indices)
        fields_referenced = extract_refs_by_indices(named_exprs.values(), self._row_indices) - set(named_exprs.keys())
        fields_referenced -= set(self.key)

        return self._select(caller, self.row.annotate(**named_exprs).drop(*fields_referenced))

    @typecheck_method(named_exprs=expr_any)
    def annotate(self, **named_exprs) -> 'Table':
        """Add new fields.

        Examples
        --------

        Add field `Y` by computing the square of `X`:

        >>> table_result = table1.annotate(Y = table1.X ** 2)

        Add multiple fields simultaneously:

        >>> table_result = table1.annotate(A = table1.X / 2,
        ...                                B = table1.X + 21)

        Parameters
        ----------
        named_exprs : keyword args of :class:`.Expression`
            Expressions for new fields.

        Returns
        -------
        :class:`.Table`
            Table with new fields.
        """
        caller = "Table.annotate"
        check_annotate_exprs(caller, named_exprs, self._row_indices)
        return self._select(caller, self.row.annotate(**named_exprs))

    @typecheck_method(expr=expr_bool,
                      keep=bool)
    def filter(self, expr, keep=True) -> 'Table':
        """Filter rows.

        Examples
        --------

        Keep rows where ``C1`` equals 5:

        >>> table_result = table1.filter(table1.C1 == 5)

        Remove rows where ``C1`` equals 10:

        >>> table_result = table1.filter(table1.C1 == 10, keep=False)

        Notes
        -----
        The expression `expr` will be evaluated for every row of the table. If
        `keep` is ``True``, then rows where `expr` evaluates to ``True`` will be
        kept (the filter removes the rows where the predicate evaluates to
        ``False``). If `keep` is ``False``, then rows where `expr` evaluates to
        ``True`` will be removed (the filter keeps the rows where the predicate
        evaluates to ``False``).

        Warning
        -------
        When `expr` evaluates to missing, the row will be removed regardless of `keep`.

        Note
        ----
        This method does not support aggregation.

        Parameters
        ----------
        expr : bool or :class:`.BooleanExpression`
            Filter expression.
        keep : bool
            Keep rows where `expr` is true.

        Returns
        -------
        :class:`.Table`
            Filtered table.
        """
        analyze('Table.filter', expr, self._row_indices)
        base, cleanup = self._process_joins(expr)

        return cleanup(Table(ir.TableFilter(base._tir, ir.filter_predicate_with_keep(expr._ir, keep))))

    @typecheck_method(exprs=oneof(Expression, str),
                      named_exprs=anytype)
    def select(self, *exprs, **named_exprs) -> 'Table':
        """Select existing fields or create new fields by name, dropping the rest.

        Examples
        --------
        Select a few old fields and compute a new one:

        >>> table_result = table1.select(table1.C1, Y=table1.Z - table1.X)

        Notes
        -----
        This method creates new row-indexed fields. If a created field shares its name
        with a global field of the table, the method will fail.

        Note
        ----

        **Using select**

        Select and its sibling methods (:meth:`.Table.select_globals`,
        :meth:`.MatrixTable.select_globals`, :meth:`.MatrixTable.select_rows`,
        :meth:`.MatrixTable.select_cols`, and :meth:`.MatrixTable.select_entries`) accept
        both variable-length (``f(x, y, z)``) and keyword (``f(a=x, b=y, c=z)``)
        arguments.

        Select methods will always preserve the key along that axis; e.g. for
        :meth:`.Table.select`, the table key will aways be kept. To modify the
        key, use :meth:`.key_by`.

        Variable-length arguments can be either strings or expressions that reference a
        (possibly nested) field of the table. Keyword arguments can be arbitrary
        expressions.

        **The following three usages are all equivalent**, producing a new table with
        fields `C1` and `C2` of `table1`, and the table key `ID`.

        First, variable-length string arguments:

        >>> table_result = table1.select('C1', 'C2')

        Second, field reference variable-length arguments:

        >>> table_result = table1.select(table1.C1, table1.C2)

        Last, expression keyword arguments:

        >>> table_result = table1.select(C1 = table1.C1, C2 = table1.C2)

        Additionally, the variable-length argument syntax also permits nested field
        references. Given the following struct field `s`:

        >>> table3 = table1.annotate(s = hl.struct(x=table1.X, z=table1.Z))

        The following two usages are equivalent, producing a table with one field, `x`.:

        >>> table3_result = table3.select(table3.s.x)

        >>> table3_result = table3.select(x = table3.s.x)

        The keyword argument syntax permits arbitrary expressions:

        >>> table_result = table1.select(foo=table1.X ** 2 + 1)

        These syntaxes can be mixed together, with the stipulation that all keyword arguments
        must come at the end due to Python language restrictions.

        >>> table_result = table1.select(table1.X, 'Z', bar = [table1.C1, table1.C2])

        Note
        ----
        This method does not support aggregation.

        Parameters
        ----------
        exprs : variable-length args of :obj:`str` or :class:`.Expression`
            Arguments that specify field names or nested field reference expressions.
        named_exprs : keyword args of :class:`.Expression`
            Field names and the expressions to compute them.

        Returns
        -------
        :class:`.Table`
            Table with specified fields.
        """
        row = get_select_exprs('Table.select',
                               exprs,
                               named_exprs,
                               self._row_indices,
                               self._row)

        return self._select('Table.select', row)

    @typecheck_method(exprs=oneof(str, Expression))
    def drop(self, *exprs) -> 'Table':
        """Drop fields from the table.

        Examples
        --------

        Drop fields `C1` and `C2` using strings:

        >>> table_result = table1.drop('C1', 'C2')

        Drop fields `C1` and `C2` using field references:

        >>> table_result = table1.drop(table1.C1, table1.C2)

        Drop a list of fields:

        >>> fields_to_drop = ['C1', 'C2']
        >>> table_result = table1.drop(*fields_to_drop)

        Notes
        -----

        This method can be used to drop global or row-indexed fields. The arguments
        can be either strings (``'field'``), or top-level field references
        (``table.field`` or ``table['field']``).

        Parameters
        ----------
        exprs : varargs of :obj:`str` or :class:`.Expression`
            Names of fields to drop or field reference expressions.

        Returns
        -------
        :class:`.Table`
            Table without specified fields.
        """
        all_field_exprs = {e: k for k, e in self._fields.items()}
        fields_to_drop = set()
        for e in exprs:
            if isinstance(e, Expression):
                if e in all_field_exprs:
                    fields_to_drop.add(all_field_exprs[e])
                else:
                    raise ExpressionException("method 'drop' expects string field names or top-level field expressions"
                                              " (e.g. table['foo'])")
            else:
                assert isinstance(e, str)
                if e not in self._fields:
                    raise IndexError("table has no field '{}'".format(e))
                fields_to_drop.add(e)

        table = self
        if any(self._fields[field]._indices == self._global_indices for field in fields_to_drop):
            # need to drop globals
            table = table._select_globals('drop',
                                          self._globals.drop(*[f for f in table.globals if f in fields_to_drop]))

        if any(self._fields[field]._indices == self._row_indices for field in fields_to_drop):
            # need to drop row fields
            protected_key = set(self._row_indices.protected_key)
            for f in fields_to_drop:
                check_keys('drop', f, protected_key)
            row_fields = set(table.row)
            to_drop = [f for f in fields_to_drop if f in row_fields]
            table = table._select('drop', table.row.drop(*to_drop))

        return table

    @typecheck_method(output=str,
                      types_file=nullable(str),
                      header=bool,
                      parallel=nullable(ir.ExportType.checker),
                      delimiter=str)
    def export(self, output, types_file=None, header=True, parallel=None, delimiter='\t'):
        """Export to a TSV file.

        Examples
        --------
        Export to a tab-separated file:

        >>> table1.export('output/table1.tsv.bgz')

        Note
        ----
        It is highly recommended to export large files with a ``.bgz`` extension,
        which will use a block gzipped compression codec. These files can be
        read natively with any Hail method, as well as with Python's ``gzip.open``
        and R's ``read.table``.

        Warning
        -------
        Do not export to a path that is being read from in the same pipeline.

        Parameters
        ----------
        output : :obj:`str`
            URI at which to write exported file.
        types_file : :obj:`str`, optional
            URI at which to write file containing field type information.
        header : :obj:`bool`
            Include a header in the file.
        parallel : :obj:`str`, optional
            If None, a single file is produced, otherwise a
            folder of file shards is produced. If 'separate_header',
            the header file is output separately from the file shards. If
            'header_per_shard', each file shard has a header. If set to None
            the export will be slower.
        delimiter : :obj:`str`
            Field delimiter.
        """
        parallel = ir.ExportType.default(parallel)
        Env.backend().execute(
            ir.TableWrite(self._tir, ir.TableTextWriter(output, types_file, header, parallel, delimiter)))

    def group_by(self, *exprs, **named_exprs) -> 'GroupedTable':
        """Group by a new key for use with :meth:`.GroupedTable.aggregate`.

        Examples
        --------
        Compute the mean value of `X` and the sum of `Z` per unique `ID`:

        >>> table_result = (table1.group_by(table1.ID)
        ...                       .aggregate(meanX = hl.agg.mean(table1.X), sumZ = hl.agg.sum(table1.Z)))

        Group by a height bin and compute sex ratio per bin:

        >>> table_result = (table1.group_by(height_bin = table1.HT // 20)
        ...                       .aggregate(fraction_female = hl.agg.fraction(table1.SEX == 'F')))

        Notes
        -----
        This function is always followed by :meth:`.GroupedTable.aggregate`. Follow the
        link for documentation on the aggregation step.

        Note
        ----
        **Using group_by**

        **group_by** and its sibling methods (:meth:`.MatrixTable.group_rows_by` and
        :meth:`.MatrixTable.group_cols_by`) accept both variable-length (``f(x, y, z)``)
        and keyword (``f(a=x, b=y, c=z)``) arguments.

        Variable-length arguments can be either strings or expressions that reference a
        (possibly nested) field of the table. Keyword arguments can be arbitrary
        expressions.

        **The following three usages are all equivalent**, producing a
        :class:`.GroupedTable` grouped by fields `C1` and `C2` of `table1`.

        First, variable-length string arguments:

        >>> table_result = (table1.group_by('C1', 'C2')
        ...                       .aggregate(meanX = hl.agg.mean(table1.X)))

        Second, field reference variable-length arguments:

        >>> table_result = (table1.group_by(table1.C1, table1.C2)
        ...                       .aggregate(meanX = hl.agg.mean(table1.X)))

        Last, expression keyword arguments:

        >>> table_result = (table1.group_by(C1 = table1.C1, C2 = table1.C2)
        ...                       .aggregate(meanX = hl.agg.mean(table1.X)))

        Additionally, the variable-length argument syntax also permits nested field
        references. Given the following struct field `s`:

        >>> table3 = table1.annotate(s = hl.struct(x=table1.X, z=table1.Z))

        The following two usages are equivalent, grouping by one field, `x`:

        >>> table_result = (table3.group_by(table3.s.x)
        ...                       .aggregate(meanX = hl.agg.mean(table3.X)))

        >>> table_result = (table3.group_by(x = table3.s.x)
        ...                       .aggregate(meanX = hl.agg.mean(table3.X)))

        The keyword argument syntax permits arbitrary expressions:

        >>> table_result = (table1.group_by(foo=table1.X ** 2 + 1)
        ...                       .aggregate(meanZ = hl.agg.mean(table1.Z)))

        These syntaxes can be mixed together, with the stipulation that all keyword arguments
        must come at the end due to Python language restrictions.

        >>> table_result = (table1.group_by(table1.C1, 'C2', height_bin = table1.HT // 20)
        ...                       .aggregate(meanX = hl.agg.mean(table1.X)))

        Note
        ----
        This method does not support aggregation in key expressions.

        Arguments
        ---------
        exprs : varargs of type str or :class:`.Expression`
            Field names or field reference expressions.
        named_exprs : keyword args of type :class:`.Expression`
            Field names and expressions to compute them.

        Returns
        -------
        :class:`.GroupedTable`
            Grouped table; use :meth:`.GroupedTable.aggregate` to complete the aggregation.
        """
        key, computed_key = get_key_by_exprs('Table.group_by',
                                             exprs,
                                             named_exprs,
                                             self._row_indices,
                                             override_protected_indices={self._global_indices})
        return GroupedTable(self, self.row.annotate(**computed_key).select(*key))

    @typecheck_method(expr=expr_any, _localize=bool)
    def aggregate(self, expr, _localize=True):
        """Aggregate over rows into a local value.

        Examples
        --------
        Aggregate over rows:

        >>> table1.aggregate(hl.struct(fraction_male=hl.agg.fraction(table1.SEX == 'M'),
        ...                            mean_x=hl.agg.mean(table1.X)))
        Struct(fraction_male=0.5, mean_x=6.5)

        Note
        ----
        This method supports (and expects!) aggregation over rows.

        Parameters
        ----------
        expr : :class:`.Expression`
            Aggregation expression.

        Returns
        -------
        any
            Aggregated value dependent on `expr`.
        """
        expr = to_expr(expr)
        base, _ = self._process_joins(expr)
        analyze('Table.aggregate', expr, self._global_indices, {self._row_axis})

        agg_ir = ir.TableAggregate(base._tir, expr._ir)

        if _localize:
            return Env.backend().execute(agg_ir)
        else:
            return construct_expr(ir.LiftMeOut(agg_ir), expr.dtype)

    @typecheck_method(output=str,
                      overwrite=bool,
                      stage_locally=bool,
                      _codec_spec=nullable(str),
                      _read_if_exists=bool,
                      _intervals=nullable(sequenceof(anytype)),
                      _filter_intervals=bool)
    def checkpoint(self, output: str, overwrite: bool = False, stage_locally: bool = False,
                   _codec_spec: Optional[str] = None, _read_if_exists: bool = False,
                   _intervals=None, _filter_intervals=False) -> 'Table':
        """Checkpoint the table to disk by writing and reading.

        Parameters
        ----------
        output : str
            Path at which to write.
        stage_locally: bool
            If ``True``, major output will be written to temporary local storage
            before being copied to ``output``
        overwrite : bool
            If ``True``, overwrite an existing file at the destination.

        Returns
        -------
        :class:`Table`

        .. include:: _templates/write_warning.rst

        Notes
        -----
        An alias for :meth:`write` followed by :func:`.read_table`. It is
        possible to read the file at this path later with :func:`.read_table`.

        Examples
        --------
        >>> table1 = table1.checkpoint('output/table_checkpoint.ht')

        """
        if not _read_if_exists or not hl.hadoop_exists(f'{output}/_SUCCESS'):
            self.write(output=output, overwrite=overwrite, stage_locally=stage_locally, _codec_spec=_codec_spec)
        return hl.read_table(output, _intervals=_intervals, _filter_intervals=_filter_intervals)

    @typecheck_method(output=str,
                      overwrite=bool,
                      stage_locally=bool,
                      _codec_spec=nullable(str))
    def write(self, output: str, overwrite=False, stage_locally: bool = False,
              _codec_spec: Optional[str] = None):
        """Write to disk.

        Examples
        --------

        >>> table1.write('output/table1.ht')

        .. include:: _templates/write_warning.rst

        Parameters
        ----------
        output : str
            Path at which to write.
        stage_locally: bool
            If ``True``, major output will be written to temporary local storage
            before being copied to ``output``.
        overwrite : bool
            If ``True``, overwrite an existing file at the destination.
        """

        Env.backend().execute(ir.TableWrite(self._tir, ir.TableNativeWriter(output, overwrite, stage_locally, _codec_spec)))

    def _show(self, n, width, truncate, types):
        return Table._Show(self, n, width, truncate, types)

    class _Show:
        def __init__(self, table, n, width, truncate, types):
            if n is None or width is None:
                import shutil
                (columns, lines) = shutil.get_terminal_size((80, 10))
                width = width or columns
                n = n or min(max(10, (lines - 20)), 100)
            self.table = table
            self.n = n
            self.width = max(width, 8)
            if truncate:
                self.truncate = min(max(truncate, 4), width - 4)
            else:
                self.truncate = width - 4
            self.types = types
            self._data = None

        def __str__(self):
            return self._ascii_str()

        def __repr__(self):
            return self.__str__()

        def data(self):
            if self._data is None:
                t = self.table.flatten()
                row_dtype = t.row.dtype
                t = t.select(**{k: hl._showstr(v) for (k, v) in t.row.items()})
                rows, has_more = t._take_n(self.n)
                self._data = (rows, has_more, row_dtype)
            return self._data

        def _repr_html_(self):
            return self._html_str()

        def _ascii_str(self):
            truncate = self.truncate
            types = self.types

            def trunc(s):
                if len(s) > truncate:
                    return s[:truncate - 3] + "..."
                else:
                    return s

            rows, has_more, dtype = self.data()
            fields = list(dtype)
            trunc_fields = [trunc(f) for f in fields]
            n_fields = len(fields)

            type_strs = [trunc(str(dtype[f])) for f in fields] if types else [''] * len(fields)
            right_align = [hl.expr.types.is_numeric(dtype[f]) for f in fields]

            rows = [[trunc(row[f]) for f in fields] for row in rows]

            def max_value_width(i):
                return max(itertools.chain([0], (len(row[i]) for row in rows)))

            column_width = [max(len(trunc_fields[i]), len(type_strs[i]), max_value_width(i)) for i in range(n_fields)]

            column_blocks = []
            start = 0
            i = 1
            w = column_width[0] + 4 if column_width else 0
            while i < n_fields:
                w = w + column_width[i] + 3
                if w > self.width:
                    column_blocks.append((start, i))
                    start = i
                    w = column_width[i] + 4
                i = i + 1
            column_blocks.append((start, i))

            def format_hline(widths):
                if not widths:
                    return "++\n"
                return '+-' + '-+-'.join(['-' * w for w in widths]) + '-+\n'

            def pad(v, w, ra):
                e = w - len(v)
                if ra:
                    return ' ' * e + v
                else:
                    return v + ' ' * e

            def format_line(values, widths, right_align):
                if not values:
                    return "||\n"
                values = map(pad, values, widths, right_align)
                return '| ' + ' | '.join(values) + ' |\n'

            s = ''
            first = True
            for (start, end) in column_blocks:
                if first:
                    first = False
                else:
                    s += '\n'

                block_column_width = column_width[start:end]
                block_right_align = right_align[start:end]
                hline = format_hline(block_column_width)

                s += hline
                s += format_line(trunc_fields[start:end], block_column_width, block_right_align)
                s += hline
                if types:
                    s += format_line(type_strs[start:end], block_column_width, block_right_align)
                    s += hline
                for row in rows:
                    row = row[start:end]
                    s += format_line(row, block_column_width, block_right_align)
                s += hline

            if has_more:
                n_rows = len(rows)
                s += f"showing top { n_rows } { 'row' if n_rows == 1 else 'rows' }\n"

            return s

        def _html_str(self):
            import html
            types = self.types

            rows, has_more, dtype = self.data()
            fields = list(dtype)

            default_td_style = ('white-space: nowrap; '
                                'max-width: 500px; '
                                'overflow: hidden; '
                                'text-overflow: ellipsis; ')

            def format_line(values, extra_style=''):
                style = default_td_style + extra_style
                return (f'<tr><td style="{style}">' +
                        f'</td><td style="{style}">'.join(values) +
                        '</td></tr>\n')

            arranged_field_names = PlacementTree.from_named_type('row', self.table.row.dtype)

            s = '<table>'
            s += '<thead>'
            for header_row in arranged_field_names.to_grid():
                s += '<tr>'
                div_style = 'text-align: left;'
                non_empty_div_style = 'border-bottom: solid 2px #000; padding-bottom: 5px'
                for header_cell in header_row:
                    text, width = header_cell
                    s += f'<td style="{default_td_style}" colspan="{width}">'
                    if text is not None:
                        s += f'<div style="{div_style}{non_empty_div_style}">'
                        s += text
                        s += '</div>'
                    else:
                        s += f'<div style="{div_style}"></div>'
                    s += '</td>'
                s += '</tr>'
            if types:
                s += format_line([html.escape(str(dtype[f])) for f in fields],
                                 extra_style="text-align: left;")
            s += '</thead><tbody>'
            for row in rows:
                s += format_line([html.escape(row[f]) for f in row])
            s += '</tbody></table>'

            if has_more:
                n_rows = len(rows)
                s += '<p style="background: #fdd; padding: 0.4em;">'
                s += f"showing top { n_rows } { plural('row', n_rows) }"
                s += '</p>\n'

            return s

    def _take_n(self, n):
        if n < 0:
            rows = self.collect()
            has_more = False
        else:
            rows = self.take(n + 1)
            has_more = len(rows) > n
            rows = rows[:n]
        return rows, has_more

    @staticmethod
    def _hl_format(v, truncate):
        return hl._showstr(v, truncate)

    @typecheck_method(n=nullable(int), width=nullable(int), truncate=nullable(int), types=bool, handler=nullable(anyfunc), n_rows=nullable(int))
    def show(self, n=None, width=None, truncate=None, types=True, handler=None, n_rows=None):
        """Print the first few rows of the table to the console.

        Examples
        --------
        Show the first lines of the table:

        >>> table1.show()
        +-------+-------+-----+-------+-------+-------+-------+-------+
        |    ID |    HT | SEX |     X |     Z |    C1 |    C2 |    C3 |
        +-------+-------+-----+-------+-------+-------+-------+-------+
        | int32 | int32 | str | int32 | int32 | int32 | int32 | int32 |
        +-------+-------+-----+-------+-------+-------+-------+-------+
        |     1 |    65 | "M" |     5 |     4 |     2 |    50 |     5 |
        |     2 |    72 | "M" |     6 |     3 |     2 |    61 |     1 |
        |     3 |    70 | "F" |     7 |     3 |    10 |    81 |    -5 |
        |     4 |    60 | "F" |     8 |     2 |    11 |    90 |   -10 |
        +-------+-------+-----+-------+-------+-------+-------+-------+

        Parameters
        ----------
        n or n_rows : :obj:`int`
            Maximum number of rows to show, or negative to show all rows.
        width : :obj:`int`
            Horizontal width at which to break fields.
        truncate : :obj:`int`, optional
            Truncate each field to the given number of characters. If
            ``None``, truncate fields to the given `width`.
        types : :obj:`bool`
            Print an extra header line with the type of each field.
        handler : Callable[[str], Any]
            Handler function for data string.
        """
        if n_rows is not None and n is not None:
            raise ValueError(f'specify one of n_rows or n, received {n_rows} and {n}')
        if n_rows is not None:
            n = n_rows
        del n_rows
        if handler is None:
            handler = hl.utils.default_handler()
        handler(self._show(n, width, truncate, types))

    def index(self, *exprs, all_matches=False) -> 'Expression':
        """Expose the row values as if looked up in a dictionary, indexing
        with `exprs`.

        Examples
        --------
        In the example below, both `table1` and `table2` are keyed by one
        field `ID` of type ``int``.

        >>> table_result = table1.select(B = table2.index(table1.ID).B)
        >>> table_result.B.show()
        +-------+----------+
        |    ID | B        |
        +-------+----------+
        | int32 | str      |
        +-------+----------+
        |     1 | "cat"    |
        |     2 | "dog"    |
        |     3 | "mouse"  |
        |     4 | "rabbit" |
        +-------+----------+

        Using `key` as the sole index expression is equivalent to passing all
        key fields individually:

        >>> table_result = table1.select(B = table2.index(table1.key).B)

        It is also possible to use non-key fields or expressions as the index
        expressions:

        >>> table_result = table1.select(B = table2.index(table1.C1 % 4).B)
        >>> table_result.show()
        +-------+---------+
        |    ID | B       |
        +-------+---------+
        | int32 | str     |
        +-------+---------+
        |     1 | "dog"   |
        |     2 | "dog"   |
        |     3 | "dog"   |
        |     4 | "mouse" |
        +-------+---------+

        Notes
        -----
        :meth:`.Table.index` is used to expose one table's fields for use in
        expressions involving the another table or matrix table's fields. The
        result of the method call is a struct expression that is usable in the
        same scope as `exprs`, just as if `exprs` were used to look up values of
        the table in a dictionary.

        The type of the struct expression is the same as the indexed table's
        :meth:`.row_value` (the key fields are removed, as they are available
        in the form of the index expressions).

        Note
        ----
        There is a shorthand syntax for :meth:`.Table.index` using square
        brackets (the Python ``__getitem__`` syntax). This syntax is preferred.

        >>> table_result = table1.select(B = table2[table1.ID].B)

        Parameters
        ----------
        exprs : variable-length args of :class:`.Expression`
            Index expressions.
        all_matches : bool
            Experimental. If ``True``, value of expression is array of all matches.

        Returns
        -------
        :class:`.Expression`
        """
        try:
            return self._index(*exprs, all_matches=all_matches)
        except TableIndexKeyError as err:
            key_type, exprs = err.args

            raise ExpressionException(f"Key type mismatch: cannot index table with given expressions:\n"
                                      f"  Table key:         {', '.join(str(t) for t in key_type.values()) or '<<<empty key>>>'}\n"
                                      f"  Index Expressions: {', '.join(str(e.dtype) for e in exprs)}")

    @staticmethod
    def _maybe_truncate_for_flexindex(indexer, indexee_dtype):
        if not len(indexee_dtype) > 0:
            raise ValueError('Must have non-empty key to index')

        if not isinstance(indexer.dtype, (hl.tstruct, hl.ttuple)):
            indexer = hl.tuple([indexer])

        matching_prefix = 0
        for x, y in zip(indexer.dtype.types, indexee_dtype.types):
            if x != y:
                break
            matching_prefix += 1
        prefix_match = matching_prefix == len(indexee_dtype)
        direct_match = prefix_match and \
            len(indexer) == len(indexee_dtype)
        prefix_interval_match = len(indexee_dtype) == 1 and \
            isinstance(indexee_dtype[0], hl.tinterval) and \
            indexer.dtype[0] == indexee_dtype[0].point_type
        direct_interval_match = prefix_interval_match and \
            len(indexer) == 1
        if direct_match or direct_interval_match:
            return indexer
        if prefix_match:
            return indexer[0:matching_prefix]
        if prefix_interval_match:
            return indexer[0]
        return None

    @typecheck_method(indexer=expr_any, all_matches=bool)
    def _maybe_flexindex_table_by_expr(self, indexer, all_matches=False):
        truncated_indexer = Table._maybe_truncate_for_flexindex(
            indexer, self.key.dtype)
        if truncated_indexer is not None:
            return self.index(truncated_indexer, all_matches=all_matches)
        return None

    def _index(self, *exprs, all_matches=False) -> 'Expression':
        exprs = tuple(exprs)
        if not len(exprs) > 0:
            raise ValueError('Require at least one expression to index')
        non_exprs = list(filter(lambda e: not isinstance(e, Expression), exprs))
        if non_exprs:
            raise TypeError(f"Index arguments must be expressions, found {non_exprs}")

        from hail.matrixtable import MatrixTable
        indices, aggregations = unify_all(*exprs)
        src = indices.source

        if src is None or len(indices.axes) == 0:
            # FIXME: this should be OK: table[m.global_index_into_table]
            raise ExpressionException('Cannot index with a scalar expression')

        is_interval = (len(exprs) == 1
                       and len(self.key) > 0
                       and isinstance(self.key[0].dtype, hl.tinterval)
                       and exprs[0].dtype == self.key[0].dtype.point_type)

        if not types_match(list(self.key.values()), list(exprs)):
            if (len(exprs) == 1
                    and isinstance(exprs[0], TupleExpression)):
                return self._index(*exprs[0], all_matches=all_matches)

            if (len(exprs) == 1
                    and isinstance(exprs[0], StructExpression)):
                return self._index(*exprs[0].values(), all_matches=all_matches)

            if not is_interval:
                raise TableIndexKeyError(self.key.dtype, exprs)

        uid = Env.get_uid()

        if all_matches and not is_interval:
            return self.collect_by_key(uid).index(*exprs)[uid]

        new_schema = self.row_value.dtype
        if all_matches:
            new_schema = hl.tarray(new_schema)

        if isinstance(src, Table):
            for e in exprs:
                analyze('Table.index', e, src._row_indices)

            is_key = len(src.key) >= len(exprs) and all(expr is key_field for expr, key_field in zip(exprs, src.key.values()))

            if not is_key:
                uids = [Env.get_uid() for i in range(len(exprs))]
                all_uids = uids[:]
            else:
                all_uids = []

            def joiner(left):
                if not is_key:
                    original_key = list(left.key)
                    left = Table(ir.TableMapRows(left.key_by()._tir,
                                                 ir.InsertFields(left._row._ir,
                                                                 list(zip(uids, [e._ir for e in exprs])),
                                                 None))).key_by(*uids)

                    def rekey_f(t):
                        return t.key_by(*original_key)
                else:
                    def rekey_f(t):
                        return t

                if is_interval:
                    left = Table(ir.TableIntervalJoin(left._tir, self._tir, uid, all_matches))
                else:
                    left = Table(ir.TableLeftJoinRightDistinct(left._tir, self._tir, uid))
                return rekey_f(left)

            all_uids.append(uid)
            join_ir = ir.Join(ir.GetField(ir.TopLevelReference('row'), uid),
                              all_uids,
                              exprs,
                              joiner)
            return construct_expr(join_ir, new_schema, indices, aggregations)
        elif isinstance(src, MatrixTable):
            for e in exprs:
                analyze('Table.index', e, src._entry_indices)

            right = self
            # match on indices to determine join type
            if indices == src._entry_indices:
                raise NotImplementedError('entry-based matrix joins')
            elif indices == src._row_indices:
                is_subset_row_key = len(exprs) <= len(src.row_key) and all(
                    expr is key_field for expr, key_field in zip(exprs, src.row_key.values()))

                if not (is_subset_row_key or is_interval):
                    # foreign-key join
                    foreign_key_annotates = {Env.get_uid(): e for e in exprs}

                    # contains original key and join key
                    join_table = src.select_rows(**foreign_key_annotates).rows()

                    join_table = join_table.key_by(*foreign_key_annotates)

                    value_uid = Env.get_uid()
                    join_table = join_table.annotate(**{value_uid: right.index(join_table.key)})

                    #  FIXME: Maybe zip join here?
                    join_table = join_table.group_by(*src.row_key).aggregate(
                        **{uid:
                           hl.dict(hl.agg.collect(hl.tuple([hl.tuple([join_table[f] for f in foreign_key_annotates]),
                                                            join_table[value_uid]])))})

                    def joiner(left: MatrixTable):
                        return MatrixTable(
                            ir.MatrixMapRows(
                                ir.MatrixAnnotateRowsTable(left._mir, join_table._tir, uid),
                                ir.InsertFields(
                                    ir.Ref('va'),
                                    [(uid, ir.Apply('get', join_table._row_type[uid].value_type,
                                                    ir.GetField(ir.GetField(ir.Ref('va'), uid), uid),
                                                    ir.MakeTuple([e._ir for e in exprs])))],
                                    None)))
                else:
                    def joiner(left: MatrixTable):
                        return MatrixTable(ir.MatrixAnnotateRowsTable(left._mir, right._tir, uid, all_matches))
                ast = ir.Join(ir.GetField(ir.TopLevelReference('va'), uid),
                              [uid],
                              exprs,
                              joiner)
                return construct_expr(ast, new_schema, indices, aggregations)
            elif indices == src._col_indices and not (is_interval and all_matches):
                all_uids = [uid]
                if len(exprs) == len(src.col_key) and all([
                        exprs[i] is src.col_key[i] for i in range(len(exprs))]):
                    # key is already correct
                    def joiner(left):
                        return MatrixTable(ir.MatrixAnnotateColsTable(left._mir, right._tir, uid))
                else:
                    index_uid = Env.get_uid()
                    uids = [Env.get_uid() for _ in exprs]

                    all_uids.append(index_uid)
                    all_uids.extend(uids)

                    def joiner(left: MatrixTable):
                        prev_key = list(src.col_key)
                        joined = (src
                                  .annotate_cols(**dict(zip(uids, exprs)))
                                  .add_col_index(index_uid)
                                  .key_cols_by(*uids)
                                  .cols()
                                  .select(index_uid)
                                  .join(self, 'inner')
                                  .key_by(index_uid)
                                  .drop(*uids))
                        result = MatrixTable(ir.MatrixAnnotateColsTable(
                            (left.add_col_index(index_uid)
                             .key_cols_by(index_uid)
                             ._mir),
                            joined._tir,
                            uid)).key_cols_by(*prev_key)
                        return result
                join_ir = ir.Join(ir.GetField(ir.TopLevelReference('sa'), uid),
                                  all_uids,
                                  exprs,
                                  joiner)
                return construct_expr(join_ir, new_schema, indices, aggregations)
            else:
                raise NotImplementedError()
        else:
            raise TypeError("Cannot join with expressions derived from '{}'".format(src.__class__))

    def index_globals(self) -> 'StructExpression':
        """Return this table's global variables for use in another
        expression context.

        Examples
        --------
        >>> table_result = table2.annotate(C = table2.A * table1.index_globals().global_field_1)

        Returns
        -------
        :class:`.StructExpression`
        """
        return construct_expr(ir.TableGetGlobals(self._tir), self.globals.dtype)

    def _process_joins(self, *exprs) -> 'Table':
        return process_joins(self, exprs)

    def cache(self) -> 'Table':
        """Persist this table in memory.

        Examples
        --------
        Persist the table in memory:

        >>> table = table.cache() # doctest: +SKIP

        Notes
        -----

        This method is an alias for :func:`persist("MEMORY_ONLY") <hail.Table.persist>`.

        Returns
        -------
        :class:`.Table`
            Cached table.
        """
        return self.persist('MEMORY_ONLY')

    @typecheck_method(storage_level=storage_level)
    def persist(self, storage_level='MEMORY_AND_DISK') -> 'Table':
        """Persist this table in memory or on disk.

        Examples
        --------
        Persist the table to both memory and disk:

        >>> table = table.persist() # doctest: +SKIP

        Notes
        -----

        The :meth:`.Table.persist` and :meth:`.Table.cache` methods store the
        current table on disk or in memory temporarily to avoid redundant computation
        and improve the performance of Hail pipelines. This method is not a substitution
        for :meth:`.Table.write`, which stores a permanent file.

        Most users should use the "MEMORY_AND_DISK" storage level. See the `Spark
        documentation
        <http://spark.apache.org/docs/latest/programming-guide.html#rdd-persistence>`__
        for a more in-depth discussion of persisting data.

        Parameters
        ----------
        storage_level : str
            Storage level.  One of: NONE, DISK_ONLY,
            DISK_ONLY_2, MEMORY_ONLY, MEMORY_ONLY_2, MEMORY_ONLY_SER,
            MEMORY_ONLY_SER_2, MEMORY_AND_DISK, MEMORY_AND_DISK_2,
            MEMORY_AND_DISK_SER, MEMORY_AND_DISK_SER_2, OFF_HEAP

        Returns
        -------
        :class:`.Table`
            Persisted table.
        """
        return Env.backend().persist_table(self, storage_level)

    def unpersist(self) -> 'Table':
        """
        Unpersists this table from memory/disk.

        Notes
        -----
        This function will have no effect on a table that was not previously
        persisted.

        Returns
        -------
        :class:`.Table`
            Unpersisted table.
        """
        return Env.backend().unpersist_table(self)

    @typecheck_method(_localize=bool)
    def collect(self, _localize=True):
        """Collect the rows of the table into a local list.

        Examples
        --------
        Collect a list of all `X` records:

        >>> all_xs = [row['X'] for row in table1.select(table1.X).collect()]

        Notes
        -----
        This method returns a list whose elements are of type :class:`.Struct`. Fields
        of these structs can be accessed similarly to fields on a table, using dot
        methods (``struct.foo``) or string indexing (``struct['foo']``).

        Warning
        -------
        Using this method can cause out of memory errors. Only collect small tables.

        Returns
        -------
        :obj:`list` of :class:`.Struct`
            List of rows.
        """
        if len(self.key) > 0:
            t = self.order_by(*self.key)
        else:
            t = self
        rows_ir = ir.GetField(ir.TableCollect(t._tir), 'rows')
        e = construct_expr(rows_ir, hl.tarray(t.row.dtype))
        if _localize:
            return Env.backend().execute(e._ir)
        else:
            return e

    def describe(self, handler=print, *, widget=False):
        """Print information about the fields in the table.

        Note
        ----
        The `widget` argument is **experimental**.

        Parameters
        ----------
        handler : Callable[[str], None]
            Handler function for returned string.
        widget : bool
            Create an interactive IPython widget.
        """
        if widget:
            from hail.experimental.interact import interact
            return interact(self)

        def format_type(typ):
            return typ.pretty(indent=4).lstrip()

        if len(self.globals) == 0:
            global_fields = '\n    None'
        else:
            global_fields = ''.join("\n    '{name}': {type} ".format(
                name=f, type=format_type(t)) for f, t in self.globals.dtype.items())

        if len(self.row) == 0:
            row_fields = '\n    None'
        else:
            row_fields = ''.join("\n    '{name}': {type} ".format(
                name=f, type=format_type(t)) for f, t in self.row.dtype.items())

        row_key = '[' + ', '.join("'{name}'".format(name=f) for f in self.key) + ']'

        s = '----------------------------------------\n' \
            'Global fields:{g}\n' \
            '----------------------------------------\n' \
            'Row fields:{r}\n' \
            '----------------------------------------\n' \
            'Key: {rk}\n' \
            '----------------------------------------'.format(g=global_fields,
                                                              rk=row_key,
                                                              r=row_fields)
        handler(s)

    @typecheck_method(name=str)
    def add_index(self, name='idx') -> 'Table':
        """Add the integer index of each row as a new row field.

        Examples
        --------

        >>> table_result = table1.add_index()
        >>> table_result.show()  # doctest: +SKIP_OUTPUT_CHECK
        +-------+-------+-----+-------+-------+-------+-------+-------+-------+
        |    ID |    HT | SEX |     X |     Z |    C1 |    C2 |    C3 |   idx |
        +-------+-------+-----+-------+-------+-------+-------+-------+-------+
        | int32 | int32 | str | int32 | int32 | int32 | int32 | int32 | int64 |
        +-------+-------+-----+-------+-------+-------+-------+-------+-------+
        |     1 |    65 | M   |     5 |     4 |     2 |    50 |     5 |     0 |
        |     2 |    72 | M   |     6 |     3 |     2 |    61 |     1 |     1 |
        |     3 |    70 | F   |     7 |     3 |    10 |    81 |    -5 |     2 |
        |     4 |    60 | F   |     8 |     2 |    11 |    90 |   -10 |     3 |
        +-------+-------+-----+-------+-------+-------+-------+-------+-------+

        Notes
        -----

        This method returns a table with a new field whose name is given by
        the `name` parameter, with type :py:data:`.tint64`. The value of this field
        is the integer index of each row, starting from 0. Methods that respect
        ordering (like :meth:`.Table.take` or :meth:`.Table.export`) will
        return rows in order.

        This method is also helpful for creating a unique integer index for
        rows of a table so that more complex types can be encoded as a simple
        number for performance reasons.

        Parameters
        ----------
        name : str
            Name of index field.

        Returns
        -------
        :class:`.Table`
            Table with a new index field.
        """

        return self.annotate(**{name: hl.scan.count()})

    @typecheck_method(tables=table_type, unify=bool)
    def union(self, *tables, unify: bool = False) -> 'Table':
        """Union the rows of multiple tables.

        Examples
        --------

        Take the union of rows from two tables:

        >>> union_table = table1.union(other_table)

        Notes
        -----
        If a row appears in more than one table identically, it is duplicated
        in the result. All tables must have the same key names and types. They
        must also have the same row types, unless the `unify` parameter is
        ``True``, in which case a field appearing in any table will be included
        in the result, with missing values for tables that do not contain the
        field. If a field appears in multiple tables with incompatible types,
        like arrays and strings, then an error will be raised.

        Parameters
        ----------
        tables : varargs of :class:`.Table`
            Tables to union.
        unify : :obj:`bool`
            Attempt to unify table field.

        Returns
        -------
        :class:`.Table`
            Table with all rows from each component table.
        """
        left_key = self.key.dtype
        for i, ht, in enumerate(tables):
            if left_key != ht.key.dtype:
                raise ValueError(f"'union': table {i} has a different key."
                                 f"  Expected:  {left_key}\n"
                                 f"  Table {i}: {ht.key.dtype}")

            if not (unify or ht.row.dtype == self.row.dtype):
                raise ValueError(f"'union': table {i} has a different row type.\n"
                                 f"  Expected:  {self.row.dtype}\n"
                                 f"  Table {i}: {ht.row.dtype}\n"
                                 f"  If the tables have the same fields in different orders, or some\n"
                                 f"    common and some unique fields, then the 'unify' parameter may be\n"
                                 f"    able to coerce the tables to a common type.")
        all_tables = [self]
        all_tables.extend(tables)

        if unify and not len(set(ht.row_value.dtype for ht in all_tables)) == 1:
            discovered = collections.defaultdict(dict)
            for i, ht in enumerate(all_tables):
                for field_name in ht.row_value:
                    discovered[field_name][i] = ht[field_name]
            all_fields = [{} for _ in all_tables]
            for field_name, expr_dict in discovered.items():
                *unified, can_unify = hl.expr.expressions.unify_exprs(*expr_dict.values())
                if not can_unify:
                    raise ValueError(f"cannot unify field {field_name!r}: found fields of types "
                                     f"{[str(t) for t in {e.dtype for e in expr_dict.values()}]}")
                unified_map = dict(zip(expr_dict.keys(), unified))
                default = hl.null(unified[0].dtype)
                for i in range(len(all_tables)):
                    all_fields[i][field_name] = unified_map.get(i, default)

            for i, t in enumerate(all_tables):
                all_tables[i] = t.select(**all_fields[i])

        return Table(ir.TableUnion([table._tir for table in all_tables]))

    @typecheck_method(n=int, _localize=bool)
    def take(self, n, _localize=True):
        """Collect the first `n` rows of the table into a local list.

        Examples
        --------
        Take the first three rows:

        >>> first3 = table1.take(3)
        >>> first3
        [Struct(ID=1, HT=65, SEX='M', X=5, Z=4, C1=2, C2=50, C3=5),
         Struct(ID=2, HT=72, SEX='M', X=6, Z=3, C1=2, C2=61, C3=1),
         Struct(ID=3, HT=70, SEX='F', X=7, Z=3, C1=10, C2=81, C3=-5)]

        Notes
        -----

        This method does not need to look at all the data in the table, and
        allows for fast queries of the start of the table.

        This method is equivalent to :meth:`.Table.head` followed by
        :meth:`.Table.collect`.

        Parameters
        ----------
        n : int
            Number of rows to take.

        Returns
        -------
        :obj:`list` of :class:`.Struct`
            List of row structs.
        """

        return self.head(n).collect(_localize)

    @typecheck_method(n=int)
    def head(self, n) -> 'Table':
        """Subset table to first `n` rows.

        Examples
        --------
        Subset to the first three rows:

        >>> table_result = table1.head(3)
        >>> table_result.count()
        3

        Notes
        -----

        The number of partitions in the new table is equal to the number of
        partitions containing the first `n` rows.

        Parameters
        ----------
        n : int
            Number of rows to include.

        Returns
        -------
        :class:`.Table`
            Table including the first `n` rows.
        """

        return Table(ir.TableHead(self._tir, n))

    @typecheck_method(n=int)
    def tail(self, n) -> 'Table':
        """Subset table to last `n` rows.

        Examples
        --------
        Subset to the last three rows:

        >>> table_result = table1.tail(3)
        >>> table_result.count()
        3

        Notes
        -----

        The number of partitions in the new table is equal to the number of
        partitions containing the last `n` rows.

        Parameters
        ----------
        n : int
            Number of rows to include.

        Returns
        -------
        :class:`.Table`
            Table including the last `n` rows.
        """

        return Table(ir.TableTail(self._tir, n))

    @typecheck_method(p=numeric,
                      seed=nullable(int))
    def sample(self, p, seed=None) -> 'Table':
        """Downsample the table by keeping each row with probability ``p``.

        Examples
        --------

        Downsample the table to approximately 1% of its rows.

        >>> small_table1 = table1.sample(0.01)

        Parameters
        ----------
        p : :obj:`float`
            Probability of keeping each row.
        seed : :obj:`int`
            Random seed.

        Returns
        -------
        :class:`.Table`
            Table with approximately ``p * n_rows`` rows.
        """

        if not (0 <= p <= 1):
            raise ValueError("Requires 'p' in [0,1]. Found p={}".format(p))

        return self.filter(hl.rand_bool(p, seed))

    @typecheck_method(n=int,
                      shuffle=bool)
    def repartition(self, n, shuffle=True) -> 'Table':
        """Change the number of partitions.

        Examples
        --------

        Repartition to 500 partitions:

        >>> table_result = table1.repartition(500)

        Notes
        -----

        Check the current number of partitions with :meth:`.n_partitions`.

        The data in a dataset is divided into chunks called partitions, which
        may be stored together or across a network, so that each partition may
        be read and processed in parallel by available cores. When a table with
        :math:`M` rows is first imported, each of the :math:`k` partitions will
        contain about :math:`M/k` of the rows. Since each partition has some
        computational overhead, decreasing the number of partitions can improve
        performance after significant filtering. Since it's recommended to have
        at least 2 - 4 partitions per core, increasing the number of partitions
        can allow one to take advantage of more cores. Partitions are a core
        concept of distributed computation in Spark, see `their documentation
        <http://spark.apache.org/docs/latest/programming-guide.html#resilient-distributed-datasets-rdds>`__
        for details.

        When ``shuffle=True``, Hail does a full shuffle of the data
        and creates equal sized partitions.  When ``shuffle=False``,
        Hail combines existing partitions to avoid a full shuffle.
        These algorithms correspond to the `repartition` and
        `coalesce` commands in Spark, respectively. In particular,
        when ``shuffle=False``, ``n_partitions`` cannot exceed current
        number of partitions.

        Parameters
        ----------
        n : int
            Desired number of partitions.
        shuffle : bool
            If ``True``, use full shuffle to repartition.

        Returns
        -------
        :class:`.Table`
            Repartitioned table.
        """

        return Table(ir.TableRepartition(
            self._tir, n, ir.RepartitionStrategy.SHUFFLE if shuffle else ir.RepartitionStrategy.COALESCE))

    @typecheck_method(max_partitions=int)
    def naive_coalesce(self, max_partitions: int) -> 'Table':
        """Naively decrease the number of partitions.

        Example
        -------
        Naively repartition to 10 partitions:

        >>> table_result = table1.naive_coalesce(10)

        Warning
        -------
        :meth:`.naive_coalesce` simply combines adjacent partitions to achieve
        the desired number. It does not attempt to rebalance, unlike
        :meth:`.repartition`, so it can produce a heavily unbalanced dataset. An
        unbalanced dataset can be inefficient to operate on because the work is
        not evenly distributed across partitions.

        Parameters
        ----------
        max_partitions : int
            Desired number of partitions. If the current number of partitions is
            less than or equal to `max_partitions`, do nothing.

        Returns
        -------
        :class:`.Table`
            Table with at most `max_partitions` partitions.
        """

        return Table(ir.TableRepartition(
            self._tir, max_partitions, ir.RepartitionStrategy.NAIVE_COALESCE))

    @typecheck_method(other=table_type)
    def semi_join(self, other: 'Table') -> 'Table':
        """Filters the table to rows whose key appears in `other`.

        Parameters
        ----------
        other : :class:`.Table`
            Table with compatible key field(s).

        Returns
        -------
        :class:`.Table`

        Notes
        -----
        The key type of the table must match the key type of `other`.

        This method does not change the schema of the table; it is a method of
        filtering the table to keys present in another table.

        To discard keys present in `other`, use :meth:`.anti_join`.

        Examples
        --------
        >>> table_result = table1.semi_join(table2)

        It may be expensive to key the left-side table by the right-side key.
        In this case, it is possible to implement a semi-join using a non-key
        field as follows:

        >>> table_result = table1.filter(hl.is_defined(table2.index(table1['ID'])))

        See Also
        --------
        :meth:`.anti_join`
        """
        return self.filter(hl.is_defined(other.index(self.key)))

    @typecheck_method(other=table_type)
    def anti_join(self, other: 'Table') -> 'Table':
        """Filters the table to rows whose key does not appear in `other`.

        Parameters
        ----------
        other : :class:`.Table`
            Table with compatible key field(s).

        Returns
        -------
        :class:`.Table`

        Notes
        -----
        The key type of the table must match the key type of `other`.

        This method does not change the schema of the table; it is a method of
        filtering the table to keys not present in another table.

        To restrict to keys present in `other`, use :meth:`.semi_join`.

        Examples
        --------
        >>> table_result = table1.anti_join(table2)

        It may be expensive to key the left-side table by the right-side key.
        In this case, it is possible to implement an anti-join using a non-key
        field as follows:

        >>> table_result = table1.filter(hl.is_missing(table2.index(table1['ID'])))

        See Also
        --------
        :meth:`.semi_join`, :meth:`.filter`
        """
        return self.filter(hl.is_missing(other.index(self.key)))

    @typecheck_method(right=table_type,
                      how=enumeration('inner', 'outer', 'left', 'right'),
                      _mangle=anyfunc)
    def join(self,
             right: 'Table',
             how='inner',
             _mangle: Callable[[str, int], str] = lambda s, i: f'{s}_{i}') -> 'Table':
        """Join two tables together.

        Examples
        --------
        Join `table1` to `table2` to produce `table_joined`:

        >>> table_joined = table1.key_by('ID').join(table2.key_by('ID'))

        Notes
        -----
        Tables are joined at rows whose key fields have equal values. Missing values never match.
        The inclusion of a row with no match in the opposite table depends on the
        join type:

        - **inner** -- Only rows with a matching key in the opposite table are included
          in the resulting table.
        - **left** -- All rows from the left table are included in the resulting table.
          If a row in the left table has no match in the right table, then the fields
          derived from the right table will be missing.
        - **right** -- All rows from the right table are included in the resulting table.
          If a row in the right table has no match in the left table, then the fields
          derived from the left table will be missing.
        - **outer** -- All rows are included in the resulting table. If a row in the right
          table has no match in the left table, then the fields derived from the left
          table will be missing. If a row in the right table has no match in the left table,
          then the fields derived from the left table will be missing.

        Both tables must have the same number of keys and the corresponding
        types of each key must be the same (order matters), but the key names
        can be different. For example, if `table1` is keyed by fields ``['a',
        'b']``, both of type ``int32``, and `table2` is keyed by fields ``['c',
        'd']``, both of type ``int32``, then the two tables can be joined (their
        rows will be joined where ``table1.a == table2.c`` and ``table1.b ==
        table2.d``).

        The key fields and order from the left table are preserved,
        while the key fields from the right table are not present in
        the result.

        Note
        ----
        These join methods implement a traditional `Cartesian product
        <https://en.wikipedia.org/wiki/Cartesian_product>`__ join, and
        the number of records in the resulting table can be larger than
        the number of records on the left or right if duplicate keys are
        present.

        Parameters
        ----------
        right : :class:`.Table`
            Table to join.
        how : :obj:`str`
            Join type. One of "inner", "left", "right", "outer"

        Returns
        -------
        :class:`.Table`
            Joined table.

        """
        left_key_types = list(self.key.dtype.values())
        right_key_types = list(right.key.dtype.values())
        if not left_key_types == right_key_types:
            raise ValueError(f"'join': key mismatch:\n  "
                             f"  left:  [{', '.join(str(t) for t in left_key_types)}]\n  "
                             f"  right: [{', '.join(str(t) for t in right_key_types)}]")
        seen = set(self._fields.keys())

        renames = {}

        for field in right._fields:
            if field in seen and field not in right.key:
                i = 1
                while i < 100:
                    mod = _mangle(field, i)
                    if mod not in seen:
                        renames[field] = mod
                        seen.add(mod)
                        break
                    i += 1
                else:
                    raise RecursionError(f'cannot rename field {repr(field)} after 99'
                                         f' mangling attempts')
            else:
                seen.add(field)

        if renames:
            right = right.rename(renames)
            info(f'Table.join: renamed the following fields on the right to avoid name conflicts:'
                 + ''.join(f'\n    {repr(k)} -> {repr(v)}' for k, v in renames.items()))

        return Table(ir.TableJoin(self._tir, right._tir, how, len(self.key)))

    def _zip_join(self, right):
        assert self.key.dtype == right.key.dtype
        return Table(ir.TableJoin(self._tir, right._tir, 'zip', len(self.key)))

    @typecheck_method(expr=BooleanExpression)
    def all(self, expr):
        """Evaluate whether a boolean expression is true for all rows.

        Examples
        --------
        Test whether `C1` is greater than 5 in all rows of the table:

        >>> if table1.all(table1.C1 == 5):
        ...     print("All rows have C1 equal 5.")

        Parameters
        ----------
        expr : :class:`.BooleanExpression`
            Expression to test.

        Returns
        -------
        :obj:`bool`
        """
        return self.aggregate(hail.agg.all(expr))

    @typecheck_method(expr=BooleanExpression)
    def any(self, expr):
        """Evaluate whether a Boolean expression is true for at least one row.

        Examples
        --------

        Test whether `C1` is equal to 5 any row in any row of the table:

        >>> if table1.any(table1.C1 == 5):
        ...     print("At least one row has C1 equal 5.")

        Parameters
        ----------
        expr : :class:`.BooleanExpression`
            Boolean expression.

        Returns
        -------
        :obj:`bool`
            ``True`` if the predicate evaluated for ``True`` for any row, otherwise ``False``.
        """
        return self.aggregate(hail.agg.any(expr))

    @typecheck_method(mapping=dictof(str, str))
    def rename(self, mapping) -> 'Table':
        """Rename fields of the table.

        Examples
        --------
        Rename `C1` to `col1` and `C2` to `col2`:

        >>> table_result = table1.rename({'C1' : 'col1', 'C2' : 'col2'})

        Parameters
        ----------
        mapping : :obj:`dict` of :obj:`str`, :obj:`str`
            Mapping from old field names to new field names.

        Notes
        -----
        Any field that does not appear as a key in `mapping` will not be
        renamed.

        Returns
        -------
        :class:`.Table`
            Table with renamed fields.
        """
        seen = {}

        row_map = {}
        global_map = {}

        for k, v in mapping.items():
            if v in seen:
                raise ValueError(
                    "Cannot rename two fields to the same name: attempted to rename {} and {} both to {}".format(
                        repr(seen[v]), repr(k), repr(v)))
            if v in self._fields and v not in mapping:
                raise ValueError("Cannot rename {} to {}: field already exists.".format(repr(k), repr(v)))
            seen[v] = k
            if self[k]._indices == self._row_indices:
                row_map[k] = v
            else:
                assert self[k]._indices == self._global_indices
                global_map[k] = v

        stray = set(mapping.keys()) - set(seen.values())
        if stray:
            raise ValueError(f"found rename rules for fields not present in table: {list(stray)}")

        return Table(ir.TableRename(self._tir, row_map, global_map))

    def expand_types(self) -> 'Table':
        """Expand complex types into structs and arrays.

        Examples
        --------

        >>> table_result = table1.expand_types()

        Notes
        -----
        Expands the following types: :class:`.tlocus`, :class:`.tinterval`,
        :class:`.tset`, :class:`.tdict`, :class:`.ttuple`.

        The only types that will remain after this method are:
        :py:data:`.tbool`, :py:data:`.tint32`, :py:data:`.tint64`,
        :py:data:`.tfloat64`, :py:data:`.tfloat32`, :class:`.tarray`,
        :class:`.tstruct`.

        Note, expand_types always returns an unkeyed table.

        Returns
        -------
        :class:`.Table`
            Expanded table.
        """

        t = self
        if len(t.key) > 0:
            t = t.order_by(*t.key)

        def _expand(e):
            if isinstance(e, CollectionExpression) or isinstance(e, DictExpression):
                return hl.map(lambda x: _expand(x), hl.array(e))
            elif isinstance(e, StructExpression):
                return hl.struct(**{k: _expand(v) for (k, v) in e.items()})
            elif isinstance(e, TupleExpression):
                return hl.struct(**{f'_{i}': x for (i, x) in enumerate(e)})
            elif isinstance(e, IntervalExpression):
                return hl.struct(start=e.start,
                                 end=e.end,
                                 includesStart=e.includes_start,
                                 includesEnd=e.includes_end)
            elif isinstance(e, LocusExpression):
                return hl.struct(contig=e.contig,
                                 position=e.position)
            elif isinstance(e, CallExpression):
                return hl.struct(alleles=hl.map(lambda i: e[i], hl.range(0, e.ploidy)),
                                 phased=e.phased)
            else:
                assert isinstance(e, (NumericExpression, BooleanExpression, StringExpression))
                return e

        t = t.select(**_expand(t.row))
        t = t.select_globals(**_expand(t.globals))
        return t

    def flatten(self) -> 'Table':
        """Flatten nested structs.

        Examples
        --------
        Flatten table:

        >>> table_result = table1.flatten()

        Notes
        -----
        Consider a table with signature

        .. code-block:: text

            a: struct{
                p: int32,
                q: str
            },
            b: int32,
            c: struct{
                x: str,
                y: array<struct{
                    y: str,
                    z: str
                }>
            }

        and key ``a``.  The result of flatten is

        .. code-block:: text

            a.p: int32
            a.q: str
            b: int32
            c.x: str
            c.y: array<struct{
                y: str,
                z: str
            }>

        with key ``a.p, a.q``.

        Note, structures inside collections like arrays or sets will not be
        flattened.

        Note, the result of flatten is always unkeyed.

        Warning
        -------
        Flattening a table will produces fields that cannot be referenced using
        the ``table.<field>`` syntax, e.g. "a.b". Reference these fields using
        square bracket lookups: ``table['a.b']``.

        Returns
        -------
        :class:`.Table`
            Table with a flat schema (no struct fields).
        """
        # unkey but preserve order
        t = self.order_by(*self.key)
        t = Table(ir.TableMapRows(t._tir, t.row.flatten()._ir))
        return t

    @typecheck_method(exprs=oneof(str, Expression, Ascending, Descending))
    def order_by(self, *exprs) -> 'Table':
        """Sort by the specified fields, defaulting to ascending order. Will unkey the table if it is keyed.

        Examples
        --------
        Let's assume we have a field called `HT` in our table.

        By default, ascending order is used:

        >>> sorted_table = table1.order_by(table1.HT)

        >>> sorted_table = table1.order_by('HT')

        You can sort in ascending order explicitly:

        >>> sorted_table = table1.order_by(hl.asc(table1.HT))

        >>> sorted_table = table1.order_by(hl.asc('HT'))

        Tables can be sorted by field descending order as well:

        >>> sorted_table = table1.order_by(hl.desc(table1.HT))

        >>> sorted_table = table1.order_by(hl.desc('HT'))

        Tables can also be sorted on multiple fields:

        >>> sorted_table = table1.order_by(hl.desc('HT'), hl.asc('SEX'))

        Notes
        -----
        Missing values are sorted after non-missing values. When multiple
        fields are passed, the table will be sorted first by the first
        argument, then the second, etc.

        Note
        ----
        This method unkeys the table.

        Parameters
        ----------
        exprs : varargs of :class:`.Ascending` or :class:`.Descending` or :class:`.Expression` or :obj:`str`
            Fields to sort by.

        Returns
        -------
        :class:`.Table`
            Table sorted by the given fields.
        """
        lifted_exprs = []
        for e in exprs:
            sort_type = 'A'
            if isinstance(e, Ascending):
                e = e.col
            elif isinstance(e, Descending):
                e = e.col
                sort_type = 'D'

            if isinstance(e, str):
                expr = self[e]
            else:
                expr = e
            lifted_exprs.append((expr, sort_type))

        sort_fields = []
        complex_exprs = {}

        for e, sort_type in lifted_exprs:
            if e._indices.source is not self:
                if e._indices.source is None:
                    raise ValueError("Sort fields must be fields of the callee Table, found scalar expression")
                else:
                    raise ValueError(f"Sort fields must be fields of the callee Table,"
                                     f" found field of {e._indices.source}")
            elif e._indices != self._row_indices:
                raise ValueError(f"Sort fields must be row-indexed, found global sort expression")
            else:
                field_name = self._fields_inverse.get(e)
                if field_name is None:
                    field_name = Env.get_uid()
                    complex_exprs[field_name] = e
                sort_fields.append((field_name, sort_type))

        t = self
        if complex_exprs:
            t = t.annotate(**complex_exprs)
        t = Table(ir.TableOrderBy(t._tir, sort_fields))
        if complex_exprs:
            t = t.drop(*complex_exprs.keys())
        return t

    @typecheck_method(field=oneof(str, Expression),
                      name=nullable(str))
    def explode(self, field, name=None) -> 'Table':
        """Explode rows along a field of type array or set, copying the entire row for each element.

        Examples
        --------
        `people_table` is a :class:`.Table` with three fields: `Name`, `Age`
        and `Children`.

        >>> people_table.show()
        +------------+-------+--------------------------+
        | Name       |   Age | Children                 |
        +------------+-------+--------------------------+
        | str        | int32 | array<str>               |
        +------------+-------+--------------------------+
        | "Alice"    |    34 | ["Dave","Ernie","Frank"] |
        | "Bob"      |    51 | ["Gaby","Helen"]         |
        | "Caroline" |    10 | []                       |
        +------------+-------+--------------------------+

        :meth:`.Table.explode` can be used to produce a distinct row for each
        element in the `Children` field:

        >>> exploded = people_table.explode('Children')
        >>> exploded.show() # doctest: +SKIP_OUTPUT_CHECK
        +---------+-------+----------+
        | Name    |   Age | Children |
        +---------+-------+----------+
        | str     | int32 | str      |
        +---------+-------+----------+
        | "Alice" |    34 | "Dave"   |
        | "Alice" |    34 | "Ernie"  |
        | "Alice" |    34 | "Frank"  |
        | "Bob"   |    51 | "Gaby"   |
        | "Bob"   |    51 | "Helen"  |
        +---------+-------+----------+

        The `name` parameter can be used to produce more appropriate field
        names:

        >>> exploded = people_table.explode('Children', name='Child')
        >>> exploded.show() # doctest: +SKIP_OUTPUT_CHECK
        +---------+-------+---------+
        | Name    |   Age | Child   |
        +---------+-------+---------+
        | str     | int32 | str     |
        +---------+-------+---------+
        | "Alice" |    34 | "Dave"  |
        | "Alice" |    34 | "Ernie" |
        | "Alice" |    34 | "Frank" |
        | "Bob"   |    51 | "Gaby"  |
        | "Bob"   |    51 | "Helen" |
        +---------+-------+---------+

        Notes
        -----
        Each row is copied for each element of `field`. The explode operation
        unpacks the elements in a field of type ``array`` or ``set`` into its
        own row. If an empty ``array`` or ``set`` is exploded, the entire row is
        removed from the table. In the example above, notice that the name
        "Caroline" is not found in the exploded table.

        Missing arrays or sets are treated as empty.

        Currently, the `name` argument may not be used if `field` is not a
        top-level field of the table (e.g. `name` may be used with ``ht.foo``
        but not ``ht.foo.bar``).

        Parameters
        ----------
        field : :obj:`str` or :class:`.Expression`
            Top-level field name or expression.
        name : :obj:`str` or None
            If not `None`, rename the exploded field to `name`.

        Returns
        -------
        :class:`.Table`
        """
        if isinstance(field, str):
            if field not in self._fields:
                raise KeyError("Table has no field '{}'".format(field))
            elif self._fields[field]._indices != self._row_indices:
                raise ExpressionException("Method 'explode' expects a field indexed by row, found axes '{}'"
                                          .format(self._fields[field]._indices.axes))
            root = [field]
            field = self._fields[field]
        else:
            analyze('Table.explode', field, self._row_indices, set(self._fields.keys()))
            if not field._ir.is_nested_field:
                raise ExpressionException(
                    "method 'explode' requires a field or subfield, not a complex expression")
            nested = field._ir
            root = []
            while isinstance(nested, ir.GetField):
                root.append(nested.name)
                nested = nested.o
            root = root[::-1]

        if not isinstance(field.dtype, (tarray, tset)):
            raise ValueError(f"method 'explode' expects array or set, found: {field.dtype}")

        for k in self.key.values():
            if k is field:
                raise ValueError(f"method 'explode' cannot explode a key field")

        t = Table(ir.TableExplode(self._tir, root))
        if name is not None:
            if len(root) > 1:
                raise ValueError(f"'Table.explode' does not support the 'name' argument when exploding nested fields")
            t = t.rename({root[0]: name})
        return t

    @typecheck_method(row_key=sequenceof(str),
                      col_key=sequenceof(str),
                      row_fields=sequenceof(str),
                      col_fields=sequenceof(str),
                      n_partitions=nullable(int))
    def to_matrix_table(self, row_key, col_key, row_fields=[], col_fields=[], n_partitions=None) -> 'hl.MatrixTable':
        """Construct a matrix table from a table in coordinate representation.

        Examples
        --------
        Import a coordinate-representation table from disk:

        >>> coord_ht = hl.import_table('data/coordinate_matrix.tsv', impute=True)
        >>> coord_ht.show()
        +---------+---------+----------+
        | row_idx | col_idx |        x |
        +---------+---------+----------+
        |   int32 |   int32 |  float64 |
        +---------+---------+----------+
        |       1 |       1 | 2.50e-01 |
        |       1 |       2 | 3.30e-01 |
        |       2 |       1 | 1.10e-01 |
        |       3 |       1 | 1.00e+00 |
        |       3 |       2 | 0.00e+00 |
        +---------+---------+----------+

        Convert to a matrix table and show:

        >>> dense_mt = coord_ht.to_matrix_table(row_key=['row_idx'], col_key=['col_idx'])
        >>> dense_mt.show()
        +---------+----------+----------+
        | row_idx |      0.x |      1.x |
        +---------+----------+----------+
        |   int32 |  float64 |  float64 |
        +---------+----------+----------+
        |       1 | 2.50e-01 | 3.30e-01 |
        |       2 | 1.10e-01 |       NA |
        |       3 | 1.00e+00 | 0.00e+00 |
        +---------+----------+----------+

        Notes
        -----
        Any row fields in the table that do not appear in one of the arguments
        to this method are assumed to be entry fields of the resulting matrix
        table.

        Parameters
        ----------
        row_key : Sequence[str]
            Fields to be used as row key.
        col_key : Sequence[str]
            Fields to be used as column key.
        row_fields : Sequence[str]
            Fields to be stored once per row.
        col_fields : Sequence[str]
            Fields to be stored once per column.
        n_partitions : int or None
            Number of partitions.

        Returns
        -------
        :class:`.MatrixTable`
        """
        all_fields = list(itertools.chain(row_key, col_key, row_fields, col_fields))
        c = collections.Counter(all_fields)
        row_field_set = set(self.row)
        for k, v in c.items():
            if k not in row_field_set:
                raise ValueError(f"'to_matrix_table': field {repr(k)} is not a row field")
            if v > 1:
                raise ValueError(f"'to_matrix_table': field {repr(k)} appeared in {v} field groups")

        if len(row_key) == 0:
            raise ValueError(f"'to_matrix_table': require at least one row key field")
        if len(col_key) == 0:
            raise ValueError(f"'to_matrix_table': require at least one col key field")

        ht = self.key_by()

        non_entry_fields = set(itertools.chain(row_key, col_key, row_fields, col_fields))
        entry_fields = [x for x in ht.row if x not in non_entry_fields]

        if not entry_fields:
            raise ValueError(f"'Table.to_matrix_table': no fields remain as entry fields:\n"
                             f"  all table fields found in one of 'row_key', 'col_key', 'row_fields', 'col_fields'")

        col_data = hl.rbind(
            hl.array(
                ht.aggregate(
                    hl.agg.group_by(ht.row.select(*col_key), hl.agg.take(ht.row.select(*col_fields), 1)[0]),
                    _localize=False)),
            lambda data: hl.struct(data=data,
                                   key_to_index=hl.dict(hl.range(0, hl.len(data)).map(lambda i: (data[i][0], i))))
        )

        col_data_uid = Env.get_uid()
        ht = ht.drop(*col_fields)
        ht = ht.annotate_globals(**{col_data_uid: col_data})

        entries_uid = Env.get_uid()
        ht = (ht.group_by(*row_key)
              .partition_hint(n_partitions)
              # FIXME: should be agg._prev_nonnull https://github.com/hail-is/hail/issues/5345
              .aggregate(**{x: hl.agg.take(ht[x], 1)[0] for x in row_fields},
                         **{entries_uid: hl.rbind(
                             hl.dict(hl.agg.collect((ht[col_data_uid]['key_to_index'][ht.row.select(*col_key)],
                                                     ht.row.select(*entry_fields)))),
                             lambda entry_dict: hl.range(0, hl.len(ht[col_data_uid]['key_to_index']))
                             .map(lambda i: entry_dict.get(i)))}))
        ht = ht.annotate_globals(
            **{col_data_uid: hl.array(ht[col_data_uid]['data'].map(lambda elt: hl.struct(**elt[0], **elt[1])))})
        return ht._unlocalize_entries(entries_uid, col_data_uid, col_key)

    @typecheck_method(columns=sequenceof(str), entry_field_name=nullable(str), col_field_name=str)
    def to_matrix_table_row_major(self, columns, entry_field_name=None, col_field_name='col'):
        """Construct a matrix table from a table in row major representation. Each element in `columns`
        is a field that will become an entry field in the matrix table. Fields omitted from `columns` become row
        fields. If `columns` are structs, then the matrix table will have the entry fields of those structs. Otherwise,
        the matrix table will have one entry field named `entry_field_name` whose values come from the values
        of the `columns` fields. The matrix table is column indexed by `col_field_name`.

        If you find yourself using this method after :func:`.import_table`,
        consider instead using :func:`.import_matrix_table`.

        Examples
        --------

        Convert a table of RNA expression samples to a :class:`.MatrixTable`:

        >>> t = hl.import_table('data/rna_expression.tsv', impute=True)
        >>> t = t.key_by('gene')
        >>> t.show()
        +---------+---------+---------+----------+-----------+-----------+-----------+
        | gene    | lung001 | lung002 | heart001 | muscle001 | muscle002 | muscle003 |
        +---------+---------+---------+----------+-----------+-----------+-----------+
        | str     |   int32 |   int32 |    int32 |     int32 |     int32 |     int32 |
        +---------+---------+---------+----------+-----------+-----------+-----------+
        | "LD4"   |       1 |       2 |        0 |         2 |         1 |         1 |
        | "SCN1A" |       2 |       1 |        1 |         0 |         0 |         0 |
        | "TITIN" |       3 |       0 |        0 |         1 |         2 |         1 |
        +---------+---------+---------+----------+-----------+-----------+-----------+
        >>> mt = t.to_matrix_table_row_major(
        ...          columns=['lung001', 'lung002', 'heart001',
        ...                   'muscle001', 'muscle002', 'muscle003'],
        ...          entry_field_name='expression',
        ...          col_field_name='sample')
        >>> mt.describe()
        ----------------------------------------
        Global fields:
            None
        ----------------------------------------
        Column fields:
            'sample': str
        ----------------------------------------
        Row fields:
            'gene': str
        ----------------------------------------
        Entry fields:
            'expression': int32
        ----------------------------------------
        Column key: ['sample']
        Row key: ['gene']
        ----------------------------------------
        >>> mt.show(n_cols=2)
        +---------+--------------------+--------------------+
        | gene    | lung001.expression | lung002.expression |
        +---------+--------------------+--------------------+
        | str     |              int32 |              int32 |
        +---------+--------------------+--------------------+
        | "LD4"   |                  1 |                  2 |
        | "SCN1A" |                  2 |                  1 |
        | "TITIN" |                  3 |                  0 |
        +---------+--------------------+--------------------+
        showing the first 2 of 6 columns

        Notes
        -----
        All fields in `columns` must have the same type.

        Parameters
        ----------
        columns : Sequence[str]
            Fields to be used as columns.
        entry_field_name : :obj:`str` or None
            Field name for the entries of the matrix table.
        col_field_name : :obj:`str`
            Field name for the columns of the matrix table.

        Returns
        -------
        :class:`.MatrixTable`
        """
        if len(columns) == 0:
            raise ValueError('Columns must be non-empty.')

        fields = [self[field] for field in columns]
        col_types = set([field.dtype for field in fields])
        if len(col_types) != 1:
            raise ValueError('All columns must have the same type.')

        if all([isinstance(col_typ, hl.tstruct) for col_typ in col_types]):
            if entry_field_name is not None:
                raise ValueError('Cannot both provide struct columns and an entry field name.')
            entries = hl.array(fields)
        else:
            if entry_field_name is None:
                raise ValueError('Must provide an entry field name.')
            entries = hl.array([hl.struct(**{entry_field_name: field}) for field in fields])

        t = self.transmute(entries=entries)
        t = t.annotate_globals(cols=hl.array([hl.struct(**{col_field_name: col}) for col in columns]))
        return t._unlocalize_entries('entries', 'cols', [col_field_name])

    @property
    def globals(self) -> 'StructExpression':
        """Returns a struct expression including all global fields.

        Examples
        --------
        The data type of the globals struct:

        >>> table1.globals.dtype
        dtype('struct{global_field_1: int32, global_field_2: int32}')

        The number of global fields:

        >>> len(table1.globals)
        2

        Returns
        -------
        :class:`.StructExpression`
            Struct of all global fields.
        """
        return self._globals

    @property
    def row(self) -> 'StructExpression':
        """Returns a struct expression of all row-indexed fields, including keys.

        Examples
        --------
        The data type of the row struct:

        >>> table1.row.dtype
        dtype('struct{ID: int32, HT: int32, SEX: str, X: int32, Z: int32, C1: int32, C2: int32, C3: int32}')

        The number of row fields:

        >>> len(table1.row)
        8

        Returns
        -------
        :class:`.StructExpression`
            Struct of all row fields, including key fields.
        """
        return self._row

    @property
    def row_value(self) -> 'StructExpression':
        """Returns a struct expression including all non-key row-indexed fields.

        Examples
        --------
        The data type of the row struct:

        >>> table1.row_value.dtype
        dtype('struct{HT: int32, SEX: str, X: int32, Z: int32, C1: int32, C2: int32, C3: int32}')

        The number of row fields:

        >>> len(table1.row_value)
        7

        Returns
        -------
        :class:`.StructExpression`
            Struct of all non-key row fields.
        """
        return self._row.drop(*self.key.keys())

    @staticmethod
    @typecheck(df=pyspark.sql.DataFrame,
               key=table_key_type)
    def from_spark(df, key=[]) -> 'Table':
        """Convert PySpark SQL DataFrame to a table.

        Examples
        --------

        >>> t = Table.from_spark(df) # doctest: +SKIP

        Notes
        -----

        Spark SQL data types are converted to Hail types as follows:

        .. code-block:: text

          BooleanType => :py:data:`.tbool`
          IntegerType => :py:data:`.tint32`
          LongType => :py:data:`.tint64`
          FloatType => :py:data:`.tfloat32`
          DoubleType => :py:data:`.tfloat64`
          StringType => :py:data:`.tstr`
          BinaryType => :class:`.TBinary`
          ArrayType => :class:`.tarray`
          StructType => :class:`.tstruct`

        Unlisted Spark SQL data types are currently unsupported.

        Parameters
        ----------
        df : :class:`.pyspark.sql.DataFrame`
            PySpark DataFrame.

        key : :obj:`str` or :obj:`list` of :obj:`str`
            Key fields.

        Returns
        -------
        :class:`.Table`
            Table constructed from the Spark SQL DataFrame.
        """
        return Env.spark_backend('from_spark').from_spark(df, key)

    @typecheck_method(flatten=bool)
    def to_spark(self, flatten=True):
        """Converts this table to a Spark DataFrame.

        Because Spark cannot represent complex types, types are
        expanded before flattening or conversion.

        Parameters
        ----------
        flatten : :obj:`bool`
            If ``True``, :meth:`flatten` before converting to Spark DataFrame.

        Returns
        -------
        :class:`.pyspark.sql.DataFrame`

        """
        return Env.spark_backend('to_spark').to_spark(self, flatten)

    @typecheck_method(flatten=bool)
    def to_pandas(self, flatten=True):
        """Converts this table to a Pandas DataFrame.

        Because conversion to Pandas is done through Spark, and Spark
        cannot represent complex types, types are expanded before
        flattening or conversion.

        Parameters
        ----------
        flatten : :obj:`bool`
            If ``True``, :meth:`flatten` before converting to Pandas DataFrame.

        Returns
        -------
        :class:`.pandas.DataFrame`

        """
        return Env.spark_backend('to_pandas').to_pandas(self, flatten)

    @staticmethod
    @typecheck(df=pandas.DataFrame,
               key=oneof(str, sequenceof(str)))
    def from_pandas(df, key=[]) -> 'Table':
        """Create table from Pandas DataFrame

        Examples
        --------

        >>> t = hl.Table.from_pandas(df) # doctest: +SKIP

        Parameters
        ----------
        df : :class:`.pandas.DataFrame`
            Pandas DataFrame.
        key : :obj:`str` or :obj:`list` of :obj:`str`
            Key fields.

        Returns
        -------
        :class:`.Table`
        """
        return Env.spark_backend('from_pandas').from_pandas(df, key)

    @typecheck_method(other=table_type, tolerance=nullable(numeric), absolute=bool)
    def _same(self, other, tolerance=1e-6, absolute=False):
        from hail.expr.functions import _values_similar

        if self._type != other._type:
            print(f'Table._same: types differ: {self._type}, {other._type}')
            return False

        left_global_value = Env.get_uid()
        left_value = Env.get_uid()
        left = self
        left = left.select_globals(**{left_global_value: left.globals})
        left = left.select(**{left_value: left._row})

        right_global_value = Env.get_uid()
        right_value = Env.get_uid()
        right = other
        right = right.select_globals(**{right_global_value: right.globals})
        right = right.select(**{right_value: right._row})

        t = left._zip_join(right)

        if not hl.eval(_values_similar(t[left_global_value], t[right_global_value], tolerance, absolute)):
            g = hl.eval(t.globals)
            print(f'Table._same: globals differ: {g[left_global_value]}, {g[right_global_value]}')
            return False

        if not t.all(_values_similar(t[left_value], t[right_value], tolerance, absolute)):
            print('Table._same: rows differ:')
            t = t.filter(~ _values_similar(t[left_value], t[right_value], tolerance, absolute))
            bad_rows = t.take(10)
            for r in bad_rows:
                print(f'  Row mismatch:\n    L: {r[left_value]}\n    R: {r[right_value]}')
            return False

        return True

    def collect_by_key(self, name: str = 'values') -> 'Table':
        """Collect values for each unique key into an array.

        .. include:: _templates/req_keyed_table.rst

        Examples
        --------
        >>> t1 = hl.Table.parallelize([
        ...     {'t': 'foo', 'x': 4, 'y': 'A'},
        ...     {'t': 'bar', 'x': 2, 'y': 'B'},
        ...     {'t': 'bar', 'x': -3, 'y': 'C'},
        ...     {'t': 'quam', 'x': 0, 'y': 'D'}],
        ...     hl.tstruct(t=hl.tstr, x=hl.tint32, y=hl.tstr),
        ...     key='t')

        >>> t1.show()
        +--------+-------+-----+
        | t      |     x | y   |
        +--------+-------+-----+
        | str    | int32 | str |
        +--------+-------+-----+
        | "bar"  |     2 | "B" |
        | "bar"  |    -3 | "C" |
        | "foo"  |     4 | "A" |
        | "quam" |     0 | "D" |
        +--------+-------+-----+

        >>> t1.collect_by_key().show()
        +--------+---------------------------------+
        | t      | values                          |
        +--------+---------------------------------+
        | str    | array<struct{x: int32, y: str}> |
        +--------+---------------------------------+
        | "bar"  | [(2,"B"),(-3,"C")]              |
        | "foo"  | [(4,"A")]                       |
        | "quam" | [(0,"D")]                       |
        +--------+---------------------------------+

        Notes
        -----
        The order of the values array is not guaranteed.

        Parameters
        ----------
        name : :obj:`str`
            Field name for all values per key.

        Returns
        -------
        :class:`.Table`
        """

        import hail.methods.misc as misc
        misc.require_key(self, 'collect_by_key')

        return Table(ir.TableAggregateByKey(
            self._tir,
            hl.struct(**{name: hl.agg.collect(self.row_value)})._ir))

    def distinct(self) -> 'Table':
        """Deduplicate keys, keeping only one row for each unique key.

        .. include:: _templates/req_keyed_table.rst

        Examples
        --------
        >>> t1 = hl.Table.parallelize([
        ...     {'a': 'foo', 'b': 1},
        ...     {'a': 'bar', 'b': 5},
        ...     {'a': 'bar', 'b': 2}],
        ...     hl.tstruct(a=hl.tstr, b=hl.tint32),
        ...     key='a')

        >>> t1.show()
        +-------+-------+
        | a     |     b |
        +-------+-------+
        | str   | int32 |
        +-------+-------+
        | "bar" |     5 |
        | "bar" |     2 |
        | "foo" |     1 |
        +-------+-------+

        >>> t1.distinct().show()
        +-------+-------+
        | a     |     b |
        +-------+-------+
        | str   | int32 |
        +-------+-------+
        | "bar" |     5 |
        | "foo" |     1 |
        +-------+-------+

        Notes
        -----
        The row chosen per distinct key is not guaranteed.

        Returns
        -------
        :class:`.Table`
        """

        import hail.methods.misc as misc
        misc.require_key(self, 'distinct')

        return Table(ir.TableDistinct(self._tir))

    def summarize(self, handler=None):
        """Compute and print summary information about the fields in the table.

        .. include:: _templates/experimental.rst
        """

        if handler is None:
            handler = hl.utils.default_handler()
        handler(self.row._summarize(top=True))

    @typecheck_method(parts=sequenceof(int), keep=bool)
    def _filter_partitions(self, parts, keep=True) -> 'Table':
        return Table(ir.TableToTableApply(self._tir, {'name': 'TableFilterPartitions', 'parts': parts, 'keep': keep}))

    @typecheck_method(entries_field_name=str,
                      cols_field_name=str,
                      col_key=sequenceof(str))
    def _unlocalize_entries(self, entries_field_name, cols_field_name, col_key) -> 'hl.MatrixTable':
        return hl.MatrixTable(ir.CastTableToMatrix(
            self._tir, entries_field_name, cols_field_name, col_key))

    @staticmethod
    @typecheck(tables=sequenceof(table_type), data_field_name=str, global_field_name=str)
    def multi_way_zip_join(tables, data_field_name, global_field_name) -> 'Table':
        """Combine many tables in a zip join

        .. include:: _templates/experimental.rst

        Notes
        -----
        The row type of the returned table is a struct with the key fields, and
        one extra field, `data_field_name`, which is an array of structs with
        the non key fields, one per input. The array elements are missing if
        their corresponding input had no row with that key or possibly if there
        is another input with more rows with that key than the corresponding
        input.

        The global type of the returned table is an array of structs of the
        global type of all of the inputs.

        The types for every input must be identical, not merely compatible,
        including the keys.

        A zip join is similar to an outer join however rows are not duplicated
        to create the full Cartesian product of duplicate keys. Instead, there
        is exactly one entry in some `data_field_name` array for every row in
        the inputs.

        Parameters
        ----------
        tables : :obj:`List[Table]`
            A list of tables to combine
        data_field_name : :obj:`str`
            The name of the resulting data field
        global_field_name : :obj:`str`
            The name of the resulting global field

        """
        if not tables:
            raise ValueError('multi_way_zip_join must have at least one table as an argument')
        head = tables[0]
        if any(head.key.dtype != t.key.dtype for t in tables):
            raise TypeError('All input tables to multi_way_zip_join must have the same key type')
        if any(head.row.dtype != t.row.dtype for t in tables):
            raise TypeError('All input tables to multi_way_zip_join must have the same row type')
        if any(head.globals.dtype != t.globals.dtype for t in tables):
            raise TypeError('All input tables to multi_way_zip_join must have the same global type')
        return Table(ir.TableMultiWayZipJoin(
            [t._tir for t in tables], data_field_name, global_field_name))

    def _group_within_partitions(self, name, n):
        return Table(ir.TableGroupWithinPartitions(self._tir, name, n))


table_type.set(Table)<|MERGE_RESOLUTION|>--- conflicted
+++ resolved
@@ -16,12 +16,8 @@
 from hail.typecheck import typecheck, typecheck_method, dictof, anytype, \
     anyfunc, nullable, sequenceof, oneof, numeric, lazy, enumeration, \
     table_key_type
-<<<<<<< HEAD
 from hail.utils.placement_tree import PlacementTree
-from hail.utils.java import Env, info, warn
-=======
 from hail.utils.java import Env, info, warning
->>>>>>> e38f600a
 from hail.utils.misc import wrap_to_tuple, storage_level, plural, \
     get_nice_field_error, get_nice_attr_error, get_key_by_exprs, check_keys, \
     get_select_exprs, check_annotate_exprs, process_joins
