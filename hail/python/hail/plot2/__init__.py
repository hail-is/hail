from .ggplot import ggplot
from .aes import aes
<<<<<<< HEAD
from .geoms import geom_line, geom_point, geom_text
from .labels import ggtitle, xlab, ylab
=======
from .geoms import geom_line, geom_point, geom_text, geom_bar, geom_histogram
from .labels import ggtitle
>>>>>>> baadb804


__all__ = [
    "aes",
    "ggplot",
    "geom_point",
    "geom_line",
    "geom_text",
    "ggtitle",
<<<<<<< HEAD
    "xlab",
    "ylab"
=======
    "geom_bar",
    "geom_histogram"
>>>>>>> baadb804
]<|MERGE_RESOLUTION|>--- conflicted
+++ resolved
@@ -1,12 +1,7 @@
 from .ggplot import ggplot
 from .aes import aes
-<<<<<<< HEAD
-from .geoms import geom_line, geom_point, geom_text
+from .geoms import geom_line, geom_point, geom_text, geom_bar, geom_histogram
 from .labels import ggtitle, xlab, ylab
-=======
-from .geoms import geom_line, geom_point, geom_text, geom_bar, geom_histogram
-from .labels import ggtitle
->>>>>>> baadb804
 
 
 __all__ = [
@@ -15,12 +10,9 @@
     "geom_point",
     "geom_line",
     "geom_text",
+    "geom_bar",
+    "geom_histogram"
     "ggtitle",
-<<<<<<< HEAD
     "xlab",
     "ylab"
-=======
-    "geom_bar",
-    "geom_histogram"
->>>>>>> baadb804
 ]