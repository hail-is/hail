--- conflicted
+++ resolved
@@ -70,10 +70,7 @@
                 "y": [element["y"] for element in one_color_data],
                 "mode": "markers",
                 "marker_color": color,
-<<<<<<< HEAD
-=======
                 "name": legend_name
->>>>>>> b60820a5
             }
             if "size" in parent.aes or "size" in self.aes:
                 scatter_args["marker_size"] = [element["size"] for element in one_color_data]
@@ -139,9 +136,7 @@
             if "tooltip" in parent.aes or "tooltip" in self.aes:
                 scatter_args["hovertext"] = [element["tooltip"] for element in one_color_data]
             fig_so_far.add_scatter(**scatter_args)
-<<<<<<< HEAD
-=======
-
+        
         def plot_continuous_color(data, colors):
             scatter_args = {
                 "x": [element["x"] for element in data],
@@ -152,7 +147,6 @@
 
             fig_so_far.add_scatter(**scatter_args)
 
->>>>>>> b60820a5
         if self.color is not None:
             plot_one_color(agg_result, self.color)
         elif "color" in parent.aes or "color" in self.aes:
@@ -199,8 +193,6 @@
             if "tooltip" in parent.aes or "tooltip" in self.aes:
                 scatter_args["hovertext"] = [element["tooltip"] for element in one_color_data]
             fig_so_far.add_scatter(**scatter_args)
-<<<<<<< HEAD
-=======
 
         def plot_continuous_color(data, colors):
             scatter_args = {
@@ -214,7 +206,6 @@
                 scatter_args["marker_size"] = [element["size"] for element in data]
             fig_so_far.add_scatter(**scatter_args)
 
->>>>>>> b60820a5
         if self.color is not None:
             plot_one_color(agg_result, self.color)
         elif "color" in parent.aes or "color" in self.aes:
