--- conflicted
+++ resolved
@@ -2870,11 +2870,7 @@
 
     Import a bgzipped VCF which uses the "gz" extension rather than the "bgz" extension:
 
-<<<<<<< HEAD
-    >>> ds = hl.import_vcf('data/samplepart*.vcf.gz', force_bgz=True)  # doctest: +SKIP
-=======
     >>> ds = hl.import_vcf('data/sample.vcf.gz', force_bgz=True)
->>>>>>> c45a81c4
 
     Notes
     -----
