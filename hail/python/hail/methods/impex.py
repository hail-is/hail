import json
import os
import re
from typing import List

import avro.schema
from avro.datafile import DataFileReader
from avro.io import DatumReader
import hail as hl
from hail import ir
from hail.expr import StructExpression, LocusExpression, \
    expr_array, expr_float64, expr_str, expr_numeric, expr_call, expr_bool, \
    expr_any, \
    to_expr, analyze
from hail.expr.types import hail_type, tarray, tfloat64, tstr, tint32, tstruct, \
    tcall, tbool, tint64, tfloat32
from hail.genetics.reference_genome import reference_genome_type
from hail.ir.utils import parse_type
from hail.matrixtable import MatrixTable
from hail.methods.misc import require_biallelic, require_row_key_variant, require_col_key_str
from hail.table import Table
from hail.typecheck import typecheck, nullable, oneof, dictof, anytype, \
    sequenceof, enumeration, sized_tupleof, numeric, table_key_type, char
from hail.utils.misc import wrap_to_list
from hail.utils.java import Env, FatalError, jindexed_seq_args, warning


def locus_interval_expr(contig, start, end, includes_start, includes_end,
                        reference_genome, skip_invalid_intervals):
    includes_start = hl.bool(includes_start)
    includes_end = hl.bool(includes_end)

    if reference_genome:
        return hl.locus_interval(contig, start, end, includes_start,
                                 includes_end, reference_genome,
                                 skip_invalid_intervals)
    else:
        return hl.interval(hl.struct(contig=contig, position=start),
                           hl.struct(contig=contig, position=end),
                           includes_start,
                           includes_end)


def expr_or_else(expr, default, f=lambda x: x):
    if expr is not None:
        return hl.or_else(f(expr), default)
    else:
        return to_expr(default)


@typecheck(dataset=MatrixTable,
           output=str,
           precision=int,
           gp=nullable(expr_array(expr_float64)),
           id1=nullable(expr_str),
           id2=nullable(expr_str),
           missing=nullable(expr_numeric),
           varid=nullable(expr_str),
           rsid=nullable(expr_str))
def export_gen(dataset, output, precision=4, gp=None, id1=None, id2=None,
               missing=None, varid=None, rsid=None):
    """Export a :class:`.MatrixTable` as GEN and SAMPLE files.

    .. include:: ../_templates/req_tvariant.rst

    .. include:: ../_templates/req_biallelic.rst

    Examples
    --------
    Import genotype probability data, filter variants based on INFO score, and
    export data to a GEN and SAMPLE file:

    >>> example_ds = hl.import_gen('data/example.gen', sample_file='data/example.sample')
    >>> example_ds = example_ds.filter_rows(agg.info_score(example_ds.GP).score >= 0.9) # doctest: +SKIP
    >>> hl.export_gen(example_ds, 'output/infoscore_filtered')

    Notes
    -----
    Writes out the dataset to a GEN and SAMPLE fileset in the
    `Oxford spec <http://www.stats.ox.ac.uk/%7Emarchini/software/gwas/file_format.html>`__.

    Parameters
    ----------
    dataset : :class:`.MatrixTable`
        Dataset.
    output : :class:`str`
        Filename root for output GEN and SAMPLE files.
    precision : :obj:`int`
        Number of digits to write after the decimal point.
    gp : :class:`.ArrayExpression` of type :py:data:`.tfloat64`, optional
        Expression for the genotype probabilities to output. If ``None``, the
        entry field `GP` is used if defined and is of type :class:`.tarray`
        with element type :py:data:`.tfloat64`. The array length must be 3.
        The values at indices 0, 1, and 2 are exported as the probabilities of
        homozygous reference, heterozygous, and homozygous variant,
        respectively. The default and missing value is ``[0, 0, 0]``.
    id1 : :class:`.StringExpression`, optional
        Expression for the first column of the SAMPLE file. If ``None``, the
        column key of the dataset is used and must be one field of type
        :py:data:`.tstr`.
    id2 : :class:`.StringExpression`, optional
        Expression for the second column of the SAMPLE file. If ``None``, the
        column key of the dataset is used and must be one field of type
        :py:data:`.tstr`.
    missing : :class:`.NumericExpression`, optional
        Expression for the third column of the SAMPLE file, which is the sample
        missing rate. Values must be between 0 and 1.
    varid : :class:`.StringExpression`, optional
        Expression for the variant ID (2nd column of the GEN file). If ``None``,
        the row field `varid` is used if defined and is of type :py:data:`.tstr`.
        The default and missing value is
        ``hl.delimit([dataset.locus.contig, hl.str(dataset.locus.position), dataset.alleles[0], dataset.alleles[1]], ':')``
    rsid : :class:`.StringExpression`, optional
        Expression for the rsID (3rd column of the GEN file). If ``None``,
        the row field `rsid` is used if defined and is of type :py:data:`.tstr`.
        The default and missing value is ``"."``.
    """

    require_biallelic(dataset, 'export_gen')

    if gp is None:
        if 'GP' in dataset.entry and dataset.GP.dtype == tarray(tfloat64):
            entry_exprs = {'GP': dataset.GP}
        else:
            entry_exprs = {}
    else:
        entry_exprs = {'GP': gp}

    if id1 is None:
        require_col_key_str(dataset, "export_gen")
        id1 = dataset.col_key[0]

    if id2 is None:
        require_col_key_str(dataset, "export_gen")
        id2 = dataset.col_key[0]

    if missing is None:
        missing = hl.float64(0.0)

    if varid is None:
        if 'varid' in dataset.row and dataset.varid.dtype == tstr:
            varid = dataset.varid

    if rsid is None:
        if 'rsid' in dataset.row and dataset.rsid.dtype == tstr:
            rsid = dataset.rsid

    sample_exprs = {'id1': id1, 'id2': id2, 'missing': missing}

    locus = dataset.locus
    a = dataset.alleles

    gen_exprs = {'varid': expr_or_else(varid, hl.delimit([locus.contig, hl.str(locus.position), a[0], a[1]], ':')),
                 'rsid': expr_or_else(rsid, ".")}

    for exprs, axis in [(sample_exprs, dataset._col_indices),
                        (gen_exprs, dataset._row_indices),
                        (entry_exprs, dataset._entry_indices)]:
        for name, expr in exprs.items():
            analyze('export_gen/{}'.format(name), expr, axis)

    dataset = dataset._select_all(col_exprs=sample_exprs,
                                  col_key=[],
                                  row_exprs=gen_exprs,
                                  entry_exprs=entry_exprs)

    writer = ir.MatrixGENWriter(output, precision)
    Env.backend().execute(ir.MatrixWrite(dataset._mir, writer))


@typecheck(mt=MatrixTable,
           output=str,
           gp=nullable(expr_array(expr_float64)),
           varid=nullable(expr_str),
           rsid=nullable(expr_str),
           parallel=nullable(ir.ExportType.checker))
def export_bgen(mt, output, gp=None, varid=None, rsid=None, parallel=None):
    """Export MatrixTable as :class:`.MatrixTable` as BGEN 1.2 file with 8
    bits of per probability.  Also writes SAMPLE file.

    Parameters
    ----------
    mt : :class:`.MatrixTable`
        Input matrix table.
    output : :class:`str`
        Root for output BGEN and SAMPLE files.
    gp : :class:`.ArrayExpression` of type :py:data:`.tfloat64`, optional
        Expression for genotype probabilities.  If ``None``, entry
        field `GP` is used if it exists and is of type
        :class:`.tarray` with element type :py:data:`.tfloat64`.
    varid : :class:`.StringExpression`, optional
        Expression for the variant ID. If ``None``, the row field
        `varid` is used if defined and is of type :py:data:`.tstr`.
        The default and missing value is
        ``hl.delimit([mt.locus.contig, hl.str(mt.locus.position), mt.alleles[0], mt.alleles[1]], ':')``
    rsid : :class:`.StringExpression`, optional
        Expression for the rsID. If ``None``, the row field `rsid` is
        used if defined and is of type :py:data:`.tstr`.  The default
        and missing value is ``"."``.
    parallel : :class:`str`, optional
        If ``None``, write a single BGEN file.  If
        ``'header_per_shard'``, write a collection of BGEN files (one
        per partition), each with its own header.  If
        ``'separate_header'``, write a file for each partition,
        without header, and a header file for the combined dataset.
    """
    require_row_key_variant(mt, 'export_bgen')
    require_col_key_str(mt, 'export_bgen')

    if gp is None:
        if 'GP' in mt.entry and mt.GP.dtype == tarray(tfloat64):
            entry_exprs = {'GP': mt.GP}
        else:
            entry_exprs = {}
    else:
        entry_exprs = {'GP': gp}

    if varid is None:
        if 'varid' in mt.row and mt.varid.dtype == tstr:
            varid = mt.varid

    if rsid is None:
        if 'rsid' in mt.row and mt.rsid.dtype == tstr:
            rsid = mt.rsid

    parallel = ir.ExportType.default(parallel)

    locus = mt.locus
    a = mt.alleles
    gen_exprs = {'varid': expr_or_else(varid, hl.delimit([locus.contig, hl.str(locus.position), a[0], a[1]], ':')),
                 'rsid': expr_or_else(rsid, ".")}

    for exprs, axis in [(gen_exprs, mt._row_indices),
                        (entry_exprs, mt._entry_indices)]:
        for name, expr in exprs.items():
            analyze('export_gen/{}'.format(name), expr, axis)

    mt = mt._select_all(col_exprs={},
                        row_exprs=gen_exprs,
                        entry_exprs=entry_exprs)

    Env.backend().execute(ir.MatrixWrite(mt._mir, ir.MatrixBGENWriter(
        output,
        parallel)))


@typecheck(dataset=MatrixTable,
           output=str,
           call=nullable(expr_call),
           fam_id=nullable(expr_str),
           ind_id=nullable(expr_str),
           pat_id=nullable(expr_str),
           mat_id=nullable(expr_str),
           is_female=nullable(expr_bool),
           pheno=oneof(nullable(expr_bool), nullable(expr_numeric)),
           varid=nullable(expr_str),
           cm_position=nullable(expr_float64))
def export_plink(dataset, output, call=None, fam_id=None, ind_id=None, pat_id=None,
                 mat_id=None, is_female=None, pheno=None, varid=None,
                 cm_position=None):
    """Export a :class:`.MatrixTable` as
    `PLINK2 <https://www.cog-genomics.org/plink2/formats>`__
    BED, BIM and FAM files.

    .. include:: ../_templates/req_tvariant_w_struct_locus.rst
    .. include:: ../_templates/req_tstring.rst
    .. include:: ../_templates/req_biallelic.rst
    .. include:: ../_templates/req_unphased_diploid_gt.rst

    Examples
    --------
    Import data from a VCF file, split multi-allelic variants, and export to
    PLINK files with the FAM file individual ID set to the sample ID:

    >>> ds = hl.split_multi_hts(dataset)
    >>> hl.export_plink(ds, 'output/example', ind_id = ds.s)

    Notes
    -----
    On an imported VCF, the example above will behave similarly to the PLINK
    conversion command

    .. code-block:: text

        plink --vcf /path/to/file.vcf --make-bed --out sample --const-fid --keep-allele-order

    except that:

    - Variants that result from splitting a multi-allelic variant may be
      re-ordered relative to the BIM and BED files.

    Parameters
    ----------
    dataset : :class:`.MatrixTable`
        Dataset.
    output : :class:`str`
        Filename root for output BED, BIM, and FAM files.
    call : :class:`.CallExpression`, optional
        Expression for the genotype call to output. If ``None``, the entry field
        `GT` is used if defined and is of type :py:data:`.tcall`.
    fam_id : :class:`.StringExpression`, optional
        Expression for the family ID. The default and missing values are
        ``'0'``.
    ind_id : :class:`.StringExpression`, optional
        Expression for the individual (proband) ID. If ``None``, the column key
        of the dataset is used and must be one field of type :py:data:`.tstr`.
    pat_id : :class:`.StringExpression`, optional
        Expression for the paternal ID. The default and missing values are
        ``'0'``.
    mat_id : :class:`.StringExpression`, optional
        Expression for the maternal ID. The default and missing values are
        ``'0'``.
    is_female : :class:`.BooleanExpression`, optional
        Expression for the proband sex. ``True`` is output as ``'2'`` and
        ``False`` is output as ``'1'``. The default and missing values are
        ``'0'``.
    pheno : :class:`.BooleanExpression` or :class:`.NumericExpression`, optional
        Expression for the phenotype. If `pheno` is a boolean expression,
        ``True`` is output as ``'2'`` and ``False`` is output as ``'1'``. The
        default and missing values are ``'NA'``.
    varid : :class:`.StringExpression`, optional
        Expression for the variant ID (2nd column of the BIM file). The default
        value is ``hl.delimit([dataset.locus.contig, hl.str(dataset.locus.position), dataset.alleles[0], dataset.alleles[1]], ':')``
    cm_position : :class:`.Float64Expression`, optional
        Expression for the 3rd column of the BIM file (position in centimorgans).
        The default value is ``0.0``. The missing value is ``0.0``.
    """

    require_biallelic(dataset, 'export_plink', tolerate_generic_locus=True)

    if ind_id is None:
        require_col_key_str(dataset, "export_plink")
        ind_id = dataset.col_key[0]

    if call is None:
        if 'GT' in dataset.entry and dataset.GT.dtype == tcall:
            entry_exprs = {'GT': dataset.GT}
        else:
            entry_exprs = {}
    else:
        entry_exprs = {'GT': call}

    fam_exprs = {'fam_id': expr_or_else(fam_id, '0'),
                 'ind_id': hl.or_else(ind_id, '0'),
                 'pat_id': expr_or_else(pat_id, '0'),
                 'mat_id': expr_or_else(mat_id, '0'),
                 'is_female': expr_or_else(is_female, '0',
                                           lambda x: hl.if_else(x, '2', '1')),
                 'pheno': expr_or_else(pheno, 'NA',
                                       lambda x: hl.if_else(x, '2', '1') if x.dtype == tbool else hl.str(x))}

    locus = dataset.locus
    a = dataset.alleles

    bim_exprs = {'varid': expr_or_else(varid, hl.delimit([locus.contig, hl.str(locus.position), a[0], a[1]], ':')),
                 'cm_position': expr_or_else(cm_position, 0.0)}

    for exprs, axis in [(fam_exprs, dataset._col_indices),
                        (bim_exprs, dataset._row_indices),
                        (entry_exprs, dataset._entry_indices)]:
        for name, expr in exprs.items():
            analyze('export_plink/{}'.format(name), expr, axis)

    dataset = dataset._select_all(col_exprs=fam_exprs,
                                  col_key=[],
                                  row_exprs=bim_exprs,
                                  entry_exprs=entry_exprs)

    # check FAM ids for white space
    t_cols = dataset.cols()
    errors = []
    for name in ['ind_id', 'fam_id', 'pat_id', 'mat_id']:
        ids = t_cols.filter(t_cols[name].matches(r"\s+"))[name].collect()

        if ids:
            errors.append(f"""expr '{name}' has spaces in the following values:\n""")
            for row in ids:
                errors.append(f"""  {row}\n""")

    if errors:
        raise TypeError("\n".join(errors))

    writer = ir.MatrixPLINKWriter(output)
    Env.backend().execute(ir.MatrixWrite(dataset._mir, writer))


@typecheck(dataset=oneof(MatrixTable, Table),
           output=str,
           append_to_header=nullable(str),
           parallel=nullable(ir.ExportType.checker),
           metadata=nullable(dictof(str, dictof(str, dictof(str, str)))),
           tabix=bool)
def export_vcf(dataset, output, append_to_header=None, parallel=None, metadata=None, *, tabix=False):
    """Export a :class:`.MatrixTable` or :class:`.Table` as a VCF file.

    .. include:: ../_templates/req_tvariant.rst

    Examples
    --------
    Export to VCF as a block-compressed file:

    >>> hl.export_vcf(dataset, 'output/example.vcf.bgz')

    Notes
    -----
    :func:`.export_vcf` writes the dataset to disk in VCF format as described in the
    `VCF 4.2 spec <https://samtools.github.io/hts-specs/VCFv4.2.pdf>`__.

    Use the ``.vcf.bgz`` extension rather than ``.vcf`` in the output file name
    for `blocked GZIP <http://www.htslib.org/doc/tabix.html>`__ compression.

    Note
    ----
        We strongly recommended compressed (``.bgz`` extension) and parallel
        output (`parallel` set to ``'separate_header'`` or
        ``'header_per_shard'``) when exporting large VCFs.

    Hail exports the fields of struct `info` as INFO fields, the elements of
    ``set<str>`` `filters` as FILTERS, the value of str `rsid` as ID, and the
    value of float64 `qual` as QUAL. No other row fields are exported.

    The FORMAT field is generated from the entry schema, which
    must be a :class:`.tstruct`.  There is a FORMAT
    field for each field of the struct. If `dataset` is a :class:`.Table`,
    then there will be no FORMAT field and the output will be a sites-only VCF.

    INFO and FORMAT fields may be generated from Struct fields of type
    :py:data:`.tcall`, :py:data:`.tint32`, :py:data:`.tfloat32`,
    :py:data:`.tfloat64`, or :py:data:`.tstr`. If a field has type
    :py:data:`.tint64`, every value must be a valid ``int32``. Arrays and sets
    containing these types are also allowed but cannot be nested; for example,
    ``array<array<int32>>`` is invalid. Arrays and sets are written with the
    same comma-separated format. Fields of type :py:data:`.tbool` are also
    permitted in `info` and will generate INFO fields of VCF type Flag.

    Hail also exports the name, length, and assembly of each contig as a VCF
    header line, where the assembly is set to the :class:`.ReferenceGenome`
    name.

    Consider the workflow of importing a VCF and immediately exporting the
    dataset back to VCF. The output VCF header will contain FORMAT lines for
    each entry field and INFO lines for all fields in `info`, but these lines
    will have empty Description fields and the Number and Type fields will be
    determined from their corresponding Hail types. To output a desired
    Description, Number, and/or Type value in a FORMAT or INFO field or to
    specify FILTER lines, use the `metadata` parameter to supply a dictionary
    with the relevant information. See
    :func:`get_vcf_metadata` for how to obtain the
    dictionary corresponding to the original VCF, and for info on how this
    dictionary should be structured.

    The output VCF header will also contain CONTIG lines
    with ID, length, and assembly fields derived from the reference genome of
    the dataset.

    The output VCF header will `not` contain lines added by external tools
    (such as bcftools and GATK) unless they are explicitly inserted using the
    `append_to_header` parameter.

    Warning
    -------

    INFO fields stored at VCF import are `not` automatically modified to
    reflect filtering of samples or genotypes, which can affect the value of
    AC (allele count), AF (allele frequency), AN (allele number), etc. If a
    filtered dataset is exported to VCF without updating `info`, downstream
    tools which may produce erroneous results. The solution is to create new
    fields in `info` or overwrite existing fields. For example, in order to
    produce an accurate `AC` field, one can run :func:`.variant_qc` and copy
    the `variant_qc.AC` field to `info.AC` as shown below.

    >>> ds = dataset.filter_entries(dataset.GQ >= 20)
    >>> ds = hl.variant_qc(ds)
    >>> ds = ds.annotate_rows(info = ds.info.annotate(AC=ds.variant_qc.AC)) # doctest: +SKIP
    >>> hl.export_vcf(ds, 'output/example.vcf.bgz')

    Warning
    -------
    Do not export to a path that is being read from in the same pipeline.

    Parameters
    ----------
    dataset : :class:`.MatrixTable`
        Dataset.
    output : :class:`str`
        Path of .vcf or .vcf.bgz file to write.
    append_to_header : :class:`str`, optional
        Path of file to append to VCF header.
    parallel : :class:`str`, optional
        If ``'header_per_shard'``, return a set of VCF files (one per
        partition) rather than serially concatenating these files. If
        ``'separate_header'``, return a separate VCF header file and a set of
        VCF files (one per partition) without the header. If ``None``,
        concatenate the header and all partitions into one VCF file.
    metadata : :obj:`dict` [:obj:`str`, :obj:`dict` [:obj:`str`, :obj:`dict` [:obj:`str`, :obj:`str`]]], optional
        Dictionary with information to fill in the VCF header. See
        :func:`get_vcf_metadata` for how this
        dictionary should be structured.
    tabix : :obj:`bool`, optional
        If true, writes a tabix index for the output VCF.
        **Note**: This feature is experimental, and the interface and defaults
        may change in future versions.
    """
    _, ext = os.path.splitext(output)
    if ext == '.gz':
        warning('VCF export with standard gzip compression requested. This is almost *never* desired and will '
                'cause issues with other tools that consume VCF files. The compression format used for VCF '
                'files is traditionally *block* gzip compression. To use block gzip compression with hail VCF '
                'export, use a path ending in `.bgz`.')
    if isinstance(dataset, Table):
        mt = MatrixTable.from_rows_table(dataset)
        dataset = mt.key_cols_by(sample="")

    require_col_key_str(dataset, 'export_vcf')
    require_row_key_variant(dataset, 'export_vcf')

    if 'filters' in dataset.row and dataset.filters.dtype != hl.tset(hl.tstr):
        raise ValueError(f"'export_vcf': expect the 'filters' field to be set<str>, found {dataset.filters.dtype}"
                         f"\n  Either transform this field to set<str> to export as VCF FILTERS field, or drop it from the dataset.")

    info_fields = list(dataset.info) if "info" in dataset.row else []
    invalid_info_fields = [f for f in info_fields if not re.fullmatch(r"^([A-Za-z_][0-9A-Za-z_.]*|1000G)", f)]
    if invalid_info_fields:
        invalid_info_str = ''.join(f'\n    {f!r}' for f in invalid_info_fields)
        warning(
            'export_vcf: the following info field names are invalid in VCF 4.3 and may not work with some tools: ' + invalid_info_str)

    row_fields_used = {'rsid', 'info', 'filters', 'qual'}

    fields_dropped = []
    for f in dataset.globals:
        fields_dropped.append((f, 'global'))
    for f in dataset.col_value:
        fields_dropped.append((f, 'column'))
    for f in dataset.row_value:
        if f not in row_fields_used:
            fields_dropped.append((f, 'row'))

    if fields_dropped:
        ignored_str = ''.join(f'\n    {f!r} ({axis})' for f, axis in fields_dropped)
        warning('export_vcf: ignored the following fields:' + ignored_str)
        dataset = dataset.drop(*(f for f, _ in fields_dropped))

    parallel = ir.ExportType.default(parallel)

    writer = ir.MatrixVCFWriter(output,
                                append_to_header,
                                parallel,
                                metadata,
                                tabix)
    Env.backend().execute(ir.MatrixWrite(dataset._mir, writer))


@typecheck(path=str,
           reference_genome=nullable(reference_genome_type),
           skip_invalid_intervals=bool,
           contig_recoding=nullable(dictof(str, str)),
           kwargs=anytype)
def import_locus_intervals(path,
                           reference_genome='default',
                           skip_invalid_intervals=False,
                           contig_recoding=None,
                           **kwargs) -> Table:
    """Import a locus interval list as a :class:`.Table`.

    Examples
    --------

    Add the row field `capture_region` indicating inclusion in
    at least one locus interval from `capture_intervals.txt`:

    >>> intervals = hl.import_locus_intervals('data/capture_intervals.txt', reference_genome='GRCh37')
    >>> result = dataset.annotate_rows(capture_region = hl.is_defined(intervals[dataset.locus]))

    Notes
    -----

    Hail expects an interval file to contain either one, three or five fields
    per line in the following formats:

    - ``contig:start-end``
    - ``contig  start  end`` (tab-separated)
    - ``contig  start  end  direction  target`` (tab-separated)

    A file in either of the first two formats produces a table with one
    field:

    - **interval** (:class:`.tinterval`) - Row key. Genomic interval. If
      `reference_genome` is defined, the point type of the interval will be
      :class:`.tlocus` parameterized by the `reference_genome`. Otherwise,
      the point type is a :class:`.tstruct` with two fields: `contig` with
      type :obj:`.tstr` and `position` with type :py:data:`.tint32`.

    A file in the third format (with a "target" column) produces a table with two
    fields:

     - **interval** (:class:`.tinterval`) - Row key. Same schema as above.
     - **target** (:py:data:`.tstr`)

    If `reference_genome` is defined **AND** the file has one field, intervals
    are parsed with :func:`.parse_locus_interval`. See the documentation for
    valid inputs.

    If `reference_genome` is **NOT** defined and the file has one field,
    intervals are parsed with the regex ```"([^:]*):(\\d+)\\-(\\d+)"``
    where contig, start, and end match each of the three capture groups.
    ``start`` and ``end`` match positions inclusively, e.g.
    ``start <= position <= end``.

    For files with three or five fields, ``start`` and ``end`` match positions
    inclusively, e.g. ``start <= position <= end``.

    Parameters
    ----------
    path : :class:`str`
        Path to file.
    reference_genome : :class:`str` or :class:`.ReferenceGenome`, optional
        Reference genome to use.
    skip_invalid_intervals : :obj:`bool`
        If ``True`` and `reference_genome` is not ``None``, skip lines with
        intervals that are not consistent with the reference genome.
    contig_recoding: :obj:`dict` of (:class:`str`, :obj:`str`)
        Mapping from contig name in file to contig name in loaded dataset.
        All contigs must be present in the `reference_genome`, so this is
        useful for mapping differently-formatted data onto known references.
    **kwargs
        Additional optional arguments to :func:`import_table` are valid
        arguments here except: `no_header`, `comment`, `impute`, and
        `types`, as these are used by :func:`import_locus_intervals`.

    Returns
    -------
    :class:`.Table`
        Interval-keyed table.
    """

    if contig_recoding is not None:
        contig_recoding = hl.literal(contig_recoding)

    def recode_contig(x):
        if contig_recoding is None:
            return x
        return contig_recoding.get(x, x)

    t = import_table(path, comment="@", impute=False, no_header=True,
                     types={'f0': tstr, 'f1': tint32, 'f2': tint32,
                            'f3': tstr, 'f4': tstr},
                     **kwargs)

    if t.row.dtype == tstruct(f0=tstr):
        if reference_genome:
            t = t.select(interval=hl.parse_locus_interval(t['f0'],
                                                          reference_genome))
        else:
            interval_regex = r"([^:]*):(\d+)\-(\d+)"

            def checked_match_interval_expr(match):
                return hl.or_missing(hl.len(match) == 3,
                                     locus_interval_expr(recode_contig(match[0]),
                                                         hl.int32(match[1]),
                                                         hl.int32(match[2]),
                                                         True,
                                                         True,
                                                         reference_genome,
                                                         skip_invalid_intervals))

            expr = (
                hl.bind(t['f0'].first_match_in(interval_regex),
                        lambda match: hl.if_else(hl.bool(skip_invalid_intervals),
                                                 checked_match_interval_expr(match),
                                                 locus_interval_expr(recode_contig(match[0]),
                                                                     hl.int32(match[1]),
                                                                     hl.int32(match[2]),
                                                                     True,
                                                                     True,
                                                                     reference_genome,
                                                                     skip_invalid_intervals))))

            t = t.select(interval=expr)

    elif t.row.dtype == tstruct(f0=tstr, f1=tint32, f2=tint32):
        t = t.select(interval=locus_interval_expr(recode_contig(t['f0']),
                                                  t['f1'],
                                                  t['f2'],
                                                  True,
                                                  True,
                                                  reference_genome,
                                                  skip_invalid_intervals))

    elif t.row.dtype == tstruct(f0=tstr, f1=tint32, f2=tint32, f3=tstr, f4=tstr):
        t = t.select(interval=locus_interval_expr(recode_contig(t['f0']),
                                                  t['f1'],
                                                  t['f2'],
                                                  True,
                                                  True,
                                                  reference_genome,
                                                  skip_invalid_intervals),
                     target=t['f4'])

    else:
        raise FatalError("""invalid interval format.  Acceptable formats:
              'chr:start-end'
              'chr  start  end' (tab-separated)
              'chr  start  end  strand  target' (tab-separated, strand is '+' or '-')""")

    if skip_invalid_intervals and reference_genome:
        t = t.filter(hl.is_defined(t.interval))

    return t.key_by('interval')


@typecheck(path=str,
           reference_genome=nullable(reference_genome_type),
           skip_invalid_intervals=bool,
           contig_recoding=nullable(dictof(str, str)),
           kwargs=anytype)
def import_bed(path,
               reference_genome='default',
               skip_invalid_intervals=False,
               contig_recoding=None,
               **kwargs) -> Table:
    """Import a UCSC BED file as a :class:`.Table`.

    Examples
    --------

    The file formats are

    .. code-block:: text

        $ cat data/file1.bed
        track name="BedTest"
        20    1          14000000
        20    17000000   18000000
        ...

        $ cat file2.bed
        track name="BedTest"
        20    1          14000000  cnv1
        20    17000000   18000000  cnv2
        ...

    Add the row field `cnv_region` indicating inclusion in
    at least one interval of the three-column BED file:

    >>> bed = hl.import_bed('data/file1.bed', reference_genome='GRCh37')
    >>> result = dataset.annotate_rows(cnv_region = hl.is_defined(bed[dataset.locus]))

    Add a row field `cnv_id` with the value given by the
    fourth column of a BED file:

    >>> bed = hl.import_bed('data/file2.bed')
    >>> result = dataset.annotate_rows(cnv_id = bed[dataset.locus].target)

    Notes
    -----

    The table produced by this method has one of two possible structures. If
    the .bed file has only three fields (`chrom`, `chromStart`, and
    `chromEnd`), then the produced table has only one column:

        - **interval** (:class:`.tinterval`) - Row key. Genomic interval. If
          `reference_genome` is defined, the point type of the interval will be
          :class:`.tlocus` parameterized by the `reference_genome`. Otherwise,
          the point type is a :class:`.tstruct` with two fields: `contig` with
          type :py:data:`.tstr` and `position` with type :py:data:`.tint32`.

    If the .bed file has four or more columns, then Hail will store the fourth
    column as a row field in the table:

        - *interval* (:class:`.tinterval`) - Row key. Genomic interval. Same schema as above.
        - *target* (:py:data:`.tstr`) - Fourth column of .bed file.

    `UCSC bed files <https://genome.ucsc.edu/FAQ/FAQformat.html#format1>`__ can
    have up to 12 fields, but Hail will only ever look at the first four. Hail
    ignores header lines in BED files.

    Warning
    -------
    Intervals in UCSC BED files are 0-indexed and half open.
    The line "5  100  105" correpsonds to the interval ``[5:101-5:106)`` in Hail's
    1-indexed notation. Details
    `here <http://genome.ucsc.edu/blog/the-ucsc-genome-browser-coordinate-counting-systems/>`__.

    Parameters
    ----------
    path : :class:`str`
        Path to .bed file.
    reference_genome : :class:`str` or :class:`.ReferenceGenome`, optional
        Reference genome to use.
    skip_invalid_intervals : :obj:`bool`
        If ``True`` and `reference_genome` is not ``None``, skip lines with
        intervals that are not consistent with the reference genome.
    contig_recoding: :obj:`dict` of (:class:`str`, :obj:`str`)
        Mapping from contig name in BED to contig name in loaded dataset.
        All contigs must be present in the `reference_genome`, so this is
        useful for mapping differently-formatted data onto known references.
    **kwargs
        Additional optional arguments to :func:`import_table` are valid arguments here except:
        `no_header`, `delimiter`, `impute`, `skip_blank_lines`, `types`, and `comment` as these
        are used by import_bed.

    Returns
    -------
    :class:`.Table`
        Interval-keyed table.
    """

    # UCSC BED spec defined here: https://genome.ucsc.edu/FAQ/FAQformat.html#format1

    t = import_table(path, no_header=True, delimiter=r"\s+", impute=False,
                     skip_blank_lines=True, types={'f0': tstr, 'f1': tint32,
                                                   'f2': tint32, 'f3': tstr,
                                                   'f4': tstr},
                     comment=["""^browser.*""", """^track.*""",
                              r"""^\w+=("[\w\d ]+"|\d+).*"""],
                     **kwargs)

    if contig_recoding is not None:
        contig_recoding = hl.literal(contig_recoding)

    def recode_contig(x):
        if contig_recoding is None:
            return x
        return contig_recoding.get(x, x)

    if t.row.dtype == tstruct(f0=tstr, f1=tint32, f2=tint32):
        t = t.select(interval=locus_interval_expr(recode_contig(t['f0']),
                                                  t['f1'] + 1,
                                                  t['f2'] + 1,
                                                  True,
                                                  False,
                                                  reference_genome,
                                                  skip_invalid_intervals))

    elif len(t.row) >= 4 and tstruct(**dict([(n, typ) for n, typ in t.row.dtype._field_types.items()][:4])) == tstruct(
            f0=tstr, f1=tint32, f2=tint32, f3=tstr):
        t = t.select(interval=locus_interval_expr(recode_contig(t['f0']),
                                                  t['f1'] + 1,
                                                  t['f2'] + 1,
                                                  True,
                                                  False,
                                                  reference_genome,
                                                  skip_invalid_intervals),
                     target=t['f3'])

    else:
        raise FatalError("too few fields for BED file: expected 3 or more, but found {}".format(len(t.row)))

    if skip_invalid_intervals and reference_genome:
        t = t.filter(hl.is_defined(t.interval))

    return t.key_by('interval')


@typecheck(path=str,
           quant_pheno=bool,
           delimiter=str,
           missing=str)
def import_fam(path, quant_pheno=False, delimiter=r'\\s+', missing='NA') -> Table:
    """Import a PLINK FAM file into a :class:`.Table`.

    Examples
    --------

    Import a tab-separated
    `FAM file <https://www.cog-genomics.org/plink2/formats#fam>`__
    with a case-control phenotype:

    >>> fam_kt = hl.import_fam('data/case_control_study.fam')

    Import a FAM file with a quantitative phenotype:

    >>> fam_kt = hl.import_fam('data/quantitative_study.fam', quant_pheno=True)

    Notes
    -----

    In Hail, unlike PLINK, the user must *explicitly* distinguish between
    case-control and quantitative phenotypes. Importing a quantitative
    phenotype with ``quant_pheno=False`` will return an error
    (unless all values happen to be `0`, `1`, `2`, or `-9`):

    The resulting :class:`.Table` will have fields, types, and values that are interpreted as missing.

     - *fam_id* (:py:data:`.tstr`) -- Family ID (missing = "0")
     - *id* (:py:data:`.tstr`) -- Sample ID (key column)
     - *pat_id* (:py:data:`.tstr`) -- Paternal ID (missing = "0")
     - *mat_id* (:py:data:`.tstr`) -- Maternal ID (missing = "0")
     - *is_female* (:py:data:`.tstr`) -- Sex (missing = "NA", "-9", "0")

    One of:

     - *is_case* (:py:data:`.tbool`) -- Case-control phenotype (missing = "0", "-9",
       non-numeric or the ``missing`` argument, if given.
     - *quant_pheno* (:py:data:`.tfloat64`) -- Quantitative phenotype (missing = "NA" or
       the ``missing`` argument, if given.

    Warning
    -------
    Hail will interpret the value "-9" as a valid quantitative phenotype, which
    differs from default PLINK behavior. Use ``missing='-9'`` to interpret this
    value as missing.

    Parameters
    ----------
    path : :class:`str`
        Path to FAM file.
    quant_pheno : :obj:`bool`
        If ``True``, phenotype is interpreted as quantitative.
    delimiter : :class:`str`
        Field delimiter regex.
    missing : :class:`str`
        The string used to denote missing values. For case-control, 0, -9, and
        non-numeric are also treated as missing.

    Returns
    -------
    :class:`.Table`
    """
    type_and_data = Env.backend().import_fam(path, quant_pheno, delimiter, missing)
    typ = hl.dtype(type_and_data['type'])
    return hl.Table.parallelize(
        hl.tarray(typ)._convert_from_json_na(type_and_data['data']), typ, key=['id'])


@typecheck(regex=str,
           path=oneof(str, sequenceof(str)),
           max_count=int,
           show=bool)
def grep(regex, path, max_count=100, *, show=True):
    r"""Searches given paths for all lines containing regex matches.

    Examples
    --------

    Print all lines containing the string ``hello`` in *file.txt*:

    >>> hl.grep('hello','data/file.txt')

    Print all lines containing digits in *file1.txt* and *file2.txt*:

    >>> hl.grep('\\d', ['data/file1.txt','data/file2.txt'])

    Notes
    -----
    :func:`.grep` mimics the basic functionality of Unix ``grep`` in
    parallel, printing results to the screen. This command is provided as a
    convenience to those in the statistical genetics community who often
    search enormous text files like VCFs. Hail uses `Java regular expression
    patterns
    <https://docs.oracle.com/javase/8/docs/api/java/util/regex/Pattern.html>`__.
    The `RegExr sandbox <http://regexr.com/>`__ may be helpful.

    Parameters
    ----------
    regex : :class:`str`
        The regular expression to match.
    path : :class:`str` or :obj:`list` of :obj:`str`
        The files to search.
    max_count : :obj:`int`
        The maximum number of matches to return
    show : :obj:`bool`
        When `True`, show the values on stdout. When `False`, return a
        dictionary mapping file names to lines.

    Returns
    ---
    :obj:`dict` of :class:`str` to :obj:`list` of :obj:`str`
    """
    jfs = Env.spark_backend('grep').fs._jfs
    if show:
        Env.backend()._jhc.grepPrint(jfs, regex, jindexed_seq_args(path), max_count)
    else:
        jarr = Env.backend()._jhc.grepReturn(jfs, regex, jindexed_seq_args(path), max_count)
        return {x._1(): list(x._2()) for x in jarr}


@typecheck(path=oneof(str, sequenceof(str)),
           sample_file=nullable(str),
           entry_fields=sequenceof(enumeration('GT', 'GP', 'dosage')),
           n_partitions=nullable(int),
           block_size=nullable(int),
           index_file_map=nullable(dictof(str, str)),
           variants=nullable(oneof(sequenceof(hl.utils.Struct), sequenceof(hl.genetics.Locus),
                                   StructExpression, LocusExpression, Table)),
           _row_fields=sequenceof(enumeration('varid', 'rsid')))
def import_bgen(path,
                entry_fields,
                sample_file=None,
                n_partitions=None,
                block_size=None,
                index_file_map=None,
                variants=None,
                _row_fields=['varid', 'rsid']) -> MatrixTable:
    """Import BGEN file(s) as a :class:`.MatrixTable`.

    Examples
    --------

    Import a BGEN file as a matrix table with GT and GP entry fields:

    >>> ds_result = hl.import_bgen("data/example.8bits.bgen",
    ...                            entry_fields=['GT', 'GP'],
    ...                            sample_file="data/example.8bits.sample")

    Import a BGEN file as a matrix table with genotype dosage entry field:

    >>> ds_result = hl.import_bgen("data/example.8bits.bgen",
    ...                             entry_fields=['dosage'],
    ...                             sample_file="data/example.8bits.sample")

    Load a single variant from a BGEN file:

    >>> ds_result = hl.import_bgen("data/example.8bits.bgen",
    ...                            entry_fields=['dosage'],
    ...                            sample_file="data/example.8bits.sample",
    ...                            variants=[hl.eval(hl.parse_variant('1:2000:A:G'))])

    Load a set of variants specified by a table expression from a BGEN file:

    >>> variants = hl.import_table("data/bgen-variants.txt")
    >>> variants = variants.annotate(v=hl.parse_variant(variants.v)).key_by('v')
    >>> ds_result = hl.import_bgen("data/example.8bits.bgen",
    ...                            entry_fields=['dosage'],
    ...                            sample_file="data/example.8bits.sample",
    ...                            variants=variants.v)

    Load a set of variants specified by a table keyed by 'locus' and 'alleles' from a BGEN file:

    >>> ds_result = hl.import_bgen("data/example.8bits.bgen",
    ...                            entry_fields=['dosage'],
    ...                            sample_file="data/example.8bits.sample",
    ...                            variants=variants_table)

    Notes
    -----

    Hail supports importing data from v1.2 of the `BGEN file format
    <http://www.well.ox.ac.uk/~gav/bgen_format/bgen_format.html>`__.
    Genotypes must be **unphased** and **diploid**, genotype
    probabilities must be stored with 8 bits, and genotype probability
    blocks must be compressed with zlib or uncompressed. All variants
    must be bi-allelic.

    Each BGEN file must have a corresponding index file, which can be generated
    with :func:`.index_bgen`. All files must have been indexed with the same
    reference genome. To load multiple files at the same time,
    use :ref:`Hadoop Glob Patterns <sec-hadoop-glob>`.

    If n_partitions and block_size are both specified, block_size is
    used. If neither are specified, the default is a 128MB block
    size.

    **Column Fields**

    - `s` (:py:data:`.tstr`) -- Column key. This is the sample ID imported
      from the first column of the sample file if given. Otherwise, the sample
      ID is taken from the sample identifying block in the first BGEN file if it
      exists; else IDs are assigned from `_0`, `_1`, to `_N`.

    **Row Fields**

    Between two and four row fields are created. The `locus` and `alleles` are
    always included. `_row_fields` determines if `varid` and `rsid` are also
    included. For best performance, only include fields necessary for your
    analysis. NOTE: the `_row_fields` parameter is considered an experimental
    feature and may be removed without warning.

    - `locus` (:class:`.tlocus` or :class:`.tstruct`) -- Row key. The chromosome
      and position. If `reference_genome` is defined, the type will be
      :class:`.tlocus` parameterized by `reference_genome`. Otherwise, the type
      will be a :class:`.tstruct` with two fields: `contig` with type
      :py:data:`.tstr` and `position` with type :py:data:`.tint32`.
    - `alleles` (:class:`.tarray` of :py:data:`.tstr`) -- Row key. An
      array containing the alleles of the variant. The reference
      allele is the first element in the array.
    - `varid` (:py:data:`.tstr`) -- The variant identifier. The third field in
      each variant identifying block.
    - `rsid` (:py:data:`.tstr`) -- The rsID for the variant. The fifth field in
      each variant identifying block.

    **Entry Fields**

    Up to three entry fields are created, as determined by
    `entry_fields`.  For best performance, include precisely those
    fields required for your analysis. It is also possible to pass an
    empty tuple or list for `entry_fields`, which can greatly
    accelerate processing speed if your workflow does not use the
    genotype data.

    - `GT` (:py:data:`.tcall`) -- The hard call corresponding to the genotype with
      the greatest probability. If there is not a unique maximum probability, the
      hard call is set to missing.
    - `GP` (:class:`.tarray` of :py:data:`.tfloat64`) -- Genotype probabilities
      as defined by the BGEN file spec. For bi-allelic variants, the array has
      three elements giving the probabilities of homozygous reference,
      heterozygous, and homozygous alternate genotype, in that order.
    - `dosage` (:py:data:`.tfloat64`) -- The expected value of the number of
      alternate alleles, given by the probability of heterozygous genotype plus
      twice the probability of homozygous alternate genotype. All variants must
      be bi-allelic.

    See Also
    --------
    :func:`.index_bgen`

    Parameters
    ----------
    path : :class:`str` or :obj:`list` of :obj:`str`
        BGEN file(s) to read.
    entry_fields : :obj:`list` of :class:`str`
        List of entry fields to create.
        Options: ``'GT'``, ``'GP'``, ``'dosage'``.
    sample_file : :class:`str`, optional
        Sample file to read the sample ids from. If specified, the number of
        samples in the file must match the number in the BGEN file(s).
    n_partitions : :obj:`int`, optional
        Number of partitions.
    block_size : :obj:`int`, optional
        Block size, in MB.
    index_file_map : :obj:`dict` of :class:`str` to :obj:`str`, optional
        Dict of BGEN file to index file location. Cannot use Hadoop glob
        patterns in file names.
    variants : :class:`.StructExpression` or :class:`.LocusExpression` or :obj:`list` of :class:`.Struct` or :obj:`list` of :class:`.Locus` or :class:`.Table`
        Variants to filter to. The underlying type of the input (row key in the case of a :class:`.Table`)
        must be either a :class:`.tlocus`, a struct with one field `locus`, or a struct with two fields:
        `locus` and `alleles`. The type of `locus` can either be a :class:`.tlocus` or a :class:`.tstruct`
        with two fields: `contig` of type :obj:`.tstr` and `position` of type :obj:`.tint`. If the
        type of `locus` is :class:`.tlocus`, the reference genome must match that used to index the BGEN
        file(s). The type of `alleles` is a :class:`.tarray` of :obj:`.tstr`.
    _row_fields : :obj:`list` of :class:`str`
        List of non-key row fields to create.
        Options: ``'varid'``, ``'rsid'``

    Returns
    -------
    :class:`.MatrixTable`

    """

    if n_partitions is None and block_size is None:
        block_size = 128

    if index_file_map is None:
        index_file_map = {}

    entry_set = set(entry_fields)
    row_set = set(_row_fields)

    if variants is not None:
        mt_type = Env.backend().matrix_type(
            ir.MatrixRead(ir.MatrixBGENReader(path, sample_file, index_file_map, n_partitions, block_size, None)))
        lt = mt_type.row_type['locus']

        expected_vtype = tstruct(locus=lt, alleles=tarray(tstr))

        if isinstance(variants, StructExpression) or isinstance(variants, LocusExpression):
            if isinstance(variants, LocusExpression):
                variants = hl.struct(locus=variants)

            if len(variants.dtype) == 0 or not variants.dtype._is_prefix_of(expected_vtype):
                raise TypeError(
                    "'import_bgen' requires the expression type for 'variants' is a non-empty prefix of the BGEN key type: \n"
                    + f"\tFound: {repr(variants.dtype)}\n"
                    + f"\tExpected: {repr(expected_vtype)}\n")

            uid = Env.get_uid()
            fnames = list(variants.dtype)
            name, variants = variants._to_table(
                uid)  # This will add back the other key fields of the source, which we don't want
            variants = variants.key_by(**{fname: variants[name][fname] for fname in fnames})
            variants = variants.select()
        elif isinstance(variants, Table):
            if len(variants.key) == 0 or not variants.key.dtype._is_prefix_of(expected_vtype):
                raise TypeError(
                    "'import_bgen' requires the row key type for 'variants' is a non-empty prefix of the BGEN key type: \n"
                    + f"\tFound: {repr(variants.key.dtype)}\n"
                    + f"\tExpected: {repr(expected_vtype)}\n")
            variants = variants.select()
        else:
            assert isinstance(variants, list)
            try:
                if len(variants) == 0:
                    variants = hl.Table.parallelize(variants,
                                                    schema=expected_vtype,
                                                    key=['locus', 'alleles'])
                else:
                    first_v = variants[0]
                    if isinstance(first_v, hl.Locus):
                        variants = hl.Table.parallelize([hl.Struct(locus=v) for v in variants],
                                                        schema=hl.tstruct(locus=lt),
                                                        key='locus')
                    else:
                        assert isinstance(first_v, hl.utils.Struct)
                        if len(first_v) == 1:
                            variants = hl.Table.parallelize(variants,
                                                            schema=hl.tstruct(locus=lt),
                                                            key='locus')
                        else:
                            variants = hl.Table.parallelize(variants,
                                                            schema=expected_vtype,
                                                            key=['locus', 'alleles'])
            except Exception:
                raise TypeError(
                    f"'import_bgen' requires all elements in 'variants' are a non-empty prefix of the BGEN key type: {repr(expected_vtype)}")

    reader = ir.MatrixBGENReader(path, sample_file, index_file_map, n_partitions, block_size, variants)

    mt = (MatrixTable(ir.MatrixRead(reader))
          .drop(*[fd for fd in ['GT', 'GP', 'dosage'] if fd not in entry_set],
                *[fd for fd in ['rsid', 'varid', 'offset', 'file_idx'] if fd not in row_set]))

    return mt


@typecheck(path=oneof(str, sequenceof(str)),
           sample_file=nullable(str),
           tolerance=numeric,
           min_partitions=nullable(int),
           chromosome=nullable(str),
           reference_genome=nullable(reference_genome_type),
           contig_recoding=nullable(dictof(str, str)),
           skip_invalid_loci=bool)
def import_gen(path,
               sample_file=None,
               tolerance=0.2,
               min_partitions=None,
               chromosome=None,
               reference_genome='default',
               contig_recoding=None,
               skip_invalid_loci=False) -> MatrixTable:
    """
    Import GEN file(s) as a :class:`.MatrixTable`.

    Examples
    --------

    >>> ds = hl.import_gen('data/example.gen',
    ...                    sample_file='data/example.sample',
    ...                    reference_genome='GRCh37')

    Notes
    -----

    For more information on the GEN file format, see `here
    <http://www.stats.ox.ac.uk/%7Emarchini/software/gwas/file_format.html#mozTocId40300>`__.

    If the GEN file has only 5 columns before the start of the genotype
    probability data (chromosome field is missing), you must specify the
    chromosome using the `chromosome` parameter.

    To load multiple files at the same time, use :ref:`Hadoop Glob Patterns
    <sec-hadoop-glob>`.

    **Column Fields**

    - `s` (:py:data:`.tstr`) -- Column key. This is the sample ID imported
      from the first column of the sample file.

    **Row Fields**

    - `locus` (:class:`.tlocus` or :class:`.tstruct`) -- Row key. The genomic
      location consisting of the chromosome (1st column if present, otherwise
      given by `chromosome`) and position (4th column if `chromosome` is not
      defined). If `reference_genome` is defined, the type will be
      :class:`.tlocus` parameterized by `reference_genome`. Otherwise, the type
      will be a :class:`.tstruct` with two fields: `contig` with type
      :py:data:`.tstr` and `position` with type :py:data:`.tint32`.
    - `alleles` (:class:`.tarray` of :py:data:`.tstr`) -- Row key. An array
      containing the alleles of the variant. The reference allele (4th column if
      `chromosome` is not defined) is the first element of the array and the
      alternate allele (5th column if `chromosome` is not defined) is the second
      element.
    - `varid` (:py:data:`.tstr`) -- The variant identifier. 2nd column of GEN
      file if chromosome present, otherwise 1st column.
    - `rsid` (:py:data:`.tstr`) -- The rsID. 3rd column of GEN file if
      chromosome present, otherwise 2nd column.

    **Entry Fields**

    - `GT` (:py:data:`.tcall`) -- The hard call corresponding to the genotype with
      the highest probability.
    - `GP` (:class:`.tarray` of :py:data:`.tfloat64`) -- Genotype probabilities
      as defined by the GEN file spec. The array is set to missing if the
      sum of the probabilities is a distance greater than the `tolerance`
      parameter from 1.0. Otherwise, the probabilities are normalized to sum to
      1.0. For example, the input ``[0.98, 0.0, 0.0]`` will be normalized to
      ``[1.0, 0.0, 0.0]``.

    Parameters
    ----------
    path : :class:`str` or :obj:`list` of :obj:`str`
        GEN files to import.
    sample_file : :class:`str`
        Sample file to import.
    tolerance : :obj:`float`
        If the sum of the genotype probabilities for a genotype differ from 1.0
        by more than the tolerance, set the genotype to missing.
    min_partitions : :obj:`int`, optional
        Number of partitions.
    chromosome : :class:`str`, optional
        Chromosome if not included in the GEN file
    reference_genome : :class:`str` or :class:`.ReferenceGenome`, optional
        Reference genome to use.
    contig_recoding : :obj:`dict` of :class:`str` to :obj:`str`, optional
        Dict of old contig name to new contig name. The new contig name must be
        in the reference genome given by `reference_genome`.
    skip_invalid_loci : :obj:`bool`
        If ``True``, skip loci that are not consistent with `reference_genome`.

    Returns
    -------
    :class:`.MatrixTable`
    """
    gen_table = import_lines(path, min_partitions)
    sample_table = import_lines(sample_file)
    rg = reference_genome.name if reference_genome else None
    contig_recoding = contig_recoding
    if contig_recoding is None:
        contig_recoding = hl.empty_dict(hl.tstr, hl.tstr)
    else:
        contig_recoding = hl.dict(contig_recoding)

    gen_table = gen_table.transmute(data=gen_table.text.split(' '))

    if chromosome is None:
        last_rowf_idx = 5
        contig_holder = gen_table.data[0]
    else:
        last_rowf_idx = 4
        contig_holder = chromosome

    contig_holder = contig_recoding.get(contig_holder, contig_holder)

    position = hl.int(gen_table.data[last_rowf_idx - 2])
    alleles = hl.array([hl.str(gen_table.data[last_rowf_idx - 1]), hl.str(gen_table.data[last_rowf_idx])])
    rsid = gen_table.data[last_rowf_idx - 3]
    varid = gen_table.data[last_rowf_idx - 4]
    if rg is None:
        locus = hl.struct(contig=contig_holder, position=position)
    else:
        if skip_invalid_loci:
            locus = hl.if_else(hl.is_valid_locus(contig_holder, position, rg),
                               hl.locus(contig_holder, position, rg),
                               hl.missing(hl.tlocus(rg)))
        else:
            locus = hl.locus(contig_holder, position, rg)

    gen_table = gen_table.annotate(locus=locus, alleles=alleles, rsid=rsid, varid=varid)
    gen_table = gen_table.annotate(entries=gen_table.data[last_rowf_idx + 1:].map(lambda x: hl.float64(x))
                                   .grouped(3).map(lambda x: hl.struct(GP=x)))
    if skip_invalid_loci:
        gen_table = gen_table.filter(hl.is_defined(gen_table.locus))

    sample_table_count = sample_table.count() - 2  # Skipping first 2 unneeded rows in sample file
    gen_table = gen_table.annotate_globals(cols=hl.range(sample_table_count).map(lambda x: hl.struct(col_idx=x)))
    mt = gen_table._unlocalize_entries('entries', 'cols', ['col_idx'])

    sample_table = sample_table.tail(sample_table_count).add_index()
    sample_table = sample_table.annotate(s=sample_table.text.split(' ')[0])
    sample_table = sample_table.key_by(sample_table.idx)
    mt = mt.annotate_cols(s=sample_table[hl.int64(mt.col_idx)].s)

    mt = mt.annotate_entries(GP=hl.rbind(hl.sum(mt.GP), lambda gp_sum: hl.if_else(hl.abs(1.0 - gp_sum) > tolerance,
                                                                                  hl.missing(hl.tarray(hl.tfloat64)),
                                                                                  hl.abs((1 / gp_sum) * mt.GP))))
    mt = mt.annotate_entries(GT=hl.rbind(hl.argmax(mt.GP),
                                         lambda max_idx: hl.if_else(
                                             hl.len(mt.GP.filter(lambda y: y == mt.GP[max_idx])) == 1,
                                             hl.switch(max_idx)
                                             .when(0, hl.call(0, 0))
                                             .when(1, hl.call(0, 1))
                                             .when(2, hl.call(1, 1))
                                             .or_error("error creating gt field."),
                                             hl.missing(hl.tcall))))
    mt = mt.filter_entries(hl.is_defined(mt.GP))

    mt = mt.key_cols_by('s').drop('col_idx', 'file', 'data')
    mt = mt.key_rows_by('locus', 'alleles').select_entries('GT', 'GP')
    return mt


@typecheck(paths=oneof(str, sequenceof(str)),
           key=table_key_type,
           min_partitions=nullable(int),
           impute=bool,
           no_header=bool,
           comment=oneof(str, sequenceof(str)),
           delimiter=str,
           missing=oneof(str, sequenceof(str)),
           types=dictof(str, hail_type),
           quote=nullable(char),
           skip_blank_lines=bool,
           force_bgz=bool,
           filter=nullable(str),
           find_replace=nullable(sized_tupleof(str, str)),
           force=bool,
           source_file_field=nullable(str))
def import_table(paths,
                 key=None,
                 min_partitions=None,
                 impute=False,
                 no_header=False,
                 comment=(),
                 delimiter="\t",
                 missing="NA",
                 types={},
                 quote=None,
                 skip_blank_lines=False,
                 force_bgz=False,
                 filter=None,
                 find_replace=None,
                 force=False,
                 source_file_field=None) -> Table:
    """Import delimited text file (text table) as :class:`.Table`.

    The resulting :class:`.Table` will have no key fields. Use
    :meth:`.Table.key_by` to specify keys. See also:
    :func:`.import_matrix_table`.

    Examples
    --------

    Consider this file:

    .. code-block:: text

        $ cat data/samples1.tsv
        Sample     Height  Status  Age
        PT-1234    154.1   ADHD    24
        PT-1236    160.9   Control 19
        PT-1238    NA      ADHD    89
        PT-1239    170.3   Control 55

    The field ``Height`` contains floating-point numbers and the field ``Age``
    contains integers.

    To import this table using field types:

    >>> table = hl.import_table('data/samples1.tsv',
    ...                              types={'Height': hl.tfloat64, 'Age': hl.tint32})

    Note ``Sample`` and ``Status`` need no type, because :py:data:`.tstr` is
    the default type.

    To import a table using type imputation (which causes the file to be parsed
    twice):

    >>> table = hl.import_table('data/samples1.tsv', impute=True)

    **Detailed examples**

    Let's import fields from a CSV file with missing data and special characters:

    .. code-block:: text

        $ cat data/samples2.tsv
        Batch,PT-ID
        1kg,PT-0001
        1kg,PT-0002
        study1,PT-0003
        study3,PT-0003
        .,PT-0004
        1kg,PT-0005
        .,PT-0006
        1kg,PT-0007

    In this case, we should:

    - Pass the non-default delimiter ``,``

    - Pass the non-default missing value ``.``

    >>> table = hl.import_table('data/samples2.tsv', delimiter=',', missing='.')

    Let's import a table from a file with no header and sample IDs that need to
    be transformed.  Suppose the sample IDs are of the form ``NA#####``. This
    file has no header line, and the sample ID is hidden in a field with other
    information.

    .. code-block: text

        $ cat data/samples3.tsv
        1kg_NA12345   female
        1kg_NA12346   male
        1kg_NA12348   female
        pgc_NA23415   male
        pgc_NA23418   male

    To import:

    >>> t = hl.import_table('data/samples3.tsv', no_header=True)
    >>> t = t.annotate(sample = t.f0.split("_")[1]).key_by('sample')

    Let's import a table from a file where one of the fields is a JSON object.

    .. code-block: text

        $cat data/table_with_json.tsv
        id     json_field
        1      {"foo": "bar", "x": 7}
        4      {"foo": "baz", "x": 100}

    To import, we need to specify the types argument.

    >>> my_types = {"id": hl.tint32, "json_field":hl.tstruct(foo=hl.tstr, x=hl.tint32)}
    >>> ht_with_json = hl.import_table('data/table_with_json.tsv', types=my_types)

    Notes
    -----

    The `impute` parameter tells Hail to scan the file an extra time to gather
    information about possible field types. While this is a bit slower for large
    files because the file is parsed twice, the convenience is often worth this
    cost.

    The `delimiter` parameter is either a delimiter character (if a single
    character) or a field separator regex (2 or more characters). This regex
    follows the `Java regex standard
    <http://docs.oracle.com/javase/7/docs/api/java/util/regex/Pattern.html>`_.

    .. note::

        Use ``delimiter='\\s+'`` to specify whitespace delimited files.

    If set, the `comment` parameter causes Hail to skip any line that starts
    with the given string(s). For example, passing ``comment='#'`` will skip any
    line beginning in a pound sign. If the string given is a single character,
    Hail will skip any line beginning with the character. Otherwise if the
    length of the string is greater than 1, Hail will interpret the string as a
    regex and will filter out lines matching the regex. For example, passing
    ``comment=['#', '^track.*']`` will filter out lines beginning in a pound sign
    and any lines that match the regex ``'^track.*'``.

    The `missing` parameter defines the representation of missing data in the table.

    .. note::

        The `missing` parameter is **NOT** a regex. The `comment` parameter is
        treated as a regex **ONLY** if the length of the string is greater than
        1 (not a single character).
    The `no_header` parameter indicates that the file has no header line. If
    this option is passed, then the field names will be `f0`, `f1`,
    ... `fN` (0-indexed).

    The `types` parameter allows the user to pass the types of fields in the
    table. It is an :obj:`dict` keyed by :class:`str`, with :class:`.HailType` values.
    See the examples above for a standard usage. Additionally, this option can
    be used to override type imputation. For example, if the field
    ``Chromosome`` only contains the values ``1`` through ``22``, it will be
    imputed to have type :py:data:`.tint32`, whereas most Hail methods expect
    that a chromosome field will be of type :py:data:`.tstr`. Setting
    ``impute=True`` and ``types={'Chromosome': hl.tstr}`` solves this problem.

    Parameters
    ----------

    paths : :class:`str` or :obj:`list` of :obj:`str`
        Files to import.
    key : :class:`str` or :obj:`list` of :obj:`str`
        Key fields(s).
    min_partitions : :obj:`int` or :obj:`None`
        Minimum number of partitions.
    no_header : :obj:`bool`
        If ``True```, assume the file has no header and name the N fields `f0`,
        `f1`, ... `fN` (0-indexed).
    impute : :obj:`bool`
        If ``True``, Impute field types from the file.
    comment : :class:`str` or :obj:`list` of :obj:`str`
        Skip lines beginning with the given string if the string is a single
        character. Otherwise, skip lines that match the regex specified. Multiple
        comment characters or patterns should be passed as a list.
    delimiter : :class:`str`
        Field delimiter regex.
    missing : :class:`str` or :obj:`list` [:obj:`str`]
        Identifier(s) to be treated as missing.
    types : :obj:`dict` mapping :class:`str` to :class:`.HailType`
        Dictionary defining field types.
    quote : :class:`str` or :obj:`None`
        Quote character.
    skip_blank_lines : :obj:`bool`
        If ``True``, ignore empty lines. Otherwise, throw an error if an empty
        line is found.
    force_bgz : :obj:`bool`
        If ``True``, load files as blocked gzip files, assuming
        that they were actually compressed using the BGZ codec. This option is
        useful when the file extension is not ``'.bgz'``, but the file is
        blocked gzip, so that the file can be read in parallel and not on a
        single node.
    filter : :class:`str`, optional
        Line filter regex. A partial match results in the line being removed
        from the file. Applies before `find_replace`, if both are defined.
    find_replace : (:class:`str`, :obj:`str`)
        Line substitution regex. Functions like ``re.sub``, but obeys the exact
        semantics of Java's
        `String.replaceAll <https://docs.oracle.com/javase/8/docs/api/java/lang/String.html#replaceAll-java.lang.String-java.lang.String->`__.
    force : :obj:`bool`
        If ``True``, load gzipped files serially on one core. This should
        be used only when absolutely necessary, as processing time will be
        increased due to lack of parallelism.
    source_file_field : :class:`str`, optional
        If defined, the source file name for each line will be a field of the table
        with this name. Can be useful when importing multiple tables using glob patterns.
    Returns
    -------
    :class:`.Table`
    """
    if len(delimiter) < 1:
        raise ValueError('import_table: empty delimiter is not supported')

<<<<<<< HEAD
    def split_lines(row):
        split_array = row.text._split_line(delimiter, missing=missing, quote=quote, regex=len(delimiter) > 1)
        return hl.case().when(hl.len(split_array) == len(fields), split_array)\
            .or_error(hl.str("error in number of fields found: in file ") + hl.str(row.file)
                      + hl.str(f"\nExpected {len(fields)} {'fields' if len(fields) > 1 else 'field' }, found ")
=======
    def split_lines(row, fields):
        split_array = row.text._split_line(delimiter, missing=missing, quote=quote, regex=len(delimiter) > 1)
        return hl.case().when(hl.len(split_array) == len(fields), split_array)\
            .or_error(hl.str("error in number of fields found: in file ") + hl.str(row.file)
                      + hl.str(f"\nexpected {len(fields)} {'fields' if len(fields) > 1 else 'field' }, found ")
>>>>>>> 2abd475e
                      + hl.str(hl.len(split_array)) + hl.if_else(hl.len(split_array) > 1, hl.str(" fields"),
                      hl.str(" field")) + hl.str("\nfor line consisting of '") + hl.str(row.text) + "'")

    def should_filter_line(hl_str):
        to_filter = hl_str.matches(filter) if filter is not None else hl.bool(False)
        if len(comment) > 0:
            hl_comment = hl.array(comment)
            filter_comment = hl_comment.any(lambda com: hl.if_else(hl.len(com) == 1,
                                                                   hl_str.startswith(com),
                                                                   hl_str.matches(com, True)))
        else:
            filter_comment = hl.bool(False)
        filter_blank_line = hl.len(hl_str) == 0 if skip_blank_lines else hl.bool(False)
        return hl.array([to_filter, filter_comment, filter_blank_line]).any(lambda filt: filt)

    def check_fields_for_duplicates(fields_to_check):
        changed_fields = []
        unique_fields = {}
        for field_idx, field_to_check in enumerate(fields_to_check):
            field_copy = field_to_check
            suffix = 1
            while unique_fields.get(field_copy) is not None:
                field_copy = field_to_check + str(suffix)
                suffix += 1
            if field_copy is not field_to_check:
                changed_fields.append((field_copy, field_to_check))
            unique_fields[field_copy] = field_idx
        for new_field_name in changed_fields:
            fields_to_check[unique_fields[new_field_name[0]]] = new_field_name[0]
        if len(changed_fields) > 0:
            from itertools import starmap
            print_changed_fields = list(starmap(lambda post, pre: f"{pre} -> {post}", changed_fields))
            hl.utils.warning(f"Found {len(changed_fields)} duplicate"
                             f" {'row field' if len(changed_fields) == 1 else 'row fields'}. Changed row fields as "
                             f"follows:\n" + "\n".join(print_changed_fields))
        return fields_to_check

    if len(delimiter) == 0:
        raise ValueError("Hail does not currently support 0-character separators")

    paths = wrap_to_list(paths)
    comment = wrap_to_list(comment)
    missing = wrap_to_list(missing)

    ht = hl.import_lines(paths, min_partitions, force_bgz, force)
    if skip_blank_lines is not None or len(comment) > 0 or filter is not None:
        ht = ht.filter(should_filter_line(ht.text), keep=False)

    if find_replace is not None:
        ht = ht.annotate(text=ht['text'].replace(*find_replace))

    first_row = ht.head(1)
<<<<<<< HEAD
    first_row_value = first_row.annotate(header=first_row.text.split(delimiter)).collect()[0]
=======
    first_row_value = first_row.annotate(
        header=first_row.text._split_line(delimiter, missing=hl.empty_array(hl.tstr), quote=quote, regex=len(delimiter) > 1)).collect()[0]
>>>>>>> 2abd475e

    if first_row_value is None:
        raise ValueError(f"Invalid file: no lines remaining after filters\n Offending file: {first_row.file}")

    if not no_header:
        unchecked_fields = first_row_value.header
        fields = check_fields_for_duplicates(unchecked_fields)
        ht = ht.filter(ht.text == first_row_value.text, keep=False)
    else:
        num_of_fields = list(range(0, len(first_row_value.header)))
        fields = list(map(lambda f_num: "f" + str(f_num), num_of_fields))

<<<<<<< HEAD
    ht = ht.annotate(split_text=hl.case().when(hl.len(ht.text) > 0, split_lines(ht))
=======
    ht = ht.annotate(split_text=hl.case().when(hl.len(ht.text) > 0, split_lines(ht, fields))
>>>>>>> 2abd475e
                     .or_error(hl.str("Blank line found in file ") + ht.file)).drop('text')

    fields_to_value = {}
    strs = []
    if impute:
        fields_to_impute_idx = []
        fields_to_guess = []
        for idx, field in enumerate(fields):
            if types.get(field) is None:
                fields_to_impute_idx.append(idx)
                fields_to_guess.append(field)

        hl.utils.info('Reading table to impute column types')
        guessed = ht.aggregate(hl.agg.array_agg(lambda x: hl.agg._impute_type(x),
                                                [ht.split_text[i] for i in fields_to_impute_idx]))

        reasons = {f: 'user-supplied type' for f in types}
        imputed_types = dict()
        for field, s in zip(fields_to_guess, guessed):
            if not s['anyNonMissing']:
                imputed_types[field] = hl.tstr
                reasons[field] = 'no non-missing observations'
            else:
                if s['supportsBool']:
                    imputed_types[field] = hl.tbool
                elif s['supportsInt32']:
                    imputed_types[field] = hl.tint32
                elif s['supportsInt64']:
                    imputed_types[field] = hl.tint64
                elif s['supportsFloat64']:
                    imputed_types[field] = hl.tfloat64
                else:
                    imputed_types[field] = hl.tstr
                reasons[field] = 'imputed'

        strs.append('Finished type imputation')

        all_types = dict(**types, **imputed_types)

        for f_idx, field in enumerate(fields):
            strs.append(f'  Loading field {field!r} as type {all_types[field]} ({reasons[field]})')
            fields_to_value[field] = parse_type(ht.split_text[f_idx], all_types[field])

    else:
        strs.append('Reading table without type imputation')
        for f_idx, field in enumerate(fields):
            reason = 'user-supplied' if field in types else 'not specified'
            t = types.get(field, hl.tstr)
            fields_to_value[field] = parse_type(ht.split_text[f_idx], t)
            strs.append(f'  Loading field {field!r} as type {t} ({reason})')

    ht = ht.annotate(**fields_to_value).drop('split_text')
    if source_file_field is not None:
        source_file = {source_file_field: ht.file}
        ht = ht.annotate(**source_file)
    ht = ht.drop('file')

    if len(fields) < 30:
        hl.utils.info('\n'.join(strs))
    else:
        from collections import Counter
        strs2 = [f'Loading {ht.row} fields. Counts by type:']
        for name, count in Counter(ht[f].dtype for f in fields).most_common():
            strs2.append(f'  {name}: {count}')
        hl.utils.info('\n'.join(strs2))

    if key:
        key = wrap_to_list(key)
        ht = ht.key_by(*key)
    return ht


@typecheck(paths=oneof(str, sequenceof(str)), min_partitions=nullable(int), force_bgz=bool,
<<<<<<< HEAD
           force=bool, file_per_partition=bool)
def import_lines(paths, min_partitions=None, force_bgz=False, force=False, file_per_partition=False) -> Table:
=======
           force=bool)
def import_lines(paths, min_partitions=None, force_bgz=False, force=False) -> Table:
>>>>>>> 2abd475e
    """Import lines of file(s) as a :class:`.Table` of strings.

    Examples
    --------

    To import a file as a table of strings:

    >>> ht = hl.import_lines('data/matrix2.tsv')
    >>> ht.describe()
    ----------------------------------------
    Global fields:
        None
    ----------------------------------------
    Row fields:
        'file': str
        'text': str
    ----------------------------------------
    Key: []
    ----------------------------------------

    Parameters
    ----------
    paths: :class:`str` or :obj:`list` of :obj:`str`
        Files to import.
    min_partitions: :obj:`int` or :obj:`None`
        Minimum number of partitions.
    force_bgz : :obj:`bool`
        If ``True``, load files as blocked gzip files, assuming
        that they were actually compressed using the BGZ codec. This option is
        useful when the file extension is not ``'.bgz'``, but the file is
        blocked gzip, so that the file can be read in parallel and not on a
        single node.
    force : :obj:`bool`
        If ``True``, load gzipped files serially on one core. This should
        be used only when absolutely necessary, as processing time will be
        increased due to lack of parallelism.
<<<<<<< HEAD
    file_per_partition : :obj:`bool`
        If ``True``, each file will be in a seperate partition. Not recommended
        for most uses. Error thrown if ``True`` and `min_partitions` is less than
        the number of files
=======
>>>>>>> 2abd475e

    Returns
    -------
    :class:`.Table`
        Table constructed from imported data.
    """

    paths = wrap_to_list(paths)

<<<<<<< HEAD
    if file_per_partition and min_partitions is not None:
        if min_partitions > len(paths):
            raise FatalError(f'file_per_partition is True while min partitions is {min_partitions} ,which is greater'
                             f' than the number of files, {len(paths)}')

    st_reader = ir.StringTableReader(paths, min_partitions, force_bgz, force, file_per_partition)
=======
    st_reader = ir.StringTableReader(paths, min_partitions, force_bgz, force)
>>>>>>> 2abd475e
    string_table = Table(ir.TableRead(st_reader))

    return string_table


@typecheck(paths=oneof(str, sequenceof(str)),
           row_fields=dictof(str, hail_type),
           row_key=oneof(str, sequenceof(str)),
           entry_type=enumeration(tint32, tint64, tfloat32, tfloat64, tstr),
           missing=str,
           min_partitions=nullable(int),
           no_header=bool,
           force_bgz=bool,
           sep=nullable(str),
           delimiter=nullable(str),
           comment=oneof(str, sequenceof(str)),
           )
def import_matrix_table(paths,
                        row_fields={},
                        row_key=[],
                        entry_type=tint32,
                        missing="NA",
                        min_partitions=None,
                        no_header=False,
                        force_bgz=False,
                        sep=None,
                        delimiter=None,
                        comment=()) -> MatrixTable:
    """Import tab-delimited file(s) as a :class:`.MatrixTable`.

    Examples
    --------

        Consider the following file containing counts from a RNA sequencing
        dataset:

    .. code-block:: text

        $ cat data/matrix1.tsv
        Barcode Tissue  Days    GENE1   GENE2   GENE3   GENE4
        TTAGCCA brain   1.0     0       0       1       0
        ATCACTT kidney  5.5     3       0       2       0
        CTCTTCT kidney  2.5     0       0       0       1
        CTATATA brain   7.0     0       0       3       0

    The field ``Days`` contains floating-point numbers and each of the ``GENE`` fields contain integers.
    contains integers.

    To import this matrix:

    >>> matrix1 = hl.import_matrix_table('data/matrix1.tsv',
    ...                                  row_fields={'Barcode': hl.tstr, 'Tissue': hl.tstr, 'Days':hl.tfloat32},
    ...                                  row_key='Barcode')
    >>> matrix1.describe()  # doctest: +SKIP_OUTPUT_CHECK
    ----------------------------------------
    Global fields:
        None
    ----------------------------------------
    Column fields:
        'col_id': str
    ----------------------------------------
    Row fields:
        'Barcode': str
        'Tissue': str
        'Days': float32
    ----------------------------------------
    Entry fields:
        'x': int32
    ----------------------------------------
    Column key:
        'col_id': str
    Row key:
        'Barcode': str
    ----------------------------------------

    In this example, the header information is missing for the row fields, but
    the column IDs are still present:

    .. code-block:: text

        $ cat data/matrix2.tsv
        GENE1   GENE2   GENE3   GENE4
        TTAGCCA brain   1.0     0       0       1       0
        ATCACTT kidney  5.5     3       0       2       0
        CTCTTCT kidney  2.5     0       0       0       1
        CTATATA brain   7.0     0       0       3       0

    The row fields get imported as `f0`, `f1`, and `f2`, so we need to do:

    >>> matrix2 = hl.import_matrix_table('data/matrix2.tsv',
    ...                                  row_fields={'f0': hl.tstr, 'f1': hl.tstr, 'f2':hl.tfloat32},
    ...                                  row_key='f0')
    >>> matrix2.rename({'f0': 'Barcode', 'f1': 'Tissue', 'f2': 'Days'})

    Sometimes, the header and row information is missing completely:

    .. code-block:: text

        $ cat data/matrix3.tsv
        0       0       1       0
        3       0       2       0
        0       0       0       1
        0       0       3       0

    >>> matrix3 = hl.import_matrix_table('data/matrix3.tsv', no_header=True)

    In this case, the file has no row fields, so we use the default
    row index as a key for the imported matrix table.

    Notes
    -----

    The resulting matrix table has the following structure:

        * The row fields are named as specified in the column header. If they
          are missing from the header or ``no_header=True``, row field names are
          set to the strings `f0`, `f1`, ... (0-indexed) in column order. The types
          of all row fields must be specified in the `row_fields` argument.
        * The row key is taken from the `row_key` argument, and must be a
          subset of row fields. If left empty, the row key will be a new row field
          `row_id` of type :obj:`int`, whose values 0, 1, ... index the original
          rows of the matrix.
        * There is one column field, **col_id**, which is a key field of type
          :obj:str or :obj:int. By default, its values are the strings given by
          the corresponding column names in the header line. If ``no_header=True``,
          column IDs are set to integers 0, 1, ... (also 0-indexed) in column
          order.
        * There is one entry field, **x**, that contains the data from the imported
          matrix.


    All columns to be imported as row fields must be at the start of the row.

    Unlike :func:`import_table`, no type imputation is done so types must be specified
    for all columns that should be imported as row fields. (The other columns are
    imported as entries in the matrix.)

    The header information for row fields is allowed to be missing, if the
    column IDs are present, but the header must then consist only of tab-delimited
    column IDs (no row field names).

    The column IDs will never be missing, even if the `missing` string appears
    in the column IDs.

    Parameters
    ----------
    paths: :class:`str` or :obj:`list` of :obj:`str`
        Files to import.
    row_fields: :obj:`dict` of :class:`str` to :class:`.HailType`
        Columns to take as row fields in the MatrixTable. They must be located
        before all entry columns.
    row_key: :class:`str` or :obj:`list` of :obj:`str`
        Key fields(s). If empty, creates an index `row_id` to use as key.
    entry_type: :class:`.HailType`
        Type of entries in matrix table. Must be one of: :py:data:`.tint32`,
        :py:data:`.tint64`, :py:data:`.tfloat32`, :py:data:`.tfloat64`, or
        :py:data:`.tstr`. Default: :py:data:`.tint32`.
    missing: :class:`str`
        Identifier to be treated as missing. Default: NA
    min_partitions: :obj:`int` or :obj:`None`
        Minimum number of partitions.
    no_header: :obj:`bool`
        If ``True``, assume the file has no header and name the row fields `f0`,
        `f1`, ... `fK` (0-indexed) and the column keys 0, 1, ... N.
    force_bgz : :obj:`bool`
        If ``True``, load **.gz** files as blocked gzip files, assuming
        that they were actually compressed using the BGZ codec.
    sep : :class:`str`
        This parameter is a deprecated name for `delimiter`, please use that
        instead.
    delimiter : :class:`str`
        A single character string which separates values in the file.
    comment : :class:`str` or :obj:`list` of :obj:`str`
        Skip lines beginning with the given string if the string is a single
        character. Otherwise, skip lines that match the regex specified. Multiple
        comment characters or patterns should be passed as a list.

    Returns
    -------
    :class:`.MatrixTable`
        MatrixTable constructed from imported data.
    """
    row_key = wrap_to_list(row_key)
    comment = wrap_to_list(comment)
    paths = [hl.current_backend().fs.canonicalize_path(p) for p in wrap_to_list(paths)]
    missing_list = wrap_to_list(missing)

    def comment_filter(table):
        return hl.rbind(hl.array(comment),
                        lambda hl_comment: hl_comment.any(lambda com: hl.if_else(hl.len(com) == 1,
                                                                                 table.text.startswith(com),
                                                                                 table.text.matches(com, False)))) \
            if len(comment) > 0 else False

    def truncate(string_array, delim=", "):
        if len(string_array) > 10:
            string_array = string_array[:10]
            string_array.append("...")
        return delim.join(string_array)

    path_to_index = {path: idx for idx, path in enumerate(paths)}

    def format_file(file_name, hl_value=False):
        if hl_value:
            return hl.rbind(file_name.split('/'), lambda split_file:
                            hl.if_else(hl.len(split_file) <= 4, hl.str("/").join(file_name.split('/')[-4:]),
                                       hl.str("/") + hl.str("/").join(file_name.split('/')[-4:])))
        else:
            return "/".join(file_name.split('/')[-3:]) if len(file_name) <= 4 else \
                "/" + "/".join(file_name.split('/')[-3:])

    def get_file_start(row):
        first_lines = first_lines_table.collect()
        if first_lines:
            file_start_array = hl.array(list(map(lambda line: (line.file, line.idx), first_lines)))
            match_file_idx = file_start_array.index(lambda line_tuple: line_tuple[0] == row.file)
            return file_start_array[match_file_idx][1]
        else:
            return 0

    def validate_row_fields():
        unique_fields = {}
        duplicates = []
        header_idx = 0
        for header_rowf in header_dict['row_fields']:
            rowf_type = row_fields.get(header_rowf)
            if rowf_type is None:
                import itertools as it
                row_fields_string = '\n'.join(list(it.starmap(
                    lambda row_field, row_type: f"      '{row_field}': {str(row_type)}", row_fields.items())))
                header_fields_string = "\n      ".join(map(lambda field: f"'{field}'", header_dict['row_fields']))
                raise FatalError(f"in file {format_file(header_dict['path'])} found row field '{header_rowf}' that's"
                                 f" not in 'row fields'\nrow fields found in file:\n      {header_fields_string}"
                                 f"\n'row fields':\n{row_fields_string}")
            if header_rowf in unique_fields:
                duplicates.append(header_rowf)
            else:
                unique_fields[header_rowf] = True
            header_idx += 1
        if len(duplicates) > 0:
            raise FatalError("Found following duplicate row fields in header:\n" + '\n'.join(duplicates))

    def parse_entries(row):
        return hl.range(num_of_row_fields, len(header_dict['column_ids']) + num_of_row_fields).map(
            lambda entry_idx: parse_type_or_error(entry_type, row, entry_idx, not_entries=False))

    def parse_rows(row):
        rows_list = list(row_fields.items())
        return {rows_list[idx][0]:
                parse_type_or_error(rows_list[idx][1], row, idx) for idx in range(num_of_row_fields)}

    def error_msg(row, idx, msg):
        return (hl.str("in file ") + hl.str(format_file(row.file, True))
                + hl.str(" on line ") + hl.str(row.row_id - get_file_start(row) + 1)
                + hl.str(" at value '") + hl.str(row.split_array[idx]) + hl.str("':\n") + hl.str(msg))

    def parse_type_or_error(hail_type, row, idx, not_entries=True):
        value = row.split_array[idx]
        if hail_type == hl.tint32:
            parsed_type = hl.parse_int32(value)
        elif hail_type == hl.tint64:
            parsed_type = hl.parse_int64(value)
        elif hail_type == hl.tfloat32:
            parsed_type = hl.parse_float32(value)
        elif hail_type == hl.tfloat64:
            parsed_type = hl.parse_float64(value)
        else:
            parsed_type = value

        if not_entries:
            error_clarify_msg = hl.str(" at row field '") + hl.str(hl_row_fields[idx]) + hl.str("'")
        else:
            error_clarify_msg = (hl.str(" at column id '") + hl.str(hl_columns[idx - num_of_row_fields])
                                 + hl.str("' for entry field 'x' "))

        return hl.if_else(hl.is_missing(value), hl.missing(hail_type),
                          hl.case().when(~hl.is_missing(parsed_type), parsed_type)
                          .or_error(
                              error_msg(row, idx, f"error parsing value into {str(hail_type)}" + error_clarify_msg)))

    num_of_row_fields = len(row_fields.keys())
    add_row_id = False
    if len(row_key) == 0:
        add_row_id = True
        row_key = ['row_id']

    if sep is not None:
        if delimiter is not None:
            raise ValueError(
                f'expecting either sep or delimiter but received both: '
                f'{sep}, {delimiter}')
        delimiter = sep
    del sep

    if delimiter is None:
        delimiter = '\t'
    if len(delimiter) != 1:
        raise FatalError('delimiter or sep must be a single character')

    if add_row_id:
        if 'row_id' in row_fields:
            raise FatalError(
                "import_matrix_table reserves the field name 'row_id' for"
                'its own use, please use a different name')

    for k, v in row_fields.items():
        if v not in {tint32, tint64, tfloat32, tfloat64, tstr}:
            raise FatalError(
                f'import_matrix_table expects field types to be one of:'
                f"'int32', 'int64', 'float32', 'float64', 'str': field {repr(k)} had type '{v}'")

    if entry_type not in {tint32, tint64, tfloat32, tfloat64, tstr}:
        raise FatalError("""import_matrix_table expects entry types to be one of:
        'int32', 'int64', 'float32', 'float64', 'str': found '{}'""".format(entry_type))

    if missing in delimiter:
        raise FatalError(f"Missing value {missing} contains delimiter {delimiter}")

    ht = import_lines(paths, min_partitions, force_bgz=force_bgz).add_index(name='row_id')
    # for checking every header matches
    file_per_partition = import_lines(paths, force_bgz=force_bgz, file_per_partition=True)
    file_per_partition = file_per_partition.filter(hl.bool(hl.len(file_per_partition.text) == 0)
                                                   | comment_filter(file_per_partition), False)
    first_lines_table = file_per_partition._map_partitions(lambda rows: rows[:1])
    first_lines_table = first_lines_table.annotate(split_array=first_lines_table.text.split(delimiter)).add_index()

    if not no_header:
        def validate_header_get_info_dict():
            two_first_lines = file_per_partition.head(2)
            two_first_lines = two_first_lines.annotate(split_array=two_first_lines.text.split(delimiter)).collect()
            header_line = two_first_lines[0] if two_first_lines else None
            first_data_line = two_first_lines[1] if len(two_first_lines) > 1 else None
            num_of_data_line_values = len(first_data_line.split_array) if len(two_first_lines) > 1 else 0
            num_of_header_values = len(header_line.split_array) if two_first_lines else 0
            if header_line is None or path_to_index[header_line.file] != 0:
                raise ValueError(f"Expected header in every file but found empty file: {format_file(paths[0])}")
            elif not first_data_line or first_data_line.file != header_line.file:
                hl.utils.warning(f"File {format_file(header_line.file)} contains a header, but no lines of data")
                if num_of_header_values < num_of_data_line_values:
                    raise ValueError(f"File {format_file(header_line.file)} contains one line assumed to be the header."
                                     f"The header had a length of {num_of_header_values} while the number"
                                     f"of row fields is {num_of_row_fields}")
                user_row_fields = header_line.split_array[:num_of_row_fields]
                column_ids = header_line.split_array[num_of_row_fields:]
            elif num_of_data_line_values != num_of_header_values:
                if num_of_data_line_values == num_of_header_values + num_of_row_fields:
                    user_row_fields = ["f" + str(f_idx) for f_idx in list(range(0, num_of_row_fields))]
                    column_ids = header_line.split_array
                else:
                    raise ValueError(
                        f"In file {format_file(header_line.file)}, expected the header line to match either:\n"
                        f"rowField0 rowField1 ... rowField${num_of_row_fields} colId0 colId1 ...\nor\n"
                        f" colId0 colId1 ...\nInstead the first two lines were:\nInstead the first two lin"
                        f"es were:\n{header_line.text}\n{first_data_line.text}\nThe first line contained"
                        f" {num_of_header_values} separated values and the second line"
                        f" contained {num_of_data_line_values}")
            else:
                user_row_fields = header_line.split_array[:num_of_row_fields]
                column_ids = header_line.split_array[num_of_row_fields:]
            return {'text': header_line.text, 'header_values': header_line.split_array, 'path': header_line.file,
                    'row_fields': user_row_fields, 'column_ids': column_ids}

        def warn_if_duplicate_col_ids():
            time_col_id_encountered_dict = {}
            duplicate_cols = []
            for item in header_dict['column_ids']:
                if time_col_id_encountered_dict.get(item) is not None:
                    duplicate_cols.append(item)
                    time_col_id_encountered_dict[item] = time_col_id_encountered_dict[item] + 1
                time_col_id_encountered_dict[item] = 1
            if len(duplicate_cols) == 0:
                return

            import itertools as it
            duplicates_to_print = sorted(
                [('"' + dup_field + '"', '(' + str(time_col_id_encountered_dict[dup_field]) + ')')
                 for dup_field in duplicate_cols], key=lambda dup_values: dup_values[1])

            duplicates_to_print = truncate(duplicates_to_print)
            duplicates_to_print_formatted = it.starmap(lambda dup, time_found: time_found
                                                       + " " + dup, duplicates_to_print)
            ht.utils.warning(f"Found {len(duplicate_cols)} duplicate column id"
                             + f"{'s' if len(duplicate_cols) > 1 else ''}\n" + '\n'.join(duplicates_to_print_formatted))

        def validate_all_headers():
            all_headers = first_lines_table.collect()
            for header in all_headers:
                if header_dict['text'] != header.text:
                    if len(header_dict['header_values']) == len(header.split_array):
                        zipped_headers = list(zip(header_dict['header_values'], header.split_array))
                        for header_idx, header_values in enumerate(zipped_headers):
                            main_header_value = header_values[0]
                            error_header_value = header_values[1]
                            if main_header_value != error_header_value:
                                raise ValueError("invalid header: expected elements to be identical for all input paths"
                                                 f". Found different elements at position {header_idx + 1}"
                                                 f"\n in file {format_file(header.file)} with value "
                                                 f"'{error_header_value}' when expecting value '{main_header_value}'")
                    else:
                        raise ValueError(f"invalid header: lengths of headers differ. \n"
                                         f"{len(header_dict['header_values'])} elements in "
                                         f"{format_file(header_dict['path'])}:\n"
                                         + truncate(["'{}'".format(value) for value in header_dict['header_values']])
                                         + f" {len(header.split_array)} elements in {format_file(header.file)}:\n"
                                         + truncate(["'{}'".format(value) for value in header.split_array]))

        header_dict = validate_header_get_info_dict()
        warn_if_duplicate_col_ids()
        validate_all_headers()

    else:
        first_line = first_lines_table.head(1).collect()
        if not first_line or path_to_index[first_line[0].file] != 0:
            hl.utils.warning(
                f"File {format_file(paths[0])} is empty and has no header, so we assume no columns")
            header_dict = {'header_values': [],
                           'row_fields': ["f" + str(f_idx) for f_idx in list(range(0, num_of_row_fields))],
                           'column_ids': []
                           }
        else:
            first_line = first_line[0]
            header_dict = {'header_values': [],
                           'row_fields': ["f" + str(f_idx) for f_idx in list(range(0, num_of_row_fields))],
                           'column_ids':
                               [col_id for col_id in list(range(0, len(first_line.split_array) - num_of_row_fields))]
                           }

    validate_row_fields()
    header_filter = ht.text == header_dict['text'] if not no_header else False

    ht = ht.filter(hl.bool(hl.len(ht.text) == 0) | comment_filter(ht) | header_filter, False)

    hl_columns = hl.array(header_dict['column_ids']) if len(header_dict['column_ids']) > 0 else hl.empty_array(hl.tstr)
    hl_row_fields = hl.array(header_dict['row_fields']) if len(header_dict['row_fields']) > 0 \
        else hl.empty_array(hl.tstr)
    ht = ht.annotate(split_array=ht.text._split_line(delimiter, missing_list, quote=None, regex=False)).add_index(
        'row_id')

    ht = ht.annotate(split_array=hl.case().when(hl.len(ht.split_array) >= num_of_row_fields, ht.split_array)
                     .or_error(error_msg(ht, hl.len(ht.split_array) - 1,
                                         " unexpected end of line while reading row field")))

    n_column_ids = len(header_dict['column_ids'])
    n_in_split_array = hl.len(ht.split_array[num_of_row_fields:(num_of_row_fields + n_column_ids)])
    ht = ht.annotate(split_array=hl.case().when(
        n_column_ids <= n_in_split_array,
        ht.split_array
    ).or_error(
        error_msg(
            ht,
            hl.len(ht.split_array) - 1,
            " unexpected end of line while reading entries"
        )
    ))

    ht = ht.annotate(**parse_rows(ht), entries=parse_entries(ht).map(lambda entry: hl.struct(x=entry)))\
        .drop('text', 'split_array', 'file')

    ht = ht.annotate_globals(cols=hl.range(0, len(header_dict['column_ids']))
                             .map(lambda col_idx: hl.struct(col_id=hl_columns[col_idx])))

    if not add_row_id:
        ht = ht.drop('row_id')

    mt = ht._unlocalize_entries('entries', 'cols', ['col_id'])
    mt = mt.key_rows_by(*row_key)
    return mt


@typecheck(bed=str,
           bim=str,
           fam=str,
           min_partitions=nullable(int),
           delimiter=str,
           missing=str,
           quant_pheno=bool,
           a2_reference=bool,
           reference_genome=nullable(reference_genome_type),
           contig_recoding=nullable(dictof(str, str)),
           skip_invalid_loci=bool,
           n_partitions=nullable(int),
           block_size=nullable(int))
def import_plink(bed, bim, fam,
                 min_partitions=None,
                 delimiter='\\\\s+',
                 missing='NA',
                 quant_pheno=False,
                 a2_reference=True,
                 reference_genome='default',
                 contig_recoding=None,
                 skip_invalid_loci=False,
                 n_partitions=None,
                 block_size=None) -> MatrixTable:
    """Import a PLINK dataset (BED, BIM, FAM) as a :class:`.MatrixTable`.

    Examples
    --------

    >>> ds = hl.import_plink(bed='data/test.bed',
    ...                      bim='data/test.bim',
    ...                      fam='data/test.fam',
    ...                      reference_genome='GRCh37')

    Notes
    -----

    Only binary SNP-major mode files can be read into Hail. To convert your
    file from individual-major mode to SNP-major mode, use PLINK to read in
    your fileset and use the ``--make-bed`` option.

    Hail uses the individual ID (column 2 in FAM file) as the sample id (`s`).
    The individual IDs must be unique.

    The resulting :class:`.MatrixTable` has the following fields:

    * Row fields:

        * `locus` (:class:`.tlocus` or :class:`.tstruct`) -- Row key. The
          chromosome and position. If `reference_genome` is defined, the type
          will be :class:`.tlocus` parameterized by `reference_genome`.
          Otherwise, the type will be a :class:`.tstruct` with two fields:
          `contig` with type :py:data:`.tstr` and `position` with type
          :py:data:`.tint32`.
        * `alleles` (:class:`.tarray` of :py:data:`.tstr`) -- Row key. An
          array containing the alleles of the variant. The reference allele (A2
          if `a2_reference` is ``True``) is the first element in the array.
        * `rsid` (:py:data:`.tstr`) -- Column 2 in the BIM file.
        * `cm_position` (:py:data:`.tfloat64`) -- Column 3 in the BIM file,
          the position in centimorgans.

    * Column fields:

        * `s` (:py:data:`.tstr`) -- Column 2 in the Fam file (key field).
        * `fam_id` (:py:data:`.tstr`) -- Column 1 in the FAM file. Set to
          missing if ID equals "0".
        * `pat_id` (:py:data:`.tstr`) -- Column 3 in the FAM file. Set to
          missing if ID equals "0".
        * `mat_id` (:py:data:`.tstr`) -- Column 4 in the FAM file. Set to
          missing if ID equals "0".
        * `is_female` (:py:data:`.tstr`) -- Column 5 in the FAM file. Set to
          missing if value equals "-9", "0", or "N/A". Set to true if value
          equals "2". Set to false if value equals "1".
        * `is_case` (:py:data:`.tbool`) -- Column 6 in the FAM file. Only
          present if `quant_pheno` equals False. Set to missing if value equals
          "-9", "0", "N/A", or the value specified by `missing`. Set to true if
          value equals "2". Set to false if value equals "1".
        * `quant_pheno` (:py:data:`.tfloat`) -- Column 6 in the FAM file. Only
          present if `quant_pheno` equals True. Set to missing if value equals
          `missing`.

    * Entry fields:

        * `GT` (:py:data:`.tcall`) -- Genotype call (diploid, unphased).

    Warning
    -------
    Hail will interpret the value "-9" as a valid quantitative phenotype, which
    differs from default PLINK behavior. Use ``missing='-9'`` to interpret this
    value as missing.

    Parameters
    ----------
    bed : :class:`str`
        PLINK BED file.

    bim : :class:`str`
        PLINK BIM file.

    fam : :class:`str`
        PLINK FAM file.

    min_partitions : :obj:`int`, optional
        Minimum number of partitions.  Useful in conjunction with `block_size`.

    missing : :class:`str`
        String used to denote missing values **only** for the phenotype field.
        This is in addition to "-9", "0", and "N/A" for case-control
        phenotypes.

    delimiter : :class:`str`
        FAM file field delimiter regex.

    quant_pheno : :obj:`bool`
        If ``True``, FAM phenotype is interpreted as quantitative.

    a2_reference : :obj:`bool`
        If ``True``, A2 is treated as the reference allele. If False, A1 is treated
        as the reference allele.

    reference_genome : :class:`str` or :class:`.ReferenceGenome`, optional
        Reference genome to use.

    contig_recoding : :obj:`dict` of :class:`str` to :obj:`str`, optional
        Dict of old contig name to new contig name. The new contig name must be
        in the reference genome given by ``reference_genome``. If ``None``, the
        default is dependent on the ``reference_genome``. For "GRCh37", the default
        is ``{'23': 'X', '24': 'Y', '25': 'X', '26': 'MT'}``. For "GRCh38", the
        default is ``{'1': 'chr1', ..., '22': 'chr22', '23': 'chrX', '24': 'chrY', '25': 'chrX', '26': 'chrM'}``.

    skip_invalid_loci : :obj:`bool`
        If ``True``, skip loci that are not consistent with `reference_genome`.

    n_partitions : :obj:`int`, optional
        Number of partitions.  If both `n_partitions` and `block_size`
        are specified, `n_partitions` will be used.

    block_size : :obj:`int`, optional
        Block size, in MB.  Default: 128MB blocks.

    Returns
    -------
    :class:`.MatrixTable`

    """

    if contig_recoding is None:
        if reference_genome is None:
            contig_recoding = {}
        elif reference_genome.name == "GRCh37":
            contig_recoding = {'23': 'X', '24': 'Y', '25': 'X', '26': 'MT'}
        elif reference_genome.name == "GRCh38":
            contig_recoding = {**{str(i): f'chr{i}' for i in range(1, 23)},
                               **{'23': 'chrX', '24': 'chrY', '25': 'chrX', '26': 'chrM'}}
        else:
            contig_recoding = {}

    reader = ir.MatrixPLINKReader(bed, bim, fam,
                                  n_partitions, block_size, min_partitions,
                                  missing, delimiter, quant_pheno, a2_reference, reference_genome,
                                  contig_recoding, skip_invalid_loci)
    return MatrixTable(ir.MatrixRead(reader, drop_cols=False, drop_rows=False))


@typecheck(path=str,
           _intervals=nullable(sequenceof(anytype)),
           _filter_intervals=bool,
           _drop_cols=bool,
           _drop_rows=bool,
           _n_partitions=nullable(int))
def read_matrix_table(path, *, _intervals=None, _filter_intervals=False, _drop_cols=False,
                      _drop_rows=False, _n_partitions=None) -> MatrixTable:
    """Read in a :class:`.MatrixTable` written with :meth:`.MatrixTable.write`.

    Parameters
    ----------
    path : :class:`str`
        File to read.

    Returns
    -------
    :class:`.MatrixTable`
    """
    for rg_config in Env.backend().load_references_from_dataset(path):
        hl.ReferenceGenome._from_config(rg_config)

    if _intervals is not None and _n_partitions is not None:
        raise ValueError("'read_matrix_table' does not support both _intervals and _n_partitions")

    mt = MatrixTable(ir.MatrixRead(ir.MatrixNativeReader(path, _intervals, _filter_intervals),
                                   _drop_cols, _drop_rows))
    if _n_partitions:
        intervals = mt._calculate_new_partitions(_n_partitions)
        return read_matrix_table(path, _drop_rows=_drop_rows, _drop_cols=_drop_cols, _intervals=intervals)
    return mt


@typecheck(path=str)
def get_vcf_metadata(path):
    """Extract metadata from VCF header.

    Examples
    --------

    >>> hl.get_vcf_metadata('data/example2.vcf.bgz')  # doctest: +SKIP_OUTPUT_CHECK
    {'filter': {'LowQual': {'Description': ''}, ...},
     'format': {'AD': {'Description': 'Allelic depths for the ref and alt alleles in the order listed',
                       'Number': 'R',
                       'Type': 'Integer'}, ...},
     'info': {'AC': {'Description': 'Allele count in genotypes, for each ALT allele, in the same order as listed',
                     'Number': 'A',
                     'Type': 'Integer'}, ...}}

    Notes
    -----

    This method parses the VCF header to extract the `ID`, `Number`,
    `Type`, and `Description` fields from FORMAT and INFO lines as
    well as `ID` and `Description` for FILTER lines. For example,
    given the following header lines:

    .. code-block:: text

        ##FORMAT=<ID=DP,Number=1,Type=Integer,Description="Read Depth">
        ##FILTER=<ID=LowQual,Description="Low quality">
        ##INFO=<ID=MQ,Number=1,Type=Float,Description="RMS Mapping Quality">

    The resulting Python dictionary returned would be

    .. code-block:: python

        metadata = {'filter': {'LowQual': {'Description': 'Low quality'}},
                    'format': {'DP': {'Description': 'Read Depth',
                                      'Number': '1',
                                      'Type': 'Integer'}},
                    'info': {'MQ': {'Description': 'RMS Mapping Quality',
                                    'Number': '1',
                                    'Type': 'Float'}}}

    which can be used with :func:`.export_vcf` to fill in the relevant fields in the header.

    Parameters
    ----------
    path : :class:`str`
        VCF file(s) to read. If more than one file is given, the first
        file is used.

    Returns
    -------
    :obj:`dict` of :class:`str` to (:obj:`dict` of :obj:`str` to (:obj:`dict` of :obj:`str` to :obj:`str`))
    """

    return Env.backend().parse_vcf_metadata(path)


@typecheck(path=oneof(str, sequenceof(str)),
           force=bool,
           force_bgz=bool,
           header_file=nullable(str),
           min_partitions=nullable(int),
           drop_samples=bool,
           call_fields=oneof(str, sequenceof(str)),
           reference_genome=nullable(reference_genome_type),
           contig_recoding=nullable(dictof(str, str)),
           array_elements_required=bool,
           skip_invalid_loci=bool,
           entry_float_type=enumeration(tfloat32, tfloat64),
           filter=nullable(str),
           find_replace=nullable(sized_tupleof(str, str)),
           n_partitions=nullable(int),
           block_size=nullable(int),
           # json
           _partitions=nullable(str))
def import_vcf(path,
               force=False,
               force_bgz=False,
               header_file=None,
               min_partitions=None,
               drop_samples=False,
               call_fields=['PGT'],
               reference_genome='default',
               contig_recoding=None,
               array_elements_required=True,
               skip_invalid_loci=False,
               entry_float_type=tfloat64,
               filter=None,
               find_replace=None,
               n_partitions=None,
               block_size=None,
               _partitions=None) -> MatrixTable:
    """Import VCF file(s) as a :class:`.MatrixTable`.

    Examples
    --------

    Import a standard bgzipped VCF with GRCh37 as the reference genome.

    >>> ds = hl.import_vcf('data/example2.vcf.bgz', reference_genome='GRCh37')

    Import a VCF with GRCh38 as the reference genome that incorrectly uses the
    contig names from GRCh37 (i.e. uses contig name "1" instead of "chr1").

    >>> recode = {f"{i}":f"chr{i}" for i in (list(range(1, 23)) + ['X', 'Y'])}
    >>> ds = hl.import_vcf('data/grch38_bad_contig_names.vcf', reference_genome='GRCh38', contig_recoding=recode)

    Notes
    -----

    Hail is designed to be maximally compatible with files in the `VCF v4.2
    spec <https://samtools.github.io/hts-specs/VCFv4.2.pdf>`__.

    :func:`.import_vcf` takes a list of VCF files to load. All files must have
    the same header and the same set of samples in the same order (e.g., a
    dataset split by chromosome). Files can be specified as :ref:`Hadoop glob
    patterns <sec-hadoop-glob>`.

    Ensure that the VCF file is correctly prepared for import: VCFs should
    either be uncompressed (**.vcf**) or block compressed (**.vcf.bgz**). If you
    have a large compressed VCF that ends in **.vcf.gz**, it is likely that the
    file is actually block-compressed, and you should rename the file to
    **.vcf.bgz** accordingly. If you actually have a standard gzipped file, it
    is possible to import it to Hail using the `force` parameter. However, this
    is not recommended -- all parsing will have to take place on one node
    because gzip decompression is not parallelizable. In this case, import will
    take significantly longer.

    :func:`.import_vcf` does not perform deduplication - if the provided VCF(s)
    contain multiple records with the same chrom, pos, ref, alt, all these
    records will be imported as-is (in multiple rows) and will not be collapsed
    into a single variant.

    .. note::

        Using the **FILTER** field:

        The information in the FILTER field of a VCF is contained in the
        ``filters`` row field. This annotation is a ``set<str>`` and can be
        queried for filter membership with expressions like
        ``ds.filters.contains("VQSRTranche99.5...")``. Variants that are flagged
        as "PASS" will have no filters applied; for these variants,
        ``hl.len(ds.filters)`` is ``0``. Thus, filtering to PASS variants
        can be done with :meth:`.MatrixTable.filter_rows` as follows:

        >>> pass_ds = dataset.filter_rows(hl.len(dataset.filters) == 0)

    **Column Fields**

    - `s` (:py:data:`.tstr`) -- Column key. This is the sample ID.

    **Row Fields**

    - `locus` (:class:`.tlocus` or :class:`.tstruct`) -- Row key. The
      chromosome (CHROM field) and position (POS field). If `reference_genome`
      is defined, the type will be :class:`.tlocus` parameterized by
      `reference_genome`. Otherwise, the type will be a :class:`.tstruct` with
      two fields: `contig` with type :py:data:`.tstr` and `position` with type
      :py:data:`.tint32`.
    - `alleles` (:class:`.tarray` of :py:data:`.tstr`) -- Row key. An array
      containing the alleles of the variant. The reference allele (REF field) is
      the first element in the array and the alternate alleles (ALT field) are
      the subsequent elements.
    - `filters` (:class:`.tset` of :py:data:`.tstr`) -- Set containing all filters applied to a
      variant.
    - `rsid` (:py:data:`.tstr`) -- rsID of the variant.
    - `qual` (:py:data:`.tfloat64`) -- Floating-point number in the QUAL field.
    - `info` (:class:`.tstruct`) -- All INFO fields defined in the VCF header
      can be found in the struct `info`. Data types match the type specified
      in the VCF header, and if the declared ``Number`` is not 1, the result
      will be stored as an array.

    **Entry Fields**

    :func:`.import_vcf` generates an entry field for each FORMAT field declared
    in the VCF header. The types of these fields are generated according to the
    same rules as INFO fields, with one difference -- "GT" and other fields
    specified in `call_fields` will be read as :py:data:`.tcall`.

    Parameters
    ----------
    path : :class:`str` or :obj:`list` of :obj:`str`
        VCF file(s) to read.
    force : :obj:`bool`
        If ``True``, load **.vcf.gz** files serially. No downstream operations
        can be parallelized, so this mode is strongly discouraged.
    force_bgz : :obj:`bool`
        If ``True``, load **.vcf.gz** files as blocked gzip files, assuming
        that they were actually compressed using the BGZ codec.
    header_file : :class:`str`, optional
        Optional header override file. If not specified, the first file in
        `path` is used.
    min_partitions : :obj:`int`, optional
        Minimum partitions to load per file.
    drop_samples : :obj:`bool`
        If ``True``, create sites-only dataset. Don't load sample IDs or
        entries.
    call_fields : :obj:`list` of :class:`str`
        List of FORMAT fields to load as :py:data:`.tcall`. "GT" is
        loaded as a call automatically.
    reference_genome: :class:`str` or :class:`.ReferenceGenome`, optional
        Reference genome to use.
    contig_recoding: :obj:`dict` of (:class:`str`, :obj:`str`), optional
        Mapping from contig name in VCF to contig name in loaded dataset.
        All contigs must be present in the `reference_genome`, so this is
        useful for mapping differently-formatted data onto known references.
    array_elements_required : :obj:`bool`
        If ``True``, all elements in an array field must be present. Set this
        parameter to ``False`` for Hail to allow array fields with missing
        values such as ``1,.,5``. In this case, the second element will be
        missing. However, in the case of a single missing element ``.``, the
        entire field will be missing and **not** an array with one missing
        element.
    skip_invalid_loci : :obj:`bool`
        If ``True``, skip loci that are not consistent with `reference_genome`.
    entry_float_type: :class:`.HailType`
        Type of floating point entries in matrix table. Must be one of:
        :py:data:`.tfloat32` or :py:data:`.tfloat64`. Default:
        :py:data:`.tfloat64`.
    filter : :class:`str`, optional
        Line filter regex. A partial match results in the line being removed
        from the file. Applies before `find_replace`, if both are defined.
    find_replace : (:class:`str`, :obj:`str`)
        Line substitution regex. Functions like ``re.sub``, but obeys the exact
        semantics of Java's
        `String.replaceAll <https://docs.oracle.com/javase/8/docs/api/java/lang/String.html#replaceAll-java.lang.String-java.lang.String->`__.
    n_partitions : :obj:`int`, optional
        Number of partitions.  If both `n_partitions` and `block_size`
        are specified, `n_partitions` will be used.
    block_size : :obj:`int`, optional
        Block size, in MB.  Default: 128MB blocks.

    Returns
    -------
    :class:`.MatrixTable`
    """

    reader = ir.MatrixVCFReader(path, call_fields, entry_float_type, header_file,
                                n_partitions, block_size, min_partitions,
                                reference_genome, contig_recoding, array_elements_required,
                                skip_invalid_loci, force_bgz, force, filter, find_replace,
                                _partitions)
    return MatrixTable(ir.MatrixRead(reader, drop_cols=drop_samples))


@typecheck(path=sequenceof(str),
           partitions=expr_any,
           call_fields=oneof(str, sequenceof(str)),
           entry_float_type=enumeration(tfloat32, tfloat64),
           reference_genome=nullable(reference_genome_type),
           contig_recoding=nullable(dictof(str, str)),
           array_elements_required=bool,
           skip_invalid_loci=bool,
           filter=nullable(str),
           find_replace=nullable(sized_tupleof(str, str)),
           _external_sample_ids=nullable(sequenceof(sequenceof(str))),
           _external_header=nullable(str))
def import_gvcfs(path,
                 partitions,
                 call_fields=['PGT'],
                 entry_float_type=tfloat64,
                 reference_genome='default',
                 contig_recoding=None,
                 array_elements_required=True,
                 skip_invalid_loci=False,
                 filter=None,
                 find_replace=None,
                 _external_sample_ids=None,
                 _external_header=None) -> List[MatrixTable]:
    """(Experimental) Import multiple vcfs as multiple :class:`.MatrixTable`.

    .. include:: ../_templates/experimental.rst

    All files described by the ``path`` argument must be block gzipped VCF
    files. They must all be tabix indexed. Because of this requirement, no
    ``force`` or ``force_bgz`` arguments are present. Otherwise, the arguments
    to this function are almost identical to :func:`.import_vcf`.  However, this
    function also requrires a ``partitions`` argument, which is used to divide
    and filter the vcfs.  It must be an expression or literal of type
    ``array<interval<struct{locus:locus<RG>}>>``. A partition will be created
    for every element of the array. Loci that fall outside of any interval will
    not be imported. For example:

    .. code-block:: python

        [hl.Interval(hl.Locus("chr22", 1), hl.Locus("chr22", 5332423), includes_end=True)]

    The ``includes_start`` and ``includes_end`` keys must be ``True``. The
    ``contig`` fields must be the same.

    One difference between :func:`.import_gvcfs` and :func:`.import_vcf` is that
    :func:`.import_gvcfs` only keys the resulting matrix tables by ``locus``
    rather than ``locus, alleles``.
    """

    rg = reference_genome.name if reference_genome else None

    if partitions is not None:
        partitions, partitions_type = hl.utils._dumps_partitions(partitions, hl.tstruct(locus=hl.tlocus(rg),
                                                                                        alleles=hl.tarray(hl.tstr)))
    else:
        partitions_type = None

    vector_ref_s = Env.spark_backend('import_vcfs')._jbackend.pyImportVCFs(
        wrap_to_list(path),
        wrap_to_list(call_fields),
        entry_float_type._parsable_string(),
        rg,
        contig_recoding,
        array_elements_required,
        skip_invalid_loci,
        partitions, partitions_type._parsable_string(),
        filter,
        find_replace[0] if find_replace is not None else None,
        find_replace[1] if find_replace is not None else None,
        _external_sample_ids,
        _external_header)
    vector_ref = json.loads(vector_ref_s)
    jir_vref = ir.JIRVectorReference(vector_ref['vector_ir_id'],
                                     vector_ref['length'],
                                     hl.tmatrix._from_json(vector_ref['type']))

    return [MatrixTable(ir.JavaMatrixVectorRef(jir_vref, idx)) for idx in range(len(jir_vref))]


def import_vcfs(path,
                partitions,
                force=False,
                force_bgz=False,
                call_fields=['PGT'],
                entry_float_type=tfloat64,
                reference_genome='default',
                contig_recoding=None,
                array_elements_required=True,
                skip_invalid_loci=False,
                filter=None,
                find_replace=None,
                _external_sample_ids=None,
                _external_header=None) -> List[MatrixTable]:
    """This function is deprecated, use :func:`.import_gvcfs` instead"""
    return import_gvcfs(path,
                        partitions,
                        force,
                        force_bgz,
                        call_fields,
                        entry_float_type,
                        reference_genome,
                        contig_recoding,
                        array_elements_required,
                        skip_invalid_loci,
                        filter,
                        find_replace,
                        _external_sample_ids,
                        _external_header)


@typecheck(path=oneof(str, sequenceof(str)),
           index_file_map=nullable(dictof(str, str)),
           reference_genome=nullable(reference_genome_type),
           contig_recoding=nullable(dictof(str, str)),
           skip_invalid_loci=bool)
def index_bgen(path,
               index_file_map=None,
               reference_genome='default',
               contig_recoding=None,
               skip_invalid_loci=False):
    """Index BGEN files as required by :func:`.import_bgen`.

    The index file is generated in the same directory as `path` with the
    filename of `path` appended by `.idx2` unless `directory` is specified.

    Example
    -------
    Index a BGEN file, renaming contig name "01" to "1":

    >>> hl.index_bgen("data/example.8bits.bgen",
    ...               contig_recoding={"01": "1"},
    ...               reference_genome='GRCh37')

    Warning
    -------
    While this method parallelizes over a list of BGEN files, each file is
    indexed serially by one core. Indexing several BGEN files on a large cluster
    is a waste of resources, so indexing should generally be done once,
    separately from large analyses.

    See Also
    --------
    :func:`.import_bgen`

    Parameters
    ----------
    path : :class:`str` or :obj:`list` of :obj:`str`
        .bgen files to index.
    index_file_map : :obj:`dict` of :class:`str` to :obj:`str`, optional
        Dict of BGEN file to index file location. Index file location must have
        a `.idx2` file extension. Cannot use Hadoop glob patterns in file names.
    reference_genome : :class:`str` or :class:`.ReferenceGenome`, optional
        Reference genome to use.
    contig_recoding : :obj:`dict` of :class:`str` to :obj:`str`, optional
        Dict of old contig name to new contig name. The new contig name must be
        in the reference genome given by `reference_genome`.
    skip_invalid_loci : :obj:`bool`
        If ``True``, skip loci that are not consistent with `reference_genome`.

    """
    rg = reference_genome.name if reference_genome else None
    if index_file_map is None:
        index_file_map = {}
    if contig_recoding is None:
        contig_recoding = {}
    Env.backend().index_bgen(wrap_to_list(path), index_file_map, rg, contig_recoding, skip_invalid_loci)


@typecheck(path=str,
           _intervals=nullable(sequenceof(anytype)),
           _filter_intervals=bool,
           _n_partitions=nullable(int))
def read_table(path, *, _intervals=None, _filter_intervals=False, _n_partitions=None) -> Table:
    """Read in a :class:`.Table` written with :meth:`.Table.write`.

    Parameters
    ----------
    path : :class:`str`
        File to read.

    Returns
    -------
    :class:`.Table`
    """
    for rg_config in Env.backend().load_references_from_dataset(path):
        hl.ReferenceGenome._from_config(rg_config)

    if _intervals is not None and _n_partitions is not None:
        raise ValueError("'read_table' does not support both _intervals and _n_partitions")
    tr = ir.TableNativeReader(path, _intervals, _filter_intervals)
    ht = Table(ir.TableRead(tr, False))

    if _n_partitions:
        intervals = ht._calculate_new_partitions(_n_partitions)
        return read_table(path, _intervals=intervals)
    return ht


@typecheck(t=Table,
           host=str,
           port=int,
           index=str,
           index_type=str,
           block_size=int,
           config=nullable(dictof(str, str)),
           verbose=bool)
def export_elasticsearch(t, host, port, index, index_type, block_size, config=None, verbose=True):
    """Export a :class:`.Table` to Elasticsearch.

    By default, this method supports Elasticsearch versions 6.8.x - 7.x.x. Older versions of elasticsearch will require
    recompiling hail.

    .. warning::
        :func:`.export_elasticsearch` is EXPERIMENTAL.

    .. note::
        Table rows may be exported more than once. For example, if a task has to be retried after being preempted
        midway through processing a partition. To avoid duplicate documents in Elasticsearch, use a `config` with the
        `es.mapping.id <https://www.elastic.co/guide/en/elasticsearch/hadoop/current/configuration.html#cfg-mapping>`__
        option set to a field that contains a unique value for each row.
    """

    jdf = t.expand_types().to_spark(flatten=False)._jdf
    Env.hail().io.ElasticsearchConnector.export(jdf, host, port, index, index_type, block_size, config, verbose)


@typecheck(paths=sequenceof(str), key=nullable(sequenceof(str)), intervals=nullable(sequenceof(anytype)))
def import_avro(paths, *, key=None, intervals=None):
    if not paths:
        raise ValueError('import_avro requires at least one path')
    if (key is None) != (intervals is None):
        raise ValueError('key and intervals must either be both defined or both undefined')

    with hl.current_backend().fs.open(paths[0], 'rb') as avro_file:
        with DataFileReader(avro_file, DatumReader()) as data_file_reader:
            tr = ir.AvroTableReader(avro.schema.parse(data_file_reader.schema), paths, key, intervals)
    return Table(ir.TableRead(tr))<|MERGE_RESOLUTION|>--- conflicted
+++ resolved
@@ -1609,19 +1609,11 @@
     if len(delimiter) < 1:
         raise ValueError('import_table: empty delimiter is not supported')
 
-<<<<<<< HEAD
-    def split_lines(row):
+    def split_lines(row, fields):
         split_array = row.text._split_line(delimiter, missing=missing, quote=quote, regex=len(delimiter) > 1)
         return hl.case().when(hl.len(split_array) == len(fields), split_array)\
             .or_error(hl.str("error in number of fields found: in file ") + hl.str(row.file)
                       + hl.str(f"\nExpected {len(fields)} {'fields' if len(fields) > 1 else 'field' }, found ")
-=======
-    def split_lines(row, fields):
-        split_array = row.text._split_line(delimiter, missing=missing, quote=quote, regex=len(delimiter) > 1)
-        return hl.case().when(hl.len(split_array) == len(fields), split_array)\
-            .or_error(hl.str("error in number of fields found: in file ") + hl.str(row.file)
-                      + hl.str(f"\nexpected {len(fields)} {'fields' if len(fields) > 1 else 'field' }, found ")
->>>>>>> 2abd475e
                       + hl.str(hl.len(split_array)) + hl.if_else(hl.len(split_array) > 1, hl.str(" fields"),
                       hl.str(" field")) + hl.str("\nfor line consisting of '") + hl.str(row.text) + "'")
 
@@ -1674,12 +1666,8 @@
         ht = ht.annotate(text=ht['text'].replace(*find_replace))
 
     first_row = ht.head(1)
-<<<<<<< HEAD
-    first_row_value = first_row.annotate(header=first_row.text.split(delimiter)).collect()[0]
-=======
     first_row_value = first_row.annotate(
         header=first_row.text._split_line(delimiter, missing=hl.empty_array(hl.tstr), quote=quote, regex=len(delimiter) > 1)).collect()[0]
->>>>>>> 2abd475e
 
     if first_row_value is None:
         raise ValueError(f"Invalid file: no lines remaining after filters\n Offending file: {first_row.file}")
@@ -1692,11 +1680,7 @@
         num_of_fields = list(range(0, len(first_row_value.header)))
         fields = list(map(lambda f_num: "f" + str(f_num), num_of_fields))
 
-<<<<<<< HEAD
-    ht = ht.annotate(split_text=hl.case().when(hl.len(ht.text) > 0, split_lines(ht))
-=======
     ht = ht.annotate(split_text=hl.case().when(hl.len(ht.text) > 0, split_lines(ht, fields))
->>>>>>> 2abd475e
                      .or_error(hl.str("Blank line found in file ") + ht.file)).drop('text')
 
     fields_to_value = {}
@@ -1770,13 +1754,8 @@
 
 
 @typecheck(paths=oneof(str, sequenceof(str)), min_partitions=nullable(int), force_bgz=bool,
-<<<<<<< HEAD
            force=bool, file_per_partition=bool)
 def import_lines(paths, min_partitions=None, force_bgz=False, force=False, file_per_partition=False) -> Table:
-=======
-           force=bool)
-def import_lines(paths, min_partitions=None, force_bgz=False, force=False) -> Table:
->>>>>>> 2abd475e
     """Import lines of file(s) as a :class:`.Table` of strings.
 
     Examples
@@ -1813,13 +1792,10 @@
         If ``True``, load gzipped files serially on one core. This should
         be used only when absolutely necessary, as processing time will be
         increased due to lack of parallelism.
-<<<<<<< HEAD
     file_per_partition : :obj:`bool`
         If ``True``, each file will be in a seperate partition. Not recommended
         for most uses. Error thrown if ``True`` and `min_partitions` is less than
         the number of files
-=======
->>>>>>> 2abd475e
 
     Returns
     -------
@@ -1829,16 +1805,12 @@
 
     paths = wrap_to_list(paths)
 
-<<<<<<< HEAD
     if file_per_partition and min_partitions is not None:
         if min_partitions > len(paths):
             raise FatalError(f'file_per_partition is True while min partitions is {min_partitions} ,which is greater'
                              f' than the number of files, {len(paths)}')
 
     st_reader = ir.StringTableReader(paths, min_partitions, force_bgz, force, file_per_partition)
-=======
-    st_reader = ir.StringTableReader(paths, min_partitions, force_bgz, force)
->>>>>>> 2abd475e
     string_table = Table(ir.TableRead(st_reader))
 
     return string_table
