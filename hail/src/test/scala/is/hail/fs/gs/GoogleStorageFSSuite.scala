package is.hail.fs.gs

import java.io.FileInputStream
import is.hail.fs.BlobStorageFSSuite
import is.hail.io.fs.GoogleStorageFS
import is.hail.utils._
import org.apache.commons.io.IOUtils
import org.scalatest.testng.TestNGSuite
import org.testng.annotations.{BeforeClass, Test}
import org.testng.SkipException

class GoogleStorageFSSuite extends BlobStorageFSSuite {
  @BeforeClass
  def beforeclass(): Unit = {
    if (System.getenv("HAIL_CLOUD") != "gcp") {
      throw new SkipException("This test suite is only run in GCP.");
    } else {
      assert(root != null)
      assert(fsResourcesRoot != null)
    }
  }

  lazy val fs = {
    val gac = System.getenv("GOOGLE_APPLICATION_CREDENTIALS")
    if (gac == null) {
      new GoogleStorageFS()
    } else {
      new GoogleStorageFS(
        Some(new String(IOUtils.toByteArray(new FileInputStream(gac)))))
    }
  }

  @Test def testMakeQualified(): Unit = {
    val qualifiedFileName = "gs://bucket/path"
    assert(fs.makeQualified(qualifiedFileName) == qualifiedFileName)

    val unqualifiedFileName = "not-gs://bucket/path"
    try {
      fs.makeQualified(unqualifiedFileName)
    }
    catch {
      case _: IllegalArgumentException =>
        return
    }
    assert(false)
  }
<<<<<<< HEAD

  // @Test
  def deleteManyFiles(): Unit = {
    val prefix = s"$hail_test_storage_uri/google-storage-fs-suite/delete-many-files/${ java.util.UUID.randomUUID() }"
    for (i <- 0 until 2000) {
      fs.touch(s"$prefix/$i")
    }
    assert(fs.exists(prefix))
    fs.delete(prefix, recursive = true)
    assert(!fs.exists(prefix), s"files not deleted:\n${ fs.listDirectory(prefix).map(_.getPath).mkString("\n") }")
  }

  @Test def testSeekAfterEOF(): Unit = {
    val prefix = s"$hail_test_storage_uri/google-storage-fs-suite/delete-many-files/${ java.util.UUID.randomUUID() }"
    val p = s"$prefix/seek_file"
    using(fs.createCachedNoCompression(p)) { os =>
      os.write(1.toByte)
      os.write(2.toByte)
      os.write(3.toByte)
      os.write(4.toByte)
    }

    using(fs.openNoCompression(p)) { is =>
      assert(is.read() == 1.toByte)
      is.seek(3)
      assert(is.read() == 4.toByte)
      assert(is.read() == (-1).toByte)
      is.seek(0)
      assert(is.read() == 1.toByte)
    }
  }
=======
>>>>>>> 7f655167
}<|MERGE_RESOLUTION|>--- conflicted
+++ resolved
@@ -44,9 +44,8 @@
     }
     assert(false)
   }
-<<<<<<< HEAD
 
-  // @Test
+  @Test
   def deleteManyFiles(): Unit = {
     val prefix = s"$hail_test_storage_uri/google-storage-fs-suite/delete-many-files/${ java.util.UUID.randomUUID() }"
     for (i <- 0 until 2000) {
@@ -76,6 +75,4 @@
       assert(is.read() == 1.toByte)
     }
   }
-=======
->>>>>>> 7f655167
 }