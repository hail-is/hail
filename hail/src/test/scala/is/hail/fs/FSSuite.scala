--- conflicted
+++ resolved
@@ -52,8 +52,6 @@
 
     assert(fs.exists(r("/zzz")))
     assert(!fs.exists(r("/z"))) // prefix
-<<<<<<< HEAD
-=======
 
     assert(fs.exists(r("/dir")))
     assert(fs.exists(r("/dir/")))
@@ -167,24 +165,6 @@
       s"${statuses} ${pathsRelResourcesRoot(statuses)} ${Set("/a", "/adir", "/az")}")
   }
 
-  @Test def testGlobFilenameMatchSingleCharacter(): Unit = {
-    val statuses = fs.glob(r("/a?"))
-    assert(pathsRelResourcesRoot(statuses) == Set("/az"),
-      s"${statuses} ${pathsRelResourcesRoot(statuses)} ${Set("/az")}")
-  }
-
-  @Test def testGlobFilenameMatchSingleCharacterInMiddleOfName(): Unit = {
-    val statuses = fs.glob(r("/a?ir"))
-    assert(pathsRelResourcesRoot(statuses) == Set("/adir"),
-      s"${statuses} ${pathsRelResourcesRoot(statuses)} ${Set("/adir")}")
-  }
-
-  @Test def testGlobDirnameMatchSingleCharacterInMiddleOfName(): Unit = {
-    val statuses = fs.glob(r("/a?ir/x"))
-    assert(pathsRelResourcesRoot(statuses) == Set("/adir/x"),
-      s"${statuses} ${pathsRelResourcesRoot(statuses)} ${Set("/adir/x")}")
-  }
-
   @Test def testGlobMatchDir(): Unit = {
     val statuses = fs.glob(r("/*dir/x"))
     assert(pathsRelResourcesRoot(statuses) == Set("/adir/x", "/dir/x"),
@@ -245,7 +225,56 @@
     fs.delete(f, false)
 
     assert(!fs.exists(f))
->>>>>>> af04dd12
+  }
+
+  @Test def testWritePreexisting(): Unit = {
+    val s1 = "first"
+    val s2 = "second"
+    val f = t()
+
+    using(fs.create(f)) { _.write(s1.getBytes) }
+    assert(fs.exists(f))
+    using(fs.open(f)) { is =>
+      val read = new String(IOUtils.toByteArray(is))
+      assert(read == s1)
+    }
+
+    using(fs.create(f)) { _.write(s2.getBytes) }
+    assert(fs.exists(f))
+    using(fs.open(f)) { is =>
+      val read = new String(IOUtils.toByteArray(is))
+      assert(read == s2)
+    }
+  }
+
+  @Test def testGetCodecExtension(): Unit = {
+    assert(fs.getCodecExtension("foo.vcf.bgz") == ".bgz")
+  }
+
+  @Test def testStripCodecExtension(): Unit = {
+    assert(fs.stripCodecExtension("foo.vcf.bgz") == "foo.vcf")
+  }
+
+  @Test def testReadWriteBytes(): Unit = {
+    val f = t()
+
+    using(fs.create(f)) { os =>
+      os.write(1)
+      os.write(127)
+      os.write(255)
+    }
+
+    assert(fs.exists(f))
+
+    using(fs.open(f)) { is =>
+      assert(is.read() == 1)
+      assert(is.read() == 127)
+      assert(is.read() == 255)
+    }
+
+    fs.delete(f, false)
+
+    assert(!fs.exists(f))
   }
 
   @Test def testFileChecksum(): Unit = {
