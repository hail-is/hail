package is.hail.fs

import java.io.FileNotFoundException
import is.hail.HailSuite
import is.hail.backend.ExecuteContext
import is.hail.io.fs.FSUtil.dropTrailingSlash
import is.hail.io.fs.{FS, FileStatus}
import is.hail.utils._
import org.apache.commons.io.IOUtils
import org.testng.annotations.Test

trait FSSuite {
  def root: String

  def fsResourcesRoot: String

  def fs: FS

  def tmpdir: String

  /* Structure of src/test/resources/fs:
     /a
     /adir
     /adir/x
     /az
     /dir
     /dir/x
     /zzz
   */
  def r(s: String): String = s"$fsResourcesRoot$s"

  def t(extension: String = null): String = ExecuteContext.createTmpPathNoCleanup(tmpdir, "fs-suite-tmp", extension)

  def pathsRelRoot(root: String, statuses: Array[FileStatus]): Set[String] = {
    statuses.map { status =>
      var p = status.getPath
      assert(p.startsWith(root), s"$p $root")
      p.drop(root.length)
    }.toSet
  }

  def pathsRelResourcesRoot(statuses: Array[FileStatus]): Set[String] = pathsRelRoot(fsResourcesRoot, statuses)

  @Test def testExists(): Unit = {
    assert(fs.exists(r("/a")))

    assert(fs.exists(r("/zzz")))
    assert(!fs.exists(r("/z"))) // prefix

    assert(fs.exists(r("/dir")))
    assert(fs.exists(r("/dir/")))

    assert(!fs.exists(r("/does_not_exist")))
    assert(!fs.exists(r("/does_not_exist_dir/")))
  }

  @Test def testFileStatusOnFile(): Unit = {
    // file
    val f = r("/a")
    val s = fs.fileStatus(f)
    assert(s.getPath == f)
    assert(s.isFile)
    assert(!s.isDirectory)
    assert(s.getLen == 12)
  }

  @Test def testFileStatusOnDir(): Unit = {
    // file
    val f = r("/dir")
    val s = fs.fileStatus(f)
    assert(s.getPath == f)
    assert(!s.isFile)
    assert(s.isDirectory)
  }

  @Test def testFileStatusOnDirWithSlash(): Unit = {
    // file
    val f = r("/dir/")
    val s = fs.fileStatus(f)
    assert(s.getPath == f.dropRight(1))
    assert(!s.isFile)
    assert(s.isDirectory)
  }

  @Test def testFileStatusOnMissingFile(): Unit = {
    try {
      fs.fileStatus(r("/does_not_exist"))
    } catch {
      case _: FileNotFoundException =>
        return
    }
    assert(false)
  }

  @Test def testFileStatusRoot(): Unit = {
    val s = fs.fileStatus(root)
    assert(s.getPath == root)
  }

  @Test def testFileStatusRootWithSlash(): Unit = {
    if (root.endsWith("/"))
      return

    val s = fs.fileStatus(s"$root/")
    assert(s.getPath == root)
  }

  @Test def testDeleteRecursive(): Unit = {
    val d = t()
    fs.mkDir(d)
    fs.touch(s"$d/x")
    fs.touch(s"$d/y")
    fs.mkDir(s"$d/subdir")
    fs.touch(s"$d/subdir/z")
    fs.mkDir(s"$d/dir2")
    fs.touch(s"$d/dir2/a")
    fs.touch(s"$d/dir2/b")
    fs.mkDir(s"$d/subdir/another_list")
    fs.touch(s"$d/subdir/another_list/file1")

    assert(fs.exists(s"$d/subdir/z"))

    fs.delete(d, recursive = true)

    assert(!fs.exists(s"$d"))
    assert(!fs.exists(s"$d/subdir/z"))
  }

  @Test def testDeleteFileDoesntExist(): Unit = {
    val d = t()
    fs.mkDir(d)
    fs.delete(s"$d/foo", recursive = false)
    fs.delete(s"$d/foo", recursive = true)
  }

  @Test def testListStatusDir(): Unit = {
    val statuses = fs.listStatus(r(""))
    assert(pathsRelResourcesRoot(statuses) == Set("/a", "/adir", "/az", "/dir", "/zzz"))
  }

  @Test def testListStatusDirWithSlash(): Unit = {
    val statuses = fs.listStatus(r("/"))
    assert(pathsRelResourcesRoot(statuses) == Set("/a", "/adir", "/az", "/dir", "/zzz"))
  }

  @Test def testGlobOnDir(): Unit = {
    val statuses = fs.glob(r(""))
    assert(pathsRelResourcesRoot(statuses) == Set(""))
  }

  @Test def testGlobMissingFile(): Unit = {
    val statuses = fs.glob(r("/does_not_exist_dir/does_not_exist"))
    assert(pathsRelResourcesRoot(statuses) == Set())
  }

  @Test def testGlobFilename(): Unit = {
    val statuses = fs.glob(r("/a*"))
    assert(pathsRelResourcesRoot(statuses) == Set("/a", "/adir", "/az"),
      s"${statuses} ${pathsRelResourcesRoot(statuses)} ${Set("/a", "/adir", "/az")}")
  }

  @Test def testGlobMatchDir(): Unit = {
    val statuses = fs.glob(r("/*dir/x"))
    assert(pathsRelResourcesRoot(statuses) == Set("/adir/x", "/dir/x"),
      s"${statuses} ${pathsRelResourcesRoot(statuses)} ${Set("/adir/x", "/dir/x")}")
  }

  @Test def testGlobRoot(): Unit = {
    val statuses = fs.glob(root)
    // empty with respect to root (self)
    assert(pathsRelRoot(root, statuses) == Set(""))
  }

  @Test def testGlobRootWithSlash(): Unit = {
    if (root.endsWith("/"))
      return

    val statuses = fs.glob(s"$root/")
    assert(pathsRelRoot(root, statuses) == Set(""))
  }

  @Test def testWriteRead(): Unit = {
    val s = "this is a test string"
    val f = t()

    using(fs.createNoCompression(f)) { os =>
      val b = s.getBytes
      os.write(b)
    }

    assert(fs.exists(f))

    using(fs.openNoCompression(f)) { is =>
      val read = new String(IOUtils.toByteArray(is))
      assert(read == s)
    }

    fs.delete(f, false)

    assert(!fs.exists(f))
  }

  @Test def testWriteReadCompressed(): Unit = {
    val s = "this is a test string"
    val f = t(extension = ".bgz")

    using(fs.create(f)) { os =>
      val b = s.getBytes
      os.write(b)
    }

    assert(fs.exists(f))

    using(fs.open(f)) { is =>
      val read = new String(IOUtils.toByteArray(is))
      assert(read == s)
    }

    fs.delete(f, false)

    assert(!fs.exists(f))
  }

  @Test def testWritePreexisting(): Unit = {
    val s1 = "first"
    val s2 = "second"
    val f = t()

    using(fs.create(f)) { _.write(s1.getBytes) }
    assert(fs.exists(f))
    using(fs.open(f)) { is =>
      val read = new String(IOUtils.toByteArray(is))
      assert(read == s1)
    }

    using(fs.create(f)) { _.write(s2.getBytes) }
    assert(fs.exists(f))
    using(fs.open(f)) { is =>
      val read = new String(IOUtils.toByteArray(is))
      assert(read == s2)
    }
  }

  @Test def testGetCodecExtension(): Unit = {
    assert(fs.getCodecExtension("foo.vcf.bgz") == ".bgz")
  }

  @Test def testStripCodecExtension(): Unit = {
    assert(fs.stripCodecExtension("foo.vcf.bgz") == "foo.vcf")
  }

  @Test def testReadWriteBytes(): Unit = {
    val f = t()

    using(fs.create(f)) { os =>
      os.write(1)
      os.write(127)
      os.write(255)
    }

    assert(fs.exists(f))

    using(fs.open(f)) { is =>
      assert(is.read() == 1)
      assert(is.read() == 127)
      assert(is.read() == 255)
    }

    fs.delete(f, false)

    assert(!fs.exists(f))
  }

<<<<<<< HEAD
  @Test def testReadWriteManyBytes(): Unit = {
    val f = t()

    using(fs.create(f)) { os =>
      Array.tabulate(1000000)(i => os.write(i))
    }

    assert(fs.exists(f))

    using(fs.open(f)) { is =>
      Array.tabulate(1000000)(i => assert(i == is.read()))
    }

    fs.delete(f, false)

    assert(!fs.exists(f))
  }

  @Test def testReadWriteBytesLargerThanBuffer(): Unit = {
    val f = t()

    val byteBufferSize = 64 * 1024
    // TODO: gotta add more than 64*1024 ints
=======
  @Test def testReadWriteBytesLargerThanBuffer(): Unit = {
    val f = t()

    val numWrites = 1000000
>>>>>>> 2207f387
    using(fs.create(f)) { os =>
      os.write(1)
      os.write(127)
      os.write(255)

      var i = 0
<<<<<<< HEAD
      while (i < byteBufferSize + 10) {
=======
      while (i < numWrites) {
>>>>>>> 2207f387
        os.write(i)
        i = i + 1
      }
    }

    assert(fs.exists(f))

    using(fs.open(f)) { is =>
      assert(is.read() == 1)
      assert(is.read() == 127)
      assert(is.read() == 255)

      var i = 0
<<<<<<< HEAD
      while (i < byteBufferSize + 10) {
        assert(is.read() == i)
=======
      while (i < numWrites) {
        val readFromIs = is.read()
        assert(readFromIs == (i & 0xff), s"${i} ${i & 0xff} ${readFromIs}")
>>>>>>> 2207f387
        i = i + 1
      }
    }

    fs.delete(f, false)

    assert(!fs.exists(f))
  }

  @Test def testDropTrailingSlash(): Unit = {
    assert(dropTrailingSlash("") == "")
    assert(dropTrailingSlash("/foo/bar") == "/foo/bar")
    assert(dropTrailingSlash("foo/bar/") == "foo/bar")
    assert(dropTrailingSlash("/foo///") == "/foo")
    assert(dropTrailingSlash("///") == "")
  }
}

class HadoopFSSuite extends HailSuite with FSSuite {
  val root: String = "file:/"

  lazy val fsResourcesRoot: String = "file:" + new java.io.File("./src/test/resources/fs").getCanonicalPath

  lazy val tmpdir: String = ctx.tmpdir
}<|MERGE_RESOLUTION|>--- conflicted
+++ resolved
@@ -271,47 +271,17 @@
     assert(!fs.exists(f))
   }
 
-<<<<<<< HEAD
-  @Test def testReadWriteManyBytes(): Unit = {
-    val f = t()
-
-    using(fs.create(f)) { os =>
-      Array.tabulate(1000000)(i => os.write(i))
-    }
-
-    assert(fs.exists(f))
-
-    using(fs.open(f)) { is =>
-      Array.tabulate(1000000)(i => assert(i == is.read()))
-    }
-
-    fs.delete(f, false)
-
-    assert(!fs.exists(f))
-  }
-
   @Test def testReadWriteBytesLargerThanBuffer(): Unit = {
     val f = t()
 
-    val byteBufferSize = 64 * 1024
-    // TODO: gotta add more than 64*1024 ints
-=======
-  @Test def testReadWriteBytesLargerThanBuffer(): Unit = {
-    val f = t()
-
     val numWrites = 1000000
->>>>>>> 2207f387
     using(fs.create(f)) { os =>
       os.write(1)
       os.write(127)
       os.write(255)
 
       var i = 0
-<<<<<<< HEAD
-      while (i < byteBufferSize + 10) {
-=======
       while (i < numWrites) {
->>>>>>> 2207f387
         os.write(i)
         i = i + 1
       }
@@ -325,14 +295,9 @@
       assert(is.read() == 255)
 
       var i = 0
-<<<<<<< HEAD
-      while (i < byteBufferSize + 10) {
-        assert(is.read() == i)
-=======
       while (i < numWrites) {
         val readFromIs = is.read()
         assert(readFromIs == (i & 0xff), s"${i} ${i & 0xff} ${readFromIs}")
->>>>>>> 2207f387
         i = i + 1
       }
     }
