--- conflicted
+++ resolved
@@ -18,28 +18,16 @@
         Interval(IntervalEndpoint(1000L, 1), IntervalEndpoint(1000L, 1)),
         forceDeep = forceDeep, interpret = interpret)
 
-<<<<<<< HEAD
       PhysicalTestUtils.copyTestExecutor(PCanonicalInterval(PInt64(true)), PCanonicalInterval(PInt64(true)),
         Interval(IntervalEndpoint(1000L, 1), IntervalEndpoint(1000L, 1)),
         forceDeep = forceDeep, interpret = interpret)
 
-=======
->>>>>>> 596b9a1d
       PhysicalTestUtils.copyTestExecutor(PCanonicalInterval(PInt64()), PCanonicalInterval(PInt64(true)),
         Interval(IntervalEndpoint(1000L, 1), IntervalEndpoint(1000L, 1)),
         expectCompileErr = true, forceDeep = forceDeep, interpret = interpret)
 
       PhysicalTestUtils.copyTestExecutor(PCanonicalInterval(PInt64(true)), PCanonicalInterval(PInt64(true)),
-        Interval(IntervalEndpoint(1000L, 1), IntervalEndpoint(1000L, 1)),
-<<<<<<< HEAD
-        allowDowncast = true, forceDeep = forceDeep, interpret = interpret)
-
-      PhysicalTestUtils.copyTestExecutor(PCanonicalInterval(PInt64()), PCanonicalInterval(PInt64(true)),
-        Interval(IntervalEndpoint(null, 1), IntervalEndpoint(1000L, 1)),
-        allowDowncast = true, expectRuntimeErr = true, forceDeep = forceDeep, interpret = interpret)
-=======
-        forceDeep = forceDeep)
->>>>>>> 596b9a1d
+        Interval(IntervalEndpoint(1000L, 1), IntervalEndpoint(1000L, 1)), forceDeep = forceDeep, interpret = interpret)
     }
 
     runTests(true)
