--- conflicted
+++ resolved
@@ -177,8 +177,7 @@
   @Test def arrayCopyTest() {
     // Note: can't test where data is null due to ArrayStack.top semantics (ScalaToRegionValue: assert(size_ > 0))
 
-<<<<<<< HEAD
-    def runTests(forceDeep: Boolean, interpret: Boolean) {
+    def runTests(forceDeep: Boolean) {
       PhysicalTestUtils.copyTestExecutor(PArray(PInt32()), PArray(PInt64()), IndexedSeq(1, 2, 3, 4, 5, 6, 7, 8, 9),
         expectCompileErr = true, forceDeep = forceDeep, interpret = interpret)
 
@@ -223,60 +222,9 @@
         FastIndexedSeq(FastIndexedSeq(null)), forceDeep = forceDeep, interpret = interpret)
 
       // test 2D arrays
-      // this fails in interpreted for some reason
       PhysicalTestUtils.copyTestExecutor(PArray(PArray(PInt64())), PArray(PArray(PInt64())),
         FastIndexedSeq(null, FastIndexedSeq(null), FastIndexedSeq(20L,5L,31L,41L), FastIndexedSeq(1L,2L,3L)),
         forceDeep = forceDeep, interpret = interpret)
-=======
-    def runTests(forceDeep: Boolean) {
-      PhysicalTestUtils.copyTestExecutor(PArray(PInt32()), PArray(PInt64()), IndexedSeq(1, 2, 3, 4, 5, 6, 7, 8, 9),
-        expectCompileErr = true, forceDeep = forceDeep)
-
-      PhysicalTestUtils.copyTestExecutor(PArray(PInt32()), PArray(PInt32()), IndexedSeq(1, 2, 3, 4),
-        forceDeep = forceDeep)
-      PhysicalTestUtils.copyTestExecutor(PArray(PInt32()), PArray(PInt32()), IndexedSeq(1, 2, 3, 4),
-        forceDeep = forceDeep)
-      PhysicalTestUtils.copyTestExecutor(PArray(PInt32()), PArray(PInt32()), IndexedSeq(1, null, 3, 4),
-        forceDeep = forceDeep)
-
-      // test upcast
-      PhysicalTestUtils.copyTestExecutor(PArray(PInt32(true)), PArray(PInt32()), IndexedSeq(1, 2, 3, 4),
-        forceDeep = forceDeep)
-
-      // test mismatched top-level requiredeness, allowed because by source value address must be present and therefore non-null
-      PhysicalTestUtils.copyTestExecutor(PArray(PInt32()), PArray(PInt32(), true), IndexedSeq(1, 2, 3, 4),
-        forceDeep = forceDeep)
-
-      // downcast disallowed
-      PhysicalTestUtils.copyTestExecutor(PArray(PInt32()), PArray(PInt32(true)), IndexedSeq(1, 2, 3, 4),
-        expectCompileErr = true, forceDeep = forceDeep)
-      PhysicalTestUtils.copyTestExecutor(PArray(PArray(PInt64())), PArray(PArray(PInt64(), true)),
-        FastIndexedSeq(FastIndexedSeq(20L), FastIndexedSeq(1L), FastIndexedSeq(20L,5L,31L,41L), FastIndexedSeq(1L,2L,3L)),
-        expectCompileErr = true, forceDeep = forceDeep)
-      PhysicalTestUtils.copyTestExecutor(PArray(PArray(PInt64())), PArray(PArray(PInt64(), true)),
-        FastIndexedSeq(FastIndexedSeq(20L), FastIndexedSeq(1L), FastIndexedSeq(20L,5L,31L,41L), FastIndexedSeq(1L,2L,3L)),
-        expectCompileErr = true, forceDeep = forceDeep)
-      PhysicalTestUtils.copyTestExecutor(PArray(PArray(PInt64())), PArray(PArray(PInt64(true))),
-        FastIndexedSeq(FastIndexedSeq(20L), FastIndexedSeq(1L), FastIndexedSeq(20L,5L,31L,41L), FastIndexedSeq(1L,2L,3L)),
-        expectCompileErr = true, forceDeep = forceDeep)
-
-      // test empty arrays
-      PhysicalTestUtils.copyTestExecutor(PArray(PInt32()), PArray(PInt32()), FastIndexedSeq(),
-        forceDeep = forceDeep)
-      PhysicalTestUtils.copyTestExecutor(PArray(PInt32(true)), PArray(PInt32(true)), FastIndexedSeq(),
-        forceDeep = forceDeep)
-
-      // test missing-only array
-      PhysicalTestUtils.copyTestExecutor(PArray(PInt64()), PArray(PInt64()),
-        FastIndexedSeq(null), forceDeep = forceDeep)
-      PhysicalTestUtils.copyTestExecutor(PArray(PArray(PInt64())), PArray(PArray(PInt64())),
-        FastIndexedSeq(FastIndexedSeq(null)), forceDeep = forceDeep)
-
-      // test 2D arrays
-      PhysicalTestUtils.copyTestExecutor(PArray(PArray(PInt64())), PArray(PArray(PInt64())),
-        FastIndexedSeq(null, FastIndexedSeq(null), FastIndexedSeq(20L,5L,31L,41L), FastIndexedSeq(1L,2L,3L)),
-        forceDeep = forceDeep)
->>>>>>> 18b57caf
 
       // test complex nesting
       val complexNesting = FastIndexedSeq(
@@ -285,7 +233,6 @@
       )
 
       PhysicalTestUtils.copyTestExecutor(PArray(PArray(PArray(PInt64(true), true), true), true), PArray(PArray(PArray(PInt64()))),
-<<<<<<< HEAD
         complexNesting, forceDeep = forceDeep, interpret = interpret)
       PhysicalTestUtils.copyTestExecutor(PArray(PArray(PArray(PInt64(true), true), true)), PArray(PArray(PArray(PInt64()))),
         complexNesting, forceDeep = forceDeep, interpret = interpret)
@@ -295,30 +242,18 @@
         complexNesting, forceDeep = forceDeep, interpret = interpret)
       PhysicalTestUtils.copyTestExecutor(PArray(PArray(PArray(PInt64()))), PArray(PArray(PArray(PInt64()))),
         complexNesting, forceDeep = forceDeep, interpret = interpret)
-=======
-        complexNesting, forceDeep = forceDeep)
-      PhysicalTestUtils.copyTestExecutor(PArray(PArray(PArray(PInt64(true), true), true)), PArray(PArray(PArray(PInt64()))),
-        complexNesting, forceDeep = forceDeep)
-      PhysicalTestUtils.copyTestExecutor(PArray(PArray(PArray(PInt64(true), true))), PArray(PArray(PArray(PInt64()))),
-        complexNesting, forceDeep = forceDeep)
-      PhysicalTestUtils.copyTestExecutor(PArray(PArray(PArray(PInt64(true)))), PArray(PArray(PArray(PInt64()))),
-        complexNesting, forceDeep = forceDeep)
-      PhysicalTestUtils.copyTestExecutor(PArray(PArray(PArray(PInt64()))), PArray(PArray(PArray(PInt64()))),
-        complexNesting, forceDeep = forceDeep)
->>>>>>> 18b57caf
 
       val srcType = PArray(PStruct("a" -> PArray(PInt32(true)), "b" -> PInt64()))
       val destType = PArray(PStruct("a" -> PArray(PInt32()), "b" -> PInt64()))
       val expectedVal = IndexedSeq(Annotation(IndexedSeq(1,5,7,2,31415926), 31415926535897L))
-<<<<<<< HEAD
       PhysicalTestUtils.copyTestExecutor(srcType, destType, expectedVal, forceDeep = forceDeep, interpret = interpret)
     }
 
     runTests(true, false)
     runTests(false, false)
 
-    runTests(true, true)
-    runTests(false, true)
+    runTests(true, interpret = true)
+    runTests(false, interpret = true)
   }
 
   @Test def dictCopyTests() {
@@ -335,8 +270,8 @@
 
     runTests(true, false)
     runTests(false, false)
-    runTests(true, true)
-    runTests(false, true)
+    runTests(true, interpret = true)
+    runTests(false, interpret = true)
   }
 
   @Test def setCopyTests() {
@@ -347,40 +282,7 @@
 
     runTests(true, false)
     runTests(false, false)
-    runTests(true, true)
-    runTests(false, true)
-=======
-      PhysicalTestUtils.copyTestExecutor(srcType, destType, expectedVal, forceDeep = forceDeep)
-    }
-
-    runTests(true)
-    runTests(false)
-  }
-
-  @Test def dictCopyTests() {
-    def runTests(forceDeep: Boolean) {
-      PhysicalTestUtils.copyTestExecutor(PDict(PString(), PInt32()), PDict(PString(), PInt32()), Map("test" -> 1),
-        forceDeep = forceDeep)
-
-      PhysicalTestUtils.copyTestExecutor(PDict(PString(true), PInt32(true)), PDict(PString(), PInt32()), Map("test2" -> 2),
-        forceDeep = forceDeep)
-
-      PhysicalTestUtils.copyTestExecutor(PDict(PString(), PInt32()), PDict(PString(true), PInt32()), Map("test3" -> 3),
-        expectCompileErr = true, forceDeep = forceDeep)
-    }
-
-    runTests(true)
-    runTests(false)
-  }
-
-  @Test def setCopyTests() {
-    def runTests(forceDeep: Boolean) {
-      PhysicalTestUtils.copyTestExecutor(PSet(PString(true)), PSet(PString()), Set("1", "2"),
-        forceDeep = forceDeep)
-    }
-
-    runTests(true)
-    runTests(false)
->>>>>>> 18b57caf
+    runTests(true, interpret = true)
+    runTests(false, interpret = true)
   }
 }