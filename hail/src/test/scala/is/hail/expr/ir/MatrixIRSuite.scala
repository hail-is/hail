package is.hail.expr.ir

import is.hail.SparkSuite
import is.hail.expr.ir.TestUtils._
import is.hail.expr.types._
import is.hail.table.Table
import is.hail.utils._
import is.hail.TestUtils._
import is.hail.variant.MatrixTable
import org.apache.spark.sql.Row
import org.testng.annotations.{DataProvider, Test}

class MatrixIRSuite extends SparkSuite {

  def rangeMatrix: MatrixIR = MatrixTable.range(hc, 20, 20, Some(4)).ast

  def getRows(mir: MatrixIR): Array[Row] =
    MatrixRowsTable(mir).execute(hc).rdd.collect()

  def getCols(mir: MatrixIR): Array[Row] =
    MatrixColsTable(mir).execute(hc).rdd.collect()

  @Test def testScanCountBehavesLikeIndexOnRows() {
    val mt = rangeMatrix
    val oldRow = Ref("va", mt.typ.rvRowType)

    val newRow = InsertFields(oldRow, Seq("idx" -> IRScanCount))

    val newMatrix = MatrixMapRows(mt, newRow)
    val rows = getRows(newMatrix)
    assert(rows.forall { case Row(row_idx, idx) => row_idx == idx })
  }

  @Test def testScanCollectBehavesLikeRangeOnRows() {
    val mt = rangeMatrix
    val oldRow = Ref("va", mt.typ.rvRowType)

    val newRow = InsertFields(oldRow, Seq("range" -> IRScanCollect(GetField(oldRow, "row_idx"))))

    val newMatrix = MatrixMapRows(mt, newRow)
    val rows = getRows(newMatrix)
    assert(rows.forall { case Row(row_idx: Int, range: IndexedSeq[Int]) => range sameElements Array.range(0, row_idx) })
  }

  @Test def testScanCollectBehavesLikeRangeWithAggregationOnRows() {
    val mt = rangeMatrix
    val oldRow = Ref("va", mt.typ.rvRowType)

    val newRow = InsertFields(oldRow, Seq("n" -> IRAggCount, "range" -> IRScanCollect(GetField(oldRow, "row_idx").toL)))

    val newMatrix = MatrixMapRows(mt, newRow)
    val rows = getRows(newMatrix)
    assert(rows.forall { case Row(row_idx: Int, n: Long, range: IndexedSeq[Int]) => (n == 20) && (range sameElements Array.range(0, row_idx)) })
  }

  @Test def testScanCountBehavesLikeIndexOnCols() {
    val mt = rangeMatrix
    val oldCol = Ref("sa", mt.typ.colType)

    val newCol = InsertFields(oldCol, Seq("idx" -> IRScanCount))

    val newMatrix = MatrixMapCols(mt, newCol, None)
    val cols = getCols(newMatrix)
    assert(cols.forall { case Row(col_idx, idx) => col_idx == idx })
  }

  @Test def testScanCollectBehavesLikeRangeOnCols() {
    val mt = rangeMatrix
    val oldCol = Ref("sa", mt.typ.colType)

    val newCol = InsertFields(oldCol, Seq("range" -> IRScanCollect(GetField(oldCol, "col_idx"))))

    val newMatrix = MatrixMapCols(mt, newCol, None)
    val cols = getCols(newMatrix)
    assert(cols.forall { case Row(col_idx: Int, range: IndexedSeq[Int]) => range sameElements Array.range(0, col_idx) })
  }

  @Test def testScanCollectBehavesLikeRangeWithAggregationOnCols() {
    val mt = rangeMatrix
    val oldCol = Ref("sa", mt.typ.colType)

    val newCol = InsertFields(oldCol, Seq("n" -> IRAggCount, "range" -> IRScanCollect(GetField(oldCol, "col_idx").toL)))

    val newMatrix = MatrixMapCols(mt, newCol, None)
    val cols = getCols(newMatrix)
    assert(cols.forall { case Row(col_idx: Int, n: Long, range: IndexedSeq[Int]) => (n == 20) && (range sameElements Array.range(0, col_idx)) })
  }

  def rangeRowMatrix(start: Int, end: Int): MatrixIR = {
    val i = end - start
    val baseRange = MatrixTable.range(hc, i, 5, Some(math.min(4, i))).ast
    val row = Ref("va", baseRange.typ.rvRowType)
    MatrixKeyRowsBy(
      MatrixMapRows(
        MatrixKeyRowsBy(baseRange, FastIndexedSeq()),
        InsertFields(
          row,
          FastIndexedSeq("row_idx" -> (GetField(row, "row_idx") + start)))),
      FastIndexedSeq("row_idx"))
  }

  @DataProvider(name = "unionRowsData")
  def unionRowsData(): Array[Array[Any]] = Array(
    Array(FastIndexedSeq(0 -> 0, 5 -> 7)),
    Array(FastIndexedSeq(0 -> 1, 5 -> 7)),
    Array(FastIndexedSeq(0 -> 6, 5 -> 7)),
    Array(FastIndexedSeq(2 -> 3, 0 -> 1, 5 -> 7)),
    Array(FastIndexedSeq(2 -> 4, 0 -> 3, 5 -> 7)),
    Array(FastIndexedSeq(3 -> 6, 0 -> 1, 5 -> 7)))

  @Test(dataProvider = "unionRowsData")
  def testMatrixUnionRows(ranges: IndexedSeq[(Int, Int)]) {
    val expectedOrdering = ranges.flatMap { case (start, end) =>
      Array.range(start, end)
    }.sorted

    val unioned = MatrixUnionRows(ranges.map { case (start, end) =>
      rangeRowMatrix(start, end)
    })
    val actualOrdering = getRows(unioned).map { case Row(i: Int) => i }

    assert(actualOrdering sameElements expectedOrdering)
  }

  @DataProvider(name = "explodeRowsData")
  def explodeRowsData(): Array[Array[Any]] = Array(
    Array(FastIndexedSeq("empty"), FastIndexedSeq()),
    Array(FastIndexedSeq("null"), null),
    Array(FastIndexedSeq("set"), FastIndexedSeq(1, 3)),
    Array(FastIndexedSeq("one"), FastIndexedSeq(3)),
    Array(FastIndexedSeq("na"), FastIndexedSeq(null)),
    Array(FastIndexedSeq("x", "y"), FastIndexedSeq(3)),
    Array(FastIndexedSeq("foo", "bar"), FastIndexedSeq(1, 3)),
    Array(FastIndexedSeq("a", "b", "c"), FastIndexedSeq()))

  @Test(dataProvider = "explodeRowsData")
  def testMatrixExplode(path: IndexedSeq[String], collection: IndexedSeq[Integer]) {
    val tarray = TArray(TInt32())
    val range = MatrixTable.range(hc, 5, 2, None).ast

    val field = path.init.foldRight(path.last -> toIRArray(collection))(_ -> IRStruct(_))
    val annotated = MatrixMapRows(range, InsertFields(Ref("va", range.typ.rvRowType), FastIndexedSeq(field)))

    val q = annotated.typ.rowType.query(path: _*)
    val exploded = getRows(MatrixExplodeRows(annotated, path.toIndexedSeq)).map(q(_).asInstanceOf[Integer])

    val expected = if (collection == null) Array[Integer]() else Array.fill(5)(collection).flatten
    assert(exploded sameElements expected)
  }

  // these two items are helper for UnlocalizedEntries testing,
  def makeLocalizedTable(data: Array[Array[Any]]): Table = {
    val rowRdd = sc.parallelize(data.map(Row.fromSeq(_)))
    val rowSig = TStruct(
      "idx" -> TInt32(),
      "animal" -> TString(),
      "__entries" -> TArray(TStruct("ent1" -> TString(), "ent2" -> TFloat64()))
    )
    val keyNames = IndexedSeq("idx")
    Table(hc, rowRdd, rowSig, keyNames)
  }
  def getLocalizedCols: Table = {
    val cdata = Array(
      Array(1, "atag"),
      Array(2, "btag")
    )
    val colRdd = sc.parallelize(cdata.map(Row.fromSeq(_)))
    val colSig = TStruct("idx" -> TInt32(), "tag" -> TString())
    val keyNames = IndexedSeq("idx")
    Table(hc, colRdd, colSig, keyNames)
  }

  @Test def testUnlocalizeEntries() {
    val rdata = Array(
      Array(1, "fish", IndexedSeq(Row.fromSeq(Array("a", 1.0)), Row.fromSeq(Array("x", 2.0)))),
      Array(2, "cat", IndexedSeq(Row.fromSeq(Array("b", 0.0)), Row.fromSeq(Array("y", 0.1)))),
      Array(3, "dog", IndexedSeq(Row.fromSeq(Array("c", -1.0)), Row.fromSeq(Array("z", 30.0))))
    )
    val rowTab = makeLocalizedTable(rdata)
    val colTab = getLocalizedCols

    val mir = UnlocalizeEntries(rowTab.tir, colTab.tir, "__entries")
    // cols are same
    val mtCols = MatrixColsTable(mir).execute(hc).rdd.collect()
    val taCols = colTab.tir.execute(hc).rdd.collect()
    assert(mtCols sameElements taCols)

    // Rows are same
    val mtRows = MatrixRowsTable(mir).execute(hc).rdd.collect()
    val taRows = rowTab.tir.execute(hc).rdd
    assert(mtRows sameElements taRows.map(row => Row.fromSeq(row.toSeq.take(2))).collect())

    // Round trip
    val localRows = new MatrixTable(hc, mir).localizeEntries("__entries").tir.execute(hc).rdd.collect()
    assert(localRows sameElements taRows.collect())
  }

  @Test def testUnlocalizeEntriesErrors() {
    val rdata = Array(
      Array(1, "fish", IndexedSeq(Row.fromSeq(Array("x", 2.0)))),
      Array(2, "cat", IndexedSeq(Row.fromSeq(Array("b", 0.0)), Row.fromSeq(Array("y", 0.1)))),
      Array(3, "dog", IndexedSeq(Row.fromSeq(Array("c", -1.0)), Row.fromSeq(Array("z", 30.0))))
    )
    val rowTab = makeLocalizedTable(rdata)
    val colTab = getLocalizedCols
    val mir = UnlocalizeEntries(rowTab.tir, colTab.tir, "__entries")
    // All rows must have the same number of elements in the entry field as colTab has rows
    try {
      val mv = mir.execute(hc)
      mv.rvd.count // force evaluation of mapPartitionsPreservesPartitioning in UnlocalizeEntries.execute
      assert(false, "should have thrown an error, as the number of columns must match "
        + "the number of array entries")
    } catch {
      case e: org.apache.spark.SparkException => {
        assert(e.getCause.getClass.toString.contains("HailException"))
        assert(e.getCause.getMessage.contains("incorrect entry array length"))
      }
    }

    // The entry field must be an array
    try {
      val mir1 = UnlocalizeEntries(rowTab.tir, colTab.tir, "animal")
    } catch {
      case e: is.hail.utils.HailException => {}
    }

    val rdata2 = Array(
      Array(1, "fish", null),
      Array(2, "cat", IndexedSeq(Row.fromSeq(Array("b", 0.0)), Row.fromSeq(Array("y", 0.1)))),
      Array(3, "dog", IndexedSeq(Row.fromSeq(Array("c", -1.0)), Row.fromSeq(Array("z", 30.0))))
    )
    val rowTab2 = makeLocalizedTable(rdata2)
    val mir2 = UnlocalizeEntries(rowTab2.tir, colTab.tir, "__entries")

    try {
      val mv = mir2.execute(hc)
      mv.rvd.count // force evaluation of mapPartitionsPreservesPartitioning in UnlocalizeEntries.execute
      assert(false, "should have thrown an error, as no array should be missing")
    } catch {
      case e: org.apache.spark.SparkException => {
        assert(e.getCause.getClass.toString.contains("HailException"))
        assert(e.getCause.getMessage.contains("missing"))
      }
    }
  }

  @Test def testMatrixFiltersWorkWithRandomness() {
    val range = MatrixTable.range(hc, 20, 20, Some(4)).ast
    val rand = ApplySeeded("rand_bool", FastIndexedSeq(0.5), seed=0)

    val cols = MatrixFilterCols(range, rand).execute(hc).nCols
    val rows = MatrixFilterRows(range, rand).execute(hc).rvd.count()
    val entries = MatrixEntriesTable(MatrixFilterEntries(range, rand)).execute(hc).rvd.count()

    assert(cols < 20 && cols > 0)
    assert(rows < 20 && rows > 0)
    assert(entries < 400 && entries > 0)
  }

  @Test def testMatrixAggregateColsByKeyWithEntriesPosition() {
    val range = MatrixTable.range(hc, 3, 3, Some(1)).ast
    val withEntries = MatrixMapEntries(range, MakeStruct(FastIndexedSeq("x" -> 2)))
    val m = MatrixAggregateColsByKey(
      MatrixMapRows(withEntries,
<<<<<<< HEAD
        InsertFields(Ref("va", withEntries.typ.rvRowType), FastIndexedSeq("a" -> 1))),
      MakeStruct(FastIndexedSeq("foo" -> IRAggCount)))
=======
        InsertFields(Ref("va", withEntries.typ.rvRowType), FastIndexedSeq("a" -> 1)),
        None),
      MakeStruct(FastIndexedSeq("foo" -> IRAggCount)),
      MakeStruct(FastIndexedSeq("bar" -> IRAggCount))
    )
>>>>>>> 5cd93a55
    assert(m.execute(hc).rowsRVD().count() == 3)
  }
}<|MERGE_RESOLUTION|>--- conflicted
+++ resolved
@@ -262,16 +262,10 @@
     val withEntries = MatrixMapEntries(range, MakeStruct(FastIndexedSeq("x" -> 2)))
     val m = MatrixAggregateColsByKey(
       MatrixMapRows(withEntries,
-<<<<<<< HEAD
         InsertFields(Ref("va", withEntries.typ.rvRowType), FastIndexedSeq("a" -> 1))),
-      MakeStruct(FastIndexedSeq("foo" -> IRAggCount)))
-=======
-        InsertFields(Ref("va", withEntries.typ.rvRowType), FastIndexedSeq("a" -> 1)),
-        None),
       MakeStruct(FastIndexedSeq("foo" -> IRAggCount)),
       MakeStruct(FastIndexedSeq("bar" -> IRAggCount))
     )
->>>>>>> 5cd93a55
     assert(m.execute(hc).rowsRVD().count() == 3)
   }
 }