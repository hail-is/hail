--- conflicted
+++ resolved
@@ -43,13 +43,8 @@
     Array(
       NDArrayMap(In(1, TNDArray(TInt32, Nat(1))), "y", x + y),
       NDArrayMap2(In(1, TNDArray(TInt32, Nat(1))), In(2, TNDArray(TInt32, Nat(1))), "y", "z", x + y + Ref("z", TInt32), ErrorIDs.NO_ERROR),
-<<<<<<< HEAD
-      TailLoop("f", FastSeq("y" -> I32(0)), If(y < x, Recur("f", FastSeq[IR](y - I32(1)), TInt32), x))
+      TailLoop("f", FastSeq("y" -> I32(0)), TInt32, If(y < x, Recur("f", FastSeq[IR](y - I32(1)), TInt32), x))
     ).map(ir => Array[IR](Let(FastSeq("x" -> (In(0, TInt32) + In(0, TInt32))), ir)))
-=======
-      TailLoop("f", FastSeq("y" -> I32(0)), TInt32, If(y < x, Recur("f", FastSeq[IR](y - I32(1)), TInt32), x))
-    ).map(ir => Array[IR](Let("x", In(0, TInt32) + In(0, TInt32), ir)))
->>>>>>> e9e8e172
   }
 
   def aggMin(value: IR): ApplyAggOp = ApplyAggOp(FastSeq(), FastSeq(value), AggSignature(Min(), FastSeq(), FastSeq(value.typ)))
