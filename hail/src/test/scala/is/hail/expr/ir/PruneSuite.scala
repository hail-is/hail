--- conflicted
+++ resolved
@@ -204,11 +204,7 @@
       val split = f.split("\\.")
       split(0) match {
         case "va" =>
-<<<<<<< HEAD
-          rowFields += PruneDeadFields.subsetType(mt.rvRowType, split, 1).asInstanceOf[TStruct]
-=======
           rowFields += PruneDeadFields.subsetType(mt.rowType, split, 1).asInstanceOf[TStruct]
->>>>>>> d9c547b7
         case "sa" =>
           colFields += PruneDeadFields.subsetType(mt.colType, split, 1).asInstanceOf[TStruct]
         case "g" =>
@@ -228,14 +224,8 @@
       colKey = ck,
       globalType = PruneDeadFields.unify(mt.globalType, globalFields.result(): _*),
       colType = PruneDeadFields.unify(mt.colType, Array(PruneDeadFields.selectKey(mt.colType, ck)) ++ colFields.result(): _*),
-<<<<<<< HEAD
-      rvRowType = PruneDeadFields.unify(mt.rvRowType, Array(PruneDeadFields.selectKey(mt.rvRowType, rk)) ++ rowFields.result() ++
-        Array(TStruct(MatrixType.entriesIdentifier -> TArray(PruneDeadFields.unify(mt.entryType, entryFields.result(): _*)))): _*)
-    )
-=======
       rowType = PruneDeadFields.unify(mt.rowType, Array(PruneDeadFields.selectKey(mt.rowType, rk)) ++ rowFields.result(): _*),
       entryType = PruneDeadFields.unify(mt.entryType, entryFields.result(): _*))
->>>>>>> d9c547b7
   }
 
   def mangle(t: TableIR): TableIR = {
