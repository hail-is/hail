--- conflicted
+++ resolved
@@ -793,141 +793,6 @@
     ir = MakeArray(FastSeq(I32(5), I32(1), I32(-3)), TArray(TInt32()))
   }
 
-<<<<<<< HEAD
-  @Test def testMakeArrayNestedIR() {
-    var ir = MakeArray(
-      FastSeq(
-        MakeStruct(
-          FastSeq(
-            "a" -> MakeArray(
-              FastSeq(
-                MakeArray(FastSeq(I32(5), I32(-3), I32(-3)), TArray(TInt32())),
-                MakeArray(FastSeq(I32(5), I32(-3), I32(-3)), TArray(TInt32())),
-                MakeArray(FastSeq(I32(5), I32(-3), I32(-3)), TArray(TInt32()))
-              ),
-              TArray(TArray(TInt32()))
-            ),
-            "b" -> 4
-          )
-        ),
-        MakeStruct(
-          FastSeq(
-            "a" -> MakeArray(
-              FastSeq(
-                MakeArray(FastSeq(I32(5), I32(-3), I32(-3)), TArray(TInt32())),
-                NA(TArray(TInt32())),
-                MakeArray(FastSeq(I32(5), I32(-3), I32(-3)), TArray(TInt32()))
-              ),
-              TArray(TArray(TInt32()))
-            ),
-            "b" -> 5
-          )
-        )
-      ),
-      TArray(TStruct("a" -> TArray(TArray(TInt32())), "b" -> TInt32()))
-    )
-
-    assertPType(ir, PArray(PStruct(true, "a" -> PArray(PArray(PInt32(true), false), true), "b" -> PInt32(true)), true))
-
-    ir = MakeArray(
-      FastSeq(
-        MakeStruct(
-          FastSeq(
-            "a" -> MakeArray(
-              FastSeq(
-                MakeArray(FastSeq(I32(5), I32(-3), I32(-3)), TArray(TInt32())),
-                MakeArray(FastSeq(I32(5), I32(-3), I32(-3)), TArray(TInt32())),
-                MakeArray(FastSeq(I32(5), I32(-3), I32(-3)), TArray(TInt32()))
-              ),
-              TArray(TArray(TInt32()))
-            ),
-            "b" -> 4
-          )
-        ),
-        MakeStruct(
-          FastSeq(
-            "a" -> NA(TArray(TArray(TInt32()))),
-            "b" -> 5
-          )
-        )
-      ),
-      TArray(TStruct("a" -> TArray(TArray(TInt32())), "b" -> TInt32()))
-    )
-
-    assertPType(ir, PArray(PStruct(true, "a" -> PArray(PArray(PInt32(true), true), false), "b" -> PInt32(true)), true))
-
-    ir = MakeArray(
-      FastSeq(
-        MakeStruct(
-          FastSeq(
-            "a" -> MakeArray(
-              FastSeq(
-                MakeArray(FastSeq(I32(5), I32(-3), I32(-3)), TArray(TInt32())),
-                MakeArray(FastSeq(I32(5), I32(-3), I32(-3)), TArray(TInt32())),
-                MakeArray(FastSeq(I32(5), I32(-3), I32(-3)), TArray(TInt32()))
-              ),
-              TArray(TArray(TInt32()))
-            ),
-            "b" -> 4
-          )
-        ),
-        MakeStruct(
-          FastSeq(
-            "a" -> MakeArray(
-              FastSeq(
-                MakeArray(FastSeq(I32(5), I32(-3), I32(-3)), TArray(TInt32())),
-                MakeArray(FastSeq(NA(TInt32()), I32(-3), I32(-3)), TArray(TInt32())),
-                MakeArray(FastSeq(I32(5), I32(-3), I32(-3)), TArray(TInt32()))
-              ),
-              TArray(TArray(TInt32()))
-            ),
-            "b" -> 4
-          )
-        )
-      ),
-      TArray(TStruct("a" -> TArray(TArray(TInt32())), "b" -> TInt32()))
-    )
-
-    assertPType(ir, PArray(PStruct(true, "a" -> PArray(PArray(PInt32(false), true), true), "b" -> PInt32(true)), true))
-
-    ir = MakeArray(
-      FastSeq(
-        MakeStruct(
-          FastSeq(
-            "a" -> MakeArray(
-              FastSeq(
-                MakeArray(FastSeq(I32(5), I32(-3), I32(-3)), TArray(TInt32())),
-                MakeArray(FastSeq(I32(5), I32(-3), I32(-3)), TArray(TInt32())),
-                MakeArray(FastSeq(I32(5), I32(-3), I32(-3)), TArray(TInt32()))
-              ),
-              TArray(TArray(TInt32()))
-            ),
-            "b" -> 4
-          )
-        ),
-        MakeStruct(
-          FastSeq(
-            "a" -> MakeArray(
-              FastSeq(
-                MakeArray(FastSeq(I32(5), I32(-3), I32(-3)), TArray(TInt32())),
-                MakeArray(FastSeq(I32(-3), I32(-3), I32(-3)), TArray(TInt32())),
-                MakeArray(FastSeq(I32(5), I32(-3), I32(-3)), TArray(TInt32()))
-              ),
-              TArray(TArray(TInt32()))
-            ),
-            "b" -> NA(TInt32())
-          )
-        )
-      ),
-      TArray(TStruct("a" -> TArray(TArray(TInt32())), "b" -> TInt32()))
-    )
-
-    assertPType(ir, PArray(PStruct(true, "a" -> PArray(PArray(PInt32(true), true), true), "b" -> PInt32(false)), true))
-  }
-
-
-=======
->>>>>>> 01b312d9
   @Test def testGetNestedElementPTypesI32() {
     var types = Seq(PInt32(true))
     var res  = InferPType.getNestedElementPTypes(types)
@@ -1414,11 +1279,7 @@
       PSet(PSet(PInt32(false), true), true)
     )
     res = InferPType.getNestedElementPTypes(types)
-<<<<<<< HEAD
     assert(res == PSet(PSet(PInt32(false), true), true))
-=======
-    assert(res == PSet(PSet(PInt32(false), false), true))
->>>>>>> 01b312d9
 
     types = Seq(
       PSet(PSet(PInt32(true), false), true),
@@ -1464,11 +1325,7 @@
       PInterval(PInt32(true), false)
     )
     res = InferPType.getNestedElementPTypes(types)
-<<<<<<< HEAD
     assert(res == PInterval(PInt32(true), false))
-=======
-    assert(res == PInterval(PInt32(false), true))
->>>>>>> 01b312d9
 
     types = Seq(
       PInterval(PInt32(false), true),
