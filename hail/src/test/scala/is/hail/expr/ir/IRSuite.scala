package is.hail.expr.ir

import is.hail.{ExecStrategy, HailContext, HailSuite}
import is.hail.TestUtils._
import is.hail.annotations.BroadcastRow
import is.hail.asm4s.Code
import is.hail.expr.{Nat, ir}
import is.hail.expr.ir.IRBuilder._
import is.hail.expr.ir.IRSuite.TestFunctions
import is.hail.expr.ir.functions._
import is.hail.expr.types.{TableType, virtual}
import is.hail.expr.types.physical.{PArray, PBoolean, PFloat32, PFloat64, PInt32, PInt64, PString, PStruct, PTuple, PType}
<<<<<<< HEAD
=======
import is.hail.expr.types.TableType
import is.hail.expr.types.physical._
>>>>>>> a71232a4
import is.hail.expr.types.virtual._
import is.hail.io.CodecSpec
import is.hail.io.bgen.MatrixBGENReader
import is.hail.linalg.BlockMatrix
import is.hail.methods._
import is.hail.rvd.RVD
import is.hail.table.{Ascending, Descending, SortField, Table}
import is.hail.utils.{FastIndexedSeq, _}
import is.hail.variant.{Call2, Locus, MatrixTable}
import org.apache.spark.sql.Row
import org.json4s.jackson.Serialization
import org.testng.annotations.{DataProvider, Test}

import scala.language.{dynamics, implicitConversions}

object IRSuite {
  outer =>
  var globalCounter: Int = 0

  def incr(): Unit = {
    globalCounter += 1
  }

  object TestFunctions extends RegistryFunctions {

    def registerSeededWithMissingness(mname: String, aTypes: Array[Type], rType: Type, pt: Seq[PType] => PType)(impl: (EmitRegion, PType, Long, Array[(PType, EmitTriplet)]) => EmitTriplet) {
      IRFunctionRegistry.addIRFunction(new SeededIRFunction {
        val isDeterministic: Boolean = false

        override val name: String = mname

        override val argTypes: Seq[Type] = aTypes

        override val returnType: Type = rType

        override def returnPType(argTypes: Seq[PType]): PType = if (pt == null) PType.canonical(returnType) else pt(argTypes)

        def applySeeded(seed: Long, r: EmitRegion, args: (PType, EmitTriplet)*): EmitTriplet =
          impl(r, returnPType(args.map(_._1)), seed, args.toArray)
      })
    }

    def registerSeededWithMissingness(mname: String, mt1: Type, rType: Type, pt: PType => PType)(impl: (EmitRegion, PType, Long, (PType, EmitTriplet)) => EmitTriplet): Unit =
      registerSeededWithMissingness(mname, Array(mt1), rType, unwrappedApply(pt)) { case (r, rt, seed, Array(a1)) => impl(r, rt, seed, a1) }

    def registerAll() {
      registerSeededWithMissingness("incr_s", TBoolean(), TBoolean(), null) { case (mb, rt,  _, (lT, l)) =>
        EmitTriplet(Code(Code.invokeScalaObject[Unit](outer.getClass, "incr"), l.setup),
          l.m,
          l.v)
      }

      registerSeededWithMissingness("incr_m", TBoolean(), TBoolean(), null) { case (mb, rt, _, (lT, l)) =>
        EmitTriplet(l.setup,
          Code(Code.invokeScalaObject[Unit](outer.getClass, "incr"), l.m),
          l.v)
      }

      registerSeededWithMissingness("incr_v", TBoolean(), TBoolean(), null) { case (mb, rt, _, (lT, l)) =>
        EmitTriplet(l.setup,
          l.m,
          Code(Code.invokeScalaObject[Unit](outer.getClass, "incr"), l.v))
      }
    }
  }

}

class IRSuite extends HailSuite {
  implicit val execStrats = ExecStrategy.nonLowering

  def assertPType(node: IR, expected: PType, env: Env[PType] = Env.empty) {
    InferPType(node, env)
    println("GOT")
    println(node.pType2.parsableString())
    println("EXPECTED")
    println(expected.parsableString())
    assert(node.pType2 == expected)
  }

  @Test def testI32() {
    assertEvalsTo(I32(5), 5)
  }


  @Test def testI64() {
    assertEvalsTo(I64(5), 5L)
  }

  @Test def testF32() {
    assertEvalsTo(F32(3.14f), 3.14f)
  }

  @Test def testF64() {
    assertEvalsTo(F64(3.14), 3.14)
  }

  @Test def testStr() {
    assertEvalsTo(Str("Hail"), "Hail")
  }

  @Test def testTrue() {
    assertEvalsTo(True(), true)
  }

  @Test def testFalse() {
    assertEvalsTo(False(), false)
  }

  @Test def testScalarInferPType() {
    assertPType(I32(5), PInt32(true))
    assertPType(I64(5), PInt64(true))
    assertPType(F32(3.1415f), PFloat32(true))
    assertPType(F64(3.1415926589793238462643383), PFloat64(true))
    assertPType(Str("HELLO WORLD"), PString(true))
    assertPType(True(), PBoolean(true))
    assertPType(False(), PBoolean(true))
  }

  // FIXME Void() doesn't work because we can't handle a void type in a tuple

  @Test def testCast() {
    assertAllEvalTo(
      (Cast(I32(5), TInt32()), 5),
      (Cast(I32(5), TInt64()), 5L),
      (Cast(I32(5), TFloat32()), 5.0f),
      (Cast(I32(5), TFloat64()), 5.0),
      (Cast(I64(5), TInt32()), 5),
      (Cast(I64(0xf29fb5c9af12107dL), TInt32()), 0xaf12107d), // truncate
      (Cast(I64(5), TInt64()), 5L),
      (Cast(I64(5), TFloat32()), 5.0f),
      (Cast(I64(5), TFloat64()), 5.0),
      (Cast(F32(3.14f), TInt32()), 3),
      (Cast(F32(3.99f), TInt32()), 3), // truncate
      (Cast(F32(3.14f), TInt64()), 3L),
      (Cast(F32(3.14f), TFloat32()), 3.14f),
      (Cast(F32(3.14f), TFloat64()), 3.14),
      (Cast(F64(3.14), TInt32()), 3),
      (Cast(F64(3.99), TInt32()), 3), // truncate
      (Cast(F64(3.14), TInt64()), 3L),
      (Cast(F64(3.14), TFloat32()), 3.14f),
      (Cast(F64(3.14), TFloat64()), 3.14))
  }

  @Test def testCastInferPType() {
    assertPType(Cast(I32(5), TInt32()), PInt32(true))
    assertPType(Cast(I32(5), TInt64()), PInt64(true))
    assertPType(Cast(I32(5), TFloat32()), PFloat32(true))
    assertPType(Cast(I32(5), TFloat64()), PFloat64(true))

    assertPType(Cast(I64(5), TInt32()), PInt32(true))
    assertPType(Cast(I64(0xf29fb5c9af12107dL), TInt32()), PInt32(true)) // truncate
    assertPType(Cast(I64(5), TInt64()), PInt64(true))
    assertPType(Cast(I64(5), TFloat32()), PFloat32(true))
    assertPType(Cast(I64(5), TFloat64()), PFloat64(true))

    assertPType(Cast(F32(3.14f), TInt32()), PInt32(true))
    assertPType(Cast(F32(3.99f), TInt32()), PInt32(true)) // truncate
    assertPType(Cast(F32(3.14f), TInt64()), PInt64(true))
    assertPType(Cast(F32(3.14f), TFloat32()), PFloat32(true))
    assertPType(Cast(F32(3.14f), TFloat64()), PFloat64(true))

    assertPType(Cast(F64(3.14), TInt32()), PInt32(true))
    assertPType(Cast(F64(3.99), TInt32()), PInt32(true)) // truncate
    assertPType(Cast(F64(3.14), TInt64()), PInt64(true))
    assertPType(Cast(F64(3.14), TFloat32()), PFloat32(true))
    assertPType(Cast(F64(3.14), TFloat64()), PFloat64(true))
  }

  @Test def testCastRename() {
    assertEvalsTo(CastRename(MakeStruct(FastSeq(("x", I32(1)))), TStruct("foo" -> TInt32())), Row(1))
    assertEvalsTo(CastRename(MakeArray(FastSeq(MakeStruct(FastSeq(("x", I32(1))))),
      TArray(TStruct("x" -> TInt32()))), TArray(TStruct("foo" -> TInt32()))),
      FastIndexedSeq(Row(1)))
  }

  @Test def testNA() {
    assertEvalsTo(NA(TInt32()), null)
  }

  @Test def testNAIsNAInferPType() {
    assertPType(NA(TInt32()), PInt32(false))

    assertPType(IsNA(NA(TInt32())), PBoolean(true))
    assertPType(IsNA(I32(5)), PBoolean(true))
  }

  @Test def testCoalesce() {
    assertEvalsTo(Coalesce(FastSeq(In(0, TInt32()))), FastIndexedSeq((null, TInt32())), null)
    assertEvalsTo(Coalesce(FastSeq(In(0, TInt32()))), FastIndexedSeq((1, TInt32())), 1)
    assertEvalsTo(Coalesce(FastSeq(NA(TInt32()), In(0, TInt32()))), FastIndexedSeq((null, TInt32())), null)
    assertEvalsTo(Coalesce(FastSeq(NA(TInt32()), In(0, TInt32()))), FastIndexedSeq((1, TInt32())), 1)
    assertEvalsTo(Coalesce(FastSeq(In(0, TInt32()), NA(TInt32()))), FastIndexedSeq((1, TInt32())), 1)
    assertEvalsTo(Coalesce(FastSeq(NA(TInt32()), I32(1), I32(1), NA(TInt32()), I32(1), NA(TInt32()), I32(1))), 1)
    assertEvalsTo(Coalesce(FastSeq(NA(TInt32()), I32(1), Die("foo", TInt32()))), 1)(ExecStrategy.javaOnly)
  }

  val i32na = NA(TInt32())
  val i64na = NA(TInt64())
  val f32na = NA(TFloat32())
  val f64na = NA(TFloat64())
  val bna = NA(TBoolean())

  @Test def testApplyUnaryPrimOpNegate() {
    assertAllEvalTo(
      (ApplyUnaryPrimOp(Negate(), I32(5)), -5),
      (ApplyUnaryPrimOp(Negate(), i32na), null),
      (ApplyUnaryPrimOp(Negate(), I64(5)), -5L),
      (ApplyUnaryPrimOp(Negate(), i64na), null),
      (ApplyUnaryPrimOp(Negate(), F32(5)), -5F),
      (ApplyUnaryPrimOp(Negate(), f32na), null),
      (ApplyUnaryPrimOp(Negate(), F64(5)), -5D),
      (ApplyUnaryPrimOp(Negate(), f64na), null)
    )
  }

  @Test def testApplyUnaryPrimOpBang() {
    assertEvalsTo(ApplyUnaryPrimOp(Bang(), False()), true)
    assertEvalsTo(ApplyUnaryPrimOp(Bang(), True()), false)
    assertEvalsTo(ApplyUnaryPrimOp(Bang(), bna), null)
  }

  @Test def testApplyUnaryPrimOpBitFlip() {
    assertAllEvalTo(
      (ApplyUnaryPrimOp(BitNot(), I32(0xdeadbeef)), ~0xdeadbeef),
      (ApplyUnaryPrimOp(BitNot(), I32(-0xdeadbeef)), ~(-0xdeadbeef)),
      (ApplyUnaryPrimOp(BitNot(), i32na), null),
      (ApplyUnaryPrimOp(BitNot(), I64(0xdeadbeef12345678L)), ~0xdeadbeef12345678L),
      (ApplyUnaryPrimOp(BitNot(), I64(-0xdeadbeef12345678L)), ~(-0xdeadbeef12345678L)),
      (ApplyUnaryPrimOp(BitNot(), i64na), null)
    )
  }

  @Test def testApplyUnaryPrimOpInferPType() {
    val i32na = NA(TInt32())
    def i64na = NA(TInt64())
    def f32na = NA(TFloat32())
    def f64na = NA(TFloat64())
    def bna = NA(TBoolean())

    var node = ApplyUnaryPrimOp(Negate(), I32(5))
    assertPType(node, PInt32(true))
    node = ApplyUnaryPrimOp(Negate(), i32na)
    assertPType(node, PInt32(false))

    // should not be able to infer physical type twice on one IR (i32na)
    node = ApplyUnaryPrimOp(Negate(), i32na)
    intercept[AssertionError](InferPType(node, Env.empty))

    node = ApplyUnaryPrimOp(Negate(), I64(5))
    assertPType(node, PInt64(true))

    node = ApplyUnaryPrimOp(Negate(), i64na)
    assertPType(node, PInt64(false))

    node = ApplyUnaryPrimOp(Negate(), F32(5))
    assertPType(node, PFloat32(true))

    node = ApplyUnaryPrimOp(Negate(), f32na)
    assertPType(node, PFloat32(false))

    node = ApplyUnaryPrimOp(Negate(), F64(5))
    assertPType(node, PFloat64(true))

    node = ApplyUnaryPrimOp(Negate(), f64na)
    assertPType(node, PFloat64(false))

    node = ApplyUnaryPrimOp(Bang(), False())
    assertPType(node, PBoolean(true))

    node = ApplyUnaryPrimOp(Bang(), True())
    assertPType(node, PBoolean(true))

    node = ApplyUnaryPrimOp(Bang(), bna)
    assertPType(node, PBoolean(false))

    node = ApplyUnaryPrimOp(BitNot(), I32(0xdeadbeef))
    assertPType(node, PInt32(true))

    node = ApplyUnaryPrimOp(BitNot(), I64(0xdeadbeef12345678L))
    assertPType(node, PInt64(true))

    node = ApplyUnaryPrimOp(BitNot(), I64(-0xdeadbeef12345678L))
    assertPType(node, PInt64(true))

    node = ApplyUnaryPrimOp(BitNot(), i64na)
    assertPType(node, PInt64(false))
  }

  @Test def testComplexInferPType() {
    var ir = ArrayMap(
      Let(
        "q",
        I32(2),
        ArrayMap(
          Let(
            "v",
            Ref("q", TInt32()) + I32(3),
            ArrayRange(0, Ref("v", TInt32()), 1)
          ),
          "x",
          Ref("x", TInt32()) + Ref("q", TInt32())
        )
      ),
      "y",
      Ref("y", TInt32()) + I32(3))

    assertPType(ir, PArray(PInt32(true), true))
  }

  @Test def testApplyBinaryPrimOpAdd() {
    def assertSumsTo(t: Type, x: Any, y: Any, sum: Any) {
      assertEvalsTo(ApplyBinaryPrimOp(Add(), In(0, t), In(1, t)), FastIndexedSeq(x -> t, y -> t), sum)
    }
    assertSumsTo(TInt32(), 5, 3, 8)
    assertSumsTo(TInt32(), 5, null, null)
    assertSumsTo(TInt32(), null, 3, null)
    assertSumsTo(TInt32(), null, null, null)

    assertSumsTo(TInt64(), 5L, 3L, 8L)
    assertSumsTo(TInt64(), 5L, null, null)
    assertSumsTo(TInt64(), null, 3L, null)
    assertSumsTo(TInt64(), null, null, null)

    assertSumsTo(TFloat32(), 5.0f, 3.0f, 8.0f)
    assertSumsTo(TFloat32(), 5.0f, null, null)
    assertSumsTo(TFloat32(), null, 3.0f, null)
    assertSumsTo(TFloat32(), null, null, null)

    assertSumsTo(TFloat64(), 5.0, 3.0, 8.0)
    assertSumsTo(TFloat64(), 5.0, null, null)
    assertSumsTo(TFloat64(), null, 3.0, null)
    assertSumsTo(TFloat64(), null, null, null)
  }

<<<<<<< HEAD
  @Test def testApplyBinaryPrimOpAddInferPType() {
    def assertToPType(t: Type, p: PType) {
      assertPType(ApplyBinaryPrimOp(Add(), In(0, t), In(1, t)), p)
    }

    assertToPType(TInt32(), PInt32(false))
    assertToPType(TInt64(true), PInt64(true))
    assertToPType(TFloat32(true), PFloat32(true))
    assertToPType(TFloat64(), PFloat64(false))
  }

  @Test def testApplyBinaryPrimOpSubtractInferPType() {
    def assertToPType(t: Type, p: PType) {
      assertPType(ApplyBinaryPrimOp(Subtract(), In(0, t), In(1, t)), p)
    }

    assertToPType(TInt32(), PInt32(false))
    assertToPType(TInt64(true), PInt64(true))
    assertToPType(TFloat32(true), PFloat32(true))
    assertToPType(TFloat64(), PFloat64(false))
  }

=======
>>>>>>> a71232a4
  @Test def testApplyBinaryPrimOpSubtract() {
    def assertExpected(t: Type, x: Any, y: Any, expected: Any) {
      assertEvalsTo(ApplyBinaryPrimOp(Subtract(), In(0, t), In(1, t)), FastIndexedSeq(x -> t, y -> t), expected)
    }

    assertExpected(TInt32(), 5, 2, 3)
    assertExpected(TInt32(), 5, null, null)
    assertExpected(TInt32(), null, 2, null)
    assertExpected(TInt32(), null, null, null)

    assertExpected(TInt64(), 5L, 2L, 3L)
    assertExpected(TInt64(), 5L, null, null)
    assertExpected(TInt64(), null, 2L, null)
    assertExpected(TInt64(), null, null, null)

    assertExpected(TFloat32(), 5f, 2f, 3f)
    assertExpected(TFloat32(), 5f, null, null)
    assertExpected(TFloat32(), null, 2f, null)
    assertExpected(TFloat32(), null, null, null)

    assertExpected(TFloat64(), 5d, 2d, 3d)
    assertExpected(TFloat64(), 5d, null, null)
    assertExpected(TFloat64(), null, 2d, null)
    assertExpected(TFloat64(), null, null, null)
  }

  @Test def testApplyBinaryPrimOpMultiply() {
    def assertExpected(t: Type, x: Any, y: Any, expected: Any) {
      assertEvalsTo(ApplyBinaryPrimOp(Multiply(), In(0, t), In(1, t)), FastIndexedSeq(x -> t, y -> t), expected)
    }

    assertExpected(TInt32(), 5, 2, 10)
    assertExpected(TInt32(), 5, null, null)
    assertExpected(TInt32(), null, 2, null)
    assertExpected(TInt32(), null, null, null)

    assertExpected(TInt64(), 5L, 2L, 10L)
    assertExpected(TInt64(), 5L, null, null)
    assertExpected(TInt64(), null, 2L, null)
    assertExpected(TInt64(), null, null, null)

    assertExpected(TFloat32(), 5f, 2f, 10f)
    assertExpected(TFloat32(), 5f, null, null)
    assertExpected(TFloat32(), null, 2f, null)
    assertExpected(TFloat32(), null, null, null)

    assertExpected(TFloat64(), 5d, 2d, 10d)
    assertExpected(TFloat64(), 5d, null, null)
    assertExpected(TFloat64(), null, 2d, null)
    assertExpected(TFloat64(), null, null, null)
  }

<<<<<<< HEAD
  @Test def testApplyBinaryPrimOpMultiplyInferPType() {
    def assertToPType(t: Type, p: PType) {
      assertPType(ApplyBinaryPrimOp(Multiply(), In(0, t), In(1, t)), p)
    }

    assertToPType(TInt32(true), PInt32(true))
    assertToPType(TInt64(true), PInt64(true))
    assertToPType(TFloat32(), PFloat32())
    assertToPType(TFloat64(), PFloat64())
  }

=======
>>>>>>> a71232a4
  @Test def testApplyBinaryPrimOpFloatingPointDivide() {
    def assertExpected(t: Type, x: Any, y: Any, expected: Any) {
      assertEvalsTo(ApplyBinaryPrimOp(FloatingPointDivide(), In(0, t), In(1, t)), FastIndexedSeq(x -> t, y -> t), expected)
    }

    assertExpected(TInt32(), 5, 2, 2.5f)
    assertExpected(TInt32(), 5, null, null)
    assertExpected(TInt32(), null, 2, null)
    assertExpected(TInt32(), null, null, null)

    assertExpected(TInt64(), 5L, 2L, 2.5f)
    assertExpected(TInt64(), 5L, null, null)
    assertExpected(TInt64(), null, 2L, null)
    assertExpected(TInt64(), null, null, null)

    assertExpected(TFloat32(), 5f, 2f, 2.5f)
    assertExpected(TFloat32(), 5f, null, null)
    assertExpected(TFloat32(), null, 2f, null)
    assertExpected(TFloat32(), null, null, null)

    assertExpected(TFloat64(), 5d, 2d, 2.5d)
    assertExpected(TFloat64(), 5d, null, null)
    assertExpected(TFloat64(), null, 2d, null)
    assertExpected(TFloat64(), null, null, null)
  }

<<<<<<< HEAD
  @Test def testApplyBinaryPrimOpFloatingPointDivideInferPType() {
    def assertToPType(t: Type, p: PType) {
      assertPType(ApplyBinaryPrimOp(FloatingPointDivide(), In(0, t), In(1, t)), p)
    }

    assertToPType(TInt32(true), PFloat32(true))
    assertToPType(TInt64(true), PFloat32(true))
    assertToPType(TFloat32(true), PFloat32(true))
    assertToPType(TFloat64(true), PFloat64(true))
  }

=======
>>>>>>> a71232a4
  @Test def testApplyBinaryPrimOpRoundToNegInfDivide() {
    def assertExpected(t: Type, x: Any, y: Any, expected: Any) {
      assertEvalsTo(ApplyBinaryPrimOp(RoundToNegInfDivide(), In(0, t), In(1, t)), FastIndexedSeq(x -> t, y -> t), expected)
    }

    assertExpected(TInt32(), 5, 2, 2)
    assertExpected(TInt32(), 5, null, null)
    assertExpected(TInt32(), null, 2, null)
    assertExpected(TInt32(), null, null, null)

    assertExpected(TInt64(), 5L, 2L, 2L)
    assertExpected(TInt64(), 5L, null, null)
    assertExpected(TInt64(), null, 2L, null)
    assertExpected(TInt64(), null, null, null)

    assertExpected(TFloat32(), 5f, 2f, 2f)
    assertExpected(TFloat32(), 5f, null, null)
    assertExpected(TFloat32(), null, 2f, null)
    assertExpected(TFloat32(), null, null, null)

    assertExpected(TFloat64(), 5d, 2d, 2d)
    assertExpected(TFloat64(), 5d, null, null)
    assertExpected(TFloat64(), null, 2d, null)
    assertExpected(TFloat64(), null, null, null)
  }

  @Test def testApplyBinaryPrimOpBitAnd(): Unit = {
    def assertExpected(t: Type, x: Any, y: Any, expected: Any) {
      assertEvalsTo(ApplyBinaryPrimOp(BitAnd(), In(0, t), In(1, t)), FastIndexedSeq(x -> t, y -> t), expected)
    }

    assertExpected(TInt32(), 5, 2, 5 & 2)
    assertExpected(TInt32(), -5, 2, -5 & 2)
    assertExpected(TInt32(), 5, -2, 5 & -2)
    assertExpected(TInt32(), -5, -2, -5 & -2)
    assertExpected(TInt32(), 5, null, null)
    assertExpected(TInt32(), null, 2, null)
    assertExpected(TInt32(), null, null, null)

    assertExpected(TInt64(), 5L, 2L, 5L & 2L)
    assertExpected(TInt64(), -5L, 2L, -5L & 2L)
    assertExpected(TInt64(), 5L, -2L, 5L & -2L)
    assertExpected(TInt64(), -5L, -2L, -5L & -2L)
    assertExpected(TInt64(), 5L, null, null)
    assertExpected(TInt64(), null, 2L, null)
    assertExpected(TInt64(), null, null, null)
  }

<<<<<<< HEAD
  @Test def testApplyBinaryPrimOpBitAndInferPType() {
    def assertToPType(t: Type, p: PType) {
      assertPType(ApplyBinaryPrimOp(BitAnd(), In(0, t), In(1, t)), p)
    }

    assertToPType(TInt32(true), PInt32(true))
    assertToPType(TInt64(), PInt64())
  }

=======
>>>>>>> a71232a4
  @Test def testApplyBinaryPrimOpBitOr(): Unit = {
    def assertExpected(t: Type, x: Any, y: Any, expected: Any) {
      assertEvalsTo(ApplyBinaryPrimOp(BitOr(), In(0, t), In(1, t)), FastIndexedSeq(x -> t, y -> t), expected)
    }

    assertExpected(TInt32(), 5, 2, 5 | 2)
    assertExpected(TInt32(), -5, 2, -5 | 2)
    assertExpected(TInt32(), 5, -2, 5 | -2)
    assertExpected(TInt32(), -5, -2, -5 | -2)
    assertExpected(TInt32(), 5, null, null)
    assertExpected(TInt32(), null, 2, null)
    assertExpected(TInt32(), null, null, null)

    assertExpected(TInt64(), 5L, 2L, 5L | 2L)
    assertExpected(TInt64(), -5L, 2L, -5L | 2L)
    assertExpected(TInt64(), 5L, -2L, 5L | -2L)
    assertExpected(TInt64(), -5L, -2L, -5L | -2L)
    assertExpected(TInt64(), 5L, null, null)
    assertExpected(TInt64(), null, 2L, null)
    assertExpected(TInt64(), null, null, null)
  }

<<<<<<< HEAD
  @Test def testApplyBinaryPrimOpBitOrInferPType() {
    def assertToPType(t: Type, p: PType) {
      assertPType(ApplyBinaryPrimOp(BitOr(), In(0, t), In(1, t)), p)
    }

    assertToPType(TInt32(), PInt32())
    assertToPType(TInt64(true), PInt64(true))
  }

=======
>>>>>>> a71232a4
  @Test def testApplyBinaryPrimOpBitXOr(): Unit = {
    def assertExpected(t: Type, x: Any, y: Any, expected: Any) {
      assertEvalsTo(ApplyBinaryPrimOp(BitXOr(), In(0, t), In(1, t)), FastIndexedSeq(x -> t, y -> t), expected)
    }

    assertExpected(TInt32(), 5, 2, 5 ^ 2)
    assertExpected(TInt32(), -5, 2, -5 ^ 2)
    assertExpected(TInt32(), 5, -2, 5 ^ -2)
    assertExpected(TInt32(), -5, -2, -5 ^ -2)
    assertExpected(TInt32(), 5, null, null)
    assertExpected(TInt32(), null, 2, null)
    assertExpected(TInt32(), null, null, null)

    assertExpected(TInt64(), 5L, 2L, 5L ^ 2L)
    assertExpected(TInt64(), -5L, 2L, -5L ^ 2L)
    assertExpected(TInt64(), 5L, -2L, 5L ^ -2L)
    assertExpected(TInt64(), -5L, -2L, -5L ^ -2L)
    assertExpected(TInt64(), 5L, null, null)
    assertExpected(TInt64(), null, 2L, null)
    assertExpected(TInt64(), null, null, null)
  }

  @Test def testApplyBinaryPrimOpLeftShift(): Unit = {
    def assertShiftsTo(t: Type, x: Any, y: Any, expected: Any) {
      assertEvalsTo(ApplyBinaryPrimOp(LeftShift(), In(0, t), In(1, TInt32())), FastIndexedSeq(x -> t, y -> TInt32()), expected)
    }

    assertShiftsTo(TInt32(), 5, 2, 5 << 2)
    assertShiftsTo(TInt32(), -5, 2, -5 << 2)
    assertShiftsTo(TInt32(), 5, null, null)
    assertShiftsTo(TInt32(), null, 2, null)
    assertShiftsTo(TInt32(), null, null, null)

    assertShiftsTo(TInt64(), 5L, 2, 5L << 2)
    assertShiftsTo(TInt64(), -5L, 2, -5L << 2)
    assertShiftsTo(TInt64(), 5L, null, null)
    assertShiftsTo(TInt64(), null, 2, null)
    assertShiftsTo(TInt64(), null, null, null)
  }

  @Test def testApplyBinaryPrimOpRightShift(): Unit = {
    def assertShiftsTo(t: Type, x: Any, y: Any, expected: Any) {
      assertEvalsTo(ApplyBinaryPrimOp(RightShift(), In(0, t), In(1, TInt32())), FastIndexedSeq(x -> t, y -> TInt32()), expected)
    }

    assertShiftsTo(TInt32(), 0xff5, 2, 0xff5 >> 2)
    assertShiftsTo(TInt32(), -5, 2, -5 >> 2)
    assertShiftsTo(TInt32(), 5, null, null)
    assertShiftsTo(TInt32(), null, 2, null)
    assertShiftsTo(TInt32(), null, null, null)

    assertShiftsTo(TInt64(), 0xffff5L, 2, 0xffff5L >> 2)
    assertShiftsTo(TInt64(), -5L, 2, -5L >> 2)
    assertShiftsTo(TInt64(), 5L, null, null)
    assertShiftsTo(TInt64(), null, 2, null)
    assertShiftsTo(TInt64(), null, null, null)
  }

  @Test def testApplyBinaryPrimOpLogicalRightShift(): Unit = {
    def assertShiftsTo(t: Type, x: Any, y: Any, expected: Any) {
      assertEvalsTo(ApplyBinaryPrimOp(LogicalRightShift(), In(0, t), In(1, TInt32())), FastIndexedSeq(x -> t, y -> TInt32()), expected)
    }

    assertShiftsTo(TInt32(), 0xff5, 2, 0xff5 >>> 2)
    assertShiftsTo(TInt32(), -5, 2, -5 >>> 2)
    assertShiftsTo(TInt32(), 5, null, null)
    assertShiftsTo(TInt32(), null, 2, null)
    assertShiftsTo(TInt32(), null, null, null)

    assertShiftsTo(TInt64(), 0xffff5L, 2, 0xffff5L >>> 2)
    assertShiftsTo(TInt64(), -5L, 2, -5L >>> 2)
    assertShiftsTo(TInt64(), 5L, null, null)
    assertShiftsTo(TInt64(), null, 2, null)
    assertShiftsTo(TInt64(), null, null, null)
  }

  @Test def testApplyComparisonOpGT() {
    def assertComparesTo(t: Type, x: Any, y: Any, expected: Boolean) {
      assertEvalsTo(ApplyComparisonOp(GT(t), In(0, t), In(1, t)), FastIndexedSeq(x -> t, y -> t), expected)
    }

    assertComparesTo(TInt32(), 1, 1, false)
    assertComparesTo(TInt32(), 0, 1, false)
    assertComparesTo(TInt32(), 1, 0, true)

    assertComparesTo(TInt64(), 1L, 1L, false)
    assertComparesTo(TInt64(), 0L, 1L, false)
    assertComparesTo(TInt64(), 1L, 0L, true)

    assertComparesTo(TFloat32(), 1.0f, 1.0f, false)
    assertComparesTo(TFloat32(), 0.0f, 1.0f, false)
    assertComparesTo(TFloat32(), 1.0f, 0.0f, true)

    assertComparesTo(TFloat64(), 1.0, 1.0, false)
    assertComparesTo(TFloat64(), 0.0, 1.0, false)
    assertComparesTo(TFloat64(), 1.0, 0.0, true)

  }

  @Test def testApplyComparisonOpGTEQ() {
    def assertComparesTo(t: Type, x: Any, y: Any, expected: Boolean) {
      assertEvalsTo(ApplyComparisonOp(GTEQ(t), In(0, t), In(1, t)), FastIndexedSeq(x -> t, y -> t), expected)
    }

    assertComparesTo(TInt32(), 1, 1, true)
    assertComparesTo(TInt32(), 0, 1, false)
    assertComparesTo(TInt32(), 1, 0, true)

    assertComparesTo(TInt64(), 1L, 1L, true)
    assertComparesTo(TInt64(), 0L, 1L, false)
    assertComparesTo(TInt64(), 1L, 0L, true)

    assertComparesTo(TFloat32(), 1.0f, 1.0f, true)
    assertComparesTo(TFloat32(), 0.0f, 1.0f, false)
    assertComparesTo(TFloat32(), 1.0f, 0.0f, true)

    assertComparesTo(TFloat64(), 1.0, 1.0, true)
    assertComparesTo(TFloat64(), 0.0, 1.0, false)
    assertComparesTo(TFloat64(), 1.0, 0.0, true)
  }

  @Test def testApplyComparisonOpLT() {
    def assertComparesTo(t: Type, x: Any, y: Any, expected: Boolean) {
      assertEvalsTo(ApplyComparisonOp(LT(t), In(0, t), In(1, t)), FastIndexedSeq(x -> t, y -> t), expected)
    }

    assertComparesTo(TInt32(), 1, 1, false)
    assertComparesTo(TInt32(), 0, 1, true)
    assertComparesTo(TInt32(), 1, 0, false)

    assertComparesTo(TInt64(), 1L, 1L, false)
    assertComparesTo(TInt64(), 0L, 1L, true)
    assertComparesTo(TInt64(), 1L, 0L, false)

    assertComparesTo(TFloat32(), 1.0f, 1.0f, false)
    assertComparesTo(TFloat32(), 0.0f, 1.0f, true)
    assertComparesTo(TFloat32(), 1.0f, 0.0f, false)

    assertComparesTo(TFloat64(), 1.0, 1.0, false)
    assertComparesTo(TFloat64(), 0.0, 1.0, true)
    assertComparesTo(TFloat64(), 1.0, 0.0, false)

  }

  @Test def testApplyComparisonOpLTEQ() {
    def assertComparesTo(t: Type, x: Any, y: Any, expected: Boolean) {
      assertEvalsTo(ApplyComparisonOp(LTEQ(t), In(0, t), In(1, t)), FastIndexedSeq(x -> t, y -> t), expected)
    }

    assertComparesTo(TInt32(), 1, 1, true)
    assertComparesTo(TInt32(), 0, 1, true)
    assertComparesTo(TInt32(), 1, 0, false)

    assertComparesTo(TInt64(), 1L, 1L, true)
    assertComparesTo(TInt64(), 0L, 1L, true)
    assertComparesTo(TInt64(), 1L, 0L, false)

    assertComparesTo(TFloat32(), 1.0f, 1.0f, true)
    assertComparesTo(TFloat32(), 0.0f, 1.0f, true)
    assertComparesTo(TFloat32(), 1.0f, 0.0f, false)

    assertComparesTo(TFloat64(), 1.0, 1.0, true)
    assertComparesTo(TFloat64(), 0.0, 1.0, true)
    assertComparesTo(TFloat64(), 1.0, 0.0, false)

  }

  @Test def testApplyComparisonOpEQ() {
    def assertComparesTo(t: Type, x: Any, y: Any, expected: Boolean) {
      assertEvalsTo(ApplyComparisonOp(EQ(t), In(0, t), In(1, t)), FastIndexedSeq(x -> t, y -> t), expected)
    }

    assertComparesTo(TInt32(), 1, 1, expected = true)
    assertComparesTo(TInt32(), 0, 1, expected = false)
    assertComparesTo(TInt32(), 1, 0, expected = false)

    assertComparesTo(TInt64(), 1L, 1L, expected = true)
    assertComparesTo(TInt64(), 0L, 1L, expected = false)
    assertComparesTo(TInt64(), 1L, 0L, expected = false)

    assertComparesTo(TFloat32(), 1.0f, 1.0f, expected = true)
    assertComparesTo(TFloat32(), 0.0f, 1.0f, expected = false)
    assertComparesTo(TFloat32(), 1.0f, 0.0f, expected = false)

    assertComparesTo(TFloat64(), 1.0, 1.0, expected = true)
    assertComparesTo(TFloat64(), 0.0, 1.0, expected = false)
    assertComparesTo(TFloat64(), 1.0, 0.0, expected = false)
  }

  @Test def testApplyComparisonOpNE() {
    def assertComparesTo(t: Type, x: Any, y: Any, expected: Boolean) {
      assertEvalsTo(ApplyComparisonOp(NEQ(t), In(0, t), In(1, t)), FastIndexedSeq(x -> t, y -> t), expected)
    }

    assertComparesTo(TInt32(), 1, 1, expected = false)
    assertComparesTo(TInt32(), 0, 1, expected = true)
    assertComparesTo(TInt32(), 1, 0, expected = true)

    assertComparesTo(TInt64(), 1L, 1L, expected = false)
    assertComparesTo(TInt64(), 0L, 1L, expected = true)
    assertComparesTo(TInt64(), 1L, 0L, expected = true)

    assertComparesTo(TFloat32(), 1.0f, 1.0f, expected = false)
    assertComparesTo(TFloat32(), 0.0f, 1.0f, expected = true)
    assertComparesTo(TFloat32(), 1.0f, 0.0f, expected = true)

    assertComparesTo(TFloat64(), 1.0, 1.0, expected = false)
    assertComparesTo(TFloat64(), 0.0, 1.0, expected = true)
    assertComparesTo(TFloat64(), 1.0, 0.0, expected = true)
  }

  @Test def testIf() {
    assertEvalsTo(If(True(), I32(5), I32(7)), 5)
    assertEvalsTo(If(False(), I32(5), I32(7)), 7)
    assertEvalsTo(If(NA(TBoolean()), I32(5), I32(7)), null)
    assertEvalsTo(If(True(), NA(TInt32()), I32(7)), null)
  }

  @Test def testIfWithDifferentRequiredness() {
    val t = TStruct(true, "foo" -> TStruct("bar" -> TArray(TInt32Required, required = true)))
    val value = Row(Row(FastIndexedSeq(1, 2, 3)))
    assertEvalsTo(
      If.unify(
        In(0, TBoolean()),
        In(1, t),
        MakeStruct(Seq("foo" -> MakeStruct(Seq("bar" -> ArrayRange(I32(0), I32(1), I32(1))))))),
      FastIndexedSeq((true, TBoolean()), (value, t)),
      value
    )
  }

  @Test def testLet() {
    assertEvalsTo(Let("v", I32(5), Ref("v", TInt32())), 5)
    assertEvalsTo(Let("v", NA(TInt32()), Ref("v", TInt32())), null)
    assertEvalsTo(Let("v", I32(5), NA(TInt32())), null)
    assertEvalsTo(ArrayMap(Let("v", I32(5), ArrayRange(0, Ref("v", TInt32()), 1)), "x", Ref("x", TInt32()) + I32(2)),
      FastIndexedSeq(2, 3, 4, 5, 6))
    assertEvalsTo(
      ArrayMap(Let("q", I32(2),
      ArrayMap(Let("v", Ref("q", TInt32()) + I32(3),
        ArrayRange(0, Ref("v", TInt32()), 1)),
        "x", Ref("x", TInt32()) + Ref("q", TInt32()))),
        "y", Ref("y", TInt32()) + I32(3)),
      FastIndexedSeq(5, 6, 7, 8, 9))
  }

  @Test def testMakeArray() {
    assertEvalsTo(MakeArray(FastSeq(I32(5), NA(TInt32()), I32(-3)), TArray(TInt32())), FastIndexedSeq(5, null, -3))
    assertEvalsTo(MakeArray(FastSeq(), TArray(TInt32())), FastIndexedSeq())
  }

  @Test def testMakeArrayInferPType() {
    var ir = MakeArray(FastSeq(I32(5), NA(TInt32()), I32(-3)), TArray(TInt32()))

    assertPType(ir, PArray(PInt32(false), true))

    ir = MakeArray(FastSeq(I32(5), I32(-3)), TArray(TInt32()))
    assertPType(ir, PArray(PInt32(true), true))

    ir = MakeArray(
          FastSeq(
            MakeArray(FastSeq(I32(5), I32(5), I32(-3)), TArray(TInt32())),
            MakeArray(FastSeq(I32(5), NA(TInt32()), I32(-3)), TArray(TInt32())),
            MakeArray(FastSeq(I32(5)), TArray(TInt32()))
          ),
          TArray(TArray(TInt32()))
        )

    assertPType(ir, PArray(PArray(PInt32(), true), true))

    ir = MakeArray(
      FastSeq(
        MakeArray(FastSeq(
          MakeArray(FastSeq(I32(5), I32(-3), I32(-3)), TArray(TInt32())),
          MakeArray(FastSeq(I32(5), NA(TInt32()), I32(-3)), TArray(TInt32())),
          MakeArray(FastSeq(I32(5), I32(-3), I32(-3)), TArray(TInt32()))
        ), TArray(TArray(TInt32()))),
        MakeArray(FastSeq(
          MakeArray(FastSeq(I32(5), I32(-3), I32(-3)), TArray(TInt32())),
          MakeArray(FastSeq(I32(5), I32(-3), I32(-3)), TArray(TInt32())),
          MakeArray(FastSeq(I32(5), I32(-3), I32(-3)), TArray(TInt32()))
        ), TArray(TArray(TInt32()))),
        MakeArray(FastSeq(
          MakeArray(FastSeq(I32(5), I32(-3), I32(-3)), TArray(TInt32())),
          MakeArray(FastSeq(I32(5), I32(-3), I32(-3)), TArray(TInt32())),
          MakeArray(FastSeq(I32(5),I32(-3), I32(-3)), TArray(TInt32()))
        ), TArray(TArray(TInt32())))
      ),
      TArray(TArray(TArray(TInt32())))
    )

    assertPType(ir, PArray(PArray(PArray(PInt32(), true), true), true))

    ir = MakeArray(
      FastSeq(
        MakeArray(FastSeq(
          MakeArray(FastSeq(I32(5), I32(-3), I32(-3)), TArray(TInt32())),
          MakeArray(FastSeq(I32(5), I32(-3), I32(-3)), TArray(TInt32())),
          MakeArray(FastSeq(I32(5), I32(-3), I32(-3)), TArray(TInt32()))
        ), TArray(TArray(TInt32()))),
        MakeArray(FastSeq(
          MakeArray(FastSeq(I32(5), I32(-3), I32(-3)), TArray(TInt32())),
          MakeArray(FastSeq(I32(5), I32(-3), I32(-3)), TArray(TInt32())),
          MakeArray(FastSeq(I32(5), I32(-3), I32(-3)), TArray(TInt32()))
        ), TArray(TArray(TInt32()))),
        MakeArray(FastSeq(
          MakeArray(FastSeq(I32(5), I32(-3), I32(-3)), TArray(TInt32())),
          MakeArray(FastSeq(I32(5), I32(-3), I32(-3)), TArray(TInt32())),
          MakeArray(FastSeq(I32(5),I32(-3), I32(-3)), TArray(TInt32()))
        ), TArray(TArray(TInt32())))
      ),
      TArray(TArray(TArray(TInt32())))
    )

    assertPType(ir, PArray(PArray(PArray(PInt32(true), true), true), true))

    ir = MakeArray(
      FastSeq(
        MakeArray(FastSeq(
          MakeArray(FastSeq(I32(5), I32(-3), I32(-3)), TArray(TInt32())),
          NA(TArray(TInt32())),
          MakeArray(FastSeq(I32(5), I32(-3), I32(-3)), TArray(TInt32()))
        ), TArray(TArray(TInt32()))),
        MakeArray(FastSeq(
          MakeArray(FastSeq(I32(5), I32(-3), I32(-3)), TArray(TInt32())),
          MakeArray(FastSeq(I32(5), I32(-3), I32(-3)), TArray(TInt32())),
          MakeArray(FastSeq(I32(5), I32(-3), I32(-3)), TArray(TInt32()))
        ), TArray(TArray(TInt32()))),
        MakeArray(FastSeq(
          MakeArray(FastSeq(I32(5), I32(-3), I32(-3)), TArray(TInt32())),
          MakeArray(FastSeq(I32(5), I32(-3), I32(-3)), TArray(TInt32())),
          MakeArray(FastSeq(I32(5),I32(-3), I32(-3)), TArray(TInt32()))
        ), TArray(TArray(TInt32())))
      ),
      TArray(TArray(TArray(TInt32())))
    )

    assertPType(ir, PArray(PArray(PArray(PInt32(true), false), true), true))
  }

  @Test def testMakeStruct() {
    assertEvalsTo(MakeStruct(FastSeq()), Row())
    assertEvalsTo(MakeStruct(FastSeq("a" -> NA(TInt32()), "b" -> 4, "c" -> 0.5)), Row(null, 4, 0.5))
    //making sure wide structs get emitted without failure
    assertEvalsTo(GetField(MakeStruct((0 until 20000).map(i => s"foo$i" -> I32(1))), "foo1"), 1)
  }

  @Test def testMakeStructInferPType() {
    var ir = MakeStruct(FastSeq())
    assertPType(ir, PStruct(true))

    ir = MakeStruct(FastSeq("a" -> NA(TInt32()), "b" -> 4, "c" -> 0.5))
    assertPType(ir, PStruct(true, "a" -> PInt32(false), "b" -> PInt32(true), "c" -> PFloat64(true)))

    val ir2 = GetField(MakeStruct((0 until 20000).map(i => s"foo$i" -> I32(1))), "foo1")
    assertPType(ir2, PInt32(true))
  }

  @Test def testMakeArrayWithDifferentRequiredness(): Unit = {
    val t = TArray(TStruct("a" -> TInt32Required, "b" -> TArray(TInt32Optional, required = true)))
    val value = Row(2, FastIndexedSeq(1))
    assertEvalsTo(
      MakeArray.unify(
        Seq(NA(t.elementType.deepOptional()), In(0, t.elementType))
      ),
      FastIndexedSeq((value, t.elementType)),
      FastIndexedSeq(null, value)
    )
  }

  @Test def testMakeTuple() {
    assertEvalsTo(MakeTuple.ordered(FastSeq()), Row())
    assertEvalsTo(MakeTuple.ordered(FastSeq(NA(TInt32()), 4, 0.5)), Row(null, 4, 0.5))
    //making sure wide structs get emitted without failure
    assertEvalsTo(GetTupleElement(MakeTuple.ordered((0 until 20000).map(I32)), 1), 1)
  }

  @Test def testGetTupleElement() {
    implicit val execStrats = ExecStrategy.javaOnly

    val t = MakeTuple.ordered(FastIndexedSeq(I32(5), Str("abc"), NA(TInt32())))
    val na = NA(TTuple(TInt32(), TString()))
    println(t)
    assertEvalsTo(GetTupleElement(t, 0), 5)
    assertEvalsTo(GetTupleElement(t, 1), "abc")
    assertEvalsTo(GetTupleElement(t, 2), null)
    assertEvalsTo(GetTupleElement(na, 0), null)
  }

  @Test def testArrayRef() {
    assertEvalsTo(ArrayRef(MakeArray(FastIndexedSeq(I32(5), NA(TInt32())), TArray(TInt32())), I32(0)), 5)
    assertEvalsTo(ArrayRef(MakeArray(FastIndexedSeq(I32(5), NA(TInt32())), TArray(TInt32())), I32(1)), null)
    assertEvalsTo(ArrayRef(MakeArray(FastIndexedSeq(I32(5), NA(TInt32())), TArray(TInt32())), NA(TInt32())), null)

    assertFatal(ArrayRef(MakeArray(FastIndexedSeq(I32(5)), TArray(TInt32())), I32(2)), "array index out of bounds")
  }

  @Test def testArrayLen() {
    assertEvalsTo(ArrayLen(NA(TArray(TInt32()))), null)
    assertEvalsTo(ArrayLen(MakeArray(FastIndexedSeq(), TArray(TInt32()))), 0)
    assertEvalsTo(ArrayLen(MakeArray(FastIndexedSeq(I32(5), NA(TInt32())), TArray(TInt32()))), 2)
  }

  @Test def testArraySort() {
    implicit val execStrats = ExecStrategy.javaOnly

    assertEvalsTo(ArraySort(NA(TArray(TInt32()))), null)

    val a = MakeArray(FastIndexedSeq(I32(-7), I32(2), NA(TInt32()), I32(2)), TArray(TInt32()))
    assertEvalsTo(ArraySort(a),
      FastIndexedSeq(-7, 2, 2, null))
    assertEvalsTo(ArraySort(a, False()),
      FastIndexedSeq(2, 2, -7, null))
  }

  @Test def testToSet() {
    implicit val execStrats = ExecStrategy.javaOnly

    assertEvalsTo(ToSet(NA(TArray(TInt32()))), null)

    val a = MakeArray(FastIndexedSeq(I32(-7), I32(2), NA(TInt32()), I32(2)), TArray(TInt32()))
    assertEvalsTo(ToSet(a), Set(-7, 2, null))
  }

  @Test def testToArrayFromSet() {
    val t = TSet(TInt32())
    assertEvalsTo(ToArray(NA(t)), null)
    assertEvalsTo(ToArray(In(0, t)),
      FastIndexedSeq((Set(-7, 2, null), t)),
      FastIndexedSeq(-7, 2, null))
  }

  @Test def testToDict() {
    implicit val execStrats = ExecStrategy.javaOnly

    assertEvalsTo(ToDict(NA(TArray(TTuple(FastIndexedSeq(TInt32(), TString()): _*)))), null)

    val a = MakeArray(FastIndexedSeq(
      MakeTuple.ordered(FastIndexedSeq(I32(5), Str("a"))),
      MakeTuple.ordered(FastIndexedSeq(I32(5), Str("a"))), // duplicate key-value pair
      MakeTuple.ordered(FastIndexedSeq(NA(TInt32()), Str("b"))),
      MakeTuple.ordered(FastIndexedSeq(I32(3), NA(TString()))),
      NA(TTuple(FastIndexedSeq(TInt32(), TString()): _*)) // missing value
    ), TArray(TTuple(FastIndexedSeq(TInt32(), TString()): _*)))

    assertEvalsTo(ToDict(a), Map(5 -> "a", (null, "b"), 3 -> null))
  }

  @Test def testToArrayFromDict() {
    val t = TDict(TInt32(), TString())
    assertEvalsTo(ToArray(NA(t)), null)

    val d = Map(1 -> "a", 2 -> null, (null, "c"))
    assertEvalsTo(ToArray(In(0, t)),
      // wtf you can't do null -> ...
      FastIndexedSeq((d, t)),
      FastIndexedSeq(Row(1, "a"), Row(2, null), Row(null, "c")))
  }

  @Test def testToArrayFromArray() {
    val t = TArray(TInt32())
    assertEvalsTo(ToArray(NA(t)), null)
    assertEvalsTo(ToArray(In(0, t)),
      FastIndexedSeq((FastIndexedSeq(-7, 2, null, 2), t)),
      FastIndexedSeq(-7, 2, null, 2))
  }

  @Test def testSetContains() {
    implicit val execStrats = ExecStrategy.javaOnly

    val t = TSet(TInt32())
    assertEvalsTo(invoke("contains", TBoolean(), NA(t), I32(2)), null)

    assertEvalsTo(invoke("contains", TBoolean(), In(0, t), NA(TInt32())),
      FastIndexedSeq((Set(-7, 2, null), t)),
      true)
    assertEvalsTo(invoke("contains", TBoolean(), In(0, t), I32(2)),
      FastIndexedSeq((Set(-7, 2, null), t)),
      true)
    assertEvalsTo(invoke("contains", TBoolean(), In(0, t), I32(0)),
      FastIndexedSeq((Set(-7, 2, null), t)),
      false)
    assertEvalsTo(invoke("contains", TBoolean(), In(0, t), I32(7)),
      FastIndexedSeq((Set(-7, 2), t)),
      false)
  }

  @Test def testDictContains() {
    implicit val execStrats = ExecStrategy.javaOnly

    val t = TDict(TInt32(), TString())
    assertEvalsTo(invoke("contains", TBoolean(), NA(t), I32(2)), null)

    val d = Map(1 -> "a", 2 -> null, (null, "c"))
    assertEvalsTo(invoke("contains", TBoolean(), In(0, t), NA(TInt32())),
      FastIndexedSeq((d, t)),
      true)
    assertEvalsTo(invoke("contains", TBoolean(), In(0, t), I32(2)),
      FastIndexedSeq((d, t)),
      true)
    assertEvalsTo(invoke("contains", TBoolean(), In(0, t), I32(0)),
      FastIndexedSeq((d, t)),
      false)
    assertEvalsTo(invoke("contains", TBoolean(), In(0, t), I32(3)),
      FastIndexedSeq((Map(1 -> "a", 2 -> null), t)),
      false)
  }

  @Test def testLowerBoundOnOrderedCollectionArray() {
    implicit val execStrats = ExecStrategy.javaOnly

    val na = NA(TArray(TInt32()))
    assertEvalsTo(LowerBoundOnOrderedCollection(na, I32(0), onKey = false), null)

    val awoutna = MakeArray(FastIndexedSeq(I32(0), I32(2), I32(4)), TArray(TInt32()))
    val awna = MakeArray(FastIndexedSeq(I32(0), I32(2), I32(4), NA(TInt32())), TArray(TInt32()))
    val awdups = MakeArray(FastIndexedSeq(I32(0), I32(0), I32(2), I32(4), I32(4), NA(TInt32())), TArray(TInt32()))
    assertAllEvalTo(
      (LowerBoundOnOrderedCollection(awoutna, I32(-1), onKey = false), 0),
        (LowerBoundOnOrderedCollection(awoutna, I32(0), onKey = false), 0),
        (LowerBoundOnOrderedCollection(awoutna, I32(1), onKey = false), 1),
        (LowerBoundOnOrderedCollection(awoutna, I32(2), onKey = false), 1),
        (LowerBoundOnOrderedCollection(awoutna, I32(3), onKey = false), 2),
        (LowerBoundOnOrderedCollection(awoutna, I32(4), onKey = false), 2),
        (LowerBoundOnOrderedCollection(awoutna, I32(5), onKey = false), 3),
        (LowerBoundOnOrderedCollection(awoutna, NA(TInt32()), onKey = false), 3),
        (LowerBoundOnOrderedCollection(awna, NA(TInt32()), onKey = false), 3),
        (LowerBoundOnOrderedCollection(awna, I32(5), onKey = false), 3),
        (LowerBoundOnOrderedCollection(awdups, I32(0), onKey = false), 0),
        (LowerBoundOnOrderedCollection(awdups, I32(4), onKey = false), 3)
    )
  }

  @Test def testLowerBoundOnOrderedCollectionSet() {
    implicit val execStrats = ExecStrategy.javaOnly

    val na = NA(TSet(TInt32()))
    assertEvalsTo(LowerBoundOnOrderedCollection(na, I32(0), onKey = false), null)

    val swoutna = ToSet(MakeArray(FastIndexedSeq(I32(0), I32(2), I32(4), I32(4)), TArray(TInt32())))
    assertEvalsTo(LowerBoundOnOrderedCollection(swoutna, I32(-1), onKey = false), 0)
    assertEvalsTo(LowerBoundOnOrderedCollection(swoutna, I32(0), onKey = false), 0)
    assertEvalsTo(LowerBoundOnOrderedCollection(swoutna, I32(1), onKey = false), 1)
    assertEvalsTo(LowerBoundOnOrderedCollection(swoutna, I32(2), onKey = false), 1)
    assertEvalsTo(LowerBoundOnOrderedCollection(swoutna, I32(3), onKey = false), 2)
    assertEvalsTo(LowerBoundOnOrderedCollection(swoutna, I32(4), onKey = false), 2)
    assertEvalsTo(LowerBoundOnOrderedCollection(swoutna, I32(5), onKey = false), 3)
    assertEvalsTo(LowerBoundOnOrderedCollection(swoutna, NA(TInt32()), onKey = false), 3)

    val swna = ToSet(MakeArray(FastIndexedSeq(I32(0), I32(2), I32(2), I32(4), NA(TInt32())), TArray(TInt32())))
    assertEvalsTo(LowerBoundOnOrderedCollection(swna, NA(TInt32()), onKey = false), 3)
    assertEvalsTo(LowerBoundOnOrderedCollection(swna, I32(5), onKey = false), 3)
  }

  @Test def testLowerBoundOnOrderedCollectionDict() {
    implicit val execStrats = ExecStrategy.javaOnly

    val na = NA(TDict(TInt32(), TString()))
    assertEvalsTo(LowerBoundOnOrderedCollection(na, I32(0), onKey = true), null)

    val dwna = TestUtils.IRDict((1, 3), (3, null), (null, 5))
    assertEvalsTo(LowerBoundOnOrderedCollection(dwna, I32(-1), onKey = true), 0)
    assertEvalsTo(LowerBoundOnOrderedCollection(dwna, I32(1), onKey = true), 0)
    assertEvalsTo(LowerBoundOnOrderedCollection(dwna, I32(2), onKey = true), 1)
    assertEvalsTo(LowerBoundOnOrderedCollection(dwna, I32(3), onKey = true), 1)
    assertEvalsTo(LowerBoundOnOrderedCollection(dwna, I32(5), onKey = true), 2)
    assertEvalsTo(LowerBoundOnOrderedCollection(dwna, NA(TInt32()), onKey = true), 2)

    val dwoutna = TestUtils.IRDict((1, 3), (3, null))
    assertEvalsTo(LowerBoundOnOrderedCollection(dwoutna, I32(-1), onKey = true), 0)
    assertEvalsTo(LowerBoundOnOrderedCollection(dwoutna, I32(4), onKey = true), 2)
    assertEvalsTo(LowerBoundOnOrderedCollection(dwoutna, NA(TInt32()), onKey = true), 2)
  }

  @Test def testArrayMap() {
    val naa = NA(TArray(TInt32()))
    val a = MakeArray(Seq(I32(3), NA(TInt32()), I32(7)), TArray(TInt32()))

    assertEvalsTo(ArrayMap(naa, "a", I32(5)), null)

    assertEvalsTo(ArrayMap(a, "a", ApplyBinaryPrimOp(Add(), Ref("a", TInt32()), I32(1))), FastIndexedSeq(4, null, 8))

    assertEvalsTo(Let("a", I32(5),
      ArrayMap(a, "a", Ref("a", TInt32()))),
      FastIndexedSeq(3, null, 7))
  }

  @Test def testArrayFilter() {
    val naa = NA(TArray(TInt32()))
    val a = MakeArray(Seq(I32(3), NA(TInt32()), I32(7)), TArray(TInt32()))

    assertEvalsTo(ArrayFilter(naa, "x", True()), null)

    assertEvalsTo(ArrayFilter(a, "x", NA(TBoolean())), FastIndexedSeq())
    assertEvalsTo(ArrayFilter(a, "x", False()), FastIndexedSeq())
    assertEvalsTo(ArrayFilter(a, "x", True()), FastIndexedSeq(3, null, 7))

    assertEvalsTo(ArrayFilter(a, "x",
      IsNA(Ref("x", TInt32()))), FastIndexedSeq(null))
    assertEvalsTo(ArrayFilter(a, "x",
      ApplyUnaryPrimOp(Bang(), IsNA(Ref("x", TInt32())))), FastIndexedSeq(3, 7))

    assertEvalsTo(ArrayFilter(a, "x",
      ApplyComparisonOp(LT(TInt32()), Ref("x", TInt32()), I32(6))), FastIndexedSeq(3))
  }

  @Test def testArrayFlatMap() {
    val ta = TArray(TInt32())
    val taa = TArray(ta)
    val naa = NA(taa)
    val naaa = MakeArray(FastIndexedSeq(NA(ta), NA(ta)), taa)
    val a = MakeArray(FastIndexedSeq(
      MakeArray(FastIndexedSeq(I32(7), NA(TInt32())), ta),
      NA(ta),
      MakeArray(FastIndexedSeq(I32(2)), ta)),
      taa)

    assertEvalsTo(ArrayFlatMap(naa, "a", MakeArray(FastIndexedSeq(I32(5)), ta)), null)

    assertEvalsTo(ArrayFlatMap(naaa, "a", Ref("a", ta)), FastIndexedSeq())

    assertEvalsTo(ArrayFlatMap(a, "a", Ref("a", ta)), FastIndexedSeq(7, null, 2))

    assertEvalsTo(ArrayFlatMap(ArrayRange(I32(0), I32(3), I32(1)), "i", ArrayRef(a, Ref("i", TInt32()))), FastIndexedSeq(7, null, 2))

    assertEvalsTo(Let("a", I32(5), ArrayFlatMap(a, "a", Ref("a", ta))), FastIndexedSeq(7, null, 2))

    val b = MakeArray(FastIndexedSeq(
      MakeArray(FastIndexedSeq(I32(7), I32(0)), ta),
      NA(ta),
      MakeArray(FastIndexedSeq(I32(2)), ta)),
      taa)
    assertEvalsTo(Let("a", I32(5), ArrayFlatMap(b, "b", Ref("b", ta))), FastIndexedSeq(7, 0, 2))

    val arr = MakeArray(List(I32(1), I32(5), I32(2), NA(TInt32())), TArray(TInt32()))
    val expected = FastIndexedSeq(-1, 0, -1, 0, 1, 2, 3, 4, -1, 0, 1)
    assertEvalsTo(ArrayFlatMap(arr, "foo", ArrayRange(I32(-1), Ref("foo", TInt32()), I32(1))), expected)
  }

  @Test def testArrayFold() {
    def fold(array: IR, zero: IR, f: (IR, IR) => IR): IR =
      ArrayFold(array, zero, "_accum", "_elt", f(Ref("_accum", zero.typ), Ref("_elt", zero.typ)))

    assertEvalsTo(fold(ArrayRange(1, 2, 1), NA(TBoolean()), (accum, elt) => IsNA(accum)), true)
    assertEvalsTo(fold(TestUtils.IRArray(1, 2, 3), 0, (accum, elt) => accum + elt), 6)
    assertEvalsTo(fold(TestUtils.IRArray(1, 2, 3), NA(TInt32()), (accum, elt) => accum + elt), null)
    assertEvalsTo(fold(TestUtils.IRArray(1, null, 3), NA(TInt32()), (accum, elt) => accum + elt), null)
    assertEvalsTo(fold(TestUtils.IRArray(1, null, 3), 0, (accum, elt) => accum + elt), null)
    assertEvalsTo(fold(TestUtils.IRArray(1, null, 3), NA(TInt32()), (accum, elt) => I32(5) + I32(5)), 10)
  }

  @Test def testArrayScan() {
    implicit val execStrats = ExecStrategy.javaOnly

    def scan(array: IR, zero: IR, f: (IR, IR) => IR): IR =
      ArrayScan(array, zero, "_accum", "_elt", f(Ref("_accum", zero.typ), Ref("_elt", zero.typ)))

    assertEvalsTo(scan(ArrayRange(1, 4, 1), NA(TBoolean()), (accum, elt) => IsNA(accum)), FastIndexedSeq(null, true, false, false))
    assertEvalsTo(scan(TestUtils.IRArray(1, 2, 3), 0, (accum, elt) => accum + elt), FastIndexedSeq(0, 1, 3, 6))
    assertEvalsTo(scan(TestUtils.IRArray(1, 2, 3), NA(TInt32()), (accum, elt) => accum + elt), FastIndexedSeq(null, null, null, null))
    assertEvalsTo(scan(TestUtils.IRArray(1, null, 3), NA(TInt32()), (accum, elt) => accum + elt), FastIndexedSeq(null, null, null, null))
    assertEvalsTo(scan(NA(TArray(TInt32())), 0, (accum, elt) => accum + elt), null)
  }

  def makeNDArray(data: Seq[Double], shape: Seq[Long], rowMajor: IR): MakeNDArray = {
    MakeNDArray(MakeArray(data.map(F64), TArray(TFloat64())), MakeTuple.ordered(shape.map(I64)), rowMajor)
  }

  def makeNDArrayRef(nd: IR, indxs: IndexedSeq[Long]): NDArrayRef = NDArrayRef(nd, indxs.map(I64))

  val scalarRowMajor = makeNDArray(FastSeq(3.0), FastSeq(), True())
  val scalarColMajor = makeNDArray(FastSeq(3.0), FastSeq(), False())
  val vectorRowMajor = makeNDArray(FastSeq(1.0, -1.0), FastSeq(2), True())
  val vectorColMajor = makeNDArray(FastSeq(1.0, -1.0), FastSeq(2), False())
  val matrixRowMajor = makeNDArray(FastSeq(1.0, 2.0, 3.0, 4.0), FastSeq(2, 2), True())
  val threeTensorRowMajor = makeNDArray((0 until 30).map(_.toDouble), FastSeq(2, 3, 5), True())
  val threeTensorColMajor = makeNDArray((0 until 30).map(_.toDouble), FastSeq(2, 3, 5), False())
  val cubeRowMajor = makeNDArray((0 until 27).map(_.toDouble), FastSeq(3, 3, 3), True())
  val cubeColMajor = makeNDArray((0 until 27).map(_.toDouble), FastSeq(3, 3, 3), False())

  @Test def testNDArrayShape() {
    implicit val execStrats = Set(ExecStrategy.CxxCompile, ExecStrategy.JvmCompile)

    assertEvalsTo(NDArrayShape(scalarRowMajor), Row())
    assertEvalsTo(NDArrayShape(vectorRowMajor), Row(2L))
    assertEvalsTo(NDArrayShape(cubeRowMajor), Row(3L, 3L, 3L))
  }

  @Test def testNDArrayRef() {
    implicit val execStrats = Set(ExecStrategy.CxxCompile)

    assertEvalsTo(makeNDArrayRef(scalarRowMajor, FastSeq()), 3.0)
    assertEvalsTo(makeNDArrayRef(scalarColMajor, FastSeq()), 3.0)

    assertEvalsTo(makeNDArrayRef(vectorRowMajor, FastSeq(0)), 1.0)
    assertEvalsTo(makeNDArrayRef(vectorColMajor, FastSeq(0)), 1.0)
    assertEvalsTo(makeNDArrayRef(vectorRowMajor, FastSeq(1)), -1.0)
    assertEvalsTo(makeNDArrayRef(vectorColMajor, FastSeq(1)), -1.0)

    val threeTensorRowMajor = makeNDArray((0 until 30).map(_.toDouble), FastSeq(2, 3, 5), True())
    val threeTensorColMajor = makeNDArray((0 until 30).map(_.toDouble), FastSeq(2, 3, 5), False())
    val sevenRowMajor = makeNDArrayRef(threeTensorRowMajor, FastSeq(0, 1, 2))
    val sevenColMajor = makeNDArrayRef(threeTensorColMajor, FastSeq(1, 0, 1))
    assertEvalsTo(sevenRowMajor, 7.0)
    assertEvalsTo(sevenColMajor, 7.0)

    val cubeRowMajor = makeNDArray((0 until 27).map(_.toDouble), FastSeq(3, 3, 3), True())
    val cubeColMajor = makeNDArray((0 until 27).map(_.toDouble), FastSeq(3, 3, 3), False())
    val centerRowMajor = makeNDArrayRef(cubeRowMajor, FastSeq(1, 1, 1))
    val centerColMajor = makeNDArrayRef(cubeColMajor, FastSeq(1, 1, 1))
    assertEvalsTo(centerRowMajor, 13.0)
    assertEvalsTo(centerColMajor, 13.0)
  }

  @Test def testNDArrayReshape() {
    implicit val execStrats = Set(ExecStrategy.CxxCompile)
    val v = NDArrayReshape(matrixRowMajor, MakeTuple.ordered(Seq(I64(4))))
    val mat2 = NDArrayReshape(v, MakeTuple.ordered(Seq(I64(2), I64(2))))

    assertEvalsTo(makeNDArrayRef(v, FastIndexedSeq(2)), 3.0)
    assertEvalsTo(makeNDArrayRef(mat2, FastIndexedSeq(1, 0)), 3.0)
    assertEvalsTo(makeNDArrayRef(v, FastIndexedSeq(0)), 1.0)
    assertEvalsTo(makeNDArrayRef(mat2, FastIndexedSeq(0, 0)), 1.0)
  }

  @Test def testNDArrayMap() {
    implicit val execStrats = Set(ExecStrategy.CxxCompile)

    val data = 0 until 10
    val shape = FastSeq(2L, 5L)
    val nDim = 2

    val positives = makeNDArray(data.map(_.toDouble), shape, True())
    val negatives = NDArrayMap(positives, "e", ApplyUnaryPrimOp(Negate(), Ref("e", TFloat64())))
    assertEvalsTo(makeNDArrayRef(positives, FastSeq(1L, 0L)), 5.0)
    assertEvalsTo(makeNDArrayRef(negatives, FastSeq(1L, 0L)), -5.0)

    val trues = MakeNDArray(MakeArray(data.map(_ => True()), TArray(TBoolean())), MakeTuple.ordered(shape.map(I64)), True())
    val falses = NDArrayMap(trues, "e", ApplyUnaryPrimOp(Bang(), Ref("e", TBoolean())))
    assertEvalsTo(makeNDArrayRef(trues, FastSeq(1L, 0L)), true)
    assertEvalsTo(makeNDArrayRef(falses, FastSeq(1L, 0L)), false)

    val bools = MakeNDArray(MakeArray(data.map(i => if (i % 2 == 0) True() else False()), TArray(TBoolean())),
      MakeTuple.ordered(shape.map(I64)), False())
    val boolsToBinary = NDArrayMap(bools, "e", If(Ref("e", TBoolean()), I64(1L), I64(0L)))
    val one = makeNDArrayRef(boolsToBinary, FastSeq(0L, 0L))
    val zero = makeNDArrayRef(boolsToBinary, FastSeq(1L, 1L))
    assertEvalsTo(one, 1L)
    assertEvalsTo(zero, 0L)
  }

  @Test def testNDArrayMap2() {
    implicit val execStrats = Set(ExecStrategy.CxxCompile)

    val shape = MakeTuple.ordered(FastSeq(2L, 2L).map(I64))
    val numbers = MakeNDArray(MakeArray((0 until 4).map { i => F64(i.toDouble) }, TArray(TFloat64())), shape, True())
    val bools = MakeNDArray(MakeArray(Seq(True(), False(), False(), True()), TArray(TBoolean())), shape, True())

    val actual = NDArrayMap2(numbers, bools, "n", "b",
      ApplyBinaryPrimOp(Add(), Ref("n", TFloat64()), If(Ref("b", TBoolean()), F64(10), F64(20))))
    val ten = makeNDArrayRef(actual, FastSeq(0L, 0L))
    val twentyTwo = makeNDArrayRef(actual, FastSeq(1L, 0L))
    assertEvalsTo(ten, 10.0)
    assertEvalsTo(twentyTwo, 22.0)
  }

  @Test def testNDArrayReindex() {
    implicit val execStrats = Set(ExecStrategy.CxxCompile)

    val transpose = NDArrayReindex(matrixRowMajor, FastIndexedSeq(1, 0))
    val identity = NDArrayReindex(matrixRowMajor, FastIndexedSeq(0, 1))

    val topLeftIndex = FastSeq(0L, 0L)
    val bottomLeftIndex = FastSeq(1L, 0L)

    assertEvalsTo(makeNDArrayRef(matrixRowMajor, topLeftIndex), 1.0)
    assertEvalsTo(makeNDArrayRef(identity, topLeftIndex), 1.0)
    assertEvalsTo(makeNDArrayRef(transpose, topLeftIndex), 1.0)
    assertEvalsTo(makeNDArrayRef(matrixRowMajor, bottomLeftIndex), 3.0)
    assertEvalsTo(makeNDArrayRef(identity, bottomLeftIndex), 3.0)
    assertEvalsTo(makeNDArrayRef(transpose, bottomLeftIndex), 2.0)

    val partialTranspose = NDArrayReindex(cubeRowMajor, FastIndexedSeq(0, 2, 1))
    val idx = FastIndexedSeq(0L, 1L, 0L)
    val partialTranposeIdx = FastIndexedSeq(0L, 0L, 1L)
    assertEvalsTo(makeNDArrayRef(cubeRowMajor, idx), 3.0)
    assertEvalsTo(makeNDArrayRef(partialTranspose, partialTranposeIdx), 3.0)
  }

  @Test def testNDArrayBroadcasting() {
    implicit val execStrats = Set(ExecStrategy.CxxCompile)

    val scalarWithMatrix = NDArrayMap2(
      NDArrayReindex(scalarRowMajor, FastIndexedSeq(1, 0)),
      matrixRowMajor,
      "s", "m",
      ApplyBinaryPrimOp(Add(), Ref("s", TFloat64()), Ref("m", TFloat64())))

    val topLeft = makeNDArrayRef(scalarWithMatrix, FastIndexedSeq(0, 0))
    assertEvalsTo(topLeft, 4.0)

    val vectorWithMatrix = NDArrayMap2(
      NDArrayReindex(vectorRowMajor, FastIndexedSeq(1, 0)),
      matrixRowMajor,
      "v", "m",
      ApplyBinaryPrimOp(Add(), Ref("v", TFloat64()), Ref("m", TFloat64())))

    assertEvalsTo(makeNDArrayRef(vectorWithMatrix, FastIndexedSeq(0, 0)), 2.0)
    assertEvalsTo(makeNDArrayRef(vectorWithMatrix, FastIndexedSeq(0, 1)), 1.0)
    assertEvalsTo(makeNDArrayRef(vectorWithMatrix, FastIndexedSeq(1, 0)), 4.0)

    val colVector = makeNDArray(FastIndexedSeq(1.0, -1.0), FastIndexedSeq(2, 1), True())
    val colVectorWithMatrix = NDArrayMap2(colVector, matrixRowMajor, "v", "m",
      ApplyBinaryPrimOp(Add(), Ref("v", TFloat64()), Ref("m", TFloat64())))

    assertEvalsTo(makeNDArrayRef(colVectorWithMatrix, FastIndexedSeq(0, 0)), 2.0)
    assertEvalsTo(makeNDArrayRef(colVectorWithMatrix, FastIndexedSeq(0, 1)), 3.0)
    assertEvalsTo(makeNDArrayRef(colVectorWithMatrix, FastIndexedSeq(1, 0)), 2.0)
  }

  @Test def testNDArrayAgg() {
    implicit val execStrats = Set(ExecStrategy.CxxCompile)

    val three = makeNDArrayRef(NDArrayAgg(scalarRowMajor, IndexedSeq.empty), IndexedSeq.empty)
    assertEvalsTo(three, 3.0)

    val zero = makeNDArrayRef(NDArrayAgg(vectorRowMajor, IndexedSeq(0)), IndexedSeq.empty)
    assertEvalsTo(zero, 0.0)

    val four = makeNDArrayRef(NDArrayAgg(matrixRowMajor, IndexedSeq(0)), IndexedSeq(0))
    assertEvalsTo(four, 4.0)
    val six = makeNDArrayRef(NDArrayAgg(matrixRowMajor, IndexedSeq(0)), IndexedSeq(1))
    assertEvalsTo(six, 6.0)

    val twentySeven = makeNDArrayRef(NDArrayAgg(cubeRowMajor, IndexedSeq(2)), IndexedSeq(0, 0))
    assertEvalsTo(twentySeven, 3.0)
  }

  @Test def testNDArrayMatMul() {
    implicit val execStrats = Set(ExecStrategy.CxxCompile)

    val dotProduct = NDArrayMatMul(vectorRowMajor, vectorRowMajor)
    val zero = makeNDArrayRef(dotProduct, IndexedSeq())
    assertEvalsTo(zero, 2.0)

    val seven = makeNDArrayRef(NDArrayMatMul(matrixRowMajor, matrixRowMajor), IndexedSeq(0, 0))
    assertEvalsTo(seven, 7.0)

    val twoByThreeByFive = threeTensorRowMajor
    val twoByFiveByThree = NDArrayReindex(twoByThreeByFive, IndexedSeq(0, 2, 1))
    val twoByThreeByThree = NDArrayMatMul(twoByThreeByFive, twoByFiveByThree)
    val thirty = makeNDArrayRef(twoByThreeByThree, IndexedSeq(0, 0, 0))
    assertEvalsTo(thirty, 30.0)

    val threeByTwoByFive = NDArrayReindex(twoByThreeByFive, IndexedSeq(1, 0, 2))
    val matMulCube = NDArrayMatMul(NDArrayReindex(matrixRowMajor, IndexedSeq(2, 0, 1)), threeByTwoByFive)
    assertEvalsTo(makeNDArrayRef(matMulCube, IndexedSeq(0, 0, 0)), 30.0)
  }

  @Test def testNDArraySlice() {
    implicit val execStrats = Set(ExecStrategy.CxxCompile)

    val rightCol = NDArraySlice(matrixRowMajor, MakeTuple.ordered(Seq(MakeTuple.ordered(Seq(I64(0), I64(2), I64(1))), I64(1))))
    assertEvalsTo(NDArrayShape(rightCol), Row(2L))
    assertEvalsTo(makeNDArrayRef(rightCol, FastIndexedSeq(0)), 2.0)
    assertEvalsTo(makeNDArrayRef(rightCol, FastIndexedSeq(1)), 4.0)

    val topRow = NDArraySlice(matrixRowMajor,
      MakeTuple.ordered(Seq(I64(0),
      MakeTuple.ordered(Seq(I64(0), GetTupleElement(NDArrayShape(matrixRowMajor), 1), I64(1))))))
    assertEvalsTo(makeNDArrayRef(topRow, FastIndexedSeq(0)), 1.0)
    assertEvalsTo(makeNDArrayRef(topRow, FastIndexedSeq(1)), 2.0)

    val scalarSlice = NDArraySlice(scalarRowMajor, MakeTuple.ordered(FastSeq()))
    assertEvalsTo(makeNDArrayRef(scalarSlice, FastIndexedSeq()), 3.0)
  }

  @Test def testNDArrayWrite() {
    implicit val execStrats = Set(ExecStrategy.CxxCompile)

    val path = tmpDir.createLocalTempFile()
    val write = NDArrayWrite(threeTensorRowMajor, Str(path))
    nativeExecute(write, Env.empty, FastIndexedSeq.empty, None)
  }

  @Test def testLeftJoinRightDistinct() {
    implicit val execStrats = ExecStrategy.javaOnly

    def join(left: IR, right: IR, keys: IndexedSeq[String]): IR = {
      val compF = { (l: IR, r: IR) =>
        ApplyComparisonOp(Compare(coerce[TStruct](l.typ).select(keys)._1), SelectFields(l, keys), SelectFields(r, keys))
      }
      val joinF = { (l: IR, r: IR) =>
        Let("_right", r, InsertFields(l, coerce[TStruct](r.typ).fields.filter(f => !keys.contains(f.name)).map { f =>
          f.name -> GetField(Ref("_right", r.typ), f.name)
        }))
      }
      ArrayLeftJoinDistinct(left, right, "_l", "_r",
        compF(Ref("_l", coerce[TArray](left.typ).elementType), Ref("_r", coerce[TArray](right.typ).elementType)),
        joinF(Ref("_l", coerce[TArray](left.typ).elementType), Ref("_r", coerce[TArray](right.typ).elementType)))
    }

    def joinRows(left: IndexedSeq[Integer], right: IndexedSeq[Integer]): IR = {
      join(
        MakeArray.unify(left.zipWithIndex.map { case (n, idx) => MakeStruct(FastIndexedSeq("k1" -> (if (n == null) NA(TInt32()) else I32(n)), "k2" -> Str("x"), "a" -> I64(idx))) }),
        MakeArray.unify(right.zipWithIndex.map { case (n, idx) => MakeStruct(FastIndexedSeq("b" -> I32(idx), "k2" -> Str("x"), "k1" -> (if (n == null) NA(TInt32()) else I32(n)), "c" -> Str("foo"))) }),
        FastIndexedSeq("k1", "k2"))
    }

    assertEvalsTo(joinRows(Array[Integer](0, null), Array[Integer](1, null)), FastIndexedSeq(
      Row(0, "x", 0L, null, null),
      Row(null, "x", 1L, 1, "foo")))

    assertEvalsTo(joinRows(Array[Integer](0, 1, 2), Array[Integer](1)), FastIndexedSeq(
      Row(0, "x", 0L, null, null),
      Row(1, "x", 1L, 0, "foo"),
      Row(2, "x", 2L, null, null)))

    assertEvalsTo(joinRows(Array[Integer](0, 1, 2), Array[Integer](-1, 0, 0, 1, 1, 2, 2, 3)), FastIndexedSeq(
      Row(0, "x", 0L, 1, "foo"),
      Row(1, "x", 1L, 3, "foo"),
      Row(2, "x", 2L, 5, "foo")))

    assertEvalsTo(joinRows(Array[Integer](0, 1, 1, 2), Array[Integer](-1, 0, 0, 1, 1, 2, 2, 3)), FastIndexedSeq(
      Row(0, "x", 0L, 1, "foo"),
      Row(1, "x", 1L, 3, "foo"),
      Row(1, "x", 2L, 3, "foo"),
      Row(2, "x", 3L, 5, "foo")))
  }

  @Test def testDie() {
    assertFatal(Die("mumblefoo", TFloat64()), "mble")
    assertFatal(Die(NA(TString()), TFloat64()), "message missing")
  }

  @Test def testArrayRange() {
    def assertEquals(start: Integer, stop: Integer, step: Integer, expected: IndexedSeq[Int]) {
      assertEvalsTo(ArrayRange(In(0, TInt32()), In(1, TInt32()), In(2, TInt32())),
        args = FastIndexedSeq(start -> TInt32(), stop -> TInt32(), step -> TInt32()),
        expected = expected)
    }
    assertEquals(0, 5, null, null)
    assertEquals(0, null, 1, null)
    assertEquals(null, 5, 1, null)

    assertFatal(ArrayRange(I32(0), I32(5), I32(0)), "step size")

    for {
      start <- -2 to 2
      stop <- -2 to 8
      step <- 1 to 3
    } {
      assertEquals(start, stop, step, expected = Array.range(start, stop, step).toFastIndexedSeq)
      assertEquals(start, stop, -step, expected = Array.range(start, stop, -step).toFastIndexedSeq)
    }
    // this needs to be written this way because of a bug in Scala's Array.range
    val expected = Array.tabulate(11)(Int.MinValue + _ * (Int.MaxValue / 5)).toFastIndexedSeq
    assertEquals(Int.MinValue, Int.MaxValue, Int.MaxValue / 5, expected)
  }

  @Test def testArrayAgg() {
    implicit val execStrats = ExecStrategy.javaOnly

    val sumSig = AggSignature(Sum(), Seq(), None, Seq(TInt64()))
    assertEvalsTo(
      ArrayAgg(
        ArrayMap(ArrayRange(I32(0), I32(4), I32(1)), "x", Cast(Ref("x", TInt32()), TInt64())),
        "x",
        ApplyAggOp(FastIndexedSeq.empty, None, FastIndexedSeq(Ref("x", TInt64())), sumSig)),
      6L)
  }

  @Test def testArrayAggContexts() {
    implicit val execStrats = Set(ExecStrategy.JvmCompile)

    val ir = Let(
      "x",
      In(0, TInt32()) * In(0, TInt32()), // multiply to prevent forwarding
      ArrayAgg(
        ArrayRange(I32(0), I32(10), I32(1)),
        "elt",
        AggLet("y",
          Cast(Ref("x", TInt32()) * Ref("x", TInt32()) * Ref("elt", TInt32()), TInt64()), // different type to trigger validation errors
          invoke("append", TArray(TArray(TInt32())),
            ApplyAggOp(FastIndexedSeq(), None, FastIndexedSeq(
              MakeArray(FastSeq(
                Ref("x", TInt32()),
                Ref("elt", TInt32()),
                Cast(Ref("y", TInt64()), TInt32()),
                Cast(Ref("y", TInt64()), TInt32())), // reference y twice to prevent forwarding
                TArray(TInt32()))),
              AggSignature(Collect(), FastIndexedSeq(), None, FastIndexedSeq(TArray(TInt32())))),
            MakeArray(FastSeq(Ref("x", TInt32())), TArray(TInt32()))),
          isScan = false
        )
      )
    )

    assertEvalsTo(ir, FastIndexedSeq(1 -> TInt32()),
      (0 until 10).map(i => FastIndexedSeq(1, i, i, i)) ++ FastIndexedSeq(FastIndexedSeq(1)))
  }

  @Test def testArrayAggScan() {
    implicit val execStrats = Set(ExecStrategy.JvmCompile)

    val eltType = TStruct("x" -> TCall(), "y" -> TInt32())

    val ir = ArrayAggScan(In(0, TArray(eltType)),
      "foo",
      GetField(Ref("foo", eltType), "y") +
        GetField(ApplyScanOp(
          FastIndexedSeq(),
          Some(FastIndexedSeq(I32(2))),
          FastIndexedSeq(GetField(Ref("foo", eltType), "x")),
          AggSignature(CallStats(), FastIndexedSeq(), Some(FastIndexedSeq(TInt32())), FastIndexedSeq(TCall()))
        ), "AN"))

    assertEvalsTo(ir,
      args = FastIndexedSeq(
        FastIndexedSeq(
          Row(null, 1),
          Row(Call2(0, 0), 2),
          Row(Call2(0, 1), 3),
          Row(Call2(1, 1), 4),
          null,
          Row(null, 5)) -> TArray(eltType)),
      expected = FastIndexedSeq(1 + 0, 2 + 0, 3 + 2, 4 + 4, null, 5 + 6))
  }

  @Test def testInsertFields() {
    implicit val execStrats = ExecStrategy.javaOnly

    val s = TStruct("a" -> TInt64(), "b" -> TString())
    val emptyStruct = MakeStruct(Seq("a" -> NA(TInt64()), "b" -> NA(TString())))

    assertEvalsTo(
      InsertFields(
        NA(s),
        Seq()),
      null)

    assertEvalsTo(
      InsertFields(
        emptyStruct,
        Seq("a" -> I64(5))),
      Row(5L, null))

    assertEvalsTo(
      InsertFields(
        emptyStruct,
        Seq("c" -> F64(3.2))),
      Row(null, null, 3.2))

    assertEvalsTo(
      InsertFields(
        emptyStruct,
        Seq("c" -> NA(TFloat64()))),
      Row(null, null, null))

    assertEvalsTo(
      InsertFields(
        MakeStruct(Seq("a" -> NA(TInt64()), "b" -> Str("abc"))),
        Seq()),
      Row(null, "abc"))

    assertEvalsTo(
      InsertFields(
        MakeStruct(Seq("a" -> NA(TInt64()), "b" -> Str("abc"))),
        Seq("a" -> I64(5))),
      Row(5L, "abc"))

    assertEvalsTo(
      InsertFields(
        MakeStruct(Seq("a" -> NA(TInt64()), "b" -> Str("abc"))),
        Seq("c" -> F64(3.2))),
      Row(null, "abc", 3.2))

    assertEvalsTo(
      InsertFields(NA(TStruct("a" -> +TInt32())), Seq("foo" -> I32(5))),
      null
    )

    assertEvalsTo(
      InsertFields(
        In(0, s),
        Seq("c" -> F64(3.2), "d" -> F64(5.5), "e" -> F64(6.6)),
        Some(FastIndexedSeq("c", "d", "e", "a", "b"))),
      FastIndexedSeq(Row(null, "abc") -> s),
      Row(3.2, 5.5, 6.6, null, "abc"))

    assertEvalsTo(
      InsertFields(
        In(0, s),
        Seq("c" -> F64(3.2), "d" -> F64(5.5), "e" -> F64(6.6)),
        Some(FastIndexedSeq("a", "b", "c", "d", "e"))),
      FastIndexedSeq(Row(null, "abc") -> s),
      Row(null, "abc", 3.2, 5.5, 6.6))

    assertEvalsTo(
      InsertFields(
        In(0, s),
        Seq("c" -> F64(3.2), "d" -> F64(5.5), "e" -> F64(6.6)),
        Some(FastIndexedSeq("c", "a", "d", "b", "e"))),
      FastIndexedSeq(Row(null, "abc") -> s),
      Row(3.2, null, 5.5, "abc", 6.6))

  }

  @Test def testSelectFields() {
    assertEvalsTo(
      SelectFields(
        NA(TStruct("foo" -> TInt32(), "bar" -> TFloat64())),
        FastSeq("foo")),
      null)

    assertEvalsTo(
      SelectFields(
        MakeStruct(FastSeq("foo" -> 6, "bar" -> 0.0)),
        FastSeq("foo")),
      Row(6))

    assertEvalsTo(
      SelectFields(
        MakeStruct(FastSeq("a" -> 6, "b" -> 0.0, "c" -> 3L)),
        FastSeq("b", "a")),
      Row(0.0, 6))

  }

  @Test def testGetField() {
    implicit val execStrats = ExecStrategy.javaOnly

    val s = MakeStruct(Seq("a" -> NA(TInt64()), "b" -> Str("abc")))
    val na = NA(TStruct("a" -> TInt64(), "b" -> TString()))

    assertEvalsTo(GetField(s, "a"), null)
    assertEvalsTo(GetField(s, "b"), "abc")
    assertEvalsTo(GetField(na, "a"), null)
  }

  @Test def testLiteral() {
    implicit val execStrats = Set(ExecStrategy.Interpret, ExecStrategy.InterpretUnoptimized, ExecStrategy.CxxCompile, ExecStrategy.JvmCompile)
    val poopEmoji = new String(Array[Char](0xD83D, 0xDCA9))
    val types = Array(
      TTuple(TInt32(), TString(), TArray(TInt32())),
      TArray(TString()),
      TDict(TInt32(), TString())
    )
    val values = Array(
      Row(400, "foo"+poopEmoji, FastIndexedSeq(4, 6, 8)),
      FastIndexedSeq(poopEmoji, "", "foo"),
      Map[Int, String](1 -> "", 5 -> "foo", -4 -> poopEmoji)
    )

    assertEvalsTo(Literal(types(0), values(0)), values(0))
    assertEvalsTo(MakeTuple.ordered(types.zip(values).map { case (t, v) => Literal(t, v) }), Row.fromSeq(values.toFastSeq))
    assertEvalsTo(Str("hello"+poopEmoji), "hello"+poopEmoji)
  }

  @Test def testSameLiteralsWithDifferentTypes() {
    assertEvalsTo(ApplyComparisonOp(EQ(TArray(TInt32())),
      ArrayMap(Literal(TArray(TFloat64()), FastIndexedSeq(1.0, 2.0)), "elt", Cast(Ref("elt", TFloat64()), TInt32())),
      Literal(TArray(TInt32()), FastIndexedSeq(1, 2))), true)
  }

  @Test def testTableCount() {
    implicit val execStrats = Set(ExecStrategy.Interpret, ExecStrategy.InterpretUnoptimized, ExecStrategy.CxxCompile)
    assertEvalsTo(TableCount(TableRange(0, 4)), 0L)
    assertEvalsTo(TableCount(TableRange(7, 4)), 7L)
  }

  @Test def testTableGetGlobals() {
    implicit val execStrats = ExecStrategy.interpretOnly
    assertEvalsTo(TableGetGlobals(TableMapGlobals(TableRange(0, 1), Literal(TStruct("a" -> TInt32()), Row(1)))), Row(1))
  }

  @Test def testTableAggregate() {
    implicit val execStrats = ExecStrategy.interpretOnly

    val table = Table.range(hc, 3, Some(2))
    val countSig = AggSignature(Count(), Seq(), None, Seq())
    val count = ApplyAggOp(FastIndexedSeq.empty, None, FastIndexedSeq.empty, countSig)
    assertEvalsTo(TableAggregate(table.tir, MakeStruct(Seq("foo" -> count))), Row(3L))
  }

  @Test def testMatrixAggregate() {
    implicit val execStrats = ExecStrategy.interpretOnly

    val matrix = MatrixTable.range(hc, 5, 5, None)
    val countSig = AggSignature(Count(), Seq(), None, Seq())
    val count = ApplyAggOp(FastIndexedSeq.empty, None, FastIndexedSeq.empty, countSig)
    assertEvalsTo(MatrixAggregate(matrix.ast, MakeStruct(Seq("foo" -> count))), Row(25L))
  }

  @Test def testGroupByKey() {
    implicit val execStrats = ExecStrategy.javaOnly

    def tuple(k: String, v: Int): IR = MakeTuple.ordered(Seq(Str(k), I32(v)))

    def groupby(tuples: IR*): IR = GroupByKey(MakeArray(tuples, TArray(TTuple(TString(), TInt32()))))

    val collection1 = groupby(tuple("foo", 0), tuple("bar", 4), tuple("foo", -1), tuple("bar", 0), tuple("foo", 10), tuple("", 0))

    assertEvalsTo(collection1, Map("" -> FastIndexedSeq(0), "bar" -> FastIndexedSeq(4, 0), "foo" -> FastIndexedSeq(0, -1, 10)))
  }

  @DataProvider(name = "compareDifferentTypes")
  def compareDifferentTypesData(): Array[Array[Any]] = Array(
    Array(FastIndexedSeq(0.0, 0.0), TArray(+TFloat64()), TArray(TFloat64())),
    Array(Set(0, 1), TSet(+TInt32()), TSet(TInt32())),
    Array(Map(0L -> 5, 3L -> 20), TDict(+TInt64(), TInt32()), TDict(TInt64(), +TInt32())),
    Array(Interval(1, 2, includesStart = false, includesEnd = true), TInterval(+TInt32()), TInterval(TInt32())),
    Array(Row("foo", 0.0), TStruct("a" -> +TString(), "b" -> +TFloat64()), TStruct("a" -> TString(), "b" -> TFloat64())),
    Array(Row("foo", 0.0), TTuple(TString(), +TFloat64()), TTuple(+TString(), +TFloat64())),
    Array(Row(FastIndexedSeq("foo"), 0.0), TTuple(+TArray(TString()), +TFloat64()), TTuple(TArray(+TString()), +TFloat64()))
  )

  @Test(dataProvider = "compareDifferentTypes")
  def testComparisonOpDifferentTypes(a: Any, t1: Type, t2: Type) {
    implicit val execStrats = ExecStrategy.javaOnly

    assertEvalsTo(ApplyComparisonOp(EQ(t1, t2), In(0, t1), In(1, t2)), FastIndexedSeq(a -> t1, a -> t2), true)
    assertEvalsTo(ApplyComparisonOp(LT(t1, t2), In(0, t1), In(1, t2)), FastIndexedSeq(a -> t1, a -> t2), false)
    assertEvalsTo(ApplyComparisonOp(GT(t1, t2), In(0, t1), In(1, t2)), FastIndexedSeq(a -> t1, a -> t2), false)
    assertEvalsTo(ApplyComparisonOp(LTEQ(t1, t2), In(0, t1), In(1, t2)), FastIndexedSeq(a -> t1, a -> t2), true)
    assertEvalsTo(ApplyComparisonOp(GTEQ(t1, t2), In(0, t1), In(1, t2)), FastIndexedSeq(a -> t1, a -> t2), true)
    assertEvalsTo(ApplyComparisonOp(NEQ(t1, t2), In(0, t1), In(1, t2)), FastIndexedSeq(a -> t1, a -> t2), false)
    assertEvalsTo(ApplyComparisonOp(EQWithNA(t1, t2), In(0, t1), In(1, t2)), FastIndexedSeq(a -> t1, a -> t2), true)
    assertEvalsTo(ApplyComparisonOp(NEQWithNA(t1, t2), In(0, t1), In(1, t2)), FastIndexedSeq(a -> t1, a -> t2), false)
    assertEvalsTo(ApplyComparisonOp(Compare(t1, t2), In(0, t1), In(1, t2)), FastIndexedSeq(a -> t1, a -> t2), 0)
  }

  @DataProvider(name = "valueIRs")
  def valueIRs(): Array[Array[IR]] = {
    hc.indexBgen(FastIndexedSeq("src/test/resources/example.8bits.bgen"), rg = Some("GRCh37"), contigRecoding = Map("01" -> "1"))

    val b = True()
    val c = Ref("c", TBoolean())
    val i = I32(5)
    val j = I32(7)
    val str = Str("Hail")
    val a = Ref("a", TArray(TInt32()))
    val aa = Ref("aa", TArray(TArray(TInt32())))
    val da = Ref("da", TArray(TTuple(TInt32(), TString())))
    val v = Ref("v", TInt32())
    val s = Ref("s", TStruct("x" -> TInt32(), "y" -> TInt64(), "z" -> TFloat64()))
    val t = Ref("t", TTuple(TInt32(), TInt64(), TFloat64()))
    val l = Ref("l", TInt32())
    val r = Ref("r", TInt32())

    val call = Ref("call", TCall())

    val collectSig = AggSignature(Collect(), Seq(), None, Seq(TInt32()))

    val sumSig = AggSignature(Sum(), Seq(), None, Seq(TInt32()))

    val callStatsSig = AggSignature(CallStats(), Seq(), Some(Seq(TInt32())), Seq(TCall()))

    val callStatsSig2 = AggSignature2(CallStats(), Seq(TInt32()), Seq(TCall()), None)
    val collectSig2 = AggSignature2(CallStats(), Seq(), Seq(TInt32()), None)

    val takeBySig = AggSignature(TakeBy(), Seq(TInt32()), None, Seq(TFloat64(), TInt32()))

    val countSig = AggSignature(Count(), Seq(), None, Seq())
    val count = ApplyAggOp(FastIndexedSeq.empty, None, FastIndexedSeq.empty, countSig)

    val table = TableRange(100, 10)

    val mt = MatrixTable.range(hc, 20, 2, Some(3)).ast.asInstanceOf[MatrixRead]
    val vcf = is.hail.TestUtils.importVCF(hc, "src/test/resources/sample.vcf")
      .ast.asInstanceOf[MatrixRead]

    val bgenReader = MatrixBGENReader(FastIndexedSeq("src/test/resources/example.8bits.bgen"), None, Map.empty[String, String], None, None, None)
    val bgen = MatrixRead(bgenReader.fullMatrixType, false, false, bgenReader)

    val blockMatrix = BlockMatrixRead(BlockMatrixNativeReader(tmpDir.createLocalTempFile()))
    val blockMatrixWriter = BlockMatrixNativeWriter(tmpDir.createLocalTempFile(), false, false, false)
    val blockMatrixMultiWriter = BlockMatrixBinaryMultiWriter(tmpDir.createLocalTempFile(), false)
    val nd = MakeNDArray(MakeArray(FastSeq(I32(-1), I32(1)), TArray(TInt32())),
      MakeTuple.ordered(FastSeq(I64(1), I64(2))),
      True())


    val irs = Array(
      i, I64(5), F32(3.14f), F64(3.14), str, True(), False(), Void(),
      Cast(i, TFloat64()),
      CastRename(NA(TStruct("a" -> TInt32())), TStruct("b" -> TInt32())),
      NA(TInt32()), IsNA(i),
      If(b, i, j),
      Coalesce(FastSeq(In(0, TInt32()), I32(1))),
      Let("v", i, v),
      AggLet("v", i, v, false),
      Ref("x", TInt32()),
      ApplyBinaryPrimOp(Add(), i, j),
      ApplyUnaryPrimOp(Negate(), i),
      ApplyComparisonOp(EQ(TInt32()), i, j),
      MakeArray(FastSeq(i, NA(TInt32()), I32(-3)), TArray(TInt32())),
      MakeStream(FastSeq(i, NA(TInt32()), I32(-3)), TStream(TInt32())),
      nd,
      NDArrayReshape(nd, MakeTuple.ordered(Seq(I64(4)))),
      NDArrayRef(nd, FastSeq(I64(1), I64(2))),
      NDArrayMap(nd, "v", ApplyUnaryPrimOp(Negate(), v)),
      NDArrayMap2(nd, nd, "l", "r", ApplyBinaryPrimOp(Add(), l, r)),
      NDArrayReindex(nd, FastIndexedSeq(0, 1)),
      NDArrayAgg(nd, FastIndexedSeq(0)),
      NDArrayWrite(nd, Str(tmpDir.createTempFile())),
      NDArrayMatMul(nd, nd),
      NDArraySlice(nd, MakeTuple.ordered(FastSeq(MakeTuple.ordered(FastSeq(F64(0), F64(2), F64(1))),
                                         MakeTuple.ordered(FastSeq(F64(0), F64(2), F64(1)))))),
      ArrayRef(a, i),
      ArrayLen(a),
      ArrayRange(I32(0), I32(5), I32(1)),
      StreamRange(I32(0), I32(5), I32(1)),
      ArraySort(a, b),
      ToSet(a),
      ToDict(da),
      ToArray(a),
      ToStream(a),
      LowerBoundOnOrderedCollection(a, i, onKey = true),
      GroupByKey(da),
      ArrayMap(a, "v", v),
      ArrayFilter(a, "v", b),
      ArrayFlatMap(aa, "v", a),
      ArrayFold(a, I32(0), "x", "v", v),
      ArrayScan(a, I32(0), "x", "v", v),
      ArrayLeftJoinDistinct(ArrayRange(0, 2, 1), ArrayRange(0, 3, 1), "l", "r", I32(0), I32(1)),
      ArrayFor(a, "v", Void()),
      ArrayAgg(a, "x", ApplyAggOp(FastIndexedSeq.empty, None, FastIndexedSeq(Ref("x", TInt32())), sumSig)),
      ArrayAggScan(a, "x", ApplyScanOp(FastIndexedSeq.empty, None, FastIndexedSeq(Ref("x", TInt32())), sumSig)),
      AggFilter(True(), I32(0), false),
      AggExplode(NA(TArray(TInt32())), "x", I32(0), false),
      AggGroupBy(True(), I32(0), false),
      ApplyAggOp(FastIndexedSeq.empty, None, FastIndexedSeq(I32(0)), collectSig),
      ApplyAggOp(FastIndexedSeq.empty, Some(FastIndexedSeq(I32(2))), FastIndexedSeq(call), callStatsSig),
      ApplyAggOp(FastIndexedSeq(I32(10)), None, FastIndexedSeq(F64(-2.11), I32(4)), takeBySig),
      InitOp(I32(0), FastIndexedSeq(I32(2)), callStatsSig),
      SeqOp(I32(0), FastIndexedSeq(i), collectSig),
      SeqOp(I32(0), FastIndexedSeq(F64(-2.11), I32(17)), takeBySig),
      InitOp2(0, FastIndexedSeq(I32(2)), callStatsSig2),
      SeqOp2(0, FastIndexedSeq(i), collectSig2),
      CombOp2(0, 1, collectSig2),
      ResultOp2(0, FastSeq(collectSig2)),
      SerializeAggs(0, 0, CodecSpec.defaultBufferSpec, FastSeq(collectSig2)),
      DeserializeAggs(0, 0, CodecSpec.defaultBufferSpec, FastSeq(collectSig2)),
      Begin(FastIndexedSeq(Void())),
      MakeStruct(FastIndexedSeq("x" -> i)),
      SelectFields(s, FastIndexedSeq("x", "z")),
      InsertFields(s, FastIndexedSeq("x" -> i)),
      InsertFields(s, FastIndexedSeq("* x *" -> i)), // Won't parse as a simple identifier
      GetField(s, "x"),
      MakeTuple(FastIndexedSeq(2 -> i, 4 -> b)),
      GetTupleElement(t, 1),
      In(2, TFloat64()),
      Die("mumblefoo", TFloat64()),
      invoke("&&", TBoolean(), b, c), // ApplySpecial
      invoke("toFloat64", TFloat64(), i), // Apply
      Uniroot("x", F64(3.14), F64(-5.0), F64(5.0)),
      Literal(TStruct("x" -> TInt32()), Row(1)),
      TableCount(table),
      TableGetGlobals(table),
      TableCollect(table),
      TableAggregate(table, MakeStruct(Seq("foo" -> count))),
      TableToValueApply(table, ForceCountTable()),
      MatrixToValueApply(mt, ForceCountMatrixTable()),
      TableWrite(table, TableNativeWriter(tmpDir.createLocalTempFile(extension = "ht"))),
      MatrixWrite(mt, MatrixNativeWriter(tmpDir.createLocalTempFile(extension = "mt"))),
      MatrixWrite(vcf, MatrixVCFWriter(tmpDir.createLocalTempFile(extension = "vcf"))),
      MatrixWrite(vcf, MatrixPLINKWriter(tmpDir.createLocalTempFile())),
      MatrixWrite(bgen, MatrixGENWriter(tmpDir.createLocalTempFile())),
      MatrixMultiWrite(Array(mt, mt), MatrixNativeMultiWriter(tmpDir.createLocalTempFile())),
      TableMultiWrite(Array(table, table), WrappedMatrixNativeMultiWriter(MatrixNativeMultiWriter(tmpDir.createLocalTempFile()), FastIndexedSeq("foo"))),
      MatrixAggregate(mt, MakeStruct(Seq("foo" -> count))),
      BlockMatrixWrite(blockMatrix, blockMatrixWriter),
      BlockMatrixMultiWrite(IndexedSeq(blockMatrix, blockMatrix), blockMatrixMultiWriter),
      CollectDistributedArray(ArrayRange(0, 3, 1), 1, "x", "y", Ref("x", TInt32())),
      ReadPartition(Str("foo"), CodecSpec.default.makeCodecSpec2(PStruct("foo" -> PInt32(), "bar" -> PString())), TStruct("foo" -> TInt32())),
      RelationalLet("x", I32(0), I32(0))
    )
    irs.map(x => Array(x))
  }

  @DataProvider(name = "tableIRs")
  def tableIRs(): Array[Array[TableIR]] = {
    try {
      val ht = Table.read(hc, "src/test/resources/backward_compatability/1.0.0/table/0.ht")
      val mt = MatrixTable.read(hc, "src/test/resources/backward_compatability/1.0.0/matrix_table/0.hmt")

      val read = ht.tir.asInstanceOf[TableRead]
      val mtRead = mt.ast.asInstanceOf[MatrixRead]
      val b = True()

      val xs: Array[TableIR] = Array(
        TableDistinct(read),
        TableKeyBy(read, Array("m", "d")),
        TableFilter(read, b),
        read,
        MatrixColsTable(mtRead),
        TableAggregateByKey(read,
          MakeStruct(FastIndexedSeq(
            "a" -> I32(5)))),
        TableKeyByAndAggregate(read,
          NA(TStruct()), NA(TStruct()), Some(1), 2),
        TableJoin(read,
          TableRange(100, 10), "inner", 1),
        TableLeftJoinRightDistinct(read, TableRange(100, 10), "root"),
        TableMultiWayZipJoin(FastIndexedSeq(read, read), " * data * ", "globals"),
        MatrixEntriesTable(mtRead),
        MatrixRowsTable(mtRead),
        TableRepartition(read, 10, RepartitionStrategy.COALESCE),
        TableHead(read, 10),
        TableParallelize(
          MakeStruct(FastSeq(
            "rows" -> MakeArray(FastSeq(
            MakeStruct(FastSeq("a" -> NA(TInt32()))),
            MakeStruct(FastSeq("a" -> I32(1)))
          ), TArray(TStruct("a" -> TInt32()))),
            "global" -> MakeStruct(FastSeq()))), None),
        TableMapRows(TableKeyBy(read, FastIndexedSeq()),
          MakeStruct(FastIndexedSeq(
            "a" -> GetField(Ref("row", read.typ.rowType), "f32"),
            "b" -> F64(-2.11)))),
        TableMapGlobals(read,
          MakeStruct(FastIndexedSeq(
            "foo" -> NA(TArray(TInt32()))))),
        TableRange(100, 10),
        TableUnion(
          FastIndexedSeq(TableRange(100, 10), TableRange(50, 10))),
        TableExplode(read, Array("mset")),
        TableOrderBy(TableKeyBy(read, FastIndexedSeq()), FastIndexedSeq(SortField("m", Ascending), SortField("m", Descending))),
        CastMatrixToTable(mtRead, " # entries", " # cols"),
        TableRename(read, Map("idx" -> "idx_foo"), Map("global_f32" -> "global_foo")),
        TableFilterIntervals(read, FastIndexedSeq(Interval(IntervalEndpoint(Row(0), -1), IntervalEndpoint(Row(10), 1))), keep = false),
        RelationalLetTable("x", I32(0), read)
      )
      xs.map(x => Array(x))
    } catch {
      case t: Throwable =>
        println(t)
        println(t.printStackTrace())
        throw t
    }
  }

  @DataProvider(name = "matrixIRs")
  def matrixIRs(): Array[Array[MatrixIR]] = {
    try {
      hc.indexBgen(FastIndexedSeq("src/test/resources/example.8bits.bgen"), rg = Some("GRCh37"), contigRecoding = Map("01" -> "1"))

      val tableRead = Table.read(hc, "src/test/resources/backward_compatability/1.0.0/table/0.ht")
        .tir.asInstanceOf[TableRead]
      val read = MatrixTable.read(hc, "src/test/resources/backward_compatability/1.0.0/matrix_table/0.hmt")
        .ast.asInstanceOf[MatrixRead]
      val range = MatrixTable.range(hc, 3, 7, None)
        .ast.asInstanceOf[MatrixRead]
      val vcf = is.hail.TestUtils.importVCF(hc, "src/test/resources/sample.vcf")
        .ast.asInstanceOf[MatrixRead]

      val bgenReader = MatrixBGENReader(FastIndexedSeq("src/test/resources/example.8bits.bgen"), None, Map.empty[String, String], None, None, None)
      val bgen = MatrixRead(bgenReader.fullMatrixType, false, false, bgenReader)

      val range1 = MatrixTable.range(hc, 20, 2, Some(3))
        .ast.asInstanceOf[MatrixRead]
      val range2 = MatrixTable.range(hc, 20, 2, Some(4))
        .ast.asInstanceOf[MatrixRead]

      val b = True()

      val newCol = MakeStruct(FastIndexedSeq(
        "col_idx" -> GetField(Ref("sa", read.typ.colType), "col_idx"),
        "new_f32" -> ApplyBinaryPrimOp(Add(),
          GetField(Ref("sa", read.typ.colType), "col_f32"),
          F32(-5.2f))))
      val newRow = MakeStruct(FastIndexedSeq(
        "row_idx" -> GetField(Ref("va", read.typ.rowType), "row_idx"),
        "new_f32" -> ApplyBinaryPrimOp(Add(),
          GetField(Ref("va", read.typ.rowType), "row_f32"),
          F32(-5.2f)))
      )

      val collectSig = AggSignature(Collect(), Seq(), None, Seq(TInt32()))
      val collect = ApplyAggOp(FastIndexedSeq.empty, None, FastIndexedSeq(I32(0)), collectSig)

      val newRowAnn = MakeStruct(FastIndexedSeq("count_row" -> collect))
      val newColAnn = MakeStruct(FastIndexedSeq("count_col" -> collect))
      val newEntryAnn = MakeStruct(FastIndexedSeq("count_entry" -> collect))

      val xs = Array[MatrixIR](
        read,
        MatrixFilterRows(read, b),
        MatrixFilterCols(read, b),
        MatrixFilterEntries(read, b),
        MatrixChooseCols(read, Array(0, 0, 0)),
        MatrixMapCols(read, newCol, None),
        MatrixKeyRowsBy(read, FastIndexedSeq("row_m", "row_d"), false),
        MatrixMapRows(read, newRow),
        MatrixRepartition(read, 10, 0),
        MatrixMapEntries(read, MakeStruct(FastIndexedSeq(
          "global_f32" -> ApplyBinaryPrimOp(Add(),
            GetField(Ref("global", read.typ.globalType), "global_f32"),
            F32(-5.2f))))),
        MatrixCollectColsByKey(read),
        MatrixAggregateColsByKey(read, newEntryAnn, newColAnn),
        MatrixAggregateRowsByKey(read, newEntryAnn, newRowAnn),
        range,
        vcf,
        bgen,
        MatrixExplodeRows(read, FastIndexedSeq("row_mset")),
        MatrixUnionRows(FastIndexedSeq(range1, range2)),
        MatrixDistinctByRow(range1),
        MatrixRowsHead(range1, 3),
        MatrixColsHead(range1, 3),
        MatrixExplodeCols(read, FastIndexedSeq("col_mset")),
        CastTableToMatrix(
          CastMatrixToTable(read, " # entries", " # cols"),
          " # entries",
          " # cols",
          read.typ.colKey),
        MatrixAnnotateColsTable(read, tableRead, "uid_123"),
        MatrixAnnotateRowsTable(read, tableRead, "uid_123", product=false),
        MatrixRename(read, Map("global_i64" -> "foo"), Map("col_i64" -> "bar"), Map("row_i64" -> "baz"), Map("entry_i64" -> "quam")),
        MatrixFilterIntervals(read, FastIndexedSeq(Interval(IntervalEndpoint(Row(0), -1), IntervalEndpoint(Row(10), 1))), keep = false),
        RelationalLetMatrixTable("x", I32(0), read)
      )

      xs.map(x => Array(x))
    } catch {
      case t: Throwable =>
        println(t)
        println(t.printStackTrace())
        throw t
    }
  }

  @DataProvider(name = "blockMatrixIRs")
  def blockMatrixIRs(): Array[Array[BlockMatrixIR]] = {
    val read = BlockMatrixRead(BlockMatrixNativeReader("src/test/resources/blockmatrix_example/0"))
    val transpose = BlockMatrixBroadcast(read, FastIndexedSeq(1, 0), FastIndexedSeq(2, 2), 2)
    val dot = BlockMatrixDot(read, transpose)
    val slice = BlockMatrixSlice(read, FastIndexedSeq(FastIndexedSeq(0, 2, 1), FastIndexedSeq(0, 1, 1)))

    val blockMatrixIRs = Array[BlockMatrixIR](read,
      transpose,
      dot,
      RelationalLetBlockMatrix("x", I32(0), read),
      slice)

    blockMatrixIRs.map(ir => Array(ir))
  }

  @Test(dataProvider = "valueIRs")
  def testValueIRParser(x: IR) {
    val env = IRParserEnvironment(refMap = Map(
      "c" -> TBoolean(),
      "a" -> TArray(TInt32()),
      "aa" -> TArray(TArray(TInt32())),
      "da" -> TArray(TTuple(TInt32(), TString())),
      "nd" -> TNDArray(TFloat64(), Nat(1)),
      "nd2" -> TNDArray(TArray(TString()), Nat(1)),
      "v" -> TInt32(),
      "l" -> TInt32(),
      "r" -> TInt32(),
      "s" -> TStruct("x" -> TInt32(), "y" -> TInt64(), "z" -> TFloat64()),
      "t" -> TTuple(TInt32(), TInt64(), TFloat64()),
      "call" -> TCall(),
      "x" -> TInt32()
    ))

    val s = Pretty(x)
    val x2 = IRParser.parse_value_ir(s, env)

    assert(x2 == x)
  }

  @Test(dataProvider = "tableIRs")
  def testTableIRParser(x: TableIR) {
    val s = Pretty(x)
    val x2 = IRParser.parse_table_ir(s)
    assert(x2 == x)
  }

  @Test(dataProvider = "matrixIRs")
  def testMatrixIRParser(x: MatrixIR) {
    val s = Pretty(x)
    val x2 = IRParser.parse_matrix_ir(s)
    assert(x2 == x)
  }

  @Test(dataProvider = "blockMatrixIRs")
  def testBlockMatrixIRParser(x: BlockMatrixIR) {
    val s = Pretty(x)
    val x2 = IRParser.parse_blockmatrix_ir(s)
    assert(x2 == x)
  }

  @Test def testCachedIR() {
    val cached = Literal(TSet(TInt32()), Set(1))
    val s = s"(JavaIR __uid1)"
    val x2 = IRParser.parse_value_ir(s, IRParserEnvironment(refMap = Map.empty, irMap = Map("__uid1" -> cached)))
    assert(x2 eq cached)
  }

  @Test def testCachedTableIR() {
    val cached = TableRange(1, 1)
    val s = s"(JavaTable __uid1)"
    val x2 = IRParser.parse_table_ir(s, IRParserEnvironment(refMap = Map.empty, irMap = Map("__uid1" -> cached)))
    assert(x2 eq cached)
  }

  @Test def testCachedMatrixIR() {
    val cached = MatrixTable.range(hc, 3, 7, None).ast
    val s = s"(JavaMatrix __uid1)"
    val x2 = IRParser.parse_matrix_ir(s, IRParserEnvironment(refMap = Map.empty, irMap = Map("__uid1" -> cached)))
    assert(x2 eq cached)
  }

  @Test def testCachedBlockMatrixIR() {
    val cached = new BlockMatrixLiteral(BlockMatrix.fill(hc, 3, 7, 1))
    val s = s"(JavaBlockMatrix __uid1)"
    val x2 = IRParser.parse_blockmatrix_ir(s, IRParserEnvironment(refMap = Map.empty, irMap = Map("__uid1" -> cached)))
    assert(x2 eq cached)
  }

  @Test def testContextSavedMatrixIR() {
    val cached = MatrixTable.range(hc, 3, 8, None).ast
    val id = hc.addIrVector(Array(cached))
    val s = s"(JavaMatrixVectorRef $id 0)"
    val x2 = IRParser.parse_matrix_ir(s, IRParserEnvironment(refMap = Map.empty, irMap = Map.empty))
    assert(cached eq x2)

    is.hail.HailContext.pyRemoveIrVector(id)
    assert(hc.irVectors.get(id) eq None)
  }

  @Test def testEvaluations() {
    TestFunctions.registerAll()

    def test(x: IR, i: java.lang.Boolean, expectedEvaluations: Int) {
      val env = Env.empty[(Any, Type)]
      val args = FastIndexedSeq((i, TBoolean()))

      IRSuite.globalCounter = 0
      Interpret[Any](ctx, x, env, args, None, optimize = false)
      assert(IRSuite.globalCounter == expectedEvaluations)

      IRSuite.globalCounter = 0
      Interpret[Any](ctx, x, env, args, None)
      assert(IRSuite.globalCounter == expectedEvaluations)

      IRSuite.globalCounter = 0
      eval(x, env, args, None)
      assert(IRSuite.globalCounter == expectedEvaluations)
    }

    def i = In(0, TBoolean())

    def st = ApplySeeded("incr_s", FastSeq(True()), 0L, TBoolean())

    def sf = ApplySeeded("incr_s", FastSeq(True()), 0L, TBoolean())

    def sm = ApplySeeded("incr_s", FastSeq(NA(TBoolean())), 0L, TBoolean())

    def mt = ApplySeeded("incr_m", FastSeq(True()), 0L, TBoolean())

    def mf = ApplySeeded("incr_m", FastSeq(True()), 0L, TBoolean())

    def mm = ApplySeeded("incr_m", FastSeq(NA(TBoolean())), 0L, TBoolean())

    def vt = ApplySeeded("incr_v", FastSeq(True()), 0L, TBoolean())

    def vf = ApplySeeded("incr_v", FastSeq(True()), 0L, TBoolean())

    def vm = ApplySeeded("incr_v", FastSeq(NA(TBoolean())), 0L, TBoolean())

    // baseline
    test(st, true, 1); test(sf, true, 1); test(sm, true, 1)
    test(mt, true, 1); test(mf, true, 1); test(mm, true, 1)
    test(vt, true, 1); test(vf, true, 1); test(vm, true, 0)

    // if
    // condition
    test(If(st, i, True()), true, 1)
    test(If(sf, i, True()), true, 1)
    test(If(sm, i, True()), true, 1)

    test(If(mt, i, True()), true, 1)
    test(If(mf, i, True()), true, 1)
    test(If(mm, i, True()), true, 1)

    test(If(vt, i, True()), true, 1)
    test(If(vf, i, True()), true, 1)
    test(If(vm, i, True()), true, 0)

    // consequent
    test(If(i, st, True()), true, 1)
    test(If(i, sf, True()), true, 1)
    test(If(i, sm, True()), true, 1)

    test(If(i, mt, True()), true, 1)
    test(If(i, mf, True()), true, 1)
    test(If(i, mm, True()), true, 1)

    test(If(i, vt, True()), true, 1)
    test(If(i, vf, True()), true, 1)
    test(If(i, vm, True()), true, 0)

    // alternate
    test(If(i, True(), st), false, 1)
    test(If(i, True(), sf), false, 1)
    test(If(i, True(), sm), false, 1)

    test(If(i, True(), mt), false, 1)
    test(If(i, True(), mf), false, 1)
    test(If(i, True(), mm), false, 1)

    test(If(i, True(), vt), false, 1)
    test(If(i, True(), vf), false, 1)
    test(If(i, True(), vm), false, 0)
  }

  @Test def testArrayContinuationDealsWithIfCorrectly() {
    val ir = ArrayMap(
      If(IsNA(In(0, TBoolean())),
        NA(TArray(TInt32())),
        In(1, TArray(TInt32()))),
      "x", Cast(Ref("x", TInt32()), TInt64()))

    val env = Env.empty[(Any, Type)]
      .bind("flag" -> ((true, TBoolean())))
      .bind("array" -> ((FastIndexedSeq(0), TArray(TInt32()))))

    assertEvalsTo(ir, FastIndexedSeq(true -> TBoolean(), FastIndexedSeq(0) -> TArray(TInt32())), FastIndexedSeq(0L))
  }

  @Test def setContainsSegfault(): Unit = {
    hc // assert initialized
    val irStr =
      """
        |(TableFilter
        |  (TableMapRows
        |    (TableKeyBy () False
        |      (TableMapRows
        |        (TableKeyBy () False
        |          (TableMapRows
        |            (TableRange 1 12)
        |            (InsertFields
        |              (Ref row)
        |              None
        |              (s
        |                (Literal Set[String] "[\"foo\"]"))
        |              (nested
        |                (NA Struct{elt:String})))))
        |        (InsertFields
        |          (Ref row) None)))
        |    (SelectFields (s nested)
        |      (Ref row)))
        |  (Let __uid_1
        |    (If
        |      (IsNA
        |        (GetField s
        |          (Ref row)))
        |      (NA Boolean)
        |      (Let __iruid_1
        |        (LowerBoundOnOrderedCollection False
        |          (GetField s
        |            (Ref row))
        |          (GetField elt
        |            (GetField nested
        |              (Ref row))))
        |        (If
        |          (ApplyComparisonOp EQ
        |            (Ref __iruid_1)
        |            (ArrayLen
        |              (ToArray
        |                (GetField s
        |                  (Ref row)))))
        |          (False)
        |          (ApplyComparisonOp EQ
        |            (ArrayRef
        |              (ToArray
        |                (GetField s
        |                  (Ref row)))
        |              (Ref __iruid_1))
        |            (GetField elt
        |              (GetField nested
        |                (Ref row)))))))
        |    (If
        |      (IsNA
        |        (Ref __uid_1))
        |      (False)
        |      (Ref __uid_1))))
      """.stripMargin

    Interpret(ir.IRParser.parse_table_ir(irStr), ctx, optimize = false).rvd.count()
  }

  @Test def testTableGetGlobalsSimplifyRules() {
    implicit val execStrats = ExecStrategy.interpretOnly

    val t1 = TableType(TStruct("a" -> TInt32()), FastIndexedSeq("a"), TStruct("g1" -> TInt32(), "g2" -> TFloat64()))
    val t2 = TableType(TStruct("a" -> TInt32()), FastIndexedSeq("a"), TStruct("g3" -> TInt32(), "g4" -> TFloat64()))
    val tab1 = TableLiteral(TableValue(t1, BroadcastRow(ctx, Row(1, 1.1), t1.globalType), RVD.empty(sc, t1.canonicalRVDType)), ctx)
    val tab2 = TableLiteral(TableValue(t2, BroadcastRow(ctx, Row(2, 2.2), t2.globalType), RVD.empty(sc, t2.canonicalRVDType)), ctx)

    assertEvalsTo(TableGetGlobals(TableJoin(tab1, tab2, "left")), Row(1, 1.1, 2, 2.2))
    assertEvalsTo(TableGetGlobals(TableMapGlobals(tab1, InsertFields(Ref("global", t1.globalType), Seq("g1" -> I32(3))))), Row(3, 1.1))
    assertEvalsTo(TableGetGlobals(TableRename(tab1, Map.empty, Map("g2" -> "g3"))), Row(1, 1.1))
  }



  @Test def testAggLet() {
    implicit val execStrats = ExecStrategy.interpretOnly
    val ir = TableRange(2, 2)
      .aggregate(
        aggLet(a = 'row('idx).toL + I64(1)) {
          aggLet(b = 'a * I64(2)) {
            applyAggOp(Max(), seqOpArgs = FastIndexedSeq('b * 'b))
          } + aggLet(c = 'a * I64(3)) {
            applyAggOp(Sum(), seqOpArgs = FastIndexedSeq('c * 'c))
          }
        }
      )

    assertEvalsTo(ir, 61L)
  }

  @Test def testRelationalLet() {
    implicit val execStrats = ExecStrategy.interpretOnly

    val ir = RelationalLet("x", NA(TInt32()), RelationalRef("x", TInt32()))
    assertEvalsTo(ir, null)
  }


  @Test def testRelationalLetTable() {
    implicit val execStrats = ExecStrategy.interpretOnly

    val t = TArray(TStruct("x" -> TInt32()))
    val ir = TableAggregate(RelationalLetTable("x",
      Literal(t, FastIndexedSeq(Row(1))),
      TableParallelize(MakeStruct(FastSeq("rows" -> RelationalRef("x", t), "global" -> MakeStruct(FastSeq()))))),
      ApplyAggOp(FastIndexedSeq(), None, FastIndexedSeq(), AggSignature(Count(), FastIndexedSeq(), None, FastIndexedSeq())))
    assertEvalsTo(ir, 1L)
  }

  @Test def testRelationalLetMatrixTable() {
    implicit val execStrats = ExecStrategy.interpretOnly

    val t = TArray(TStruct("x" -> TInt32()))
    val m = CastTableToMatrix(
      TableMapGlobals(
        TableMapRows(
          TableRange(1, 1), InsertFields(Ref("row", TStruct("idx" -> TInt32())), FastSeq("entries" -> RelationalRef("x", t)))),
        MakeStruct(FastSeq("cols" -> MakeArray(FastSeq(MakeStruct(FastSeq("s" -> I32(0)))), TArray(TStruct("s" -> TInt32())))))),
      "entries",
      "cols",
      FastIndexedSeq())
    val ir = MatrixAggregate(RelationalLetMatrixTable("x",
      Literal(t, FastIndexedSeq(Row(1))),
      m),
      ApplyAggOp(FastIndexedSeq(), None, FastIndexedSeq(), AggSignature(Count(), FastIndexedSeq(), None, FastIndexedSeq())))
    assertEvalsTo(ir, 1L)
  }


  @DataProvider(name = "relationalFunctions")
  def relationalFunctionsData(): Array[Array[Any]] = Array(
    Array(TableFilterPartitions(Array(1, 2, 3), keep = true)),
    Array(VEP("foo", false, 1)),
    Array(WrappedMatrixToMatrixFunction(MatrixFilterPartitions(Array(1, 2, 3), false), "foo", "baz", FastIndexedSeq("ck"))),
    Array(WrappedMatrixToTableFunction(LinearRegressionRowsSingle(Array("foo"), "bar", Array("baz"), 1, Array("a", "b")), "foo", "bar", FastIndexedSeq("ck"))),
    Array(LinearRegressionRowsSingle(Array("foo"), "bar", Array("baz"), 1, Array("a", "b"))),
    Array(LinearRegressionRowsChained(FastIndexedSeq(FastIndexedSeq("foo")), "bar", Array("baz"), 1, Array("a", "b"))),
    Array(LogisticRegression("firth", Array("a", "b"), "c", Array("d", "e"), Array("f", "g"))),
    Array(PoissonRegression("firth", "a", "c", Array("d", "e"), Array("f", "g"))),
    Array(Skat("a", "b", "c", "d", Array("e", "f"), false, 1, 0.1, 100)),
    Array(LocalLDPrune("x", 0.95, 123, 456)),
    Array(PCA("x", 1, false)),
    Array(PCRelate(0.00, 4096, Some(0.1), PCRelate.PhiK2K0K1)),
    Array(WindowByLocus(1)),
    Array(MatrixFilterPartitions(Array(1, 2, 3), keep = true)),
    Array(ForceCountTable()),
    Array(ForceCountMatrixTable()),
    Array(NPartitionsTable()),
    Array(NPartitionsMatrixTable()),
    Array(WrappedMatrixToValueFunction(NPartitionsMatrixTable(), "foo", "bar", FastIndexedSeq("a", "c"))),
    Array(MatrixWriteBlockMatrix("a", false, "b", 1)),
    Array(MatrixExportEntriesByCol(1, "asd", false, true)),
    Array(GetElement(FastSeq(1, 2)))
  )

  @Test def relationalFunctionsRun(): Unit = {
    relationalFunctionsData()
  }

  @Test(dataProvider = "relationalFunctions")
  def testRelationalFunctionsSerialize(x: Any): Unit = {
    implicit val formats = RelationalFunctions.formats

    x match {
      case x: MatrixToMatrixFunction => assert(RelationalFunctions.lookupMatrixToMatrix(Serialization.write(x)) == x)
      case x: MatrixToTableFunction => assert(RelationalFunctions.lookupMatrixToTable(Serialization.write(x)) == x)
      case x: MatrixToValueFunction => assert(RelationalFunctions.lookupMatrixToValue(Serialization.write(x)) == x)
      case x: TableToTableFunction => assert(RelationalFunctions.lookupTableToTable(Serialization.write(x)) == x)
      case x: TableToValueFunction => assert(RelationalFunctions.lookupTableToValue(Serialization.write(x)) == x)
      case x: BlockMatrixToTableFunction => assert(RelationalFunctions.lookupBlockMatrixToTable(Serialization.write(x)) == x)
      case x: BlockMatrixToValueFunction => assert(RelationalFunctions.lookupBlockMatrixToValue(Serialization.write(x)) == x)
    }
  }

  @Test def testFoldWithSetup() {
    val v = In(0, TInt32())
    val cond1 = If(v.ceq(I32(3)),
      MakeArray(FastIndexedSeq(I32(1), I32(2), I32(3)), TArray(TInt32())),
      MakeArray(FastIndexedSeq(I32(4), I32(5), I32(6)), TArray(TInt32())))
    assertEvalsTo(ArrayFold(cond1, True(), "accum", "i", Ref("i", TInt32()).ceq(v)), FastIndexedSeq(0 -> TInt32()), false)
  }

  @Test def testNonCanonicalTypeParsing(): Unit = {
    val t = TTuple(FastIndexedSeq(TupleField(1, TInt64())))
    val lit = Literal(t, Row(1L))

    assert(IRParser.parseType(t.parsableString()) == t)
    assert(IRParser.parse_value_ir(Pretty(lit)) == lit)
  }

  @Test def regressionTestUnifyBug(): Unit = {
    // failed due to misuse of Type.unify
    val ir = IRParser.parse_value_ir(
      """
        |(ArrayMap __uid_3
        |    (Literal Array[Interval[Locus(GRCh37)]] "[{\"start\": {\"contig\": \"20\", \"position\": 10277621}, \"end\": {\"contig\": \"20\", \"position\": 11898992}, \"includeStart\": true, \"includeEnd\": false}]")
        |    (Apply Interval Interval[Struct{locus:Locus(GRCh37)}]
        |       (MakeStruct (locus  (Apply start Locus(GRCh37) (Ref __uid_3))))
        |       (MakeStruct (locus  (Apply end Locus(GRCh37) (Ref __uid_3)))) (True) (False)))
        |""".stripMargin)
    val (v, _) = HailContext.backend.execute(ir, optimize = true)
    assert(
      ir.typ.ordering.equiv(
        FastIndexedSeq(
          Interval(
            Row(Locus("20", 10277621)), Row(Locus("20", 11898992)), includesStart = true, includesEnd = false)),
        v))
  }
}<|MERGE_RESOLUTION|>--- conflicted
+++ resolved
@@ -10,11 +10,6 @@
 import is.hail.expr.ir.functions._
 import is.hail.expr.types.{TableType, virtual}
 import is.hail.expr.types.physical.{PArray, PBoolean, PFloat32, PFloat64, PInt32, PInt64, PString, PStruct, PTuple, PType}
-<<<<<<< HEAD
-=======
-import is.hail.expr.types.TableType
-import is.hail.expr.types.physical._
->>>>>>> a71232a4
 import is.hail.expr.types.virtual._
 import is.hail.io.CodecSpec
 import is.hail.io.bgen.MatrixBGENReader
@@ -350,31 +345,6 @@
     assertSumsTo(TFloat64(), null, null, null)
   }
 
-<<<<<<< HEAD
-  @Test def testApplyBinaryPrimOpAddInferPType() {
-    def assertToPType(t: Type, p: PType) {
-      assertPType(ApplyBinaryPrimOp(Add(), In(0, t), In(1, t)), p)
-    }
-
-    assertToPType(TInt32(), PInt32(false))
-    assertToPType(TInt64(true), PInt64(true))
-    assertToPType(TFloat32(true), PFloat32(true))
-    assertToPType(TFloat64(), PFloat64(false))
-  }
-
-  @Test def testApplyBinaryPrimOpSubtractInferPType() {
-    def assertToPType(t: Type, p: PType) {
-      assertPType(ApplyBinaryPrimOp(Subtract(), In(0, t), In(1, t)), p)
-    }
-
-    assertToPType(TInt32(), PInt32(false))
-    assertToPType(TInt64(true), PInt64(true))
-    assertToPType(TFloat32(true), PFloat32(true))
-    assertToPType(TFloat64(), PFloat64(false))
-  }
-
-=======
->>>>>>> a71232a4
   @Test def testApplyBinaryPrimOpSubtract() {
     def assertExpected(t: Type, x: Any, y: Any, expected: Any) {
       assertEvalsTo(ApplyBinaryPrimOp(Subtract(), In(0, t), In(1, t)), FastIndexedSeq(x -> t, y -> t), expected)
@@ -427,20 +397,6 @@
     assertExpected(TFloat64(), null, null, null)
   }
 
-<<<<<<< HEAD
-  @Test def testApplyBinaryPrimOpMultiplyInferPType() {
-    def assertToPType(t: Type, p: PType) {
-      assertPType(ApplyBinaryPrimOp(Multiply(), In(0, t), In(1, t)), p)
-    }
-
-    assertToPType(TInt32(true), PInt32(true))
-    assertToPType(TInt64(true), PInt64(true))
-    assertToPType(TFloat32(), PFloat32())
-    assertToPType(TFloat64(), PFloat64())
-  }
-
-=======
->>>>>>> a71232a4
   @Test def testApplyBinaryPrimOpFloatingPointDivide() {
     def assertExpected(t: Type, x: Any, y: Any, expected: Any) {
       assertEvalsTo(ApplyBinaryPrimOp(FloatingPointDivide(), In(0, t), In(1, t)), FastIndexedSeq(x -> t, y -> t), expected)
@@ -467,20 +423,6 @@
     assertExpected(TFloat64(), null, null, null)
   }
 
-<<<<<<< HEAD
-  @Test def testApplyBinaryPrimOpFloatingPointDivideInferPType() {
-    def assertToPType(t: Type, p: PType) {
-      assertPType(ApplyBinaryPrimOp(FloatingPointDivide(), In(0, t), In(1, t)), p)
-    }
-
-    assertToPType(TInt32(true), PFloat32(true))
-    assertToPType(TInt64(true), PFloat32(true))
-    assertToPType(TFloat32(true), PFloat32(true))
-    assertToPType(TFloat64(true), PFloat64(true))
-  }
-
-=======
->>>>>>> a71232a4
   @Test def testApplyBinaryPrimOpRoundToNegInfDivide() {
     def assertExpected(t: Type, x: Any, y: Any, expected: Any) {
       assertEvalsTo(ApplyBinaryPrimOp(RoundToNegInfDivide(), In(0, t), In(1, t)), FastIndexedSeq(x -> t, y -> t), expected)
@@ -529,18 +471,6 @@
     assertExpected(TInt64(), null, null, null)
   }
 
-<<<<<<< HEAD
-  @Test def testApplyBinaryPrimOpBitAndInferPType() {
-    def assertToPType(t: Type, p: PType) {
-      assertPType(ApplyBinaryPrimOp(BitAnd(), In(0, t), In(1, t)), p)
-    }
-
-    assertToPType(TInt32(true), PInt32(true))
-    assertToPType(TInt64(), PInt64())
-  }
-
-=======
->>>>>>> a71232a4
   @Test def testApplyBinaryPrimOpBitOr(): Unit = {
     def assertExpected(t: Type, x: Any, y: Any, expected: Any) {
       assertEvalsTo(ApplyBinaryPrimOp(BitOr(), In(0, t), In(1, t)), FastIndexedSeq(x -> t, y -> t), expected)
@@ -563,18 +493,6 @@
     assertExpected(TInt64(), null, null, null)
   }
 
-<<<<<<< HEAD
-  @Test def testApplyBinaryPrimOpBitOrInferPType() {
-    def assertToPType(t: Type, p: PType) {
-      assertPType(ApplyBinaryPrimOp(BitOr(), In(0, t), In(1, t)), p)
-    }
-
-    assertToPType(TInt32(), PInt32())
-    assertToPType(TInt64(true), PInt64(true))
-  }
-
-=======
->>>>>>> a71232a4
   @Test def testApplyBinaryPrimOpBitXOr(): Unit = {
     def assertExpected(t: Type, x: Any, y: Any, expected: Any) {
       assertEvalsTo(ApplyBinaryPrimOp(BitXOr(), In(0, t), In(1, t)), FastIndexedSeq(x -> t, y -> t), expected)
