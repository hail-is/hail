--- conflicted
+++ resolved
@@ -1501,28 +1501,13 @@
   }
 
   @Test def testMakeArrayWithDifferentRequiredness(): Unit = {
-<<<<<<< HEAD
-    val pt = PArray(PStruct("a" -> PInt32(), "b" -> PArray(PInt32())))
-    val pt2 = PArray(PStruct("a" -> PInt32(true), "b" -> PArray(PInt32(true), required = true)))
+    val pt1 = PArray(PStruct("a" -> PInt32(), "b" -> PArray(PInt32())))
+    val pt2 = PArray(PStruct(true, "a" -> PInt32(true), "b" -> PArray(PInt32(), true)))
 
     val value = Row(2, FastIndexedSeq(1))
     assertEvalsTo(
-      MakeArray(
-        Seq(In(0, pt.elementType), In(1, pt.elementType)),
-        pt.virtualType
-      ),
-      FastIndexedSeq((null, pt.elementType.virtualType), (value, pt2.elementType.virtualType)),
-=======
-    val t = TArray(TStruct("a" -> TInt32Optional, "b" -> TArray(TInt32Optional)))
-
-    val pt1 = PArray(PStruct("a" -> PInt32(), "b" -> PArray(PInt32())))
-    val pt2 = PArray(PStruct(true, "a" -> PInt32(true), "b" -> PArray(PInt32(), true)))
-
-    val value = Row(2, FastIndexedSeq(1))
-    assertEvalsTo(
-      MakeArray(Seq(In(0, pt1.elementType), In(1, pt2.elementType)), t),
+      MakeArray(Seq(In(0, pt1.elementType), In(1, pt2.elementType)), pt1.virtualType),
       FastIndexedSeq((null, pt1.virtualType.elementType), (value, pt2.virtualType.elementType)),
->>>>>>> 2c4860d6
       FastIndexedSeq(null, value)
     )
   }
