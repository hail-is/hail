--- conflicted
+++ resolved
@@ -69,14 +69,9 @@
     }
   }
 
-<<<<<<< HEAD
-  private def evalStream(streamIR: IR): IndexedSeq[Any] =
-    compileStream(streamIR, PStruct())(null)
-=======
   private def evalStream(ir: IR): IndexedSeq[Any] =
     compileStream[AsmFunction1[Region, Long], Unit](ir, Seq()) { (f, r, _) => f(r) }
       .apply(())
->>>>>>> fbbc89cb
 
   private def evalStreamLen(streamIR: IR): Option[Int] = {
     val fb = EmitFunctionBuilder[Region, Int]("eval_stream_len")
