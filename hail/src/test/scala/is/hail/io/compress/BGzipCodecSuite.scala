--- conflicted
+++ resolved
@@ -142,11 +142,7 @@
           val end = makeVirtualOffset(splits(i + 1), 0)
           Row(i, compPath, splits(i), end, true)
         }
-<<<<<<< HEAD
-      val lines2 = GenericLines.collect(GenericLines.read(fs, contexts, false, false))
-=======
-      val lines2 = GenericLines.collect(fs, GenericLines.read(fs, contexts, false))
->>>>>>> d6e3b7a8
+      val lines2 = GenericLines.collect(fs, GenericLines.read(fs, contexts, false, false))
       compareLines(lines2, lines)
       true
     }
