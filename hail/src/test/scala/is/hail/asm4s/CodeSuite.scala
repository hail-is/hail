--- conflicted
+++ resolved
@@ -15,17 +15,6 @@
 
   @Test def testForLoop() {
     val fb = EmitFunctionBuilder[Int](ctx, "foo")
-<<<<<<< HEAD
-    val mb = fb.apply
-    val i = mb.newLocal[Int]()
-    val sum = mb.newLocal[Int]()
-    val code = Code(
-      sum := 0,
-      Code.forLoop(i := 0, i < 5, i := i + 1, sum :=  sum + i),
-      sum.load()
-    )
-    fb.emit(code)
-=======
     fb.emitWithBuilder[Int] { cb =>
       val i = cb.newLocal[Int]("i")
       val sum = cb.newLocal[Int]("sum", 0)
@@ -34,7 +23,6 @@
       sum
     }
 
->>>>>>> 3189854e
     val result = fb.resultWithIndex()(theHailClassLoader, ctx.fs, ctx.taskContext, ctx.r)()
     assert(result == 10)
   }
