--- conflicted
+++ resolved
@@ -60,11 +60,7 @@
       }
       sarray.sizeToStoreInBytes(cb).value
     })
-<<<<<<< HEAD
-    assert(fb.result()(theHailClassLoader)(ctx.r) == 28L) // 2 missing bytes 4 byte aligned + 4 header bytes + 5 elements * 4 bytes for ints.
-=======
-    assert(fb.result(ctx)(theHailClassLoader)(ctx.r) == 36L) // 2 missing bytes 8 byte aligned + 8 header bytes + 5 elements * 4 bytes for ints.
->>>>>>> efc83e74
+    assert(fb.result()(theHailClassLoader)(ctx.r) == 36L) // 2 missing bytes 8 byte aligned + 8 header bytes + 5 elements * 4 bytes for ints.
   }
 
   @Test def testIntervalSizeInBytes(): Unit = {
