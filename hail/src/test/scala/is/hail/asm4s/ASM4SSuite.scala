--- conflicted
+++ resolved
@@ -448,7 +448,7 @@
     val a = Main.newStaticField[Int]("a")
     Main.emitClinit { a.put(1) }
     Main.emit { a.get() }
-<<<<<<< HEAD
+
     val test = Main.result(ctx.shouldWriteIRFiles())(theHailClassLoader)
     assert(test() == 1)
   }
@@ -482,10 +482,6 @@
     Counter.result(ctx.shouldWriteIRFiles())(theHailClassLoader)
     val test = Main.result(ctx.shouldWriteIRFiles())(theHailClassLoader)
     assert(test() == 6)
-=======
-
-    val test = Main.result(ctx.shouldWriteIRFiles())(theHailClassLoader)
-    assert(test() == 1)
->>>>>>> 87398e1b
-  }
+  }
+
 }