package is.hail.asm4s

<<<<<<< HEAD
=======
import java.io.PrintWriter
>>>>>>> 3189854e
import is.hail.HailSuite
import is.hail.asm4s.Code._
import is.hail.check.{Gen, Prop}
<<<<<<< HEAD
import is.hail.utils.FastSeq
=======
import is.hail.utils.HailException
import org.scalatest.testng.TestNGSuite
>>>>>>> 3189854e
import org.testng.annotations.Test

import java.io.PrintWriter
import scala.language.postfixOps
import scala.util.Random

trait Z2Z { def apply(z:Boolean): Boolean }

class ASM4SSuite extends HailSuite {
  private[this] val theHailClassLoader = new HailClassLoader(getClass().getClassLoader())

  @Test def not(): Unit = {
    val notb = FunctionBuilder[Z2Z]("is/hail/asm4s/Z2Z", Array(NotGenericTypeInfo[Boolean]), NotGenericTypeInfo[Boolean])
    notb.emit(!notb.getArg[Boolean](1))
    val not = notb.result(ctx.shouldWriteIRFiles())(theHailClassLoader)
    assert(!not(true))
    assert(not(false))
  }

  @Test def mux(): Unit = {
    val gb = FunctionBuilder[Boolean, Int]("G")
    gb.emit(gb.getArg[Boolean](1).mux(11, -1))
    val g = gb.result(ctx.shouldWriteIRFiles())(theHailClassLoader)
    assert(g(true) == 11)
    assert(g(false) == -1)
  }

  @Test def add(): Unit = {
    val fb = FunctionBuilder[Int, Int]("F")
    fb.emit(fb.getArg[Int](1) + 5)
    val f = fb.result(ctx.shouldWriteIRFiles())(theHailClassLoader)
    assert(f(-2) == 3)
  }

  @Test def iinc(): Unit = {
    val fb = FunctionBuilder[Int]("F")
    val l = fb.newLocal[Int]()
    fb.emit(Code(l := 0, l++, l += 2, l))
    val f = fb.result(ctx.shouldWriteIRFiles())(theHailClassLoader)
    assert(f() == 3)
  }

  @Test def array(): Unit = {
    val hb = FunctionBuilder[Int, Int]("H")
    val arr = hb.newLocal[Array[Int]]()
    hb.emit(Code(
      arr.store(newArray[Int](3)),
      arr(0) = 6,
      arr(1) = 7,
      arr(2) = -6,
      arr(hb.getArg[Int](1))
    ))
    val h = hb.result(ctx.shouldWriteIRFiles())(theHailClassLoader)
    assert(h(0) == 6)
    assert(h(1) == 7)
    assert(h(2) == -6)
  }

  @Test def get(): Unit = {
    val fb = FunctionBuilder[A, Int]("F")
    fb.emit(fb.getArg[A](1).getField[Int]("i"))
    val i = fb.result(ctx.shouldWriteIRFiles())(theHailClassLoader)

    val a = new A
    assert(i(a) == 5)
  }

  @Test def invoke(): Unit = {
    val fb = FunctionBuilder[A, Int]("F")
    fb.emit(fb.getArg[A](1).invoke[Int]("f"))
    val i = fb.result(ctx.shouldWriteIRFiles())(theHailClassLoader)

    val a = new A
    assert(i(a) == 6)
  }

  @Test def invoke2(): Unit = {
    val fb = FunctionBuilder[A, Int]("F")
    fb.emit(fb.getArg[A](1).invoke[Int, Int]("g", 6))
    val j = fb.result(ctx.shouldWriteIRFiles())(theHailClassLoader)

    val a = new A
    assert(j(a) == 11)
  }

  @Test def newInstance(): Unit = {
    val fb = FunctionBuilder[Int]("F")
    fb.emit(Code.newInstance[A]().invoke[Int]("f"))
    val f = fb.result(ctx.shouldWriteIRFiles())(theHailClassLoader)
    assert(f() == 6)
  }

  @Test def put(): Unit = {
    val fb = FunctionBuilder[Int]("F")
    val inst = fb.newLocal[A]()
    fb.emit(Code(
      inst.store(Code.newInstance[A]()),
      inst.put("i", -2),
      inst.getField[Int]("i")))
    val f = fb.result(ctx.shouldWriteIRFiles())(theHailClassLoader)
    assert(f() == -2)
  }

  @Test def staticPut(): Unit = {
    val fb = FunctionBuilder[Int]("F")
    val inst = fb.newLocal[A]()
    fb.emit(Code(
      inst.store(Code.newInstance[A]()),
      inst.put("j", -2),
      Code.getStatic[A, Int]("j")))
    val f = fb.result(ctx.shouldWriteIRFiles())(theHailClassLoader)
    assert(f() == -2)
  }

  @Test def f2(): Unit = {
    val fb = FunctionBuilder[Int, Int, Int]("F")
    fb.emit(fb.getArg[Int](1) + fb.getArg[Int](2))
    val f = fb.result(ctx.shouldWriteIRFiles())(theHailClassLoader)
    assert(f(3, 5) == 8)
  }

  @Test def compare(): Unit = {
    val fb = FunctionBuilder[Int, Int, Boolean]("F")
    fb.emit(fb.getArg[Int](1) > fb.getArg[Int](2))
    val f = fb.result(ctx.shouldWriteIRFiles())(theHailClassLoader)
    assert(f(5, 2))
    assert(!f(-1, -1))
    assert(!f(2, 5))
  }

  @Test def fact(): Unit = {
    val fb = FunctionBuilder[Int, Int]("Fact")
    val i = fb.getArg[Int](1)
    fb.emitWithBuilder[Int] { cb =>
      val r = cb.newLocal[Int]("r")
      cb.assign(r, 1)
      cb.while_(i > 1, {
        cb.assign(r, r * i)
        cb.assign(i, i - 1)
      })
      r
    }

    val f = fb.result(ctx.shouldWriteIRFiles())(theHailClassLoader)
    assert(f(3) == 6)
    assert(f(4) == 24)
  }

  @Test def dcmp(): Unit = {
    val fb = FunctionBuilder[Double, Double, Boolean]("F")
    fb.emit(fb.getArg[Double](1) > fb.getArg[Double](2))
    val f = fb.result(ctx.shouldWriteIRFiles())(theHailClassLoader)
    assert(f(5.2, 2.3))

    val d = -2.3
    assert(!f(d, d))
    assert(!f(2.3, 5.2))
  }

  @Test def anewarray(): Unit = {
    val fb = FunctionBuilder[Int]("F")
    val arr = fb.newLocal[Array[A]]()
    fb.emit(Code(
      arr.store(newArray[A](2)),
      arr(0) = Code.newInstance[A](),
      arr(1) = Code.newInstance[A](),
      arr(0).getField[Int]("i") + arr(1).getField[Int]("i")
    ))
    val f = fb.result(ctx.shouldWriteIRFiles())(theHailClassLoader)
    assert(f() == 10)
  }

  def fibonacciReference(i: Int): Int = i match {
    case 0 => 0
    case 1 => 1
    case n => fibonacciReference(n-1) + fibonacciReference(n-2)
  }

  @Test def fibonacci(): Unit = {
    val fb = FunctionBuilder[Int, Int]("Fib")

    val i = fb.getArg[Int](1)
    fb.emitWithBuilder[Int] { cb =>
      val n = cb.newLocal[Int]("n")
      cb.if_(i < 3, cb.assign(n, 1), {
        val vn_1 = cb.newLocal[Int]("vn_1")
        val vn_2 = cb.newLocal[Int]("vn_2")
        cb.assign(vn_1, 1)
        cb.assign(vn_2, 1)
        cb.while_(i > 3, {
          val temp = fb.newLocal[Int]()
          cb.assign(temp, vn_2 + vn_1)
          cb.assign(vn_1, temp)
          cb.assign(i, i - 1)
        })
        cb.assign(n, vn_2 + vn_1)
      })
      n
    }
    val f = fb.result(ctx.shouldWriteIRFiles())(theHailClassLoader)

    Prop.forAll(Gen.choose(0, 100)) { i =>
      fibonacciReference(i) == f(i)
    }
  }

  @Test def nanAlwaysComparesFalse(): Unit = {
    Prop.forAll { (x: Double) =>
      {
        val fb = FunctionBuilder[Boolean]("F")
        fb.emit(Double.NaN < x)
        val f = fb.result(ctx.shouldWriteIRFiles())(theHailClassLoader)
        assert(!f())
      }
      {
        val fb = FunctionBuilder[Boolean]("F")
        fb.emit(Double.NaN <= x)
        val f = fb.result(ctx.shouldWriteIRFiles())(theHailClassLoader)
        assert(!f())
      }
      {
        val fb = FunctionBuilder[Boolean]("F")
        fb.emit(Double.NaN > x)
        val f = fb.result(ctx.shouldWriteIRFiles())(theHailClassLoader)
        assert(!f())
      }
      {
        val fb = FunctionBuilder[Boolean]("F")
        fb.emit(Double.NaN >= x)
        val f = fb.result(ctx.shouldWriteIRFiles())(theHailClassLoader)
        assert(!f())
      }
      {
        val fb = FunctionBuilder[Boolean]("F")
        fb.emit(new CodeDouble(Double.NaN).ceq(x))
        val f = fb.result(ctx.shouldWriteIRFiles())(theHailClassLoader)
        assert(!f())
      }
      {
        val fb = FunctionBuilder[Boolean]("F")
        fb.emit(new CodeDouble(Double.NaN).cne(x))
        val f = fb.result(ctx.shouldWriteIRFiles())(theHailClassLoader)
        assert(f())
      }

      true
    }.check()
  }

  @Test def nanFloatAlwaysComparesFalse(): Unit = {
    Prop.forAll { (x: Float) =>
      {
        val fb = FunctionBuilder[Boolean]("F")
        fb.emit(Float.NaN < x)
        val f = fb.result(ctx.shouldWriteIRFiles())(theHailClassLoader)
        assert(!f())
      }
      {
        val fb = FunctionBuilder[Boolean]("F")
        fb.emit(Float.NaN <= x)
        val f = fb.result(ctx.shouldWriteIRFiles())(theHailClassLoader)
        assert(!f())
      }
      {
        val fb = FunctionBuilder[Boolean]("F")
        fb.emit(Float.NaN > x)
        val f = fb.result(ctx.shouldWriteIRFiles())(theHailClassLoader)
        assert(!f())
      }
      {
        val fb = FunctionBuilder[Boolean]("F")
        fb.emit(Float.NaN >= x)
        val f = fb.result(ctx.shouldWriteIRFiles())(theHailClassLoader)
        assert(!f())
      }
      {
        val fb = FunctionBuilder[Boolean]("F")
        fb.emit(new CodeFloat(Float.NaN).ceq(x))
        val f = fb.result(ctx.shouldWriteIRFiles())(theHailClassLoader)
        assert(!f())
      }
      {
        val fb = FunctionBuilder[Boolean]("F")
        fb.emit(new CodeFloat(Float.NaN).cne(x))
        val f = fb.result(ctx.shouldWriteIRFiles())(theHailClassLoader)
        assert(f())
      }

      true
    }.check()
  }

  @Test def defineOpsAsMethods(): Unit = {
    val fb = FunctionBuilder[Int, Int, Int, Int]("F")
    val add = fb.genMethod[Int, Int, Int]("add")
    val sub = fb.genMethod[Int, Int, Int]("sub")
    val mul = fb.genMethod[Int, Int, Int]("mul")

    add.emit(add.getArg[Int](1) + add.getArg[Int](2))
    sub.emit(sub.getArg[Int](1) - sub.getArg[Int](2))
    mul.emit(mul.getArg[Int](1) * mul.getArg[Int](2))

    fb.emitWithBuilder { cb =>
      val a = fb.getArg[Int](1)
      val b = fb.getArg[Int](2)
      val c = fb.getArg[Int](3)
      val res = cb.newLocal[Int]("res")
<<<<<<< HEAD
      cb.ifx(a.ceq(0), {
        cb.assign(res, add.invoke(cb, cb._this, b, c))
      }, {
        cb.ifx(a.ceq(1),
          cb.assign(res, sub.invoke(cb, cb._this, b, c)),
          cb.assign(res, mul.invoke(cb, cb._this, b, c))
        )
=======
      cb.if_(a.ceq(0), {
        cb.assign(res, add.invoke(cb, b, c))
      }, {
        cb.if_(a.ceq(1),
          cb.assign(res, sub.invoke(cb, b, c)),
          cb.assign(res, mul.invoke(cb, b, c)))
>>>>>>> 3189854e
      })
      res
    }
    val f = fb.result(ctx.shouldWriteIRFiles(), Some(new PrintWriter(System.out)))(theHailClassLoader)
    assert(f(0, 1, 1) == 2)
    assert(f(1, 5, 1) == 4)
    assert(f(2, 2, 8) == 16)
  }

  @Test def checkLocalVarsOnMethods(): Unit = {
    val fb = FunctionBuilder[Int, Int, Int]("F")
    val add = fb.genMethod[Int, Int, Int]("add")

    val v1 = add.newLocal[Int]()
    val v2 = add.newLocal[Int]()

    add.emit(
      Code(
        v1 := add.getArg[Int](1),
        v2 := add.getArg[Int](2),
        v1 + v2
      )
    )

    fb.emitWithBuilder { cb =>
      add.invoke(cb, cb._this, fb.getArg[Int](1), fb.getArg[Int](2))
    }
    val f = fb.result(ctx.shouldWriteIRFiles())(theHailClassLoader)
    assert(f(1, 1) == 2)
  }

  @Test def checkClassFields(): Unit = {

    def readField[T: TypeInfo](arg1: Int, arg2: Long, arg3: Boolean): T = {
      val fb = FunctionBuilder[Int, Long, Boolean, T]("F")
      val intField = fb.genFieldThisRef[Int]()
      val longField = fb.genFieldThisRef[Long]()
      val booleanField = fb.genFieldThisRef[Boolean]()
      val c = Code(
        intField.store(fb.getArg[Int](1)),
        longField.store(fb.getArg[Long](2)),
        booleanField.store(fb.getArg[Boolean](3)))

      typeInfo[T] match {
        case IntInfo => fb.emit(Code(c, intField.load()))
        case LongInfo => fb.emit(Code(c, longField.load()))
        case BooleanInfo => fb.emit(Code(c, booleanField.load()))
      }
      val f = fb.result(ctx.shouldWriteIRFiles())(theHailClassLoader)
      f(arg1, arg2, arg3)
    }

    assert(readField[Int](1, 2L, true) == 1)
    assert(readField[Long](1, 2L, true) == 2L)
    assert(readField[Boolean](1, 2L, true))
  }

  @Test def checkClassFieldsFromMethod(): Unit = {
    def readField[T: TypeInfo](arg1: Int, arg2: Long, arg3: Boolean): T = {
      val fb = FunctionBuilder[Int, Long, Boolean, T]("F")
      val mb = fb.genMethod[Int, Long, Boolean, T]("m")
      val intField = fb.genFieldThisRef[Int]()
      val longField = fb.genFieldThisRef[Long]()
      val booleanField = fb.genFieldThisRef[Boolean]()
      val c = Code(
        intField.store(fb.getArg[Int](1)),
        longField.store(fb.getArg[Long](2)),
        booleanField.store(fb.getArg[Boolean](3)))

      typeInfo[T] match {
        case IntInfo => mb.emit(Code(c, intField.load()))
        case LongInfo => mb.emit(Code(c, longField.load()))
        case BooleanInfo => mb.emit(Code(c, booleanField.load()))
      }
      fb.emitWithBuilder { cb =>
        mb.invoke(cb, cb._this, fb.getArg[Int](1), fb.getArg[Long](2), fb.getArg[Boolean](3))
      }
      val f = fb.result(ctx.shouldWriteIRFiles())(theHailClassLoader)
      f(arg1, arg2, arg3)
    }

    assert(readField[Int](1, 2L, true) == 1)
    assert(readField[Long](1, 2L, true) == 2L)
    assert(readField[Boolean](1, 2L, true))
  }

  @Test def lazyFieldEvaluatesOnce(): Unit = {
    val F = FunctionBuilder[Int]("LazyField")
    val a = F.genFieldThisRef[Int]("a")
    val lzy = F.genLazyFieldThisRef(a + 1, "lzy")

    F.emit(Code(
      a := 0,
      a := lzy,
      a := lzy,
      lzy
    ))

    val f = F.result(ctx.shouldWriteIRFiles())(theHailClassLoader)
    assert(f() == 1)
  }

  @Test def testInitialize(): Unit = {
    val fb = FunctionBuilder[Boolean, Int]("F")
    fb.emitWithBuilder { cb =>
      val a = cb.newLocal[Int]("a")
      cb.if_(!fb.getArg[Boolean](1), cb.assign(a, 5))
      a
    }
    val f = fb.result(ctx.shouldWriteIRFiles())(theHailClassLoader)
    assert(f(true) == 0)
    assert(f(false) == 5)
  }

  @Test def testInit(): Unit = {
    val Main = FunctionBuilder[Int]("Main")
    val a = Main.genFieldThisRef[Int]("a")
    Main.emitInit { a := 1 }
    Main.emit { a }

    val test = Main.result(ctx.shouldWriteIRFiles())(theHailClassLoader)
    assert(test() == 1)
  }

  @Test def testClinit(): Unit = {
    val Main = FunctionBuilder[Int]("Main")
    val a = Main.newStaticField[Int]("a")
    Main.emitClinit { a.put(1) }
    Main.emit { a.get() }

    val test = Main.result(ctx.shouldWriteIRFiles())(theHailClassLoader)
    assert(test() == 1)
  }

<<<<<<< HEAD
  @Test def testClassInstances(): Unit = {
    val Counter = FunctionBuilder[Int]("Counter")
    val x = Counter.genFieldThisRef[Int]("x")
    Counter.emitInit { x := 0 }
    Counter.emit {
      Code(
        x := x + 1,
        x
      )
    }

    val Main = FunctionBuilder[Int]("Main")
    val a = Main.newLocal("a")(Counter.cb.ti)
    val b = Main.newLocal("b")(Counter.cb.ti)
    val ignore = Main.newLocal[Int]("ignore")
    Main.emit {
      Code(
        a := Code.newInstance(Counter.cb, Counter.cb.ctor, FastSeq()),
        b := Code.newInstance(Counter.cb, Counter.cb.ctor, FastSeq()),
        ignore := Counter.mb.invokeCode[Int](a),
        ignore := Counter.mb.invokeCode[Int](a),
        ignore := Counter.mb.invokeCode[Int](b),
        Counter.mb.invokeCode[Int](a) * Counter.mb.invokeCode[Int](b)
      )
    }

    Counter.result(ctx.shouldWriteIRFiles())(theHailClassLoader)
    val test = Main.result(ctx.shouldWriteIRFiles())(theHailClassLoader)
    assert(test() == 6)
=======
  @Test def testIf(): Unit = {
    val Main = FunctionBuilder[Int, Int]("If")
    Main.emitWithBuilder[Int] { cb =>
      val a = cb.mb.getArg[Int](1)
      val t = cb.newLocal[Int]("t")
      cb.if_(a > 0, cb.assign(t, a), cb.assign(t, -a))
      t
    }

    val abs = Main.result(ctx.shouldWriteIRFiles())(theHailClassLoader)
    Prop.forAll { (x: Int) => abs(x) == x.abs }.check()
  }

  @Test def testWhile(): Unit = {
    val Main = FunctionBuilder[Int, Int, Int]("While")
    Main.emitWithBuilder[Int] { cb =>
      val a = cb.mb.getArg[Int](1)
      val b = cb.mb.getArg[Int](2)

      val acc = cb.newLocal[Int]("signum")
      cb.if_(a > 0, cb.assign(acc, 1), cb.assign(acc, -1))

      cb.while_(a cne 0, {
        cb.assign(a, a - acc)
        cb.assign(b, b + acc)
      })

      b
    }

    val add = Main.result(ctx.shouldWriteIRFiles())(theHailClassLoader)
    Prop.forAll(Gen.choose(-10, 10), Gen.choose(-10, 10))
      { (x, y) => add(x, y) == x + y }
      .check()
  }

  @Test def testFor(): Unit = {
    val Main = FunctionBuilder[Int, Int, Int]("For")
    Main.emitWithBuilder[Int] { cb =>
      val a = cb.mb.getArg[Int](1)
      val b = cb.mb.getArg[Int](2)

      val acc = cb.newLocal[Int]("signum")

      cb.for_(
        setup = cb.if_(a > 0, cb.assign(acc, 1), cb.assign(acc, -1)),
        cond = a cne 0,
        incr = cb.assign(a, a - acc),
        body = cb.assign(b, b + acc)
      )

      b
    }

    val add = Main.result(ctx.shouldWriteIRFiles())(theHailClassLoader)
    Prop.forAll(Gen.choose(-10, 10), Gen.choose(-10, 10)) { (x, y) => add(x, y) == x + y }
      .check()
>>>>>>> 3189854e
  }

}<|MERGE_RESOLUTION|>--- conflicted
+++ resolved
@@ -1,23 +1,13 @@
 package is.hail.asm4s
 
-<<<<<<< HEAD
-=======
-import java.io.PrintWriter
->>>>>>> 3189854e
 import is.hail.HailSuite
 import is.hail.asm4s.Code._
 import is.hail.check.{Gen, Prop}
-<<<<<<< HEAD
 import is.hail.utils.FastSeq
-=======
-import is.hail.utils.HailException
-import org.scalatest.testng.TestNGSuite
->>>>>>> 3189854e
 import org.testng.annotations.Test
 
 import java.io.PrintWriter
 import scala.language.postfixOps
-import scala.util.Random
 
 trait Z2Z { def apply(z:Boolean): Boolean }
 
@@ -320,22 +310,13 @@
       val b = fb.getArg[Int](2)
       val c = fb.getArg[Int](3)
       val res = cb.newLocal[Int]("res")
-<<<<<<< HEAD
-      cb.ifx(a.ceq(0), {
+      cb.if_(a.ceq(0), {
         cb.assign(res, add.invoke(cb, cb._this, b, c))
       }, {
-        cb.ifx(a.ceq(1),
+        cb.if_(a.ceq(1),
           cb.assign(res, sub.invoke(cb, cb._this, b, c)),
           cb.assign(res, mul.invoke(cb, cb._this, b, c))
         )
-=======
-      cb.if_(a.ceq(0), {
-        cb.assign(res, add.invoke(cb, b, c))
-      }, {
-        cb.if_(a.ceq(1),
-          cb.assign(res, sub.invoke(cb, b, c)),
-          cb.assign(res, mul.invoke(cb, b, c)))
->>>>>>> 3189854e
       })
       res
     }
@@ -470,7 +451,6 @@
     assert(test() == 1)
   }
 
-<<<<<<< HEAD
   @Test def testClassInstances(): Unit = {
     val Counter = FunctionBuilder[Int]("Counter")
     val x = Counter.genFieldThisRef[Int]("x")
@@ -500,7 +480,8 @@
     Counter.result(ctx.shouldWriteIRFiles())(theHailClassLoader)
     val test = Main.result(ctx.shouldWriteIRFiles())(theHailClassLoader)
     assert(test() == 6)
-=======
+  }
+
   @Test def testIf(): Unit = {
     val Main = FunctionBuilder[Int, Int]("If")
     Main.emitWithBuilder[Int] { cb =>
@@ -558,7 +539,6 @@
     val add = Main.result(ctx.shouldWriteIRFiles())(theHailClassLoader)
     Prop.forAll(Gen.choose(-10, 10), Gen.choose(-10, 10)) { (x, y) => add(x, y) == x + y }
       .check()
->>>>>>> 3189854e
   }
 
 }