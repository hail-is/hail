package is.hail

import java.io.{PrintWriter, StringWriter}

import org.testng.{ITestContext, ITestListener, ITestResult}

class LogTestListener extends ITestListener {
  def testString(result: ITestResult): String =
    s"${result.getTestClass.getName}.${result.getMethod.getMethodName}"

<<<<<<< HEAD
  override def onTestStart(result: ITestResult) {
=======
  def onTestStart(result: ITestResult): Unit =
>>>>>>> 9595b48e
    System.err.println(s"starting test ${testString(result)}...")

<<<<<<< HEAD
  override def onTestSuccess(result: ITestResult) {
=======
  def onTestSuccess(result: ITestResult): Unit =
>>>>>>> 9595b48e
    System.err.println(s"test ${testString(result)} SUCCESS")

<<<<<<< HEAD
  override def onTestFailure(result: ITestResult) {
=======
  def onTestFailure(result: ITestResult): Unit = {
>>>>>>> 9595b48e
    val cause = result.getThrowable
    if (cause != null) {
      val sw = new StringWriter()
      val pw = new PrintWriter(sw)
      cause.printStackTrace(pw)
      System.err.println(s"Exception:\n$sw")
    }
    System.err.println(s"test ${testString(result)} FAILURE\n")
  }

<<<<<<< HEAD
  override def onTestSkipped(result: ITestResult) {
=======
  def onTestSkipped(result: ITestResult): Unit =
>>>>>>> 9595b48e
    System.err.println(s"test ${testString(result)} SKIPPED")

<<<<<<< HEAD
  override def onTestFailedButWithinSuccessPercentage(result: ITestResult) {}

  override def onStart(context: ITestContext) {}

  override def onFinish(context: ITestContext) {}
=======
  def onTestFailedButWithinSuccessPercentage(result: ITestResult): Unit = {}

  def onStart(context: ITestContext): Unit = {}

  def onFinish(context: ITestContext): Unit = {}
>>>>>>> 9595b48e
}<|MERGE_RESOLUTION|>--- conflicted
+++ resolved
@@ -8,25 +8,13 @@
   def testString(result: ITestResult): String =
     s"${result.getTestClass.getName}.${result.getMethod.getMethodName}"
 
-<<<<<<< HEAD
-  override def onTestStart(result: ITestResult) {
-=======
-  def onTestStart(result: ITestResult): Unit =
->>>>>>> 9595b48e
+  override def onTestStart(result: ITestResult): Unit =
     System.err.println(s"starting test ${testString(result)}...")
 
-<<<<<<< HEAD
-  override def onTestSuccess(result: ITestResult) {
-=======
-  def onTestSuccess(result: ITestResult): Unit =
->>>>>>> 9595b48e
+  override def onTestSuccess(result: ITestResult): Unit =
     System.err.println(s"test ${testString(result)} SUCCESS")
 
-<<<<<<< HEAD
-  override def onTestFailure(result: ITestResult) {
-=======
-  def onTestFailure(result: ITestResult): Unit = {
->>>>>>> 9595b48e
+  override def onTestFailure(result: ITestResult): Unit = {
     val cause = result.getThrowable
     if (cause != null) {
       val sw = new StringWriter()
@@ -37,24 +25,12 @@
     System.err.println(s"test ${testString(result)} FAILURE\n")
   }
 
-<<<<<<< HEAD
-  override def onTestSkipped(result: ITestResult) {
-=======
-  def onTestSkipped(result: ITestResult): Unit =
->>>>>>> 9595b48e
+  override def onTestSkipped(result: ITestResult): Unit =
     System.err.println(s"test ${testString(result)} SKIPPED")
 
-<<<<<<< HEAD
-  override def onTestFailedButWithinSuccessPercentage(result: ITestResult) {}
+  override def onTestFailedButWithinSuccessPercentage(result: ITestResult): Unit = {}
 
-  override def onStart(context: ITestContext) {}
+  override def onStart(context: ITestContext): Unit = {}
 
-  override def onFinish(context: ITestContext) {}
-=======
-  def onTestFailedButWithinSuccessPercentage(result: ITestResult): Unit = {}
-
-  def onStart(context: ITestContext): Unit = {}
-
-  def onFinish(context: ITestContext): Unit = {}
->>>>>>> 9595b48e
+  override def onFinish(context: ITestContext): Unit = {}
 }