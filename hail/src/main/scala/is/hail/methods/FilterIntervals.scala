--- conflicted
+++ resolved
@@ -16,12 +16,7 @@
 
 object TableFilterIntervals {
   def apply(ht: Table, jintervals: java.util.ArrayList[Interval], keep: Boolean): Table = {
-<<<<<<< HEAD
-    assert(ht.key.isDefined)
     val orvd = ht.value.rvd
-=======
-    val orvd = ht.value.rvd.asInstanceOf[OrderedRVD]
->>>>>>> d598b5ca
     val intervals = IntervalTree(orvd.typ.kType.ordering, jintervals.asScala.toArray)
     ht.copy2(rvd = orvd.filterIntervals(intervals, keep))
   }
