package is.hail.methods

import is.hail.HailContext
import is.hail.annotations._
import is.hail.expr.ir._
import is.hail.expr.types.physical.{PFloat64, PInt64, PString, PStruct}
import is.hail.expr.types.virtual.{TFloat64, TInt64, TString, TStruct}
import is.hail.rvd.RVDContext
import is.hail.sparkextras.ContextRDD
import is.hail.table.Table
import is.hail.utils._
import is.hail.variant.{Call, Genotype, HardCallView}
import org.apache.spark.rdd.RDD
import org.apache.spark.sql.Row

import scala.language.higherKinds

object IBDInfo {
  def apply(Z0: Double, Z1: Double, Z2: Double): IBDInfo = {
    IBDInfo(Z0, Z1, Z2, Z1 / 2 + Z2)
  }

  val pType =
    PStruct(("Z0", PFloat64()), ("Z1", PFloat64()), ("Z2", PFloat64()), ("PI_HAT", PFloat64()))

  def fromRegionValue(rv: RegionValue): IBDInfo =
    fromRegionValue(rv.region, rv.offset)

  def fromRegionValue(region: Region, offset: Long): IBDInfo = {
    val Z0 = region.loadDouble(pType.loadField(region, offset, 0))
    val Z1 = region.loadDouble(pType.loadField(region, offset, 1))
    val Z2 = region.loadDouble(pType.loadField(region, offset, 2))
    val PI_HAT = region.loadDouble(pType.loadField(region, offset, 3))
    IBDInfo(Z0, Z1, Z2, PI_HAT)
  }
}

case class IBDInfo(Z0: Double, Z1: Double, Z2: Double, PI_HAT: Double) {
  def pointwiseMinus(that: IBDInfo): IBDInfo =
    IBDInfo(Z0 - that.Z0, Z1 - that.Z1, Z2 - that.Z2, PI_HAT - that.PI_HAT)

  def hasNaNs: Boolean = Array(Z0, Z1, Z2, PI_HAT).exists(_.isNaN)

  def toAnnotation: Annotation = Annotation(Z0, Z1, Z2, PI_HAT)

  def toRegionValue(rvb: RegionValueBuilder) {
    rvb.addDouble(Z0)
    rvb.addDouble(Z1)
    rvb.addDouble(Z2)
    rvb.addDouble(PI_HAT)
  }
}

object ExtendedIBDInfo {
  val pType =
    PStruct(("ibd", IBDInfo.pType), ("ibs0", PInt64()), ("ibs1", PInt64()), ("ibs2", PInt64()))

  def fromRegionValue(rv: RegionValue): ExtendedIBDInfo =
    fromRegionValue(rv.region, rv.offset)

  def fromRegionValue(region: Region, offset: Long): ExtendedIBDInfo = {
    val ibd = IBDInfo.fromRegionValue(region, pType.loadField(region, offset, 0))
    val ibs0 = region.loadLong(pType.loadField(region, offset, 1))
    val ibs1 = region.loadLong(pType.loadField(region, offset, 2))
    val ibs2 = region.loadLong(pType.loadField(region, offset, 3))
    ExtendedIBDInfo(ibd, ibs0, ibs1, ibs2)
  }
}

case class ExtendedIBDInfo(ibd: IBDInfo, ibs0: Long, ibs1: Long, ibs2: Long) {
  def pointwiseMinus(that: ExtendedIBDInfo): ExtendedIBDInfo =
    ExtendedIBDInfo(ibd.pointwiseMinus(that.ibd), ibs0 - that.ibs0, ibs1 - that.ibs1, ibs2 - that.ibs2)

  def hasNaNs: Boolean = ibd.hasNaNs

  def makeRow(i: Any, j: Any): Row = Row(i, j, ibd.toAnnotation, ibs0, ibs1, ibs2)

  def toRegionValue(rvb: RegionValueBuilder) {
    rvb.startStruct()
    ibd.toRegionValue(rvb)
    rvb.endStruct()
    rvb.addLong(ibs0)
    rvb.addLong(ibs1)
    rvb.addLong(ibs2)
  }
}

case class IBSExpectations(
  E00: Double, E10: Double, E20: Double,
  E11: Double, E21: Double, E22: Double = 1, nonNaNCount: Int = 1) {
  def hasNaNs: Boolean = Array(E00, E10, E20, E11, E21).exists(_.isNaN)

  def normalized: IBSExpectations =
    IBSExpectations(E00 / nonNaNCount, E10 / nonNaNCount, E20 / nonNaNCount, E11 / nonNaNCount, E21 / nonNaNCount, E22, this.nonNaNCount)

  def scaled(N: Long): IBSExpectations =
    IBSExpectations(E00 * N, E10 * N, E20 * N, E11 * N, E21 * N, E22 * N, this.nonNaNCount)

  def join(that: IBSExpectations): IBSExpectations =
    if (this.hasNaNs)
      that
    else if (that.hasNaNs)
      this
    else
      IBSExpectations(E00 + that.E00,
        E10 + that.E10,
        E20 + that.E20,
        E11 + that.E11,
        E21 + that.E21,
        nonNaNCount = nonNaNCount + that.nonNaNCount)

}

object IBSExpectations {
  def empty: IBSExpectations = IBSExpectations(0, 0, 0, 0, 0, nonNaNCount = 0)
}

object IBD {
  def indicator(b: Boolean): Int = if (b) 1 else 0

  def countRefs(gtIdx: Int): Int = {
    val gt = Genotype.allelePair(gtIdx)
    indicator(gt.j == 0) + indicator(gt.k == 0)
  }

  def ibsForGenotypes(gs: HardCallView, maybeMaf: Option[Double]): IBSExpectations = {
    def calculateCountsFromMAF(maf: Double) = {
      var count = 0
      var i = 0
      while (i < gs.getLength) {
        gs.setGenotype(i)
        if (gs.hasGT) count += 1
        i += 1
      }
      val Na = count * 2.0
      val p = 1 - maf
      val q = maf
      val x = Na * p
      val y = Na * q
      (Na, x, y, p, q)
    }

    def estimateFrequenciesFromSample = {
      var na = 0
      var x = 0.0
      var i = 0
      while (i < gs.getLength) {
        gs.setGenotype(i)
        if (gs.hasGT) {
          na += 2
          x += countRefs(Call.unphasedDiploidGtIndex(gs.getGT))
        }
        i += 1
      }
      val Na = na.toDouble
      val y = Na - x
      val p = x / Na
      val q = y / Na
      (Na, x, y, p, q)
    }

    val (na, x, y, p, q) =
      maybeMaf.map(calculateCountsFromMAF).getOrElse(estimateFrequenciesFromSample)
    val Na = na

    val a00 = 2 * p * p * q * q * ((x - 1) / x * (y - 1) / y * (Na / (Na - 1)) * (Na / (Na - 2)) * (Na / (Na - 3)))
    val a10 = 4 * p * p * p * q * ((x - 1) / x * (x - 2) / x * (Na / (Na - 1)) * (Na / (Na - 2)) * (Na / (Na - 3))) + 4 * p * q * q * q * ((y - 1) / y * (y - 2) / y * (Na / (Na - 1)) * (Na / (Na - 2)) * (Na / (Na - 3)))
    val a20 = q * q * q * q * ((y - 1) / y * (y - 2) / y * (y - 3) / y * (Na / (Na - 1)) * (Na / (Na - 2)) * (Na / (Na - 3))) + p * p * p * p * ((x - 1) / x * (x - 2) / x * (x - 3) / x * (Na / (Na - 1)) * (Na / (Na - 2)) * (Na / (Na - 3))) + 4 * p * p * q * q * ((x - 1) / x * (y - 1) / y * (Na / (Na - 1)) * (Na / (Na - 2)) * (Na / (Na - 3)))
    val a11 = 2 * p * p * q * ((x - 1) / x * Na / (Na - 1) * Na / (Na - 2)) + 2 * p * q * q * ((y - 1) / y * Na / (Na - 1) * Na / (Na - 2))
    val a21 = p * p * p * ((x - 1) / x * (x - 2) / x * Na / (Na - 1) * Na / (Na - 2)) + q * q * q * ((y - 1) / y * (y - 2) / y * Na / (Na - 1) * Na / (Na - 2)) + p * p * q * ((x - 1) / x * Na / (Na - 1) * Na / (Na - 2)) + p * q * q * ((y - 1) / y * Na / (Na - 1) * Na / (Na - 2))
    IBSExpectations(a00, a10, a20, a11, a21)
  }

  def calculateIBDInfo(N0: Long, N1: Long, N2: Long, ibse: IBSExpectations, bounded: Boolean): ExtendedIBDInfo = {
    val ibseN = ibse.scaled(N0 + N1 + N2)
    val Z0 = N0 / ibseN.E00
    val Z1 = (N1 - Z0 * ibseN.E10) / ibseN.E11
    val Z2 = (N2 - Z0 * ibseN.E20 - Z1 * ibseN.E21) / ibseN.E22
    val ibd = if (bounded) {
      if (Z0 > 1) {
        IBDInfo(1, 0, 0)
      } else if (Z1 > 1) {
        IBDInfo(0, 1, 0)
      } else if (Z2 > 1) {
        IBDInfo(0, 0, 1)
      } else if (Z0 < 0) {
        val S = Z1 + Z2
        IBDInfo(0, Z1 / S, Z2 / S)
      } else if (Z1 < 0) {
        val S = Z0 + Z2
        IBDInfo(Z0 / S, 0, Z2 / S)
      } else if (Z2 < 0) {
        val S = Z0 + Z1
        IBDInfo(Z0 / S, Z1 / S, 0)
      } else {
        IBDInfo(Z0, Z1, Z2)
      }
    } else {
      IBDInfo(Z0, Z1, Z2)
    }

    ExtendedIBDInfo(ibd, N0, N1, N2)
  }

  final val chunkSize = 1024

  def computeIBDMatrix(input: MatrixValue,
    computeMaf: Option[(RegionValue) => Double],
    min: Option[Double],
    max: Option[Double],
    sampleIds: IndexedSeq[String],
    bounded: Boolean): ContextRDD[RVDContext, RegionValue] = {

    val nSamples = input.nCols

    val rowType = input.rvRowType
    val rowPType = input.rvRowPType
    val unnormalizedIbse = input.rvd.mapPartitions { it =>
      val view = HardCallView(rowPType)
      it.map { rv =>
        view.setRegion(rv)
        ibsForGenotypes(view, computeMaf.map(f => f(rv)))
      }
    }.fold(IBSExpectations.empty)(_ join _)

    val ibse = unnormalizedIbse.normalized

    val chunkedGenotypeMatrix = input.rvd.mapPartitions { it =>
      val view = HardCallView(rowPType)
      it.map { rv =>
        view.setRegion(rv)
        Array.tabulate[Byte](view.getLength) { i =>
          view.setGenotype(i)
          if (view.hasGT)
            IBSFFI.gtToCRep(Call.unphasedDiploidGtIndex(view.getGT))
          else
            IBSFFI.missingGTCRep
        }
      }
    }
      .zipWithIndex()
      .flatMap { case (gts, variantId) =>
        val vid = (variantId % chunkSize).toInt
        gts.grouped(chunkSize)
          .zipWithIndex
          .map { case (gtGroup, i) => ((i, variantId / chunkSize), (vid, gtGroup)) }
      }
      .aggregateByKey(Array.fill(chunkSize * chunkSize)(IBSFFI.missingGTCRep))({ case (x, (vid, gs)) =>
        for (i <- gs.indices) x(vid * chunkSize + i) = gs(i)
        x
      }, { case (x, y) =>
        for (i <- y.indices)
          if (x(i) == IBSFFI.missingGTCRep)
            x(i) = y(i)
        x
      })
      .map { case ((s, v), gs) => (v, (s, IBSFFI.pack(chunkSize, chunkSize, gs))) }

    val joined = ContextRDD.weaken[RVDContext](chunkedGenotypeMatrix.join(chunkedGenotypeMatrix)
      // optimization: Ignore chunks below the diagonal
      .filter { case (_, ((i, _), (j, _))) => j >= i }
      .map { case (_, ((s1, gs1), (s2, gs2))) =>
        ((s1, s2), IBSFFI.ibs(chunkSize, chunkSize, gs1, gs2))
      }
      .reduceByKey { (a, b) =>
        var i = 0
        while (i != a.length) {
          a(i) += b(i)
          i += 1
        }
        a
      })

    joined
      .cmapPartitions { (ctx, it) =>
        val region = ctx.region
        val rv = RegionValue(region)
        val rvb = new RegionValueBuilder(region)
        for {
          ((iChunk, jChunk), ibses) <- it
          si <- (0 until chunkSize).iterator
          sj <- (0 until chunkSize).iterator
          i = iChunk * chunkSize + si
          j = jChunk * chunkSize + sj
          if j > i && j < nSamples && i < nSamples
          idx = si * chunkSize + sj
          eibd = calculateIBDInfo(ibses(idx * 3), ibses(idx * 3 + 1), ibses(idx * 3 + 2), ibse, bounded)
          if min.forall(eibd.ibd.PI_HAT >= _) && max.forall(eibd.ibd.PI_HAT <= _)
        } yield {
          rvb.start(ibdPType)
          rvb.startStruct()
          rvb.addString(sampleIds(i))
          rvb.addString(sampleIds(j))
          eibd.toRegionValue(rvb)
          rvb.endStruct()
          rv.setOffset(rvb.end())
          rv
        }
      }
  }

  def pyApply(inputIR: MatrixIR,
    mafFieldName: Option[String] = None,
    bounded: Boolean = true,
    min: Option[Double] = None,
    max: Option[Double] = None): TableIR = {
    min.foreach(min => optionCheckInRangeInclusive(0.0, 1.0)("minimum", min))
    max.foreach(max => optionCheckInRangeInclusive(0.0, 1.0)("maximum", max))

    ExecuteContext.scoped { ctx =>
      val input = Interpret(inputIR, ctx, optimize = true).toMatrixValue(inputIR.typ.colKey)
      input.requireUniqueSamples("ibd")

      min.liftedZip(max).foreach { case (min, max) =>
        if (min > max) {
          fatal(s"minimum must be less than or equal to maximum: ${ min }, ${ max }")
        }
      }

      val computeMaf = mafFieldName.map(generateComputeMaf(input, _))
      val sampleIds = input.stringSampleIds

<<<<<<< HEAD
    TableLiteral(TableValue(ibdPType, FastIndexedSeq("i", "j"),
      computeIBDMatrix(input, computeMaf, min, max, sampleIds, bounded)))
=======
      TableLiteral(TableValue(ctx, ibdPType, FastIndexedSeq("i", "j"),
        computeIBDMatrix(input, computeMaf, min, max, sampleIds, bounded)), ctx)
    }
>>>>>>> a2853bbf
  }

  private val ibdPType = PStruct(("i", PString()), ("j", PString())) ++ ExtendedIBDInfo.pType

  def toKeyTable(hc: HailContext, ibdMatrix: RDD[((Annotation, Annotation), ExtendedIBDInfo)]): Table = {
    val ktRdd = ibdMatrix.map { case ((i, j), eibd) => eibd.makeRow(i, j) }
    Table(hc, ktRdd, ibdPType, FastIndexedSeq("i", "j"))
  }

  def toRDD(tv: TableValue): RDD[((Annotation, Annotation), ExtendedIBDInfo)] = {
    val rvd = tv.rvd
    rvd.map { rv =>
      val region = rv.region
      val i = PString.loadString(region, ibdPType.loadField(rv, 0))
      val j = PString.loadString(region, ibdPType.loadField(rv, 1))
      val ibd = IBDInfo.fromRegionValue(region, ibdPType.loadField(rv, 2))
      val ibs0 = region.loadLong(ibdPType.loadField(rv, 3))
      val ibs1 = region.loadLong(ibdPType.loadField(rv, 4))
      val ibs2 = region.loadLong(ibdPType.loadField(rv, 5))
      val eibd = ExtendedIBDInfo(ibd, ibs0, ibs1, ibs2)
      ((i, j), eibd)
    }
  }

  private[methods] def generateComputeMaf(input: MatrixValue, fieldName: String): (RegionValue) => Double = {
    val rvRowType = input.rvRowType
    val rvRowPType = input.rvRowPType
    val field = rvRowType.field(fieldName)
    assert(field.typ.isOfType(TFloat64()))
    val rowKeysF = input.typ.extractRowKey
    val entriesIdx = input.entriesIdx

    val idx = rvRowType.fieldIdx(fieldName)

    (rv: RegionValue) => {
      val isDefined = rvRowPType.isFieldDefined(rv, idx)
      val maf = rv.region.loadDouble(rvRowPType.loadField(rv, idx))
      if (!isDefined) {
        val row = new UnsafeRow(rvRowPType, rv).deleteField(entriesIdx)
        fatal(s"The minor allele frequency expression evaluated to NA at ${ rowKeysF(row) }.")
      }
      if (maf < 0.0 || maf > 1.0) {
        val row = new UnsafeRow(rvRowPType, rv).deleteField(entriesIdx)
        fatal(s"The minor allele frequency expression for ${ rowKeysF(row) } evaluated to $maf which is not in [0,1].")
      }
      maf
    }
  }
}<|MERGE_RESOLUTION|>--- conflicted
+++ resolved
@@ -320,14 +320,8 @@
       val computeMaf = mafFieldName.map(generateComputeMaf(input, _))
       val sampleIds = input.stringSampleIds
 
-<<<<<<< HEAD
     TableLiteral(TableValue(ibdPType, FastIndexedSeq("i", "j"),
       computeIBDMatrix(input, computeMaf, min, max, sampleIds, bounded)))
-=======
-      TableLiteral(TableValue(ctx, ibdPType, FastIndexedSeq("i", "j"),
-        computeIBDMatrix(input, computeMaf, min, max, sampleIds, bounded)), ctx)
-    }
->>>>>>> a2853bbf
   }
 
   private val ibdPType = PStruct(("i", PString()), ("j", PString())) ++ ExtendedIBDInfo.pType
