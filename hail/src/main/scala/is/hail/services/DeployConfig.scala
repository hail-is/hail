--- conflicted
+++ resolved
@@ -47,24 +47,6 @@
 
   def fromConfig(config: JValue): DeployConfig = {
     implicit val formats: Formats = DefaultFormats
-<<<<<<< HEAD
-
-    val location = (config \ "location").extract[String]
-    val defaultNamespace = (config \ "default_namespace").extract[String]
-    val domain = (config \ "domain").extract[Option[String]].getOrElse("hail.is")
-    val basePath = (config \ "base_path").extract[Option[String]]
-
-    fromConfig(location, defaultNamespace, domain, basePath)
-  }
-
-  def fromConfig(location: String, defaultNamespace: String, domain: String, basePath: Option[String]): DeployConfig =
-    new DeployConfig(
-      sys.env.getOrElse(toEnvVarName("location"), location),
-      sys.env.getOrElse(toEnvVarName("default_namespace"), defaultNamespace),
-      sys.env.getOrElse(toEnvVarName("domain"), domain),
-      basePath,
-    )
-=======
     fromConfig(
       (config \ "location").extract[String],
       (config \ "default_namespace").extract[String],
@@ -91,7 +73,6 @@
       case _ => new DeployConfig(location, defaultNamespace, domain, basePath)
     }
   }
->>>>>>> 671deef8
 
   private[this] def toEnvVarName(s: String): String =
     "HAIL_" + s.toUpperCase
@@ -101,11 +82,7 @@
   val location: String,
   val defaultNamespace: String,
   val domain: String,
-<<<<<<< HEAD
-  val basePath: Option[String]
-=======
   val basePath: Option[String],
->>>>>>> 671deef8
 ) {
 
   def scheme(baseScheme: String = "http"): String =
