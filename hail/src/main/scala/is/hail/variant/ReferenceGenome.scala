--- conflicted
+++ resolved
@@ -542,12 +542,7 @@
 
     var rg = Code.invokeScalaObject[String, ReferenceGenome](ReferenceGenome.getClass, "parse", stringAssembler)
     if (fastaReader != null) {
-<<<<<<< HEAD
-      fb.addFS(HailContext.sFS)
       rg = rg.invoke[FS, String, String, Int, Int, ReferenceGenome](
-=======
-      rg = rg.invoke[SerializableHadoopConfiguration, String, String, Int, Int, ReferenceGenome](
->>>>>>> 638d414a
         "addSequenceFromReader",
         fb.getFS,
         fastaReader.fastaFile,
@@ -557,16 +552,9 @@
     }
 
     for ((destRG, lo) <- liftoverMaps) {
-<<<<<<< HEAD
-      fb.addFS(HailContext.sFS)
       rg = rg.invoke[FS, String, String, ReferenceGenome](
         "addLiftoverFromFS",
         fb.getFS,
-=======
-      rg = rg.invoke[SerializableHadoopConfiguration, String, String, ReferenceGenome](
-        "addLiftoverFromHConf",
-        fb.getHadoopConfiguration,
->>>>>>> 638d414a
         lo.chainFile,
         destRG)
     }
