--- conflicted
+++ resolved
@@ -42,13 +42,8 @@
 
     val fs = hc.sFS
     partFiles.flatMap { p =>
-<<<<<<< HEAD
-      val f = path + "/parts/" + p
+      val f = partPath(path, p)
       fs.readFile(f) { in =>
-=======
-      val f = partPath(path, p)
-      hConf.readFile(f) { in =>
->>>>>>> 638d414a
         using(RVDContext.default) { ctx =>
           HailContext.readRowsPartition(codecSpec.buildDecoder(rowType, requestedType))(ctx, in)
             .map { rv =>
