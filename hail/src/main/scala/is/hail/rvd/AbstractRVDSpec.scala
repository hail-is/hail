--- conflicted
+++ resolved
@@ -52,28 +52,6 @@
     }
   }
 
-<<<<<<< HEAD
-  def readLocal(
-    ctx: ExecuteContext,
-    path: String,
-    enc: AbstractTypedCodecSpec,
-    partFiles: Array[String],
-    requestedType: TStruct): (PStruct, Long) = {
-    assert(partFiles.length == 1)
-    val fs = ctx.fs
-    val r = ctx.r
-
-    val (rType: PStruct, dec) = enc.buildDecoder(ctx, requestedType)
-
-    val f = partPath(path, partFiles(0))
-    using(fs.open(f)) { in =>
-      val Array(rv) = HailContext.readRowsPartition(dec)(ctx.theHailClassLoader, r, in, 0L).toArray
-      (rType, rv)
-    }
-  }
-
-=======
->>>>>>> 895ed7ce
   def partPath(path: String, partFile: String): String = path + "/parts/" + partFile
 
   def writeSingle(
@@ -211,75 +189,6 @@
         }
     }
   }
-<<<<<<< HEAD
-
-  def readZipped(
-    ctx: ExecuteContext,
-    specLeft: AbstractRVDSpec,
-    specRight: AbstractRVDSpec,
-    pathLeft: String,
-    pathRight: String,
-    newPartitioner: Option[RVDPartitioner],
-    filterIntervals: Boolean,
-    requestedType: TStruct,
-    leftRType: TStruct, rightRType: TStruct,
-    requestedKey: IndexedSeq[String],
-    uidFieldName: String,
-    fieldInserter: (ExecuteContext, PStruct, PStruct) => (PStruct, (HailClassLoader, FS, Int, Region) => AsmFunction3RegionLongLongLong)
-  ): RVD = {
-    require(specRight.key.isEmpty)
-    val partitioner = specLeft.partitioner
-
-    val extendedNewPartitioner = newPartitioner.map(_.extendKey(partitioner.kType))
-    val (parts, tmpPartitioner) = extendedNewPartitioner match {
-      case Some(np) =>
-        val tmpPart = np.intersect(partitioner)
-        assert(specLeft.key.nonEmpty)
-        val p = tmpPart.rangeBounds.map { b => specLeft.partFiles(partitioner.lowerBoundInterval(b)) }
-        (p, tmpPart)
-      case None =>
-        // need to remove partitions with degenerate intervals
-        // these partitions are necessarily empty
-        val iOrd = partitioner.kord.intervalEndpointOrdering
-        val includedIndices = (0 until partitioner.numPartitions).filter { i =>
-          val rb = partitioner.rangeBounds(i)
-          !rb.isDisjointFrom(iOrd, rb)
-        }.toArray
-        (includedIndices.map(specLeft.partFiles), partitioner.copy(rangeBounds = includedIndices.map(partitioner.rangeBounds)))
-    }
-
-    val (isl, isr) = (specLeft, specRight) match {
-      case (l: Indexed, r: Indexed) => (Some(l.indexSpec), Some(r.indexSpec))
-      case _ => (None, None)
-    }
-
-    val (leftPType: PStruct, makeLeftDec) = specLeft.typedCodecSpec.buildDecoder(ctx, leftRType)
-    val (rightPType: PStruct, makeRightDec) = specRight.typedCodecSpec.buildDecoder(ctx, rightRType)
-
-    val (t: PStruct, makeInserter) = fieldInserter(ctx, leftPType, rightPType)
-    val concreteRequestedType = if (requestedType.hasField(uidFieldName))
-      requestedType.deleteKey(uidFieldName)
-    else
-      requestedType
-    assert(t.virtualType == concreteRequestedType)
-    val crdd = HailContext.readRowsSplit(ctx,
-      pathLeft, pathRight, isl, isr,
-      parts, tmpPartitioner.rangeBounds,
-      makeLeftDec, makeRightDec, makeInserter, t,
-      if (requestedType.hasField(uidFieldName)) uidFieldName else null)
-    val uidPType = PCanonicalTuple(true, PInt64Required, PInt64Required)
-    val fullPType = if (requestedType.hasField(uidFieldName))
-      t.appendKey(uidFieldName, uidPType)
-    else
-      t
-    val tmprvd = RVD(RVDType(fullPType, requestedKey), tmpPartitioner.coarsen(requestedKey.length), crdd)
-    extendedNewPartitioner match {
-      case Some(part) if !filterIntervals => tmprvd.repartition(ctx, part.coarsen(requestedKey.length))
-      case _ => tmprvd
-    }
-  }
-=======
->>>>>>> 895ed7ce
 }
 
 trait Indexed extends AbstractRVDSpec {
@@ -303,33 +212,6 @@
 
   def attrs: Map[String, String]
 
-<<<<<<< HEAD
-  def read(
-    ctx: ExecuteContext,
-    path: String,
-    requestedType: TStruct,
-    uidFieldName: String,
-    newPartitioner: Option[RVDPartitioner] = None,
-    filterIntervals: Boolean = false
-  ): RVD = newPartitioner match {
-    case Some(_) => fatal("attempted to read unindexed data as indexed")
-    case None =>
-      val requestedKey = key.takeWhile(requestedType.hasField)
-      val createUIDs = requestedType.hasField(uidFieldName)
-      val uidFieldNameOrNull = if (createUIDs) uidFieldName else null
-      val concreteRequestedType = if (createUIDs)
-        requestedType.deleteKey(uidFieldName)
-      else
-        requestedType
-      val (pType: PStruct, crdd) =
-        HailContext.readRows(ctx, path, typedCodecSpec, partFiles, concreteRequestedType, uidFieldNameOrNull)
-      val rvdType = RVDType(pType, requestedKey)
-
-      RVD(rvdType, partitioner.coarsen(requestedKey.length), crdd)
-  }
-
-=======
->>>>>>> 895ed7ce
   def readTableStage(
     ctx: ExecuteContext,
     path: String,
@@ -537,42 +419,6 @@
 
   val attrs: Map[String, String] = _attrs
 
-<<<<<<< HEAD
-  override def read(
-    ctx: ExecuteContext,
-    path: String,
-    requestedType: TStruct,
-    uidFieldName: String,
-    newPartitioner: Option[RVDPartitioner] = None,
-    filterIntervals: Boolean = false
-  ): RVD = {
-    newPartitioner match {
-      case Some(np) =>
-        val extendedNP = np.extendKey(partitioner.kType)
-        val requestedKey = key.takeWhile(requestedType.hasField)
-        val tmpPartitioner = partitioner.intersect(extendedNP)
-
-        assert(key.nonEmpty)
-        val partToFile = tmpPartitioner.rangeBounds.map(partitioner.lowerBoundInterval)
-
-        val (decPType: PStruct, crdd) = HailContext.readIndexedRows(
-          ctx, path, _indexSpec, typedCodecSpec,
-          partFiles, partToFile, tmpPartitioner.rangeBounds, requestedType, uidFieldName)
-        val rvdType = RVDType(decPType, requestedKey)
-        val tmprvd = RVD(rvdType, tmpPartitioner.coarsen(requestedKey.length), crdd)
-
-        if (filterIntervals)
-          tmprvd
-        else
-          tmprvd.repartition(ctx, extendedNP.coarsen(requestedKey.length))
-      case None =>
-        // indexed reads are costly; don't use an indexed read when possible
-        super.read(ctx, path, requestedType, uidFieldName, None, filterIntervals)
-    }
-  }
-
-=======
->>>>>>> 895ed7ce
   override def readTableStage(
     ctx: ExecuteContext,
     path: String,
