package is.hail.rvd

import java.util

import is.hail.HailContext
import is.hail.annotations._
import is.hail.expr.ir.PruneDeadFields.isSupertype
import is.hail.expr.types._
import is.hail.expr.types.physical.{PInt64, PStruct, PType}
import is.hail.expr.types.virtual.{TArray, TInterval, TStruct}
import is.hail.io.{CodecSpec, RichContextRDDRegionValue}
import is.hail.sparkextras._
import is.hail.utils._
import org.apache.commons.lang3.StringUtils
import org.apache.spark.rdd.{RDD, ShuffledRDD}
import org.apache.spark.sql.Row
import org.apache.spark.storage.StorageLevel
import org.apache.spark.{Partitioner, SparkContext}

import scala.language.existentials
import scala.reflect.ClassTag

abstract class RVDCoercer(val fullType: RVDType) {
  final def coerce(typ: RVDType, crdd: ContextRDD[RVDContext, RegionValue]): RVD = {
    require(isSupertype(typ.rowType.virtualType, fullType.rowType.virtualType))
    require(typ.key.sameElements(fullType.key))
    _coerce(typ, crdd)
  }

  protected def _coerce(typ: RVDType, crdd: ContextRDD[RVDContext, RegionValue]): RVD
}

class RVD(
  val typ: RVDType,
  val partitioner: RVDPartitioner,
  val crdd: ContextRDD[RVDContext, RegionValue]
) {
  self =>
  require(crdd.getNumPartitions == partitioner.numPartitions)

  require(typ.kType.virtualType isIsomorphicTo partitioner.kType)

  // Basic accessors

  def sparkContext: SparkContext = crdd.sparkContext

  def getNumPartitions: Int = crdd.getNumPartitions

  def rowType: TStruct = typ.rowType.virtualType

  def rowPType: PStruct = typ.rowType

  def boundary: RVD = RVD(typ, partitioner, crddBoundary)

  // Basic manipulators

  def cast(newRowType: PStruct): RVD = {
    val nameMap = rowType.fieldNames.zip(newRowType.fieldNames).toMap
    val newTyp = RVDType(newRowType, typ.key.map(nameMap))
    val newPartitioner = partitioner.rename(nameMap)
    new RVD(newTyp, newPartitioner, crdd)
  }

  // Change the row type to a physically equivalent type.
  def changeType(newRowType: PStruct): RVD = {
    require(typ.key.forall(newRowType.fieldNames.contains))
    copy(typ = typ.copy(rowType = newRowType))
  }

  // Exporting

  def toRows: RDD[Row] = {
    val localRowType = rowType
    map(rv => SafeRow(localRowType.physicalType, rv.region, rv.offset))
  }

  def stabilize(codec: CodecSpec = RVD.memoryCodec): RDD[Array[Byte]] = {
    val enc = codec.buildEncoder(rowPType)
    crdd.mapPartitions(_.map(_.toBytes(enc))).clearingRun
  }

  def encodedRDD(codec: CodecSpec): RDD[Array[Byte]] =
    stabilize(codec)

  def keyedEncodedRDD(codec: CodecSpec, key: IndexedSeq[String] = typ.key): RDD[(Any, Array[Byte])] = {
    val enc = codec.buildEncoder(rowPType)
    val kFieldIdx = typ.copy(key = key).kFieldIdx

    val localRowPType = rowPType
    crdd.mapPartitions { it =>
      it.map { rv =>
        val keys: Any = SafeRow.selectFields(localRowPType, rv)(kFieldIdx)
        val bytes = rv.toBytes(enc)
        (keys, bytes)
      }
    }.clearingRun
  }

  // Return an OrderedRVD whose key equals or at least starts with 'newKey'.
  def enforceKey(newKey: IndexedSeq[String], isSorted: Boolean = false): RVD = {
    require(newKey.forall(rowType.hasField))
    val nPreservedFields = typ.key.zip(newKey).takeWhile { case (l, r) => l == r }.length
    require(!isSorted || nPreservedFields > 0 || newKey.isEmpty)

    if (nPreservedFields == newKey.length)
      this
    else if (isSorted)
      truncateKey(newKey.take(nPreservedFields)).extendKeyPreservesPartitioning(newKey)
    else
      changeKey(newKey)
  }

  // Key and partitioner manipulation
  def changeKey(newKey: IndexedSeq[String]): RVD =
    changeKey(newKey, newKey.length)

  def changeKey(newKey: IndexedSeq[String], partitionKey: Int): RVD =
    RVD.coerce(typ.copy(key = newKey), partitionKey, this.crdd)

  def extendKeyPreservesPartitioning(newKey: IndexedSeq[String]): RVD = {
    require(newKey startsWith typ.key)
    require(newKey.forall(typ.rowType.fieldNames.contains))
    val rvdType = typ.copy(key = newKey)
    if (RVDPartitioner.isValid(rvdType.kType.virtualType, partitioner.rangeBounds))
      copy(typ = rvdType, partitioner = partitioner.copy(kType = rvdType.kType.virtualType))
    else {
      val adjustedPartitioner = partitioner.strictify
      repartition(adjustedPartitioner)
        .copy(typ = rvdType, partitioner = adjustedPartitioner.copy(kType = rvdType.kType.virtualType))
    }
  }

  def truncateKey(n: Int): RVD = {
    require(n <= typ.key.length)
    truncateKey(typ.key.take(n))
  }

  def truncateKey(newKey: IndexedSeq[String]): RVD = {
    require(typ.key startsWith newKey)
    if (typ.key == newKey)
      this
    else
      copy(
        typ = typ.copy(key = newKey),
        partitioner = partitioner.coarsen(newKey.length))
  }

  // WARNING: will drop any data with keys falling outside 'partitioner'.
  def repartition(
    newPartitioner: RVDPartitioner,
    shuffle: Boolean = false,
    filter: Boolean = true
  ): RVD = {
    require(newPartitioner.satisfiesAllowedOverlap(newPartitioner.kType.size - 1))
    require(shuffle || newPartitioner.kType.isPrefixOf(typ.kType.virtualType))

    if (shuffle) {
      val newType = typ.copy(key = newPartitioner.kType.fieldNames)

      val localRowPType = rowPType
      val kOrdering = newType.kType.virtualType.ordering

      val partBc = newPartitioner.broadcast(crdd.sparkContext)
      val codec = RVD.wireCodec

      val filtered: RVD = if (filter) filterWithContext[(UnsafeRow, KeyedRow)]({ case (_, _) =>
        val ur = new UnsafeRow(localRowPType, null, 0)
        val key = new KeyedRow(ur, newType.kFieldIdx)
        (ur, key)
      }, { case ((ur, key), rv) =>
        ur.set(rv)
        partBc.value.contains(key)
      }) else this

      val shuffled: RDD[(Any, Array[Byte])] = new ShuffledRDD(
        filtered.keyedEncodedRDD(codec, newType.key),
        newPartitioner.sparkPartitioner(crdd.sparkContext)
      ).setKeyOrdering(kOrdering.toOrdering)

      val shuffledCRDD = codec.decodeRDD(localRowPType, shuffled.values)

      RVD(newType, newPartitioner, shuffledCRDD)
    } else {
      if (newPartitioner != partitioner)
        new RVD(
          typ.copy(key = typ.key.take(newPartitioner.kType.size)),
          newPartitioner,
          RepartitionedOrderedRDD2(this, newPartitioner.rangeBounds))
      else
        this
    }
  }

  def naiveCoalesce(maxPartitions: Int): RVD = {
    val n = partitioner.numPartitions
    if (maxPartitions >= n)
      return this

    val newN = maxPartitions
    val newNParts = partition(n, newN)
    assert(newNParts.forall(_ > 0))
    val newPartitioner = partitioner.coalesceRangeBounds(newNParts.scanLeft(-1)(_ + _).tail)
    repartition(newPartitioner)
  }

  def coalesce(maxPartitions: Int, shuffle: Boolean): RVD = {
    require(maxPartitions > 0, "cannot coalesce to nPartitions <= 0")
    val n = crdd.partitions.length
    if (!shuffle && maxPartitions >= n)
      return this

    val newPartitioner = if (shuffle) {
      val shuffled = stably(_.coalesce(maxPartitions, shuffle = true))
      if (typ.key.isEmpty)
        return RVD.unkeyed(typ.rowType, shuffled)
      else {
        val keyInfo = RVD.getKeyInfo(typ, typ.key.length, RVD.getKeys(typ, shuffled))
        if (keyInfo.isEmpty)
          return RVD.empty(sparkContext, typ)
        RVD.calculateKeyRanges(
          typ, keyInfo, shuffled.getNumPartitions, typ.key.length)
      }
    } else {
      val partSize = countPerPartition()
      log.info(s"partSize = ${ partSize.toSeq }")

      val partCumulativeSize = mapAccumulate[Array, Long](partSize, 0L)((s, acc) => (s + acc, s + acc))
      val totalSize = partCumulativeSize.last

      var newPartEnd = (0 until maxPartitions).map { i =>
        val t = totalSize * (i + 1) / maxPartitions

        /* j largest index not greater than t */
        var j = util.Arrays.binarySearch(partCumulativeSize, t)
        if (j < 0)
          j = -j - 1
        while (j < partCumulativeSize.length - 1
          && partCumulativeSize(j + 1) == t)
          j += 1
        assert(t <= partCumulativeSize(j) &&
          (j == partCumulativeSize.length - 1 ||
            t < partCumulativeSize(j + 1)))
        j
      }.toArray

      newPartEnd = newPartEnd.zipWithIndex.filter { case (end, i) => i == 0 || newPartEnd(i) != newPartEnd(i - 1) }
        .map(_._1)

      partitioner.coalesceRangeBounds(newPartEnd)
    }
    if (newPartitioner.numPartitions< maxPartitions)
      warn(s"coalesced to ${ newPartitioner.numPartitions} " +
        s"${ plural(newPartitioner.numPartitions, "partition") }, less than requested $maxPartitions")

    repartition(newPartitioner, shuffle)
  }

  // Key-wise operations

  def groupByKey(valuesField: String = "values"): RVD = {
    val newTyp = RVDType(
      (typ.kType.virtualType ++ TStruct(valuesField -> TArray(typ.valueType.virtualType))).physicalType,
      typ.key)
    val newRowType = newTyp.rowType

    val localType = typ

    RVD(newTyp, partitioner, crdd.cmapPartitionsAndContext { (consumerCtx, useCtxes) =>
      val consumerRegion = consumerCtx.region
      val rvb = consumerCtx.rvb
      val outRV = RegionValue(consumerRegion)

      val bufferRegion = consumerCtx.freshRegion
      val buffer = new RegionValueArrayBuffer(localType.valueType, bufferRegion)

      val producerCtx = consumerCtx.freshContext
      val producerRegion = producerCtx.region
      val it = useCtxes.flatMap(_ (producerCtx))

      val stepped = OrderedRVIterator(
        localType,
        it,
        consumerCtx.freshContext
      ).staircase

      stepped.map { stepIt =>
        buffer.clear()
        rvb.start(newRowType)
        rvb.startStruct()
        var i = 0
        while (i < localType.kType.size) {
          rvb.addField(localType.rowType, stepIt.value, localType.kFieldIdx(i))
          i += 1
        }
        for (rv <- stepIt) {
          buffer.appendSelect(localType.rowType, localType.valueFieldIdx, rv)
          producerRegion.clear()
        }
        rvb.startArray(buffer.length)
        for (rv <- buffer)
          rvb.addRegionValue(localType.valueType, rv)
        rvb.endArray()
        rvb.endStruct()
        outRV.setOffset(rvb.end())
        outRV
      }
    })
  }

  def distinctByKey(): RVD = {
    val localType = typ
    repartition(partitioner.strictify)
      .mapPartitions(typ, (ctx, it) =>
        OrderedRVIterator(localType, it, ctx)
          .staircase
          .map(_.value)
      )
  }

  def localSort(newKey: IndexedSeq[String]): RVD = {
    require(newKey startsWith typ.key)
    require(newKey.forall(typ.rowType.fieldNames.contains))
    require(partitioner.satisfiesAllowedOverlap(typ.key.length - 1))

    val localTyp = typ
    val sortedRDD = boundary.crdd.cmapPartitions { (consumerCtx, it) =>
      OrderedRVIterator(localTyp, it, consumerCtx).localKeySort(newKey)
    }

    val newType = typ.copy(key = newKey)
    new RVD(
      newType,
      partitioner.copy(kType = newType.kType.virtualType),
      sortedRDD)
  }

  // Mapping

  // None of the mapping methods may modify values of key fields, so that the
  // partitioner remains valid.

  def map[T](f: (RegionValue) => T)(implicit tct: ClassTag[T]): RDD[T] =
    crdd.map(f).clearingRun

  def map(newTyp: RVDType)(f: (RegionValue) => RegionValue): RVD = {
    require(newTyp.kType isPrefixOf typ.kType)
    RVD(newTyp,
      partitioner.coarsen(newTyp.key.length),
      crdd.map(f))
  }

  def mapPartitions[T: ClassTag](
    f: (Iterator[RegionValue]) => Iterator[T]
  ): RDD[T] = crdd.mapPartitions(f).clearingRun

  def mapPartitions[T: ClassTag](
    f: (RVDContext, Iterator[RegionValue]) => Iterator[T]
  ): RDD[T] = crdd.cmapPartitions(f).clearingRun

  def mapPartitions(
    newTyp: RVDType
  )(f: (Iterator[RegionValue]) => Iterator[RegionValue]
  ): RVD = {
    require(newTyp.kType isPrefixOf typ.kType)
    RVD(
      newTyp,
      partitioner.coarsen(newTyp.key.length),
      crdd.mapPartitions(f))
  }

  def mapPartitions(
    newTyp: RVDType,
    f: (RVDContext, Iterator[RegionValue]) => Iterator[RegionValue]
  ): RVD = {
    require(newTyp.kType isPrefixOf typ.kType)
    RVD(
      newTyp,
      partitioner.coarsen(newTyp.key.length),
      crdd.cmapPartitions(f))
  }

  def mapPartitionsWithIndex[T: ClassTag](
    f: (Int, Iterator[RegionValue]) => Iterator[T]
  ): RDD[T] = crdd.mapPartitionsWithIndex(f).clearingRun

  def mapPartitionsWithIndex[T: ClassTag](
    f: (Int, RVDContext, Iterator[RegionValue]) => Iterator[T]
  ): RDD[T] = crdd.cmapPartitionsWithIndex(f).clearingRun

  def mapPartitionsWithIndex(
    newTyp: RVDType
  )(f: (Int, Iterator[RegionValue]) => Iterator[RegionValue]
  ): RVD = {
    require(newTyp.kType isPrefixOf typ.kType)
    RVD(
      newTyp,
      partitioner.coarsen(newTyp.key.length),
      crdd.mapPartitionsWithIndex(f))
  }

  def mapPartitionsWithIndex(
    newTyp: RVDType,
    f: (Int, RVDContext, Iterator[RegionValue]) => Iterator[RegionValue]
  ): RVD = {
    require(newTyp.kType isPrefixOf typ.kType)
    RVD(
      newTyp,
      partitioner.coarsen(newTyp.key.length),
      crdd.cmapPartitionsWithIndex(f))
  }

  def mapPartitionsWithIndexAndValue[V](
    newTyp: RVDType,
    values: Array[V],
    f: (Int, RVDContext, V, Iterator[RegionValue]) => Iterator[RegionValue]
  ): RVD = {
    require(newTyp.kType isPrefixOf typ.kType)
    RVD(
      newTyp,
      partitioner.coarsen(newTyp.key.length),
      crdd.cmapPartitionsWithIndexAndValue(values, f))
  }

  def zipWithIndex(name: String, partitionCounts: Option[IndexedSeq[Long]] = None): RVD = {
    assert(!typ.key.contains(name))

    val (newRowPType, ins) = rowPType.unsafeStructInsert(PInt64(), List(name))
    val newRowType = newRowPType

    val a = sparkContext.broadcast(partitionCounts.map(_.toArray).getOrElse(countPerPartition()).scanLeft(0L)(_ + _))

    val newCRDD = crdd.cmapPartitionsWithIndex({ (i, ctx, it) =>
      val rv2 = RegionValue()
      val rvb = ctx.rvb
      var index = a.value(i)
      it.map { rv =>
        rvb.start(newRowType)
        ins(rv.region, rv.offset, rvb, () => rvb.addLong(index))
        index += 1
        rv2.set(rvb.region, rvb.end())
        rv2
      }
    }, preservesPartitioning = true)

    RVD(
      typ.copy(rowType = newRowType),
      partitioner,
      crdd = newCRDD
    )
  }

  // Filtering

  def head(n: Long, partitionCounts: Option[IndexedSeq[Long]]): RVD = {
    require(n >= 0)

    if (n == 0)
      return RVD.empty(sparkContext, typ)

    val newRDD = crdd.head(n, partitionCounts)
    val newNParts = newRDD.getNumPartitions
    assert(newNParts >= 0)

    val newRangeBounds = Array.range(0, newNParts).map(partitioner.rangeBounds)
    val newPartitioner = partitioner.copy(rangeBounds = newRangeBounds)

    RVD(typ, newPartitioner, newRDD)
  }

  def filter(p: (RegionValue) => Boolean): RVD =
    RVD(typ, partitioner, crddBoundary.filter(p))

  def filterWithContext[C](makeContext: (Int, RVDContext) => C, f: (C, RegionValue) => Boolean): RVD = {
    mapPartitionsWithIndex(typ, { (i, context, it) =>
      val c = makeContext(i, context)
      it.filter { rv =>
        if (f(c, rv))
          true
        else {
          context.r.clear()
          false
        }
      }
    })
  }

  def filterIntervals(intervals: RVDPartitioner, keep: Boolean): RVD = {
    if (keep)
      filterToIntervals(intervals)
    else
      filterOutIntervals(intervals)
  }

  def filterOutIntervals(intervals: RVDPartitioner): RVD = {
    val intervalsBc = intervals.broadcast(sparkContext)
    val kType = typ.kType
    val kPType = kType
    val kRowFieldIdx = typ.kFieldIdx
    val rowPType = typ.rowType

    mapPartitions(typ, { (ctx, it) =>
      val kUR = new UnsafeRow(kPType)
      it.filter { rv =>
        ctx.rvb.start(kType)
        ctx.rvb.selectRegionValue(rowPType, kRowFieldIdx, rv)
        kUR.set(ctx.region, ctx.rvb.end())
        !intervalsBc.value.contains(kUR)
      }
    })
  }

  def filterToIntervals(intervals: RVDPartitioner): RVD = {
    val intervalsBc = intervals.broadcast(sparkContext)
    val localRowPType = rowPType
    val kRowFieldIdx = typ.kFieldIdx

    val pred: (RegionValue) => Boolean = (rv: RegionValue) => {
      val ur = new UnsafeRow(localRowPType, rv)
      val key = Row.fromSeq(
        kRowFieldIdx.map(i => ur.get(i)))
      intervalsBc.value.contains(key)
    }

    val nPartitions = getNumPartitions
    if (nPartitions <= 1)
      return filter(pred)

    val newPartitionIndices = Iterator.range(0, partitioner.numPartitions)
      .filter(i => intervals.overlaps(partitioner.rangeBounds(i)))
      .toArray

    info(s"reading ${ newPartitionIndices.length } of $nPartitions data partitions")

    if (newPartitionIndices.isEmpty)
      RVD.empty(sparkContext, typ)
    else {
      subsetPartitions(newPartitionIndices).filter(pred)
    }
  }

  def subsetPartitions(keep: Array[Int]): RVD = {
    require(keep.length <= crdd.partitions.length, "tried to subset to more partitions than exist")
    require(keep.isIncreasing && (keep.isEmpty || (keep.head >= 0 && keep.last < crdd.partitions.length)),
      "values not increasing or not in range [0, number of partitions)")

    val newPartitioner = partitioner.copy(rangeBounds = keep.map(partitioner.rangeBounds))

    RVD(typ, newPartitioner, crdd.subsetPartitions(keep))
  }

  // Aggregating

  // used in Interpret by TableAggregate, MatrixAggregate
  def aggregateWithPartitionOp[PC, U: ClassTag](
    zeroValue: U,
    makePC: (Int, RVDContext) => PC
  )(seqOp: (PC, U, RegionValue) => Unit,
    combOp: (U, U) => U
  ): U = {
    val reduced = crdd.cmapPartitionsWithIndex[U] { (i, ctx, it) =>
      val pc = makePC(i, ctx)
      val comb = zeroValue
      it.foreach { rv =>
        seqOp(pc, comb, rv)
        ctx.region.clear()
      }
      Iterator.single(comb)
    }

    val ac = new AssociativeCombiner(zeroValue, combOp)
    sparkContext.runJob(reduced.run, (it: Iterator[U]) => singletonElement(it), ac.combine _)
    ac.result()
  }

  // only used by MatrixMapCols
  def treeAggregateWithPartitionOp[PC, U: ClassTag](
    zeroValue: U,
    makePC: (Int, RVDContext) => PC
  )(seqOp: (PC, U, RegionValue) => U,
    combOp: (U, U) => U,
    depth: Int = treeAggDepth(HailContext.get, crdd.getNumPartitions)
  ): U = {
    val clearingSeqOp = { (ctx: RVDContext, pc: PC, u: U, rv: RegionValue) =>
      val u2 = seqOp(pc, u, rv)
      ctx.region.clear()
      u2
    }
    crdd.treeAggregateWithPartitionOp(zeroValue, makePC, clearingSeqOp, combOp, depth)
  }

  def forall(p: RegionValue => Boolean): Boolean =
    crdd.map(p).clearingRun.forall(x => x)

  def exists(p: RegionValue => Boolean): Boolean =
    crdd.map(p).clearingRun.exists(x => x)

  def count(): Long =
    crdd.cmapPartitions { (ctx, it) =>
      var count = 0L
      it.foreach { rv =>
        count += 1
        ctx.region.clear()
      }
      Iterator.single(count)
    }.run.fold(0L)(_ + _)

  def countPerPartition(): Array[Long] =
    crdd.cmapPartitions { (ctx, it) =>
      var count = 0L
      it.foreach { rv =>
        count += 1
        ctx.region.clear()
      }
      Iterator.single(count)
    }.collect()

  def find(codec: CodecSpec, p: (RegionValue) => Boolean): Option[Array[Byte]] =
    filter(p).head(1, None).collectAsBytes(codec).headOption

  def find(region: Region)(p: (RegionValue) => Boolean): Option[RegionValue] =
    find(RVD.wireCodec, p).map(
      RegionValue.fromBytes(
        RVD.wireCodec.buildDecoder(rowPType, rowPType),
        region,
        RegionValue(region)))

  // Collecting

  def collect(codec: CodecSpec): Array[Row] = {
    val dec = codec.buildDecoder(rowPType, rowPType)
    val encodedData = collectAsBytes(codec)
    Region.scoped { region =>
      encodedData.iterator
        .map(RegionValue.fromBytes(dec, region, RegionValue(region)))
        .map { rv =>
          val row = SafeRow(rowPType, rv)
          region.clear()
          row
        }.toArray
    }
  }

  def collectPerPartition[T: ClassTag](f: (Int, RVDContext, Iterator[RegionValue]) => T): Array[T] =
    crdd.cmapPartitionsWithIndex { (i, ctx, it) =>
      Iterator.single(f(i, ctx, it))
    }.collect()

  def collectAsBytes(codec: CodecSpec): Array[Array[Byte]] = stabilize(codec).collect()

  // Persisting

  def cache(): RVD = persist(StorageLevel.MEMORY_ONLY)

  def persist(level: StorageLevel): RVD = {
    val makeDec = RVD.memoryCodec.buildDecoder(rowPType, rowPType)

    val persistedRDD = stabilize().persist(level)

    val iterationRDD = destabilize(persistedRDD)

    new RVD(typ, partitioner, iterationRDD) {
      override def storageLevel: StorageLevel = persistedRDD.getStorageLevel

      override def persist(newLevel: StorageLevel): RVD = {
        if (newLevel == StorageLevel.NONE)
          unpersist()
        else {
          persistedRDD.persist(newLevel)
          this
        }
      }

      override def unpersist(): RVD = {
        persistedRDD.unpersist()
        self
      }
    }
  }

  def unpersist(): RVD = this

  def storageLevel: StorageLevel = StorageLevel.NONE

  def write(path: String, stageLocally: Boolean, codecSpec: CodecSpec): Array[Long] = {
    val (partFiles, partitionCounts) = crdd.writeRows(path, rowPType, stageLocally, codecSpec)
    rvdSpec(codecSpec, partFiles).write(HailContext.sFS, path)
    partitionCounts
  }

  def writeRowsSplit(
    path: String,
    codecSpec: CodecSpec,
    stageLocally: Boolean
  ): Array[Long] = crdd.writeRowsSplit(path, typ, codecSpec, partitioner, stageLocally)

  // Joining

  def orderedLeftJoinDistinctAndInsert(
    right: RVD,
    root: String,
    lift: Option[String] = None,
    dropLeft: Option[Array[String]] = None
  ): RVD = {
    assert(!typ.key.contains(root))

    val valueStruct = right.typ.valueType
    val rightRowType = right.typ.rowType
    val liftField = lift.map { name => rightRowType.field(name) }
    val valueType = liftField.map(f => f.typ.setRequired(false)).getOrElse(valueStruct)

    val removeLeft = dropLeft.map(_.toSet).getOrElse(Set.empty)
    val keepIndices = rowType.fields.filter(f => !removeLeft.contains(f.name)).map(_.index).toArray
    val newRowType = TStruct(
      keepIndices.map(i => rowType.fieldNames(i) -> rowType.types(i)) ++ Array(root -> valueType.virtualType): _*).physicalType

    val localRowType = rowType

    val shouldLift = lift.isDefined
    val rightValueIndices = right.typ.valueFieldIdx
    val liftIndex = liftField.map(_.index).getOrElse(-1)

    val joiner = { (ctx: RVDContext, it: Iterator[JoinedRegionValue]) =>
      val rvb = ctx.rvb
      val rv = RegionValue()

      it.map { jrv =>
        val lrv = jrv.rvLeft
        val rrv = jrv.rvRight
        rvb.start(newRowType)
        rvb.startStruct()
        rvb.addFields(localRowType.physicalType, lrv, keepIndices)
        if (rrv == null)
          rvb.setMissing()
        else {
          if (shouldLift)
            rvb.addField(rightRowType, rrv, liftIndex)
          else {
            rvb.startStruct()
            rvb.addFields(rightRowType, rrv, rightValueIndices)
            rvb.endStruct()
          }
        }
        rvb.endStruct()
        rv.set(ctx.region, rvb.end())
        rv
      }
    }
    assert(typ.key.length >= right.typ.key.length, s"$typ >= ${ right.typ }\n  $this\n  $right")
    orderedJoinDistinct(
      right,
      right.typ.key.length,
      "left",
      joiner,
      typ.copy(rowType = newRowType,
        key = typ.key.filter(!removeLeft.contains(_)))
    )
  }

  def orderedJoin(
    right: RVD,
    joinType: String,
    joiner: (RVDContext, Iterator[JoinedRegionValue]) => Iterator[RegionValue],
    joinedType: RVDType
  ): RVD =
    orderedJoin(right, typ.key.length, joinType, joiner, joinedType)

  def orderedJoin(
    right: RVD,
    joinKey: Int,
    joinType: String,
    joiner: (RVDContext, Iterator[JoinedRegionValue]) => Iterator[RegionValue],
    joinedType: RVDType
  ): RVD =
    keyBy(joinKey).orderedJoin(right.keyBy(joinKey), joinType, joiner, joinedType)

  def orderedJoinDistinct(
    right: RVD,
    joinType: String,
    joiner: (RVDContext, Iterator[JoinedRegionValue]) => Iterator[RegionValue],
    joinedType: RVDType
  ): RVD =
    orderedJoinDistinct(right, typ.key.length, joinType, joiner, joinedType)

  def orderedJoinDistinct(
    right: RVD,
    joinKey: Int,
    joinType: String,
    joiner: (RVDContext, Iterator[JoinedRegionValue]) => Iterator[RegionValue],
    joinedType: RVDType
  ): RVD =
    keyBy(joinKey).orderedJoinDistinct(right.keyBy(joinKey), joinType, joiner, joinedType)

  def orderedLeftIntervalJoin(
    right: RVD,
    joiner: (RVDContext, Iterator[Muple[RegionValue, Iterable[RegionValue]]]) => Iterator[RegionValue],
    joinedType: RVDType
  ): RVD =
    keyBy(1).orderedLeftIntervalJoin(right.keyBy(1), joiner, joinedType)

  def orderedLeftIntervalJoinDistinct(
    right: RVD,
    joiner: (RVDContext, Iterator[JoinedRegionValue]) => Iterator[RegionValue],
    joinedType: RVDType
  ): RVD =
    keyBy(1).orderedLeftIntervalJoinDistinct(right.keyBy(1), joiner, joinedType)

  def orderedZipJoin(right: RVD): (RVDPartitioner, ContextRDD[RVDContext, JoinedRegionValue]) =
    orderedZipJoin(right, typ.key.length)

  def orderedZipJoin(right: RVD, joinKey: Int): (RVDPartitioner, ContextRDD[RVDContext, JoinedRegionValue]) =
    keyBy(joinKey).orderedZipJoin(right.keyBy(joinKey))

  def orderedZipJoin(
    right: RVD,
    joinKey: Int,
    joiner: (RVDContext, Iterator[JoinedRegionValue]) => Iterator[RegionValue],
    joinedType: RVDType
  ): RVD = {
    val (joinedPartitioner, jcrdd) = orderedZipJoin(right, joinKey)
    RVD(joinedType, joinedPartitioner, jcrdd.cmapPartitions(joiner))
  }

  def orderedMerge(right: RVD): RVD =
    orderedMerge(right, typ.key.length)

  def orderedMerge(right: RVD, joinKey: Int): RVD =
    keyBy(joinKey).orderedMerge(right.keyBy(joinKey))

  def partitionSortedUnion(rdd2: RVD): RVD = {
    assert(typ == rdd2.typ)
    assert(partitioner == rdd2.partitioner)

    val localTyp = typ
    zipPartitions(typ, rdd2) { (ctx, it, it2) =>
      new Iterator[RegionValue] {
        private val bit = it.buffered
        private val bit2 = it2.buffered
        private val rv = RegionValue()

        def hasNext: Boolean = bit.hasNext || bit2.hasNext

        def next(): RegionValue = {
          val old =
            if (!bit.hasNext)
              bit2.next()
            else if (!bit2.hasNext)
              bit.next()
            else {
              val c = localTyp.kInRowOrd.compare(bit.head, bit2.head)
              if (c < 0)
                bit.next()
              else
                bit2.next()
            }
          ctx.rvb.start(localTyp.rowType)
          ctx.rvb.addRegionValue(localTyp.rowType, old)
          rv.set(ctx.region, ctx.rvb.end())
          rv
        }
      }
    }
  }

  // Zipping

  def zip(
    newTyp: RVDType,
    that: RVD
  )(zipper: (RVDContext, RegionValue, RegionValue) => RegionValue
  ): RVD = RVD(
    newTyp,
    partitioner,
    boundary.crdd.czip(that.boundary.crdd)(zipper))

  def zipPartitions(
    newTyp: RVDType,
    that: RVD
  )(zipper: (RVDContext, Iterator[RegionValue], Iterator[RegionValue]) => Iterator[RegionValue]
  ): RVD = RVD(
    newTyp,
    partitioner,
    boundary.crdd.czipPartitions(that.boundary.crdd)(zipper))

  def zipPartitions[T: ClassTag](
    newTyp: RVDType,
    that: ContextRDD[RVDContext, T]
  )(zipper: (Iterator[RegionValue], Iterator[T]) => Iterator[RegionValue]
  ): RVD = RVD(
    newTyp,
    partitioner,
    boundary.crdd.zipPartitions(that)(zipper))

  def zipPartitionsAndContext(
    newTyp: RVDType,
    that: RVD
  )(zipper: (RVDContext, RVDContext => Iterator[RegionValue], RVDContext => Iterator[RegionValue]) => Iterator[RegionValue]
  ): RVD = RVD(
    newTyp,
    partitioner,
    crdd.czipPartitionsAndContext(that.crdd) { (ctx, lit, rit) =>
      zipper(ctx, ctx => lit.flatMap(_ (ctx)), ctx => rit.flatMap(_ (ctx)))
    }
  )

  def zipPartitionsWithIndex(
    newTyp: RVDType,
    that: RVD
  )(zipper: (Int, RVDContext, Iterator[RegionValue], Iterator[RegionValue]) => Iterator[RegionValue]
  ): RVD = RVD(
    newTyp,
    partitioner,
    boundary.crdd.czipPartitionsWithIndex(that.boundary.crdd)(zipper))

  // New key type must be prefix of left key type. 'joinKey' must be prefix of
  // both left key and right key. 'zipper' must take all output key values from
  // left iterator, and be monotonic on left iterator (it can drop or duplicate
  // elements of left iterator, or insert new elements in order, but cannot
  // rearrange them), and output region values must conform to 'newTyp'. The
  // partitioner of the resulting RVD will be left partitioner truncated
  // to new key. Each partition will be computed by 'zipper', with corresponding
  // partition of 'this' as first iterator, and with all rows of 'that' whose
  // 'joinKey' might match something in partition as the second iterator.
  def alignAndZipPartitions(
    newTyp: RVDType,
    that: RVD,
    joinKey: Int
  )(zipper: (RVDContext, Iterator[RegionValue], Iterator[RegionValue]) => Iterator[RegionValue]
  ): RVD = {
    require(newTyp.kType isPrefixOf this.typ.kType)
    require(joinKey <= this.typ.key.length)
    require(joinKey <= that.typ.key.length)

    val left = this.truncateKey(newTyp.key)
    RVD(
      typ = newTyp,
      partitioner = left.partitioner,
      crdd = left.crddBoundary.czipPartitions(
        RepartitionedOrderedRDD2(that, this.partitioner.coarsenedRangeBounds(joinKey)).boundary
      )(zipper))
  }

  // Like alignAndZipPartitions, when 'that' is keyed by intervals.
  // 'zipper' is called once for each partition of 'this', as in
  // alignAndZipPartitions, but now the second iterator will contain all rows
  // of 'that' whose key is an interval overlapping the range bounds of the
  // current partition of 'this'.
  def intervalAlignAndZipPartitions(
    newTyp: RVDType,
    that: RVD
  )(zipper: (RVDContext, Iterator[RegionValue], Iterator[RegionValue]) => Iterator[RegionValue]
  ): RVD = {
    require(that.rowType.field(that.typ.key(0)).typ.asInstanceOf[TInterval].pointType == rowType.field(typ.key(0)).typ)

    val partBc = partitioner.broadcast(sparkContext)
    val rightTyp = that.typ
    val enc = RVD.wireCodec.buildEncoder(that.rowPType)
    val partitionKeyedIntervals = that.boundary.crdd
      .flatMap { rv =>
        val r = SafeRow(rightTyp.rowType, rv)
        val interval = r.getAs[Interval](rightTyp.kFieldIdx(0))
        if (interval != null) {
          val wrappedInterval = interval.copy(
            start = Row(interval.start),
            end = Row(interval.end))
          val bytes = rv.toBytes(enc)
          partBc.value.queryInterval(wrappedInterval).map(i => ((i, interval), bytes))
        } else
          Iterator()
      }.clearingRun

    val nParts = getNumPartitions
    val intervalOrd = rightTyp.kType.types(0).virtualType.ordering.toOrdering.asInstanceOf[Ordering[Interval]]
    val sorted: RDD[((Int, Interval), Array[Byte])] = new ShuffledRDD(
      partitionKeyedIntervals,
      new Partitioner {
        def getPartition(key: Any): Int = key.asInstanceOf[(Int, Interval)]._1

        def numPartitions: Int = nParts
      }
    ).setKeyOrdering(Ordering.by[(Int, Interval), Interval](_._2)(intervalOrd))

    RVD(
      typ = newTyp,
      partitioner = partitioner,
      crdd = crddBoundary.czipPartitions(
        RVD.wireCodec.decodeRDD(that.rowPType, sorted.values).boundary
      )(zipper))
  }

  // Private

  private[rvd] def copy(
    typ: RVDType = typ,
    partitioner: RVDPartitioner = partitioner,
    crdd: ContextRDD[RVDContext, RegionValue] = crdd
  ): RVD =
    RVD(typ, partitioner, crdd)

  private[rvd] def destabilize(
    stable: RDD[Array[Byte]],
    codec: CodecSpec = RVD.memoryCodec
  ): ContextRDD[RVDContext, RegionValue] = {
    val dec = codec.buildDecoder(rowPType, rowPType)
    ContextRDD.weaken[RVDContext](stable).cmapPartitions { (ctx, it) =>
      val rv = RegionValue(ctx.region)
      it.map(RegionValue.fromBytes(dec, ctx.region, rv))
    }
  }

  private[rvd] def stably(
    f: RDD[Array[Byte]] => RDD[Array[Byte]]
  ): ContextRDD[RVDContext, RegionValue] = destabilize(f(stabilize()))

  private[rvd] def crddBoundary: ContextRDD[RVDContext, RegionValue] =
    crdd.boundary

  private[rvd] def keyBy(key: Int = typ.key.length): KeyedRVD =
    new KeyedRVD(this, key)

  private def rvdSpec(codecSpec: CodecSpec, partFiles: Array[String]): AbstractRVDSpec =
    OrderedRVDSpec(
      typ.rowType,
      typ.key,
      codecSpec,
      partFiles,
      partitioner)
}

object RVD {
  val memoryCodec = CodecSpec.defaultUncompressed

  val wireCodec = memoryCodec

  def empty(sc: SparkContext, typ: RVDType): RVD = {
    RVD(typ,
      RVDPartitioner.empty(typ),
      ContextRDD.empty[RVDContext, RegionValue](sc))
  }

  def unkeyed(rowType: PStruct, crdd: ContextRDD[RVDContext, RegionValue]): RVD =
    new RVD(
      RVDType(rowType, FastIndexedSeq()),
      RVDPartitioner.unkeyed(crdd.getNumPartitions),
      crdd)

  def getKeys(
    typ: RVDType,
    crdd: ContextRDD[RVDContext, RegionValue]
  ): ContextRDD[RVDContext, RegionValue] = {
    // The region values in 'crdd' are of type `typ.rowType`
    val localType = typ
    crdd.cmapPartitions { (ctx, it) =>
      val wrv = WritableRegionValue(localType.kType, ctx.freshRegion)
      it.map { rv =>
        wrv.setSelect(localType.rowType, localType.kFieldIdx, rv)
        wrv.value
      }
    }
  }

  def getKeyInfo(
    typ: RVDType,
    // 'partitionKey' is used to check whether the rows are ordered by the first
    // 'partitionKey' key fields, even if they aren't ordered by the full key.
    partitionKey: Int,
    keys: ContextRDD[RVDContext, RegionValue]
  ): Array[RVDPartitionInfo] = {
    // the region values in 'keys' are of typ `typ.keyType`
    val nPartitions = keys.getNumPartitions
    if (nPartitions == 0)
      return Array()

    val rng = new java.util.Random(1)
    val partitionSeed = Array.fill[Int](nPartitions)(rng.nextInt())

    val sampleSize = math.min(nPartitions * 20, 1000000)
    val samplesPerPartition = sampleSize / nPartitions

    val localType = typ

    val keyInfo = keys.cmapPartitionsWithIndex { (i, ctx, it) =>
      val out = if (it.hasNext)
        Iterator(RVDPartitionInfo(localType, partitionKey, samplesPerPartition, i, it, partitionSeed(i), ctx))
      else
        Iterator()
      out
    }.collect()

    keyInfo.sortBy(_.min)(typ.kType.virtualType.ordering.toOrdering)
  }

  def coerce(
    typ: RVDType,
    crdd: ContextRDD[RVDContext, RegionValue]
  ): RVD = coerce(typ, typ.key.length, crdd)

  def coerce(
    typ: RVDType,
    crdd: ContextRDD[RVDContext, RegionValue],
    fastKeys: ContextRDD[RVDContext, RegionValue]
  ): RVD = coerce(typ, typ.key.length, crdd, fastKeys)

  def coerce(
    typ: RVDType,
    partitionKey: Int,
    crdd: ContextRDD[RVDContext, RegionValue]
  ): RVD = {
    val keys = getKeys(typ, crdd)
    makeCoercer(typ, partitionKey, keys).coerce(typ, crdd)
  }

  def coerce(
    typ: RVDType,
    partitionKey: Int,
    crdd: ContextRDD[RVDContext, RegionValue],
    keys: ContextRDD[RVDContext, RegionValue]
  ): RVD = {
    val keys = getKeys(typ, crdd)
    makeCoercer(typ, partitionKey, keys).coerce(typ, crdd)
  }

  def makeCoercer(
    fullType: RVDType,
    // keys: RDD[RegionValue[fullType.kType]]
    keys: ContextRDD[RVDContext, RegionValue]
  ): RVDCoercer = makeCoercer(fullType, fullType.key.length, keys)

  def makeCoercer(
    fullType: RVDType,
    partitionKey: Int,
    // keys: RDD[RegionValue[fullType.kType]]
    keys: ContextRDD[RVDContext, RegionValue]
  ): RVDCoercer = {
    type CRDD = ContextRDD[RVDContext, RegionValue]
    val sc = keys.sparkContext

    val unkeyedCoercer: RVDCoercer = new RVDCoercer(fullType) {
      def _coerce(typ: RVDType, crdd: CRDD): RVD = {
        assert(typ.key.isEmpty)
        unkeyed(typ.rowType, crdd)
      }
    }

    if (fullType.key.isEmpty)
      return unkeyedCoercer

    val emptyCoercer: RVDCoercer = new RVDCoercer(fullType) {
      def _coerce(typ: RVDType, crdd: CRDD): RVD = empty(sc, typ)
    }

    val keyInfo = getKeyInfo(fullType, partitionKey, keys)

    if (keyInfo.isEmpty)
      return emptyCoercer

    val bounds = keyInfo.map(_.interval).toFastIndexedSeq
    val pkBounds = bounds.map(_.coarsen(partitionKey))

    def orderPartitions = { crdd: CRDD =>
      val pids = keyInfo.map(_.partitionIndex)
      if (pids.isSorted && crdd.getNumPartitions == pids.length) {
        assert(pids.isEmpty || pids.last < crdd.getNumPartitions)
        crdd
      }
      else {
        assert(pids.isEmpty || pids.max < crdd.getNumPartitions)
        if (!pids.isSorted)
          info("Coerced dataset with out-of-order partitions.")
        crdd.reorderPartitions(pids)
      }
    }

    val minInfo = keyInfo.minBy(_.sortedness)
    val intraPartitionSortedness = minInfo.sortedness
    val contextStr = minInfo.contextStr

    if (intraPartitionSortedness == RVDPartitionInfo.KSORTED
      && RVDPartitioner.isValid(fullType.kType.virtualType, bounds)) {

      info("Coerced sorted dataset")

      new RVDCoercer(fullType) {
        val unfixedPartitioner =
          new RVDPartitioner(fullType.kType.virtualType, bounds)
        val newPartitioner = RVDPartitioner.generate(
          fullType.key.take(partitionKey), fullType.kType.virtualType, bounds)

        def _coerce(typ: RVDType, crdd: CRDD): RVD = {
          RVD(typ, unfixedPartitioner, orderPartitions(crdd))
            .repartition(newPartitioner, shuffle = false)
        }
      }

    } else if (intraPartitionSortedness >= RVDPartitionInfo.TSORTED
      && RVDPartitioner.isValid(fullType.kType.virtualType.truncate(partitionKey), pkBounds)) {

      info(s"Coerced almost-sorted dataset")
      log.info(s"Unsorted keys: $contextStr")

      new RVDCoercer(fullType) {
        val unfixedPartitioner = new RVDPartitioner(
          fullType.kType.virtualType.truncate(partitionKey),
          pkBounds
        )
        val newPartitioner = RVDPartitioner.generate(
          fullType.key.take(partitionKey),
          fullType.kType.virtualType.truncate(partitionKey),
          pkBounds
        )

        def _coerce(typ: RVDType, crdd: CRDD): RVD = {
          RVD(
            typ.copy(key = typ.key.take(partitionKey)),
            unfixedPartitioner,
            orderPartitions(crdd)
          ).repartition(newPartitioner, shuffle = false)
            .localSort(typ.key)
        }
      }

    } else {

      info(s"Ordering unsorted dataset with network shuffle")
      log.info(s"Unsorted keys: $contextStr")

      new RVDCoercer(fullType) {
        val newPartitioner =
          calculateKeyRanges(fullType, keyInfo, keys.getNumPartitions, partitionKey)

        def _coerce(typ: RVDType, crdd: CRDD): RVD = {
          RVD.unkeyed(typ.rowType, crdd)
            .repartition(newPartitioner, shuffle = true, filter = false)
        }
      }
    }
  }

  def calculateKeyRanges(
    typ: RVDType,
    pInfo: Array[RVDPartitionInfo],
    nPartitions: Int,
    partitionKey: Int
  ): RVDPartitioner = {
    assert(nPartitions > 0)
    assert(pInfo.nonEmpty)

    val kord = typ.kType.virtualType.ordering.toOrdering
    val min = pInfo.map(_.min).min(kord)
    val max = pInfo.map(_.max).max(kord)
    val samples = pInfo.flatMap(_.samples)

    RVDPartitioner.fromKeySamples(typ, min, max, samples, nPartitions, partitionKey)
  }

  def apply(
    typ: RVDType,
    partitioner: RVDPartitioner,
    codec: CodecSpec,
    rdd: RDD[Array[Byte]]
  ): RVD = {
    val dec = codec.buildDecoder(typ.rowType, typ.rowType)
    apply(
      typ,
      partitioner,
      ContextRDD.weaken[RVDContext](rdd).cmapPartitions { (ctx, it) =>
        val rv = RegionValue()
        it.map(RegionValue.fromBytes(dec, ctx.region, rv))
      })
  }

  def apply(
    typ: RVDType,
    partitioner: RVDPartitioner,
    crdd: ContextRDD[RVDContext, RegionValue]
  ): RVD = {
    if (!HailContext.get.checkRVDKeys)
      return new RVD(typ, partitioner, crdd)

    val sc = crdd.sparkContext

    val partitionerBc = partitioner.broadcast(sc)
    val localType = typ
    val localKPType = typ.kType

    new RVD(
      typ,
      partitioner,
      crdd.cmapPartitionsWithIndex { case (i, ctx, it) =>
        val prevK = WritableRegionValue(localType.kType, ctx.freshRegion)
        val kUR = new UnsafeRow(localKPType)

        new Iterator[RegionValue] {
          var first = true

          def hasNext: Boolean = it.hasNext

          def next(): RegionValue = {
            val rv = it.next()

            if (first)
              first = false
            else {
              if (localType.kRowOrd.gt(prevK.value, rv)) {
                kUR.set(prevK.value)
                val prevKeyString = kUR.toString()

                prevK.setSelect(localType.rowType, localType.kFieldIdx, rv)
                kUR.set(prevK.value)
                val currKeyString = kUR.toString()
                fatal(
                  s"""RVD error! Keys found out of order:
                     |  Current key:  $currKeyString
                     |  Previous key: $prevKeyString
                     |This error can occur after a split_multi if the dataset
                     |contains both multiallelic variants and duplicated loci.
                   """.stripMargin)
              }
            }

            prevK.setSelect(localType.rowType, localType.kFieldIdx, rv)
            kUR.set(prevK.value)

            if (!partitionerBc.value.rangeBounds(i).contains(localType.kType.virtualType.ordering, kUR))
              fatal(
                s"""RVD error! Unexpected key in partition $i
                   |  Range bounds for partition $i: ${ partitionerBc.value.rangeBounds(i) }
                   |  Range of partition IDs for key: [${ partitionerBc.value.lowerBound(kUR) }, ${ partitionerBc.value.upperBound(kUR) })
                   |  Invalid key: ${ kUR.toString() }""".stripMargin)

            rv
          }
        }
      })
  }

  def union(rvds: Seq[RVD], joinKey: Int): RVD = rvds match {
    case Seq(x) => x
    case first +: _ =>
      if (joinKey == 0) {
        val sc = first.sparkContext
        RVD.unkeyed(first.rowPType, ContextRDD.union(sc, rvds.map(_.crdd)))
      } else
        rvds.reduce(_.orderedMerge(_, joinKey))
  }

  def union(rvds: Seq[RVD]): RVD =
    union(rvds, rvds.head.typ.key.length)

  def writeRowsSplitFiles(
    rvds: IndexedSeq[RVD],
    path: String,
    codecSpec: CodecSpec,
    stageLocally: Boolean
  ): Array[Array[Long]] = {
    val first = rvds.head
    require(rvds.forall(rvd => rvd.typ == first.typ && rvd.partitioner == first.partitioner))

<<<<<<< HEAD
    val sc = HailContext.sc
    val fs = HailContext.sFS
    val bcFS = HailContext.bcFS
=======
    val sc = HailContext.get.sc
    val hConf = HailContext.hadoopConf
    val hConfBc = HailContext.hadoopConfBc
>>>>>>> 7c32b3cc

    val nRVDs = rvds.length
    val partitioner = first.partitioner
    val partitionerBc = partitioner.broadcast(sc)
    val nPartitions = partitioner.numPartitions

    val localTyp = first.typ
    val fullRowType = first.typ.rowType
    val rowsRVType = MatrixType.getRowType(fullRowType)
    val entriesRVType = MatrixType.getSplitEntriesType(fullRowType)

    val makeRowsEnc = codecSpec.buildEncoder(fullRowType, rowsRVType)

    val makeEntriesEnc = codecSpec.buildEncoder(fullRowType, entriesRVType)

    val partDigits = digitsNeeded(nPartitions)
    val fileDigits = digitsNeeded(rvds.length)
    for (i <- 0 until nRVDs) {
      val s = StringUtils.leftPad(i.toString, fileDigits, '0')
      fs.mkDir(path + s + ".mt" + "/rows/rows/parts")
      fs.mkDir(path + s + ".mt" + "/entries/rows/parts")
    }

    val partF = { (originIdx: Int, originPartIdx: Int, it: Iterator[RVDContext => Iterator[RegionValue]]) =>
      Iterator.single { ctx: RVDContext =>
        val fs = bcFS.value
        val s = StringUtils.leftPad(originIdx.toString, fileDigits, '0')
        val fullPath = path + s + ".mt"
        val (f, rowCount) = RichContextRDDRegionValue.writeSplitRegion(
          fs,
          fullPath,
          localTyp,
          singletonElement(it)(ctx),
          originPartIdx,
          ctx,
          partDigits,
          stageLocally,
          makeRowsEnc,
          makeEntriesEnc)
        Iterator.single((f, rowCount, originIdx))
      }
    }

    val partFilePartitionCounts = new ContextRDD(
      new OriginUnionRDD(first.crdd.rdd.sparkContext, rvds.map(_.crdd.rdd), partF),
      first.crdd.mkc)
      .collect()

    val partFilesByOrigin = Array.fill[ArrayBuilder[String]](nRVDs)(new ArrayBuilder())
    val partitionCountsByOrigin = Array.fill[ArrayBuilder[Long]](nRVDs)(new ArrayBuilder())

    for ((f, rowCount, oidx) <- partFilePartitionCounts) {
      partFilesByOrigin(oidx) += f
      partitionCountsByOrigin(oidx) += rowCount
    }

    val partFiles = partFilesByOrigin.map(_.result())
    val partCounts = partitionCountsByOrigin.map(_.result())

    sc.parallelize(partFiles.zipWithIndex, partFiles.length)
      .foreach { case (partFiles, i) =>
        val fs = bcFS.value
        val s = StringUtils.leftPad(i.toString, fileDigits, '0')
        val basePath = path + s + ".mt"
        RichContextRDDRegionValue.writeSplitSpecs(fs, basePath, codecSpec, localTyp.key, rowsRVType, entriesRVType, partFiles, partitionerBc.value)
      }

    partCounts
  }
}<|MERGE_RESOLUTION|>--- conflicted
+++ resolved
@@ -1355,15 +1355,9 @@
     val first = rvds.head
     require(rvds.forall(rvd => rvd.typ == first.typ && rvd.partitioner == first.partitioner))
 
-<<<<<<< HEAD
-    val sc = HailContext.sc
+    val sc = HailContext.get.sc
     val fs = HailContext.sFS
     val bcFS = HailContext.bcFS
-=======
-    val sc = HailContext.get.sc
-    val hConf = HailContext.hadoopConf
-    val hConfBc = HailContext.hadoopConfBc
->>>>>>> 7c32b3cc
 
     val nRVDs = rvds.length
     val partitioner = first.partitioner
