package is.hail.rvd

import java.util

import is.hail.HailContext
import is.hail.annotations._
import is.hail.expr.ir.PruneDeadFields.isSupertype
import is.hail.expr.types._
import is.hail.expr.types.physical.{PInt64, PStruct, PType}
import is.hail.expr.types.virtual.{TArray, TInt64, TInterval, TStruct}
import is.hail.io._
import is.hail.io.index.IndexWriter
import is.hail.io.{AbstractTypedCodecSpec, BufferSpec, RichContextRDDRegionValue, TypedCodecSpec}
import is.hail.sparkextras._
import is.hail.utils._
import is.hail.expr.ir.{ExecuteContext, InferPType}
import is.hail.utils.PartitionCounts.{PCSubsetOffset, getPCSubsetOffset, incrementalPCSubsetOffset}
import org.apache.commons.lang3.StringUtils
import org.apache.spark.TaskContext
import org.apache.spark.rdd.{RDD, ShuffledRDD}
import org.apache.spark.sql.Row
import org.apache.spark.storage.StorageLevel
import org.apache.spark.{Partitioner, SparkContext}

import scala.language.existentials
import scala.reflect.ClassTag

abstract class RVDCoercer(val fullType: RVDType) {
  final def coerce(typ: RVDType, crdd: ContextRDD[RVDContext, RegionValue]): RVD = {
    require(isSupertype(typ.rowType.virtualType, fullType.rowType.virtualType))
    require(typ.key.sameElements(fullType.key))
    _coerce(typ, crdd)
  }

  protected def _coerce(typ: RVDType, crdd: ContextRDD[RVDContext, RegionValue]): RVD
}

class RVD(
  val typ: RVDType,
  val partitioner: RVDPartitioner,
  val crdd: ContextRDD[RVDContext, RegionValue]
) {
  self =>
  require(crdd.getNumPartitions == partitioner.numPartitions)

  require(typ.kType.virtualType isIsomorphicTo partitioner.kType)

  // Basic accessors

  def sparkContext: SparkContext = crdd.sparkContext

  def getNumPartitions: Int = crdd.getNumPartitions

  def rowType: TStruct = typ.rowType.virtualType

  def rowPType: PStruct = typ.rowType

  def boundary: RVD = RVD(typ, partitioner, crddBoundary)

  // Basic manipulators

  def cast(newRowType: PStruct): RVD = {
    val nameMap = rowType.fieldNames.zip(newRowType.fieldNames).toMap
    val newTyp = RVDType(newRowType, typ.key.map(nameMap))
    val newPartitioner = partitioner.rename(nameMap)
    new RVD(newTyp, newPartitioner, crdd)
  }

  // Exporting

  def toRows: RDD[Row] = {
    val localRowType = rowPType
    map(rv => SafeRow(localRowType, rv.region, rv.offset))
  }

  def toUnsafeRows: RDD[UnsafeRow] = {
    val localRowPType = rowPType
    map(rv => new UnsafeRow(localRowPType, rv.region, rv.offset))
  }

  def stabilize(enc: AbstractTypedCodecSpec): RDD[Array[Byte]] = {
    val makeEnc = enc.buildEncoder(rowPType)
    crdd.mapPartitions(RegionValue.toBytes(makeEnc, _)).clearingRun
  }

  def encodedRDD(enc: AbstractTypedCodecSpec): RDD[Array[Byte]] =
    stabilize(enc)

  def keyedEncodedRDD(enc: AbstractTypedCodecSpec, key: IndexedSeq[String] = typ.key): RDD[(Any, Array[Byte])] = {
    val makeEnc = enc.buildEncoder(rowPType)
    val kFieldIdx = typ.copy(key = key).kFieldIdx

    val localRowPType = rowPType
    crdd.mapPartitions { it =>
      val encoder = new ByteArrayEncoder(makeEnc)
      TaskContext.get.addTaskCompletionListener { _ =>
        encoder.close()
      }
      it.map { rv =>
        val keys: Any = SafeRow.selectFields(localRowPType, rv)(kFieldIdx)
        val bytes = encoder.regionValueToBytes(rv.region, rv.offset)
        (keys, bytes)
      }
    }.clearingRun
  }

  // Return an OrderedRVD whose key equals or at least starts with 'newKey'.
  def enforceKey(
    newKey: IndexedSeq[String],
    executeContext: ExecuteContext,
    isSorted: Boolean = false
  ): RVD = {
    require(newKey.forall(rowType.hasField))
    val nPreservedFields = typ.key.zip(newKey).takeWhile { case (l, r) => l == r }.length
    require(!isSorted || nPreservedFields > 0 || newKey.isEmpty)

    if (nPreservedFields == newKey.length)
      this
    else if (isSorted)
      truncateKey(newKey.take(nPreservedFields)
      ).extendKeyPreservesPartitioning(newKey, executeContext
      ).checkKeyOrdering()
    else
      changeKey(newKey, executeContext)
  }

  // Key and partitioner manipulation
  def changeKey(
    newKey: IndexedSeq[String],
    executeContext: ExecuteContext
  ): RVD =
    changeKey(newKey, newKey.length, executeContext)

  def changeKey(
    newKey: IndexedSeq[String],
    partitionKey: Int,
    executeContext: ExecuteContext
  ): RVD =
    RVD.coerce(typ.copy(key = newKey), partitionKey, this.crdd, executeContext)

  def extendKeyPreservesPartitioning(
    newKey: IndexedSeq[String],
    executeContext: ExecuteContext
  ): RVD = {
    require(newKey startsWith typ.key)
    require(newKey.forall(typ.rowType.fieldNames.contains))
    val rvdType = typ.copy(key = newKey)
    if (RVDPartitioner.isValid(rvdType.kType.virtualType, partitioner.rangeBounds))
      copy(typ = rvdType, partitioner = partitioner.copy(kType = rvdType.kType.virtualType))
    else {
      val adjustedPartitioner = partitioner.strictify
      repartition(adjustedPartitioner, executeContext)
        .copy(typ = rvdType, partitioner = adjustedPartitioner.copy(kType = rvdType.kType.virtualType))
    }
  }

  def checkKeyOrdering(): RVD = {
    val partitionerBc = partitioner.broadcast(crdd.sparkContext)
    val localType = typ
    val localKPType = typ.kType

    new RVD(
      typ,
      partitioner,
      crdd.cmapPartitionsWithIndex { case (i, ctx, it) =>
        val prevK = WritableRegionValue(localType.kType, ctx.freshRegion)
        val kUR = new UnsafeRow(localKPType)

        new Iterator[RegionValue] {
          var first = true

          def hasNext: Boolean = it.hasNext

          def next(): RegionValue = {
            val rv = it.next()

            if (first)
              first = false
            else {
              if (localType.kRowOrd.gt(prevK.value, rv)) {
                kUR.set(prevK.value)
                val prevKeyString = kUR.toString()

                prevK.setSelect(localType.rowType, localType.kFieldIdx, rv)
                kUR.set(prevK.value)
                val currKeyString = kUR.toString()
                fatal(
                  s"""RVD error! Keys found out of order:
                     |  Current key:  $currKeyString
                     |  Previous key: $prevKeyString
                     |This error can occur after a split_multi if the dataset
                     |contains both multiallelic variants and duplicated loci.
                   """.stripMargin)
              }
            }

            prevK.setSelect(localType.rowType, localType.kFieldIdx, rv)
            kUR.set(prevK.value)

            if (!partitionerBc.value.rangeBounds(i).contains(localType.kType.virtualType.ordering, kUR))
              fatal(
                s"""RVD error! Unexpected key in partition $i
                   |  Range bounds for partition $i: ${ partitionerBc.value.rangeBounds(i) }
                   |  Range of partition IDs for key: [${ partitionerBc.value.lowerBound(kUR) }, ${ partitionerBc.value.upperBound(kUR) })
                   |  Invalid key: ${ kUR.toString() }""".stripMargin)
            rv
          }
        }
      })
  }

  def truncateKey(n: Int): RVD = {
    require(n <= typ.key.length)
    truncateKey(typ.key.take(n))
  }

  def truncateKey(newKey: IndexedSeq[String]): RVD = {
    require(typ.key startsWith newKey)
    if (typ.key == newKey)
      this
    else
      copy(
        typ = typ.copy(key = newKey),
        partitioner = partitioner.coarsen(newKey.length))
  }

  // WARNING: will drop any data with keys falling outside 'partitioner'.
  def repartition(
    newPartitioner: RVDPartitioner,
    executeContext: ExecuteContext,
    shuffle: Boolean = false,
    filter: Boolean = true
  ): RVD = {
    require(newPartitioner.satisfiesAllowedOverlap(newPartitioner.kType.size - 1))
    require(shuffle || newPartitioner.kType.isPrefixOf(typ.kType.virtualType))

    if (shuffle) {
      val newType = typ.copy(key = newPartitioner.kType.fieldNames)

      val localRowPType = rowPType
      val kOrdering = newType.kType.virtualType.ordering

      val partBc = newPartitioner.broadcast(crdd.sparkContext)
      val enc = TypedCodecSpec(rowPType, BufferSpec.wireSpec)

      val filtered: RVD = if (filter) filterWithContext[(UnsafeRow, KeyedRow)]({ case (_, _) =>
        val ur = new UnsafeRow(localRowPType, null, 0)
        val key = new KeyedRow(ur, newType.kFieldIdx)
        (ur, key)
      }, { case ((ur, key), rv) =>
        ur.set(rv)
        partBc.value.contains(key)
      }) else this

      val shuffled: RDD[(Any, Array[Byte])] = new ShuffledRDD(
        filtered.keyedEncodedRDD(enc, newType.key),
        newPartitioner.sparkPartitioner(crdd.sparkContext)
      ).setKeyOrdering(kOrdering.toOrdering)

      val (rType: PStruct, shuffledCRDD) = enc.decodeRDD(localRowPType.virtualType, shuffled.values)

      RVD(RVDType(rType, newType.key), newPartitioner, shuffledCRDD)
    } else {
      if (newPartitioner != partitioner)
        new RVD(
          typ.copy(key = typ.key.take(newPartitioner.kType.size)),
          newPartitioner,
          RepartitionedOrderedRDD2(this, newPartitioner.rangeBounds))
      else
        this
    }
  }

  def naiveCoalesce(
    maxPartitions: Int,
    executeContext: ExecuteContext
  ): RVD = {
    val n = partitioner.numPartitions
    if (maxPartitions >= n)
      return this

    val newN = maxPartitions
    val newNParts = partition(n, newN)
    assert(newNParts.forall(_ > 0))
    val newPartitioner = partitioner.coalesceRangeBounds(newNParts.scanLeft(-1)(_ + _).tail)
    repartition(newPartitioner, executeContext)
  }

  def coalesce(
    maxPartitions: Int,
    executeContext: ExecuteContext,
    shuffle: Boolean
  ): RVD = {
    require(maxPartitions > 0, "cannot coalesce to nPartitions <= 0")
    val n = crdd.partitions.length
    if (!shuffle && maxPartitions >= n)
      return this

    val newPartitioner = if (shuffle) {
      val enc = TypedCodecSpec(rowPType, BufferSpec.wireSpec)
      val shuffledBytes = stabilize(enc).coalesce(maxPartitions, shuffle = true)
      val (newRowPType, shuffled) = destabilize(shuffledBytes, enc)
      if (typ.key.isEmpty)
        return RVD.unkeyed(newRowPType, shuffled)
      else {
        val newType = RVDType(newRowPType, typ.key)
        val keyInfo = RVD.getKeyInfo(newType, newType.key.length, RVD.getKeys(newType, shuffled))
        if (keyInfo.isEmpty)
          return RVD.empty(sparkContext, typ)
        RVD.calculateKeyRanges(
          newType, keyInfo, shuffled.getNumPartitions, newType.key.length)
      }
    } else {
      val partSize = countPerPartition()
      log.info(s"partSize = ${ partSize.toSeq }")

      val partCumulativeSize = mapAccumulate[Array, Long](partSize, 0L)((s, acc) => (s + acc, s + acc))
      val totalSize = partCumulativeSize.last

      var newPartEnd = (0 until maxPartitions).map { i =>
        val t = totalSize * (i + 1) / maxPartitions

        /* j largest index not greater than t */
        var j = util.Arrays.binarySearch(partCumulativeSize, t)
        if (j < 0)
          j = -j - 1
        while (j < partCumulativeSize.length - 1
          && partCumulativeSize(j + 1) == t)
          j += 1
        assert(t <= partCumulativeSize(j) &&
          (j == partCumulativeSize.length - 1 ||
            t < partCumulativeSize(j + 1)))
        j
      }.toArray

      newPartEnd = newPartEnd.zipWithIndex.filter { case (end, i) => i == 0 || newPartEnd(i) != newPartEnd(i - 1) }
        .map(_._1)

      partitioner.coalesceRangeBounds(newPartEnd)
    }
    if (newPartitioner.numPartitions< maxPartitions)
      warn(s"coalesced to ${ newPartitioner.numPartitions} " +
        s"${ plural(newPartitioner.numPartitions, "partition") }, less than requested $maxPartitions")

    repartition(newPartitioner, executeContext, shuffle)
  }

  // Key-wise operations

  def distinctByKey(executeContext: ExecuteContext): RVD = {
    val localType = typ
    repartition(partitioner.strictify, executeContext)
      .mapPartitions(typ, (ctx, it) =>
        OrderedRVIterator(localType, it, ctx)
          .staircase
          .map(_.value)
      )
  }

  def localSort(newKey: IndexedSeq[String]): RVD = {
    require(newKey startsWith typ.key)
    require(newKey.forall(typ.rowType.fieldNames.contains))
    require(partitioner.satisfiesAllowedOverlap(typ.key.length - 1))

    val localTyp = typ
    val sortedRDD = boundary.crdd.cmapPartitions { (consumerCtx, it) =>
      OrderedRVIterator(localTyp, it, consumerCtx).localKeySort(newKey)
    }

    val newType = typ.copy(key = newKey)
    new RVD(
      newType,
      partitioner.copy(kType = newType.kType.virtualType),
      sortedRDD)
  }

  // Mapping

  // None of the mapping methods may modify values of key fields, so that the
  // partitioner remains valid.

  def map[T](f: (RegionValue) => T)(implicit tct: ClassTag[T]): RDD[T] =
    crdd.map(f).clearingRun

  def map(newTyp: RVDType)(f: (RegionValue) => RegionValue): RVD = {
    require(newTyp.kType isPrefixOf typ.kType)
    RVD(newTyp,
      partitioner.coarsen(newTyp.key.length),
      crdd.map(f))
  }

  def mapPartitions[T: ClassTag](
    f: (Iterator[RegionValue]) => Iterator[T]
  ): RDD[T] = crdd.mapPartitions(f).clearingRun

  def mapPartitions(
    newTyp: RVDType
  )(f: (Iterator[RegionValue]) => Iterator[RegionValue]
  ): RVD = {
    require(newTyp.kType isPrefixOf typ.kType)
    RVD(
      newTyp,
      partitioner.coarsen(newTyp.key.length),
      crdd.mapPartitions(f))
  }

  def mapPartitions(
    newTyp: RVDType,
    f: (RVDContext, Iterator[RegionValue]) => Iterator[RegionValue]
  ): RVD = {
    require(newTyp.kType isPrefixOf typ.kType)
    RVD(
      newTyp,
      partitioner.coarsen(newTyp.key.length),
      crdd.cmapPartitions(f))
  }

  def mapPartitionsWithIndex[T: ClassTag](
    f: (Int, Iterator[RegionValue]) => Iterator[T]
  ): RDD[T] = crdd.mapPartitionsWithIndex(f).clearingRun

  def mapPartitionsWithIndex[T: ClassTag](
    f: (Int, RVDContext, Iterator[RegionValue]) => Iterator[T]
  ): RDD[T] = crdd.cmapPartitionsWithIndex(f).clearingRun

  def mapPartitionsWithIndex(
    newTyp: RVDType,
    f: (Int, RVDContext, Iterator[RegionValue]) => Iterator[RegionValue]
  ): RVD = {
    require(newTyp.kType isPrefixOf typ.kType)
    RVD(
      newTyp,
      partitioner.coarsen(newTyp.key.length),
      crdd.cmapPartitionsWithIndex(f))
  }

  def mapPartitionsWithIndexAndValue[V](
    newTyp: RVDType,
    values: Array[V],
    f: (Int, RVDContext, V, Iterator[RegionValue]) => Iterator[RegionValue]
  ): RVD = {
    require(newTyp.kType isPrefixOf typ.kType)
    RVD(
      newTyp,
      partitioner.coarsen(newTyp.key.length),
      crdd.cmapPartitionsWithIndexAndValue(values, f))
  }

  // Filtering

  def head(n: Long, partitionCounts: Option[IndexedSeq[Long]]): RVD = {
    require(n >= 0)

    if (n == 0)
      return RVD.empty(sparkContext, typ)

    val (idxLast, nTake) = partitionCounts match {
      case Some(pcs) =>
        getPCSubsetOffset(n, pcs.iterator) match {
          case Some(PCSubsetOffset(idx, nTake, _)) => idx -> nTake
          case None => return this
        }
      case None =>
        val crddBoundary = crdd.boundary
        val PCSubsetOffset(idx, nTake, _) =
          incrementalPCSubsetOffset(n, 0 until getNumPartitions)(
            crddBoundary.runJob(getIteratorSizeWithMaxN(n), _)
          )
        idx -> nTake
    }

    val newRDD = crdd.
      mapPartitionsWithIndex({ case (i, it) =>
      if (i == idxLast)
        it.take(nTake.toInt)
      else
        it
    }, preservesPartitioning = true)
      .subsetPartitions((0 to idxLast).toArray)

    val newNParts = newRDD.getNumPartitions
    assert(newNParts >= 0)

    val newRangeBounds = Array.range(0, newNParts).map(partitioner.rangeBounds)
    val newPartitioner = partitioner.copy(rangeBounds = newRangeBounds)

    RVD(typ, newPartitioner, newRDD)
  }

  def tail(n: Long, partitionCounts: Option[IndexedSeq[Long]]): RVD = {
    require(n >= 0)

    if (n == 0)
      return RVD.empty(sparkContext, typ)

    val (idxFirst, nDrop) = partitionCounts match {
      case Some(pcs) =>
        getPCSubsetOffset(n, pcs.reverseIterator) match {
          case Some(PCSubsetOffset(idx, _, nDrop)) => (pcs.length - idx - 1) -> nDrop
          case None => return this
        }
      case None =>
        val crddBoundary = crdd.boundary
        val PCSubsetOffset(idx, _, nDrop) =
          incrementalPCSubsetOffset(n, Range.inclusive(getNumPartitions - 1, 0, -1))(
            crddBoundary.runJob(getIteratorSize, _)
          )
        idx -> nDrop
    }
    assert(nDrop < Int.MaxValue)

    val newRDD = crdd.cmapPartitionsAndContextWithIndex({ case (i, ctx, f) =>
      val it = f.next()(ctx)
      if (i == idxFirst) {
        (0 until nDrop.toInt).foreach { _ =>
          ctx.region.clear()
          assert(it.hasNext)
          it.next()
        }
        it
      } else
        it
    }, preservesPartitioning = true)
      .subsetPartitions(Array.range(idxFirst, getNumPartitions))

    val oldNParts = crdd.getNumPartitions
    val newNParts = newRDD.getNumPartitions
    assert(oldNParts >= newNParts)
    assert(newNParts >= 0)

    val newRangeBounds = Array.range(oldNParts - newNParts, oldNParts).map(partitioner.rangeBounds)
    val newPartitioner = partitioner.copy(rangeBounds = newRangeBounds)

    RVD(typ, newPartitioner, newRDD)
  }

  def filter(p: (RegionValue) => Boolean): RVD =
    RVD(typ, partitioner, crddBoundary.filter(p))

  def filterWithContext[C](makeContext: (Int, RVDContext) => C, f: (C, RegionValue) => Boolean): RVD = {
    mapPartitionsWithIndex(typ, { (i, context, it) =>
      val c = makeContext(i, context)
      it.filter { rv =>
        if (f(c, rv))
          true
        else {
          context.r.clear()
          false
        }
      }
    })
  }

  def filterIntervals(intervals: RVDPartitioner, keep: Boolean): RVD = {
    if (keep)
      filterToIntervals(intervals)
    else
      filterOutIntervals(intervals)
  }

  def filterOutIntervals(intervals: RVDPartitioner): RVD = {
    val intervalsBc = intervals.broadcast(sparkContext)
    val kType = typ.kType
    val kPType = kType
    val kRowFieldIdx = typ.kFieldIdx
    val rowPType = typ.rowType

    mapPartitions(typ, { (ctx, it) =>
      val kUR = new UnsafeRow(kPType)
      it.filter { rv =>
        ctx.rvb.start(kType)
        ctx.rvb.selectRegionValue(rowPType, kRowFieldIdx, rv)
        kUR.set(ctx.region, ctx.rvb.end())
        !intervalsBc.value.contains(kUR)
      }
    })
  }

  def filterToIntervals(intervals: RVDPartitioner): RVD = {
    val intervalsBc = intervals.broadcast(sparkContext)
    val localRowPType = rowPType
    val kRowFieldIdx = typ.kFieldIdx

    val pred: (RegionValue) => Boolean = (rv: RegionValue) => {
      val ur = new UnsafeRow(localRowPType, rv)
      val key = Row.fromSeq(
        kRowFieldIdx.map(i => ur.get(i)))
      intervalsBc.value.contains(key)
    }

    val nPartitions = getNumPartitions
    if (nPartitions <= 1)
      return filter(pred)

    val newPartitionIndices = Iterator.range(0, partitioner.numPartitions)
      .filter(i => intervals.overlaps(partitioner.rangeBounds(i)))
      .toArray

    info(s"reading ${ newPartitionIndices.length } of $nPartitions data partitions")

    if (newPartitionIndices.isEmpty)
      RVD.empty(sparkContext, typ)
    else {
      subsetPartitions(newPartitionIndices).filter(pred)
    }
  }

  def subsetPartitions(keep: Array[Int]): RVD = {
    require(keep.length <= crdd.partitions.length, "tried to subset to more partitions than exist")
    require(keep.isIncreasing && (keep.isEmpty || (keep.head >= 0 && keep.last < crdd.partitions.length)),
      "values not increasing or not in range [0, number of partitions)")

    val newPartitioner = partitioner.copy(rangeBounds = keep.map(partitioner.rangeBounds))

    RVD(typ, newPartitioner, crdd.subsetPartitions(keep))
  }

  def combine[U : ClassTag](
    zeroValue: U,
    itF: (Int, RVDContext, Iterator[RegionValue]) => U,
    combOp: (U, U) => U,
    commutative: Boolean,
    tree: Boolean): U = {

    val makeComb: () => Combiner[U] = () => Combiner(zeroValue, combOp, commutative = commutative, associative = true)

    var reduced = crdd.cmapPartitionsWithIndex[U] { (i, ctx, it) => Iterator.single(itF(i, ctx, it)) }

    if (tree) {
      val depth = treeAggDepth(HailContext.get, reduced.getNumPartitions)
      val scale = math.max(
        math.ceil(math.pow(reduced.partitions.length, 1.0 / depth)).toInt,
        2)
      var i = 0
      while (i < depth - 1 && reduced.getNumPartitions > scale) {
        val nParts = reduced.getNumPartitions
        val newNParts = nParts / scale
        reduced = reduced.mapPartitionsWithIndex { (i, it) =>
          it.map(x => (itemPartition(i, nParts, newNParts), (i, x)))
        }
          .partitionBy(new Partitioner {
            override def getPartition(key: Any): Int = key.asInstanceOf[Int]

            override def numPartitions: Int = newNParts
          })
          .mapPartitions { it =>
            val ac = makeComb()
            it.foreach { case (newPart, (oldPart, v)) =>
              ac.combine(oldPart, v)
            }
            Iterator.single(ac.result())
          }
        i += 1
      }
    }

    val ac = makeComb()
    sparkContext.runJob(reduced.run, (it: Iterator[U]) => singletonElement(it), ac.combine _)
    ac.result()
  }

  // used in Interpret by TableAggregate, MatrixAggregate
  def aggregateWithPartitionOp[PC, U: ClassTag](
    zeroValue: U,
    makePC: (Int, RVDContext) => PC
  )(seqOp: (PC, U, RegionValue) => Unit,
    combOp: (U, U) => U,
    commutative: Boolean
  ): U = {
    val reduced = crdd.cmapPartitionsWithIndex[U] { (i, ctx, it) =>
      val pc = makePC(i, ctx)
      val comb = zeroValue
      it.foreach { rv =>
        seqOp(pc, comb, rv)
        ctx.region.clear()
      }
      Iterator.single(comb)
    }

    val ac = Combiner(zeroValue, combOp, commutative, associative = true)
    sparkContext.runJob(reduced.run, (it: Iterator[U]) => singletonElement(it), ac.combine _)
    ac.result()
  }

  def forall(p: RegionValue => Boolean): Boolean =
    crdd.map(p).clearingRun.forall(x => x)

  def count(): Long =
    crdd.cmapPartitions { (ctx, it) =>
      var count = 0L
      it.foreach { rv =>
        count += 1
        ctx.region.clear()
      }
      Iterator.single(count)
    }.run.fold(0L)(_ + _)

  def countPerPartition(): Array[Long] =
    crdd.cmapPartitions { (ctx, it) =>
      var count = 0L
      it.foreach { rv =>
        count += 1
        ctx.region.clear()
      }
      Iterator.single(count)
    }.collect()

  // Collecting

  def collect(): Array[Row] = {
    val enc = TypedCodecSpec(rowPType, BufferSpec.wireSpec)
    val encodedData = collectAsBytes(enc)
    val (pType: PStruct, dec) = enc.buildDecoder(rowType)
    Region.scoped { region =>
      RegionValue.fromBytes(dec, region, encodedData.iterator)
        .map { rv =>
          val row = SafeRow(pType, rv)
          region.clear()
          row
        }.toArray
    }
  }

  def collectPerPartition[T: ClassTag](f: (Int, RVDContext, Iterator[RegionValue]) => T): Array[T] =
    crdd.cmapPartitionsWithIndex { (i, ctx, it) =>
      Iterator.single(f(i, ctx, it))
    }.collect()

  def collectAsBytes(enc: AbstractTypedCodecSpec): Array[Array[Byte]] = stabilize(enc).collect()

  // Persisting

  def cache(): RVD = persist(StorageLevel.MEMORY_ONLY)

  def persist(level: StorageLevel): RVD = {
    val enc = TypedCodecSpec(rowPType, BufferSpec.memorySpec)
    val persistedRDD = stabilize(enc).persist(level)
    val (newRowPType, iterationRDD) = destabilize(persistedRDD, enc)

    new RVD(RVDType(newRowPType, typ.key), partitioner, iterationRDD) {
      override def storageLevel: StorageLevel = persistedRDD.getStorageLevel

      override def persist(newLevel: StorageLevel): RVD = {
        if (newLevel == StorageLevel.NONE)
          unpersist()
        else {
          persistedRDD.persist(newLevel)
          this
        }
      }

      override def unpersist(): RVD = {
        persistedRDD.unpersist()
        self
      }
    }
  }

  def unpersist(): RVD = this

  def storageLevel: StorageLevel = StorageLevel.NONE

  def write(path: String, idxRelPath: String, stageLocally: Boolean, codecSpec: AbstractTypedCodecSpec): Array[Long] = {
    val (partFiles, partitionCounts) = crdd.writeRows(path, idxRelPath, typ, stageLocally, codecSpec)
    val spec = MakeRVDSpec(typ.key, codecSpec, partFiles, partitioner, IndexSpec.emptyAnnotation(idxRelPath, typ.kType))
    spec.write(HailContext.sFS, path)
    partitionCounts
  }

  def writeRowsSplit(
    path: String,
    bufferSpec: BufferSpec,
    stageLocally: Boolean,
    targetPartitioner: RVDPartitioner
  ): Array[Long] = {
    val fs = HailContext.sFS

    fs.mkDir(path + "/rows/rows/parts")
    fs.mkDir(path + "/entries/rows/parts")
    fs.mkDir(path + "/index")

    val bcFS = HailContext.bcFS
    val nPartitions =
      if (targetPartitioner != null)
        targetPartitioner.numPartitions
      else
        crdd.getNumPartitions
    val d = digitsNeeded(nPartitions)

    val fullRowType = typ.rowType
    val rowsRVType = MatrixType.getRowType(fullRowType)
    val entriesRVType = MatrixType.getSplitEntriesType(fullRowType)

    val rowsCodecSpec = TypedCodecSpec(rowsRVType, bufferSpec)
    val entriesCodecSpec = TypedCodecSpec(entriesRVType, bufferSpec)
    val makeRowsEnc = rowsCodecSpec.buildEncoder(fullRowType)
    val makeEntriesEnc = entriesCodecSpec.buildEncoder(fullRowType)
    val makeIndexWriter = IndexWriter.builder(typ.kType, +PStruct("entries_offset" -> PInt64()))

    val localTyp = typ

    val partFilePartitionCounts: Array[(String, Long)] =
      if (targetPartitioner != null) {
        val nInputParts = partitioner.numPartitions
        val nOutputParts = targetPartitioner.numPartitions

        val inputFirst = new Array[Int](nInputParts)
        val inputLast = new Array[Int](nInputParts)
        val outputFirst = new Array[Int](nInputParts)
        val outputLast = new Array[Int](nInputParts)
        var i = 0
        while (i < nInputParts) {
          outputFirst(i) = -1
          outputLast(i) = -1
          inputFirst(i) = i
          inputLast(i) = i
          i += 1
        }

        var j = 0
        while (j < nOutputParts) {
          var (s, e) = partitioner.intervalRange(targetPartitioner.rangeBounds(j))
          s = math.min(s, nInputParts - 1)
          e = math.min(e, nInputParts - 1)

          if (outputFirst(s) == -1)
            outputFirst(s) = j

          if (outputLast(s) < j)
            outputLast(s) = j

          if (inputLast(s) < e)
            inputLast(s) = e

          j += 1
        }

        val sc = crdd.sparkContext
        val targetPartitionerBc = targetPartitioner.broadcast(sc)
        val localRowPType = rowPType
        val outputFirstBc = sc.broadcast(outputFirst)
        val outputLastBc = sc.broadcast(outputLast)

        crdd.blocked(inputFirst, inputLast)
          .cmapPartitionsWithIndex { (i, ctx, it) =>
            val s = outputFirstBc.value(i)
            if (s == -1)
              Iterator.empty
            else {
              val e = outputLastBc.value(i)

              val fs = bcFS.value
              val bit = it.buffered

              val kOrd = localTyp.kType.virtualType.ordering
              val extractKey: (RegionValue) => Any = (rv: RegionValue) => {
                val ur = new UnsafeRow(localRowPType, rv)
                Row.fromSeq(localTyp.kFieldIdx.map(i => ur.get(i)))
              }

              (s to e).iterator.map { j =>
                val b = targetPartitionerBc.value.rangeBounds(j)

                while (bit.hasNext && b.isAbovePosition(kOrd, extractKey(bit.head)))
                  bit.next()

                assert(
                  !bit.hasNext || {
                    val k = extractKey(bit.head)
                    b.contains(kOrd, k) || b.isBelowPosition(kOrd, k)
                  })

                val it2 = new Iterator[RegionValue] {
                  def hasNext: Boolean = {
                    bit.hasNext && b.contains(kOrd, extractKey(bit.head))
                  }

                  def next(): RegionValue = bit.next()
                }

                val partFileAndCount = RichContextRDDRegionValue.writeSplitRegion(
                  fs,
                  path,
                  localTyp,
                  it2,
                  j,
                  ctx,
                  d,
                  stageLocally,
                  makeIndexWriter,
                  makeRowsEnc,
                  makeEntriesEnc)

                partFileAndCount
              }
            }
          }.collect()
      } else {
        crdd.cmapPartitionsWithIndex { (i, ctx, it) =>
          val fs = bcFS.value
          val partFileAndCount = RichContextRDDRegionValue.writeSplitRegion(
            fs,
            path,
            localTyp,
            it,
            i,
            ctx,
            d,
            stageLocally,
            makeIndexWriter,
            makeRowsEnc,
            makeEntriesEnc)

          Iterator.single(partFileAndCount)
        }.collect()
      }

    val (partFiles, partitionCounts) = partFilePartitionCounts.unzip

    RichContextRDDRegionValue.writeSplitSpecs(fs, path, rowsCodecSpec, entriesCodecSpec, typ, rowsRVType, entriesRVType, partFiles,
      if (targetPartitioner != null) targetPartitioner else partitioner)

    partitionCounts
  }

  // Joining

  def orderedLeftJoinDistinctAndInsert(
    right: RVD,
    root: String): RVD = {
    assert(!typ.key.contains(root))

    val valueStruct = right.typ.valueType
    val rightRowType = right.typ.rowType

    val newRowType = rowPType.appendKey(root, right.typ.valueType)

    val localRowType = rowPType

    val rightValueIndices = right.typ.valueFieldIdx

    val joiner = { (ctx: RVDContext, it: Iterator[JoinedRegionValue]) =>
      val rvb = ctx.rvb
      val rv = RegionValue()

      it.map { jrv =>
        val lrv = jrv.rvLeft
        val rrv = jrv.rvRight
        rvb.start(newRowType)
        rvb.startStruct()
        rvb.addAllFields(localRowType, lrv)
        if (rrv == null)
          rvb.setMissing()
        else {
          rvb.startStruct()
          rvb.addFields(rightRowType, rrv, rightValueIndices)
          rvb.endStruct()
        }
        rvb.endStruct()
        rv.set(ctx.region, rvb.end())
        rv
      }
    }
    assert(typ.key.length >= right.typ.key.length, s"$typ >= ${ right.typ }\n  $this\n  $right")
    orderedLeftJoinDistinct(
      right,
      right.typ.key.length,
      joiner,
      typ.copy(rowType = newRowType))
  }

  def orderedJoin(
    right: RVD,
    joinType: String,
    joiner: (RVDContext, Iterator[JoinedRegionValue]) => Iterator[RegionValue],
    joinedType: RVDType,
    ctx: ExecuteContext
  ): RVD =
    orderedJoin(right, typ.key.length, joinType, joiner, joinedType, ctx)

  def orderedJoin(
    right: RVD,
    joinKey: Int,
    joinType: String,
    joiner: (RVDContext, Iterator[JoinedRegionValue]) => Iterator[RegionValue],
    joinedType: RVDType,
    ctx: ExecuteContext
  ): RVD =
    keyBy(joinKey).orderedJoin(right.keyBy(joinKey), joinType, joiner, joinedType, ctx)

  def orderedLeftJoinDistinct(
    right: RVD,
    joinKey: Int,
    joiner: (RVDContext, Iterator[JoinedRegionValue]) => Iterator[RegionValue],
    joinedType: RVDType
  ): RVD =
    keyBy(joinKey).orderedLeftJoinDistinct(right.keyBy(joinKey), joiner, joinedType)

  def orderedLeftIntervalJoin(
    right: RVD,
    joiner: PStruct => (RVDType, (RVDContext, Iterator[Muple[RegionValue, Iterable[RegionValue]]]) => Iterator[RegionValue])
  ): RVD =
    keyBy(1).orderedLeftIntervalJoin(right.keyBy(1), joiner)

  def orderedLeftIntervalJoinDistinct(
    right: RVD,
    joiner: PStruct => (RVDType, (RVDContext, Iterator[JoinedRegionValue]) => Iterator[RegionValue])
  ): RVD =
    keyBy(1).orderedLeftIntervalJoinDistinct(right.keyBy(1), joiner)

  def orderedZipJoin(
    right: RVD,
    ctx: ExecuteContext
  ): (RVDPartitioner, ContextRDD[RVDContext, JoinedRegionValue]) =
    orderedZipJoin(right, typ.key.length, ctx)

  def orderedZipJoin(
    right: RVD,
    joinKey: Int,
    ctx: ExecuteContext
  ): (RVDPartitioner, ContextRDD[RVDContext, JoinedRegionValue]) =
    keyBy(joinKey).orderedZipJoin(right.keyBy(joinKey), ctx)

  def orderedZipJoin(
    right: RVD,
    joinKey: Int,
    joiner: (RVDContext, Iterator[JoinedRegionValue]) => Iterator[RegionValue],
    joinedType: RVDType,
    ctx: ExecuteContext
  ): RVD = {
    val (joinedPartitioner, jcrdd) = orderedZipJoin(right, joinKey, ctx)
    RVD(joinedType, joinedPartitioner, jcrdd.cmapPartitions(joiner))
  }

  def orderedMerge(
    right: RVD,
    joinKey: Int,
    ctx: ExecuteContext
  ): RVD =
    keyBy(joinKey).orderedMerge(right.keyBy(joinKey), ctx)

  // Zipping

  def zip(
    newTyp: RVDType,
    that: RVD
  )(zipper: (RVDContext, RegionValue, RegionValue) => RegionValue
  ): RVD = RVD(
    newTyp,
    partitioner,
    boundary.crdd.czip(that.boundary.crdd)(zipper))

  def zipPartitions(
    newTyp: RVDType,
    that: RVD
  )(zipper: (RVDContext, Iterator[RegionValue], Iterator[RegionValue]) => Iterator[RegionValue]
  ): RVD = RVD(
    newTyp,
    partitioner,
    boundary.crdd.czipPartitions(that.boundary.crdd)(zipper))

  def zipPartitionsWithIndex(
    newTyp: RVDType,
    that: RVD
  )(zipper: (Int, RVDContext, Iterator[RegionValue], Iterator[RegionValue]) => Iterator[RegionValue]
  ): RVD = RVD(
    newTyp,
    partitioner,
    boundary.crdd.czipPartitionsWithIndex(that.boundary.crdd)(zipper))

  // New key type must be prefix of left key type. 'joinKey' must be prefix of
  // both left key and right key. 'zipper' must take all output key values from
  // left iterator, and be monotonic on left iterator (it can drop or duplicate
  // elements of left iterator, or insert new elements in order, but cannot
  // rearrange them), and output region values must conform to 'newTyp'. The
  // partitioner of the resulting RVD will be left partitioner truncated
  // to new key. Each partition will be computed by 'zipper', with corresponding
  // partition of 'this' as first iterator, and with all rows of 'that' whose
  // 'joinKey' might match something in partition as the second iterator.
  def alignAndZipPartitions(
    newTyp: RVDType,
    that: RVD,
    joinKey: Int
  )(zipper: (RVDContext, Iterator[RegionValue], Iterator[RegionValue]) => Iterator[RegionValue]
  ): RVD = {
    require(newTyp.kType isPrefixOf this.typ.kType)
    require(joinKey <= this.typ.key.length)
    require(joinKey <= that.typ.key.length)

    val left = this.truncateKey(newTyp.key)
    RVD(
      typ = newTyp,
      partitioner = left.partitioner,
      crdd = left.crddBoundary.czipPartitions(
        RepartitionedOrderedRDD2(that, this.partitioner.coarsenedRangeBounds(joinKey)).boundary
      )(zipper))
  }

  // Like alignAndZipPartitions, when 'that' is keyed by intervals.
  // 'zipper' is called once for each partition of 'this', as in
  // alignAndZipPartitions, but now the second iterator will contain all rows
  // of 'that' whose key is an interval overlapping the range bounds of the
  // current partition of 'this'.
  def intervalAlignAndZipPartitions(
    that: RVD
  )(zipper: PStruct => (RVDType, (RVDContext, Iterator[RegionValue], Iterator[RegionValue]) => Iterator[RegionValue])
  ): RVD = {
    require(that.rowType.field(that.typ.key(0)).typ.asInstanceOf[TInterval].pointType == rowType.field(typ.key(0)).typ)

    val partBc = partitioner.broadcast(sparkContext)
    val rightTyp = that.typ
    val codecSpec = TypedCodecSpec(that.rowPType, BufferSpec.wireSpec)
    val makeEnc = codecSpec.buildEncoder(that.rowPType)
    val partitionKeyedIntervals = that.boundary.crdd.mapPartitions { it =>
      val encoder = new ByteArrayEncoder(makeEnc)
      TaskContext.get.addTaskCompletionListener { _ =>
        encoder.close()
      }
      it.flatMap { rv =>
        val r = SafeRow(rightTyp.rowType, rv)
        val interval = r.getAs[Interval](rightTyp.kFieldIdx(0))
        if (interval != null) {
          val wrappedInterval = interval.copy(
            start = Row(interval.start),
            end = Row(interval.end))
          val bytes = encoder.regionValueToBytes(rv.region, rv.offset)
          partBc.value.queryInterval(wrappedInterval).map(i => ((i, interval), bytes))
        } else
          Iterator()
      }
    }.clearingRun

    val nParts = getNumPartitions
    val intervalOrd = rightTyp.kType.types(0).virtualType.ordering.toOrdering.asInstanceOf[Ordering[Interval]]
    val sorted: RDD[((Int, Interval), Array[Byte])] = new ShuffledRDD(
      partitionKeyedIntervals,
      new Partitioner {
        def getPartition(key: Any): Int = key.asInstanceOf[(Int, Interval)]._1

        def numPartitions: Int = nParts
      }
    ).setKeyOrdering(Ordering.by[(Int, Interval), Interval](_._2)(intervalOrd))

    val (rightPType: PStruct, rightCRDD) = codecSpec.decodeRDD(that.rowType, sorted.values)
    val (newTyp, f) = zipper(rightPType)
    RVD(
      typ = newTyp,
      partitioner = partitioner,
      crdd = crddBoundary.czipPartitions(rightCRDD.boundary)(f))
  }

  // Private

  private[rvd] def copy(
    typ: RVDType = typ,
    partitioner: RVDPartitioner = partitioner,
    crdd: ContextRDD[RVDContext, RegionValue] = crdd
  ): RVD =
    RVD(typ, partitioner, crdd)

  private[rvd] def destabilize(
    stable: RDD[Array[Byte]],
    enc: AbstractTypedCodecSpec
  ): (PStruct, ContextRDD[RVDContext, RegionValue]) = {
    val (rowPType: PStruct, dec) = enc.buildDecoder(rowType)
    (rowPType, ContextRDD.weaken[RVDContext](stable).cmapPartitions { (ctx, it) =>
      RegionValue.fromBytes(dec, ctx.region, it)
    })
  }

  private[rvd] def crddBoundary: ContextRDD[RVDContext, RegionValue] =
    crdd.boundary

  private[rvd] def keyBy(key: Int = typ.key.length): KeyedRVD =
    new KeyedRVD(this, key)
}

object RVD {
  def empty(sc: SparkContext, typ: RVDType): RVD = {
    RVD(typ,
      RVDPartitioner.empty(typ.kType.virtualType),
      ContextRDD.empty[RVDContext, RegionValue](sc))
  }

  def unkeyed(rowType: PStruct, crdd: ContextRDD[RVDContext, RegionValue]): RVD =
    new RVD(
      RVDType(rowType, FastIndexedSeq()),
      RVDPartitioner.unkeyed(crdd.getNumPartitions),
      crdd)

  def getKeys(
    typ: RVDType,
    crdd: ContextRDD[RVDContext, RegionValue]
  ): ContextRDD[RVDContext, RegionValue] = {
    // The region values in 'crdd' are of type `typ.rowType`
    val localType = typ
    crdd.cmapPartitions { (ctx, it) =>
      val wrv = WritableRegionValue(localType.kType, ctx.freshRegion)
      it.map { rv =>
        wrv.setSelect(localType.rowType, localType.kFieldIdx, rv)
        wrv.value
      }
    }
  }

  def getKeyInfo(
    typ: RVDType,
    // 'partitionKey' is used to check whether the rows are ordered by the first
    // 'partitionKey' key fields, even if they aren't ordered by the full key.
    partitionKey: Int,
    keys: ContextRDD[RVDContext, RegionValue]
  ): Array[RVDPartitionInfo] = {
    // the region values in 'keys' are of typ `typ.keyType`
    val nPartitions = keys.getNumPartitions
    if (nPartitions == 0)
      return Array()

    val rng = new java.util.Random(1)
    val partitionSeed = Array.fill[Int](nPartitions)(rng.nextInt())

    val sampleSize = math.min(nPartitions * 20, 1000000)
    val samplesPerPartition = sampleSize / nPartitions

    val localType = typ

    val keyInfo = keys.cmapPartitionsWithIndex { (i, ctx, it) =>
      val out = if (it.hasNext)
        Iterator(RVDPartitionInfo(localType, partitionKey, samplesPerPartition, i, it, partitionSeed(i), ctx))
      else
        Iterator()
      out
    }.collect()

    keyInfo.sortBy(_.min)(typ.kType.virtualType.ordering.toOrdering)
  }

  def coerce(
    typ: RVDType,
    crdd: ContextRDD[RVDContext, RegionValue],
    executeContext: ExecuteContext
  ): RVD = coerce(typ, typ.key.length, crdd, executeContext)

  def coerce(
    typ: RVDType,
    crdd: ContextRDD[RVDContext, RegionValue],
    fastKeys: ContextRDD[RVDContext, RegionValue],
    executeContext: ExecuteContext
  ): RVD = coerce(typ, typ.key.length, crdd, fastKeys, executeContext)

  def coerce(
    typ: RVDType,
    partitionKey: Int,
    crdd: ContextRDD[RVDContext, RegionValue],
    executeContext: ExecuteContext
  ): RVD = {
    val keys = getKeys(typ, crdd)
    makeCoercer(typ, partitionKey, keys, executeContext).coerce(typ, crdd)
  }

  def coerce(
    typ: RVDType,
    partitionKey: Int,
    crdd: ContextRDD[RVDContext, RegionValue],
    keys: ContextRDD[RVDContext, RegionValue],
    executeContext: ExecuteContext
  ): RVD = {
    makeCoercer(typ, partitionKey, keys, executeContext).coerce(typ, crdd)
  }

  def makeCoercer(
    fullType: RVDType,
    // keys: RDD[RegionValue[fullType.kType]]
    keys: ContextRDD[RVDContext, RegionValue],
    executeContext: ExecuteContext
  ): RVDCoercer = makeCoercer(fullType, fullType.key.length, keys, executeContext)

  def makeCoercer(
    fullType: RVDType,
    partitionKey: Int,
    // keys: RDD[RegionValue[fullType.kType]]
    keys: ContextRDD[RVDContext, RegionValue],
    executeContext: ExecuteContext
  ): RVDCoercer = {
    type CRDD = ContextRDD[RVDContext, RegionValue]
    val sc = keys.sparkContext

    val unkeyedCoercer: RVDCoercer = new RVDCoercer(fullType) {
      def _coerce(typ: RVDType, crdd: CRDD): RVD = {
        assert(typ.key.isEmpty)
        unkeyed(typ.rowType, crdd)
      }
    }

    if (fullType.key.isEmpty)
      return unkeyedCoercer

    val emptyCoercer: RVDCoercer = new RVDCoercer(fullType) {
      def _coerce(typ: RVDType, crdd: CRDD): RVD = empty(sc, typ)
    }

    val keyInfo = getKeyInfo(fullType, partitionKey, keys)

    if (keyInfo.isEmpty)
      return emptyCoercer

    val bounds = keyInfo.map(_.interval).toFastIndexedSeq
    val pkBounds = bounds.map(_.coarsen(partitionKey))

    def orderPartitions = { crdd: CRDD =>
      val pids = keyInfo.map(_.partitionIndex)
      if (pids.isSorted && crdd.getNumPartitions == pids.length) {
        assert(pids.isEmpty || pids.last < crdd.getNumPartitions)
        crdd
      }
      else {
        assert(pids.isEmpty || pids.max < crdd.getNumPartitions)
        if (!pids.isSorted)
          info("Coerced dataset with out-of-order partitions.")
        crdd.reorderPartitions(pids)
      }
    }

    val minInfo = keyInfo.minBy(_.sortedness)
    val intraPartitionSortedness = minInfo.sortedness
    val contextStr = minInfo.contextStr

    if (intraPartitionSortedness == RVDPartitionInfo.KSORTED
      && RVDPartitioner.isValid(fullType.kType.virtualType, bounds)) {

      info("Coerced sorted dataset")

      new RVDCoercer(fullType) {
        val unfixedPartitioner =
          new RVDPartitioner(fullType.kType.virtualType, bounds)
        val newPartitioner = RVDPartitioner.generate(
          fullType.key.take(partitionKey), fullType.kType.virtualType, bounds)

        def _coerce(typ: RVDType, crdd: CRDD): RVD = {
          RVD(typ, unfixedPartitioner, orderPartitions(crdd))
            .repartition(newPartitioner, executeContext, shuffle = false)
        }
      }

    } else if (intraPartitionSortedness >= RVDPartitionInfo.TSORTED
      && RVDPartitioner.isValid(fullType.kType.virtualType.truncate(partitionKey), pkBounds)) {

      info(s"Coerced almost-sorted dataset")
      log.info(s"Unsorted keys: $contextStr")

      new RVDCoercer(fullType) {
        val unfixedPartitioner = new RVDPartitioner(
          fullType.kType.virtualType.truncate(partitionKey),
          pkBounds
        )
        val newPartitioner = RVDPartitioner.generate(
          fullType.key.take(partitionKey),
          fullType.kType.virtualType.truncate(partitionKey),
          pkBounds
        )

        def _coerce(typ: RVDType, crdd: CRDD): RVD = {
          RVD(
            typ.copy(key = typ.key.take(partitionKey)),
            unfixedPartitioner,
            orderPartitions(crdd)
          ).repartition(newPartitioner, executeContext, shuffle = false)
            .localSort(typ.key)
        }
      }

    } else {

      info(s"Ordering unsorted dataset with network shuffle")
      log.info(s"Unsorted keys: $contextStr")

      new RVDCoercer(fullType) {
        val newPartitioner =
          calculateKeyRanges(fullType, keyInfo, keys.getNumPartitions, partitionKey)

        def _coerce(typ: RVDType, crdd: CRDD): RVD = {
          RVD.unkeyed(typ.rowType, crdd)
            .repartition(newPartitioner, executeContext, shuffle = true, filter = false)
        }
      }
    }
  }

  def calculateKeyRanges(
    typ: RVDType,
    pInfo: Array[RVDPartitionInfo],
    nPartitions: Int,
    partitionKey: Int
  ): RVDPartitioner = {
    assert(nPartitions > 0)
    assert(pInfo.nonEmpty)

    val kord = typ.kType.virtualType.ordering.toOrdering
    val min = pInfo.map(_.min).min(kord)
    val max = pInfo.map(_.max).max(kord)
    val samples = pInfo.flatMap(_.samples)

    RVDPartitioner.fromKeySamples(typ, min, max, samples, nPartitions, partitionKey)
  }

  def apply(
    typ: RVDType,
    partitioner: RVDPartitioner,
    crdd: ContextRDD[RVDContext, RegionValue]
  ): RVD = {
    if (!HailContext.get.checkRVDKeys)
      new RVD(typ, partitioner, crdd)
    else
      new RVD(typ, partitioner, crdd).checkKeyOrdering()
  }

  private def copyFromType(destPType: PType, srcPType: PType, srcRegionValue: RegionValue): RegionValue =
    RegionValue(srcRegionValue.region, destPType.copyFromType(srcRegionValue.region, srcPType, srcRegionValue.offset, false))

<<<<<<< HEAD
  def unify(
    rvds: Seq[RVD]
  ): Seq[RVD] = rvds match {
    case Seq(rvd) => rvds.toFastIndexedSeq
    case _ =>
      if (rvds.forall(_.rowPType == rvds.head.rowPType))
        return rvds.toFastIndexedSeq

      val unifiedRowPType = InferPType.getNestedElementPTypesOfSameType(rvds.map(_.rowPType)).asInstanceOf[PStruct]

      rvds.map(rvd => {
        val rowPType = rvd.rowPType
        val newRVDType = rvd.typ.copy(rowType = unifiedRowPType)
        rvd.map(newRVDType)(copyFromType(unifiedRowPType, rowPType, _))
      })
=======
  def unify(rvds: Seq[RVD]): Seq[RVD] = {
    if (rvds.length == 1 || rvds.forall(_.rowPType == rvds.head.rowPType))
      return rvds

    val unifiedRowPType = InferPType.getNestedElementPTypesOfSameType(rvds.map(_.rowPType)).asInstanceOf[PStruct]

    rvds.map(rvd => {
      val srcRowPType = rvd.rowPType
      val newRVDType = rvd.typ.copy(rowType = unifiedRowPType)
      rvd.map(newRVDType)(copyFromType(unifiedRowPType, srcRowPType, _))
    })
>>>>>>> 6d7c3db0
  }

  def union(
    rvds: Seq[RVD],
    joinKey: Int,
    ctx: ExecuteContext
  ): RVD = rvds match {
    case Seq(x) => x
    case first +: _ =>
      assert(rvds.forall(_.rowPType == first.rowPType))

      if (joinKey == 0) {
        val sc = first.sparkContext
        RVD.unkeyed(first.rowPType, ContextRDD.union(sc, rvds.map(_.crdd)))
      } else
        rvds.toArray.treeReduce(_.orderedMerge(_, joinKey, ctx))
  }

  def union(
    rvds: Seq[RVD],
    ctx: ExecuteContext
  ): RVD =
    union(rvds, rvds.head.typ.key.length, ctx)

  def writeRowsSplitFiles(
    rvds: IndexedSeq[RVD],
    path: String,
    bufferSpec: BufferSpec,
    stageLocally: Boolean
  ): Array[Array[Long]] = {
    val first = rvds.head
    require(rvds.forall(rvd => rvd.typ == first.typ && rvd.partitioner == first.partitioner))

    val sc = HailContext.get.sc
    val fs = HailContext.sFS
    val bcFS = HailContext.bcFS

    val nRVDs = rvds.length
    val partitioner = first.partitioner
    val partitionerBc = partitioner.broadcast(sc)
    val nPartitions = partitioner.numPartitions

    val localTyp = first.typ
    val fullRowType = first.typ.rowType
    val rowsRVType = MatrixType.getRowType(fullRowType)
    val entriesRVType = MatrixType.getSplitEntriesType(fullRowType)

    val rowsCodecSpec = TypedCodecSpec(rowsRVType, bufferSpec)
    val entriesCodecSpec = TypedCodecSpec(entriesRVType, bufferSpec)
    val makeRowsEnc = rowsCodecSpec.buildEncoder(fullRowType)
    val makeEntriesEnc = entriesCodecSpec.buildEncoder(fullRowType)
    val makeIndexWriter = IndexWriter.builder(localTyp.kType, +PStruct("entries_offset" -> PInt64()))

    val partDigits = digitsNeeded(nPartitions)
    val fileDigits = digitsNeeded(rvds.length)
    for (i <- 0 until nRVDs) {
      val s = StringUtils.leftPad(i.toString, fileDigits, '0')
      fs.mkDir(path + s + ".mt" + "/rows/rows/parts")
      fs.mkDir(path + s + ".mt" + "/entries/rows/parts")
      fs.mkDir(path + s + ".mt" + "/index")
    }

    val partF = { (originIdx: Int, originPartIdx: Int, it: Iterator[RVDContext => Iterator[RegionValue]]) =>
      Iterator.single { ctx: RVDContext =>
        val fs = bcFS.value
        val s = StringUtils.leftPad(originIdx.toString, fileDigits, '0')
        val fullPath = path + s + ".mt"
        val (f, rowCount) = RichContextRDDRegionValue.writeSplitRegion(
          fs,
          fullPath,
          localTyp,
          singletonElement(it)(ctx),
          originPartIdx,
          ctx,
          partDigits,
          stageLocally,
          makeIndexWriter,
          makeRowsEnc,
          makeEntriesEnc)
        Iterator.single((f, rowCount, originIdx))
      }
    }

    val partFilePartitionCounts = new ContextRDD(
      new OriginUnionRDD(first.crdd.rdd.sparkContext, rvds.map(_.crdd.rdd), partF),
      first.crdd.mkc)
      .collect()

    val partFilesByOrigin = Array.fill[ArrayBuilder[String]](nRVDs)(new ArrayBuilder())
    val partitionCountsByOrigin = Array.fill[ArrayBuilder[Long]](nRVDs)(new ArrayBuilder())

    for ((f, rowCount, oidx) <- partFilePartitionCounts) {
      partFilesByOrigin(oidx) += f
      partitionCountsByOrigin(oidx) += rowCount
    }

    val partFiles = partFilesByOrigin.map(_.result())
    val partCounts = partitionCountsByOrigin.map(_.result())

    sc.parallelize(partFiles.zipWithIndex, partFiles.length)
      .foreach { case (partFiles, i) =>
        val fs = bcFS.value
        val s = StringUtils.leftPad(i.toString, fileDigits, '0')
        val basePath = path + s + ".mt"
        RichContextRDDRegionValue.writeSplitSpecs(fs, basePath, rowsCodecSpec, entriesCodecSpec, localTyp, rowsRVType, entriesRVType, partFiles, partitionerBc.value)
      }

    partCounts
  }
}<|MERGE_RESOLUTION|>--- conflicted
+++ resolved
@@ -1416,23 +1416,6 @@
   private def copyFromType(destPType: PType, srcPType: PType, srcRegionValue: RegionValue): RegionValue =
     RegionValue(srcRegionValue.region, destPType.copyFromType(srcRegionValue.region, srcPType, srcRegionValue.offset, false))
 
-<<<<<<< HEAD
-  def unify(
-    rvds: Seq[RVD]
-  ): Seq[RVD] = rvds match {
-    case Seq(rvd) => rvds.toFastIndexedSeq
-    case _ =>
-      if (rvds.forall(_.rowPType == rvds.head.rowPType))
-        return rvds.toFastIndexedSeq
-
-      val unifiedRowPType = InferPType.getNestedElementPTypesOfSameType(rvds.map(_.rowPType)).asInstanceOf[PStruct]
-
-      rvds.map(rvd => {
-        val rowPType = rvd.rowPType
-        val newRVDType = rvd.typ.copy(rowType = unifiedRowPType)
-        rvd.map(newRVDType)(copyFromType(unifiedRowPType, rowPType, _))
-      })
-=======
   def unify(rvds: Seq[RVD]): Seq[RVD] = {
     if (rvds.length == 1 || rvds.forall(_.rowPType == rvds.head.rowPType))
       return rvds
@@ -1444,7 +1427,6 @@
       val newRVDType = rvd.typ.copy(rowType = unifiedRowPType)
       rvd.map(newRVDType)(copyFromType(unifiedRowPType, srcRowPType, _))
     })
->>>>>>> 6d7c3db0
   }
 
   def union(
