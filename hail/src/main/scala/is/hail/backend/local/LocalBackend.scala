package is.hail.backend.local

import is.hail.annotations.{Region, SafeRow, UnsafeRow}
import is.hail.asm4s._
import is.hail.backend._
import is.hail.expr.ir.analyses.SemanticHash
import is.hail.expr.ir.lowering._
import is.hail.expr.ir.{IRParser, _}
import is.hail.expr.{JSONAnnotationImpex, Validate}
import is.hail.io.fs._
import is.hail.io.plink.LoadPlink
import is.hail.io.{BufferSpec, TypedCodecSpec}
import is.hail.linalg.BlockMatrix
import is.hail.types._
import is.hail.types.encoded.EType
import is.hail.types.physical.PTuple
import is.hail.types.physical.stypes.{PTypeReferenceSingleCodeType, SingleCodeType}
import is.hail.types.virtual.TVoid
import is.hail.utils._
import is.hail.variant.ReferenceGenome
import is.hail.{HailContext, HailFeatureFlags}
import org.apache.hadoop
import org.json4s._
import org.json4s.jackson.{JsonMethods, Serialization}
import org.sparkproject.guava.util.concurrent.MoreExecutors

import java.io.PrintWriter
import scala.collection.JavaConverters._
import scala.reflect.ClassTag

class LocalBroadcastValue[T](val value: T) extends BroadcastValue[T] with Serializable

class LocalTaskContext(val partitionId: Int, val stageId: Int) extends HailTaskContext {
  override def attemptNumber(): Int = 0
}

object LocalBackend {
  private var theLocalBackend: LocalBackend = _

  def apply(
    tmpdir: String,
    gcsRequesterPaysProject: String,
    gcsRequesterPaysBuckets: String,
    logFile: String = "hail.log",
    quiet: Boolean = false,
    append: Boolean = false,
    skipLoggingConfiguration: Boolean = false
  ): LocalBackend = synchronized {
    require(theLocalBackend == null)

    if (!skipLoggingConfiguration)
      HailContext.configureLogging(logFile, quiet, append)
    theLocalBackend = new LocalBackend(
      tmpdir,
      gcsRequesterPaysProject,
      gcsRequesterPaysBuckets
    )
    theLocalBackend
  }

  def stop(): Unit = synchronized {
    if (theLocalBackend != null) {
      theLocalBackend = null
      // Hadoop does not honor the hadoop configuration as a component of the cache key for file
      // systems, so we blow away the cache so that a new configuration can successfully take
      // effect.
      // https://github.com/hail-is/hail/pull/12133#issuecomment-1241322443
      hadoop.fs.FileSystem.closeAll()
    }
  }
}

class LocalBackend(
  val tmpdir: String,
  gcsRequesterPaysProject: String,
  gcsRequesterPaysBuckets: String
) extends Backend with BackendWithCodeCache {
  // FIXME don't rely on hadoop
  val hadoopConf = new hadoop.conf.Configuration()
  if (gcsRequesterPaysProject != null) {
    if (gcsRequesterPaysBuckets == null) {
      hadoopConf.set("fs.gs.requester.pays.mode", "AUTO")
      hadoopConf.set("fs.gs.requester.pays.project.id", gcsRequesterPaysProject)
    } else {
      hadoopConf.set("fs.gs.requester.pays.mode", "CUSTOM")
      hadoopConf.set("fs.gs.requester.pays.project.id", gcsRequesterPaysProject)
      hadoopConf.set("fs.gs.requester.pays.buckets", gcsRequesterPaysBuckets)
    }
  }
  hadoopConf.set(
    "hadoop.io.compression.codecs",
    "org.apache.hadoop.io.compress.DefaultCodec,"
      + "is.hail.io.compress.BGzipCodec,"
      + "is.hail.io.compress.BGzipCodecTbi,"
      + "org.apache.hadoop.io.compress.GzipCodec")

  private[this] val flags = HailFeatureFlags.fromEnv()
  private[this] val theHailClassLoader = new HailClassLoader(getClass().getClassLoader())

  def getFlag(name: String): String = flags.get(name)

  def setFlag(name: String, value: String) = flags.set(name, value)

  val availableFlags: java.util.ArrayList[String] = flags.available

  val fs: FS = new HadoopFS(new SerializableHadoopConfiguration(hadoopConf))

  def withExecuteContext[T](timer: ExecutionTimer)(f: ExecuteContext => T): T =
    ExecuteContext.scoped(tmpdir, tmpdir, this, fs, timer, null, theHailClassLoader, this.references, flags) {
      ctx =>
        ctx.backendContext = new BackendContext {
          override def executionCache: ExecutionCache =
            ExecutionCache.fromFlags(flags, fs, tmpdir)
        }
      f(ctx)
    }

  def broadcast[T: ClassTag](value: T): BroadcastValue[T] = new LocalBroadcastValue[T](value)

  private[this] var stageIdx: Int = 0

  private[this] def nextStageId(): Int = {
    val current = stageIdx
    stageIdx += 1
    current
  }

  override def parallelizeAndComputeWithIndex(
    backendContext: BackendContext,
    fs: FS,
    collection: IndexedSeq[(Array[Byte], Int)],
    stageIdentifier: String,
    dependency: Option[TableStageDependency] = None
  )(f: (Array[Byte], HailTaskContext, HailClassLoader, FS) => Array[Byte])
  : (Option[Throwable], IndexedSeq[(Array[Byte], Int)]) = {
    val stageId = nextStageId()
    runAllKeepFirstError(MoreExecutors.sameThreadExecutor) {
      collection.map { case (c, i) =>
        (
          () => using(new LocalTaskContext(i, stageId)) {
            f(c, _, theHailClassLoader, fs)
          },
          i
        )
      }
    }
  }

  def defaultParallelism: Int = 1

  def stop(): Unit = LocalBackend.stop()

  private[this] def _jvmLowerAndExecute(ctx: ExecuteContext, ir0: IR, print: Option[PrintWriter] = None): (Option[SingleCodeType], Long) = {
    val ir = LoweringPipeline.darrayLowerer(true)(DArrayLowering.All).apply(ctx, ir0).asInstanceOf[IR]

    if (!Compilable(ir))
      throw new LowererUnsupportedOperation(s"lowered to uncompilable IR: ${ Pretty(ctx, ir) }")

    if (ir.typ == TVoid) {
      val (pt, f) = ctx.timer.time("Compile") {
        Compile[AsmFunction1RegionUnit](ctx,
          FastIndexedSeq(),
          FastIndexedSeq(classInfo[Region]), UnitInfo,
          ir,
          print = print)
      }

      ctx.timer.time("Run") {
        ctx.scopedExecution((hcl, fs, htc, r) => f(hcl, fs, htc, r).apply(r))
        (pt, 0)
      }
    } else {
      val (pt, f) = ctx.timer.time("Compile") {
        Compile[AsmFunction1RegionLong](ctx,
          FastIndexedSeq(),
          FastIndexedSeq(classInfo[Region]), LongInfo,
          MakeTuple.ordered(FastSeq(ir)),
          print = print)
      }

      ctx.timer.time("Run") {
        (pt, ctx.scopedExecution((hcl, fs, htc, r) => f(hcl, fs, htc, r).apply(r)))
      }
    }
  }

  private[this] def _execute(ctx: ExecuteContext, ir: IR): (Option[SingleCodeType], Long) = {
    TypeCheck(ctx, ir)
    Validate(ir)
    val queryID = Backend.nextID()
    log.info(s"starting execution of query $queryID of initial size ${ IRSize(ir) }")
    ctx.irMetadata = ctx.irMetadata.copy(semhash = SemanticHash(ctx)(ir))
    val res = _jvmLowerAndExecute(ctx, ir)
    log.info(s"finished execution of query $queryID")
    res
  }


  def executeToJavaValue(timer: ExecutionTimer, ir: IR): Any =
    withExecuteContext(timer) { ctx =>
      val (pt, a) = _execute(ctx, ir)
      val result = pt match {
        case None =>
          (null, ctx.timer)
        case Some(PTypeReferenceSingleCodeType(pt: PTuple)) =>
          (SafeRow(pt, a).get(0), ctx.timer)
      }
      result
    }

  def executeToEncoded(timer: ExecutionTimer, ir: IR, bs: BufferSpec): Array[Byte] =
    withExecuteContext(timer) { ctx =>
      val (pt, a) = _execute(ctx, ir)
      val result = pt match {
        case None =>
          Array[Byte]()
        case Some(PTypeReferenceSingleCodeType(pt: PTuple)) =>
          val elementType = pt.fields(0).typ
          assert(pt.isFieldDefined(a, 0))
          val codec = TypedCodecSpec(
            EType.fromTypeAllOptional(elementType.virtualType), elementType.virtualType, bs)
          codec.encode(ctx, elementType, pt.loadField(a, 0))
      }
      result
    }


  def executeLiteral(ir: IR): IR = {
    ExecutionTimer.logTime("LocalBackend.executeLiteral") { timer =>
      val t = ir.typ
      assert(t.isRealizable)
      val (value, timings) = executeToJavaValue(timer, ir)
      Literal.coerce(t, value)
    }
  }

  def executeEncode(ir: IR, bufferSpecString: String, timed: Boolean): (Array[Byte], String) = {
    val (bytes, timer) = ExecutionTimer.time("LocalBackend.encodeToBytes") { timer =>
      val bs = BufferSpec.parseOrDefault(bufferSpecString)
      withExecuteContext(timer) { ctx =>
        executeToEncoded(timer, ir, bs)
      }
    }
    (bytes, if (timed) Serialization.write(Map("timings" -> timer.toMap))(new DefaultFormats {}) else "")
  }

  def decodeToJSON(ptypeString: String, b: Array[Byte], bufferSpecString: String): String = {
    ExecutionTimer.logTime("LocalBackend.decodeToJSON") { timer =>
      val t = IRParser.parsePType(ptypeString)
      val bs = BufferSpec.parseOrDefault(bufferSpecString)
      val codec = TypedCodecSpec(EType.defaultFromPType(t), t.virtualType, bs)
      withExecuteContext(timer) { ctx =>
        val (pt, off) = codec.decode(ctx, t.virtualType, b, ctx.r)
        assert(pt.virtualType == t.virtualType)
        JsonMethods.compact(JSONAnnotationImpex.exportAnnotation(
          UnsafeRow.read(pt, ctx.r, off), pt.virtualType))
      }
    }
  }

  def pyAddReference(jsonConfig: String): Unit = addReference(ReferenceGenome.fromJSON(jsonConfig))
  def pyRemoveReference(name: String): Unit = removeReference(name)

  def pyAddLiftover(name: String, chainFile: String, destRGName: String): Unit = {
    ExecutionTimer.logTime("LocalBackend.pyReferenceAddLiftover") { timer =>
      withExecuteContext(timer) { ctx =>
        references(name).addLiftover(ctx, chainFile, destRGName)
      }
    }
  }
  def pyRemoveLiftover(name: String, destRGName: String) = references(name).removeLiftover(destRGName)

  def pyFromFASTAFile(name: String, fastaFile: String, indexFile: String,
    xContigs: java.util.List[String], yContigs: java.util.List[String], mtContigs: java.util.List[String],
    parInput: java.util.List[String]): String = {
    ExecutionTimer.logTime("LocalBackend.pyFromFASTAFile") { timer =>
      withExecuteContext(timer) { ctx =>
        val rg = ReferenceGenome.fromFASTAFile(ctx, name, fastaFile, indexFile,
          xContigs.asScala.toArray, yContigs.asScala.toArray, mtContigs.asScala.toArray, parInput.asScala.toArray)
        rg.toJSONString
      }
    }
  }

  def pyAddSequence(name: String, fastaFile: String, indexFile: String): Unit = {
    ExecutionTimer.logTime("LocalBackend.pyAddSequence") { timer =>
      withExecuteContext(timer) { ctx =>
        references(name).addSequence(ctx, fastaFile, indexFile)
      }
    }
  }
  def pyRemoveSequence(name: String) = references(name).removeSequence()

  def parse_value_ir(s: String, refMap: java.util.Map[String, String], irMap: java.util.Map[String, BaseIR]): IR = {
    ExecutionTimer.logTime("LocalBackend.parse_value_ir") { timer =>
      withExecuteContext(timer) { ctx =>
        IRParser.parse_value_ir(s, IRParserEnvironment(ctx, BindingEnv.eval(refMap.asScala.toMap.mapValues(IRParser.parseType).toSeq: _*), irMap.asScala.toMap))
      }
    }
  }

  def parse_table_ir(s: String, irMap: java.util.Map[String, BaseIR]): TableIR = {
    ExecutionTimer.logTime("LocalBackend.parse_table_ir") { timer =>
      withExecuteContext(timer) { ctx =>
        IRParser.parse_table_ir(s, IRParserEnvironment(ctx, irMap = irMap.asScala.toMap))
      }
    }
  }

  def parse_matrix_ir(s: String, irMap: java.util.Map[String, BaseIR]): MatrixIR = {
    ExecutionTimer.logTime("LocalBackend.parse_matrix_ir") { timer =>
      withExecuteContext(timer) { ctx =>
        IRParser.parse_matrix_ir(s, IRParserEnvironment(ctx, irMap = irMap.asScala.toMap))
      }
    }
  }

  def parse_blockmatrix_ir(
    s: String, irMap: java.util.Map[String, BaseIR]
  ): BlockMatrixIR = {
    ExecutionTimer.logTime("LocalBackend.parse_blockmatrix_ir") { timer =>
      withExecuteContext(timer) { ctx =>
        IRParser.parse_blockmatrix_ir(s, IRParserEnvironment(ctx, irMap = irMap.asScala.toMap))
      }
    }
  }

  override def lowerDistributedSort(
    ctx: ExecuteContext,
    stage: TableStage,
    sortFields: IndexedSeq[SortField],
    rt: RTable,
    nPartitions: Option[Int]
  ): TableReader = {
<<<<<<< HEAD
    LowerDistributedSort.distributedSort(ctx, stage, sortFields, rt)
=======

    LowerDistributedSort.distributedSort(ctx, stage, sortFields, rt, nPartitions)
>>>>>>> bcc9046b
  }

  def pyLoadReferencesFromDataset(path: String): String = {
    val rgs = ReferenceGenome.fromHailDataset(fs, path)
    rgs.foreach(addReference)

    implicit val formats: Formats = defaultJSONFormats
    Serialization.write(rgs.map(_.toJSON).toFastIndexedSeq)
  }

  def pyImportFam(path: String, isQuantPheno: Boolean, delimiter: String, missingValue: String): String =
    LoadPlink.importFamJSON(fs, path, isQuantPheno, delimiter, missingValue)

  def persist(backendContext: BackendContext, id: String, value: BlockMatrix, storageLevel: String): Unit = ???

  def unpersist(backendContext: BackendContext, id: String): Unit = ???

  def getPersistedBlockMatrix(backendContext: BackendContext, id: String): BlockMatrix = ???

  def getPersistedBlockMatrixType(backendContext: BackendContext, id: String): BlockMatrixType = ???

  def tableToTableStage(ctx: ExecuteContext,
    inputIR: TableIR,
    analyses: LoweringAnalyses
  ): TableStage = {
    LowerTableIR.applyTable(inputIR, DArrayLowering.All, ctx, analyses)
  }
}<|MERGE_RESOLUTION|>--- conflicted
+++ resolved
@@ -331,14 +331,8 @@
     sortFields: IndexedSeq[SortField],
     rt: RTable,
     nPartitions: Option[Int]
-  ): TableReader = {
-<<<<<<< HEAD
-    LowerDistributedSort.distributedSort(ctx, stage, sortFields, rt)
-=======
-
+  ): TableReader =
     LowerDistributedSort.distributedSort(ctx, stage, sortFields, rt, nPartitions)
->>>>>>> bcc9046b
-  }
 
   def pyLoadReferencesFromDataset(path: String): String = {
     val rgs = ReferenceGenome.fromHailDataset(fs, path)
