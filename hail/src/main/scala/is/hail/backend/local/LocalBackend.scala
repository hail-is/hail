package is.hail.backend.local

import is.hail.annotations.{Region, SafeRow, UnsafeRow}
import is.hail.asm4s._
import is.hail.backend._
import is.hail.expr.ir.analyses.SemanticHash
import is.hail.expr.ir.lowering._
import is.hail.expr.ir.{IRParser, _}
import is.hail.expr.{JSONAnnotationImpex, Validate}
import is.hail.io.fs._
import is.hail.io.plink.LoadPlink
import is.hail.io.{BufferSpec, TypedCodecSpec}
import is.hail.linalg.BlockMatrix
import is.hail.types._
import is.hail.types.encoded.EType
import is.hail.types.physical.PTuple
import is.hail.types.physical.stypes.{PTypeReferenceSingleCodeType, SingleCodeType}
import is.hail.types.virtual.TVoid
import is.hail.utils._
import is.hail.variant.ReferenceGenome
import is.hail.{HailContext, HailFeatureFlags}
import org.apache.hadoop
import org.json4s._
import org.json4s.jackson.{JsonMethods, Serialization}
import org.sparkproject.guava.util.concurrent.MoreExecutors

import java.io.PrintWriter
import java.nio.charset.StandardCharsets
import scala.collection.JavaConverters._
import scala.reflect.ClassTag

class LocalBroadcastValue[T](val value: T) extends BroadcastValue[T] with Serializable

class LocalTaskContext(val partitionId: Int, val stageId: Int) extends HailTaskContext {
  override def attemptNumber(): Int = 0
}

object LocalBackend {
  private var theLocalBackend: LocalBackend = _

  def apply(
    tmpdir: String,
    gcsRequesterPaysProject: String,
    gcsRequesterPaysBuckets: String,
    logFile: String = "hail.log",
    quiet: Boolean = false,
    append: Boolean = false,
    skipLoggingConfiguration: Boolean = false
  ): LocalBackend = synchronized {
    require(theLocalBackend == null)

    if (!skipLoggingConfiguration)
      HailContext.configureLogging(logFile, quiet, append)
    theLocalBackend = new LocalBackend(
      tmpdir,
      gcsRequesterPaysProject,
      gcsRequesterPaysBuckets
    )
    theLocalBackend.addDefaultReferences()
    theLocalBackend
  }

  def stop(): Unit = synchronized {
    if (theLocalBackend != null) {
      theLocalBackend = null
      // Hadoop does not honor the hadoop configuration as a component of the cache key for file
      // systems, so we blow away the cache so that a new configuration can successfully take
      // effect.
      // https://github.com/hail-is/hail/pull/12133#issuecomment-1241322443
      hadoop.fs.FileSystem.closeAll()
    }
  }
}

class LocalBackend(
  val tmpdir: String,
  gcsRequesterPaysProject: String,
  gcsRequesterPaysBuckets: String
) extends Backend with BackendWithCodeCache {
  // FIXME don't rely on hadoop
  val hadoopConf = new hadoop.conf.Configuration()
  if (gcsRequesterPaysProject != null) {
    if (gcsRequesterPaysBuckets == null) {
      hadoopConf.set("fs.gs.requester.pays.mode", "AUTO")
      hadoopConf.set("fs.gs.requester.pays.project.id", gcsRequesterPaysProject)
    } else {
      hadoopConf.set("fs.gs.requester.pays.mode", "CUSTOM")
      hadoopConf.set("fs.gs.requester.pays.project.id", gcsRequesterPaysProject)
      hadoopConf.set("fs.gs.requester.pays.buckets", gcsRequesterPaysBuckets)
    }
  }
  hadoopConf.set(
    "hadoop.io.compression.codecs",
    "org.apache.hadoop.io.compress.DefaultCodec,"
      + "is.hail.io.compress.BGzipCodec,"
      + "is.hail.io.compress.BGzipCodecTbi,"
      + "org.apache.hadoop.io.compress.GzipCodec")

  private[this] val flags = HailFeatureFlags.fromEnv()
  private[this] val theHailClassLoader = new HailClassLoader(getClass().getClassLoader())

  def getFlag(name: String): String = flags.get(name)

  def setFlag(name: String, value: String) = flags.set(name, value)

  val availableFlags: java.util.ArrayList[String] = flags.available

  val fs: FS = new HadoopFS(new SerializableHadoopConfiguration(hadoopConf))

  def withExecuteContext[T](timer: ExecutionTimer): (ExecuteContext => T) => T =
    ExecuteContext.scoped(tmpdir, tmpdir, this, fs, timer, null, theHailClassLoader, this.references, flags, new BackendContext {
      override val executionCache: ExecutionCache =
        ExecutionCache.fromFlags(flags, fs, tmpdir)
    })

  def withExecuteContext[T](methodName: String): (ExecuteContext => T) => T = { f =>
    ExecutionTimer.logTime(methodName) { timer =>
      ExecuteContext.scoped(tmpdir, tmpdir, this, fs, timer, null, theHailClassLoader, this.references, flags, new BackendContext {
        override val executionCache: ExecutionCache =
          ExecutionCache.fromFlags(flags, fs, tmpdir)
      })(f)
    }
  }

  def broadcast[T: ClassTag](value: T): BroadcastValue[T] = new LocalBroadcastValue[T](value)

  private[this] var stageIdx: Int = 0

  private[this] def nextStageId(): Int = {
    val current = stageIdx
    stageIdx += 1
    current
  }

  override def parallelizeAndComputeWithIndex(
    backendContext: BackendContext,
    fs: FS,
    collection: IndexedSeq[(Array[Byte], Int)],
    stageIdentifier: String,
    dependency: Option[TableStageDependency] = None
  )(f: (Array[Byte], HailTaskContext, HailClassLoader, FS) => Array[Byte])
  : (Option[Throwable], IndexedSeq[(Array[Byte], Int)]) = {
    val stageId = nextStageId()
    runAllKeepFirstError(MoreExecutors.sameThreadExecutor) {
      collection.map { case (c, i) =>
        (
          () => using(new LocalTaskContext(i, stageId)) {
            f(c, _, theHailClassLoader, fs)
          },
          i
        )
      }
    }
  }

  def defaultParallelism: Int = 1

  def stop(): Unit = LocalBackend.stop()

  private[this] def _jvmLowerAndExecute(ctx: ExecuteContext, ir0: IR, print: Option[PrintWriter] = None): Either[Unit, (PTuple, Long)] = {
    val ir = LoweringPipeline.darrayLowerer(true)(DArrayLowering.All).apply(ctx, ir0).asInstanceOf[IR]

    if (!Compilable(ir))
      throw new LowererUnsupportedOperation(s"lowered to uncompilable IR: ${ Pretty(ctx, ir) }")

    if (ir.typ == TVoid) {
      val (pt, f) = ctx.timer.time("Compile") {
        Compile[AsmFunction1RegionUnit](ctx,
          FastSeq(),
          FastSeq(classInfo[Region]), UnitInfo,
          ir,
          print = print)
      }

      ctx.timer.time("Run") {
        Left(ctx.scopedExecution((hcl, fs, htc, r) => f(hcl, fs, htc, r).apply(r)))
      }
    } else {
      val (Some(PTypeReferenceSingleCodeType(pt: PTuple)), f) = ctx.timer.time("Compile") {
        Compile[AsmFunction1RegionLong](ctx,
          FastSeq(),
          FastSeq(classInfo[Region]), LongInfo,
          MakeTuple.ordered(FastSeq(ir)),
          print = print)
      }

      ctx.timer.time("Run") {
        Right((pt, ctx.scopedExecution((hcl, fs, htc, r) => f(hcl, fs, htc, r).apply(r))))
      }
    }
  }

  private[this] def _execute(ctx: ExecuteContext, ir: IR): Either[Unit, (PTuple, Long)] = {
    TypeCheck(ctx, ir)
    Validate(ir)
    val queryID = Backend.nextID()
    log.info(s"starting execution of query $queryID of initial size ${ IRSize(ir) }")
    ctx.irMetadata = ctx.irMetadata.copy(semhash = SemanticHash(ctx)(ir))
    val res = _jvmLowerAndExecute(ctx, ir)
    log.info(s"finished execution of query $queryID")
    res
  }


  def executeToJavaValue(timer: ExecutionTimer, ir: IR): (Any, ExecutionTimer) =
    withExecuteContext(timer) { ctx =>
      val result = _execute(ctx, ir) match {
        case Left(_) =>
          (null, ctx.timer)
        case Right((pt, off)) =>
          (SafeRow(pt, off).get(0), ctx.timer)
      }
      result
    }

  def executeToEncoded(timer: ExecutionTimer, ir: IR, bs: BufferSpec): Array[Byte] =
    withExecuteContext(timer) { ctx =>
      val result = _execute(ctx, ir) match {
        case Left(_) => Array[Byte]()
        case Right((pt, off)) =>
          val elementType = pt.fields(0).typ
          assert(pt.isFieldDefined(off, 0))
          val codec = TypedCodecSpec(
<<<<<<< HEAD
            EType.fromPythonTypeEncoding(elementType.virtualType), elementType.virtualType, bs)
          codec.encode(ctx, elementType, pt.loadField(a, 0))
=======
            EType.fromTypeAllOptional(elementType.virtualType), elementType.virtualType, bs)
          codec.encode(ctx, elementType, pt.loadField(off, 0))
>>>>>>> aecbbff3
      }
      result
    }

  def executeLiteral(irStr: String): Int = {
    ExecutionTimer.logTime("SparkBackend.executeLiteral") { timer =>
      withExecuteContext(timer) { ctx =>
        val ir = IRParser.parse_value_ir(irStr, IRParserEnvironment(ctx, irMap = persistedIR.toMap))
        val t = ir.typ
        assert(t.isRealizable)
        val queryID = Backend.nextID()
        log.info(s"starting execution of query $queryID} of initial size ${ IRSize(ir) }")
        val retVal = _execute(ctx, ir)
        val literalIR = retVal match {
          case Left(x) => throw new HailException("Can't create literal")
          case Right((pt, addr)) => GetFieldByIdx(EncodedLiteral.fromPTypeAndAddress(pt, addr, ctx), 0)
        }
        log.info(s"finished execution of query $queryID")
        addJavaIR(literalIR)
      }
    }
  }

  override def execute(ir: String, timed: Boolean)(consume: (ExecuteContext, Either[Unit, (PTuple, Long)], String) => Unit): Unit = {
    withExecuteContext("LocalBackend.execute") { ctx =>
      val res = ctx.timer.time("execute") {
        val irData = IRParser.parse_value_ir(ir, IRParserEnvironment(ctx, irMap = persistedIR.toMap))
        val queryID = Backend.nextID()
        log.info(s"starting execution of query $queryID of initial size ${ IRSize(irData) }")
        _execute(ctx, irData)
      }
      ctx.timer.finish()
      val timings = if (timed) Serialization.write(Map("timings" -> ctx.timer.toMap))(new DefaultFormats {}) else ""
      consume(ctx, res, timings)
    }
  }

  def executeEncode(ir: IR, bufferSpecString: String, timed: Boolean): (Array[Byte], String) = {
    val (bytes, timer) = ExecutionTimer.time("LocalBackend.encodeToBytes") { timer =>
      val bs = BufferSpec.parseOrDefault(bufferSpecString)
      withExecuteContext(timer) { ctx =>
        executeToEncoded(timer, ir, bs)
      }
    }
    (bytes, if (timed) Serialization.write(Map("timings" -> timer.toMap))(new DefaultFormats {}) else "")
  }

  def decodeToJSON(ptypeString: String, b: Array[Byte], bufferSpecString: String): String = {
    ExecutionTimer.logTime("LocalBackend.decodeToJSON") { timer =>
      val t = IRParser.parsePType(ptypeString)
      val bs = BufferSpec.parseOrDefault(bufferSpecString)
      val codec = TypedCodecSpec(EType.defaultFromPType(t), t.virtualType, bs)
      withExecuteContext(timer) { ctx =>
        val (pt, off) = codec.decode(ctx, t.virtualType, b, ctx.r)
        assert(pt.virtualType == t.virtualType)
        JsonMethods.compact(JSONAnnotationImpex.exportAnnotation(
          UnsafeRow.read(pt, ctx.r, off), pt.virtualType))
      }
    }
  }

  def pyAddReference(jsonConfig: String): Unit = addReference(ReferenceGenome.fromJSON(jsonConfig))
  def pyRemoveReference(name: String): Unit = removeReference(name)

  def pyAddLiftover(name: String, chainFile: String, destRGName: String): Unit = {
    ExecutionTimer.logTime("LocalBackend.pyReferenceAddLiftover") { timer =>
      withExecuteContext(timer) { ctx =>
        references(name).addLiftover(ctx, chainFile, destRGName)
      }
    }
  }
  def pyRemoveLiftover(name: String, destRGName: String) = references(name).removeLiftover(destRGName)

  def pyFromFASTAFile(name: String, fastaFile: String, indexFile: String,
    xContigs: java.util.List[String], yContigs: java.util.List[String], mtContigs: java.util.List[String],
    parInput: java.util.List[String]): String = {
    ExecutionTimer.logTime("LocalBackend.pyFromFASTAFile") { timer =>
      withExecuteContext(timer) { ctx =>
        val rg = ReferenceGenome.fromFASTAFile(ctx, name, fastaFile, indexFile,
          xContigs.asScala.toArray, yContigs.asScala.toArray, mtContigs.asScala.toArray, parInput.asScala.toArray)
        rg.toJSONString
      }
    }
  }

  def pyAddSequence(name: String, fastaFile: String, indexFile: String): Unit = {
    ExecutionTimer.logTime("LocalBackend.pyAddSequence") { timer =>
      withExecuteContext(timer) { ctx =>
        references(name).addSequence(ctx, fastaFile, indexFile)
      }
    }
  }
  def pyRemoveSequence(name: String) = references(name).removeSequence()

  def parse_value_ir(s: String, refMap: java.util.Map[String, String]): IR = {
    ExecutionTimer.logTime("LocalBackend.parse_value_ir") { timer =>
      withExecuteContext(timer) { ctx =>
        IRParser.parse_value_ir(s, IRParserEnvironment(ctx, BindingEnv.eval(refMap.asScala.toMap.mapValues(IRParser.parseType).toSeq: _*), persistedIR.toMap))
      }
    }
  }

  def parse_table_ir(s: String): TableIR = {
    ExecutionTimer.logTime("LocalBackend.parse_table_ir") { timer =>
      withExecuteContext(timer) { ctx =>
        IRParser.parse_table_ir(s, IRParserEnvironment(ctx, irMap = persistedIR.toMap))
      }
    }
  }

  def parse_matrix_ir(s: String): MatrixIR = {
    ExecutionTimer.logTime("LocalBackend.parse_matrix_ir") { timer =>
      withExecuteContext(timer) { ctx =>
        IRParser.parse_matrix_ir(s, IRParserEnvironment(ctx, irMap = persistedIR.toMap))
      }
    }
  }

  def parse_blockmatrix_ir(s: String): BlockMatrixIR = {
    ExecutionTimer.logTime("LocalBackend.parse_blockmatrix_ir") { timer =>
      withExecuteContext(timer) { ctx =>
        IRParser.parse_blockmatrix_ir(s, IRParserEnvironment(ctx, irMap = persistedIR.toMap))
      }
    }
  }

  override def lowerDistributedSort(
    ctx: ExecuteContext,
    stage: TableStage,
    sortFields: IndexedSeq[SortField],
    rt: RTable,
    nPartitions: Option[Int]
  ): TableReader =
    LowerDistributedSort.distributedSort(ctx, stage, sortFields, rt, nPartitions)

  def persist(backendContext: BackendContext, id: String, value: BlockMatrix, storageLevel: String): Unit = ???

  def unpersist(backendContext: BackendContext, id: String): Unit = ???

  def getPersistedBlockMatrix(backendContext: BackendContext, id: String): BlockMatrix = ???

  def getPersistedBlockMatrixType(backendContext: BackendContext, id: String): BlockMatrixType = ???

  def tableToTableStage(ctx: ExecuteContext,
    inputIR: TableIR,
    analyses: LoweringAnalyses
  ): TableStage = {
    LowerTableIR.applyTable(inputIR, DArrayLowering.All, ctx, analyses)
  }
}<|MERGE_RESOLUTION|>--- conflicted
+++ resolved
@@ -221,13 +221,8 @@
           val elementType = pt.fields(0).typ
           assert(pt.isFieldDefined(off, 0))
           val codec = TypedCodecSpec(
-<<<<<<< HEAD
             EType.fromPythonTypeEncoding(elementType.virtualType), elementType.virtualType, bs)
-          codec.encode(ctx, elementType, pt.loadField(a, 0))
-=======
-            EType.fromTypeAllOptional(elementType.virtualType), elementType.virtualType, bs)
           codec.encode(ctx, elementType, pt.loadField(off, 0))
->>>>>>> aecbbff3
       }
       result
     }
