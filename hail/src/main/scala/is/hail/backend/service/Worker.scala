--- conflicted
+++ resolved
@@ -175,25 +175,6 @@
     timer.end("executeFunction")
     timer.start("writeOutputs")
 
-<<<<<<< HEAD
-    using(create(s"$root/result.$i")) { os =>
-      val dos = new DataOutputStream(os)
-      if (result != null) {
-        assert(userError == null)
-
-        dos.writeBoolean(true)
-        dos.write(result)
-      } else {
-        assert(userError != null)
-        val (shortMessage, expandedMessage, errorId) = handleForPython(userError)
-
-        dos.writeBoolean(false)
-        writeString(dos, shortMessage)
-        writeString(dos, expandedMessage)
-        dos.writeInt(errorId)
-        log.info(s"job $i/$n failed with user exception: $shortMessage (error id $errorId)\n  $expandedMessage")
-        throw userError
-=======
     retryTransientErrors {
       write(s"$root/result.$i") { dos =>
         if (result != null) {
@@ -209,8 +190,10 @@
           writeString(dos, shortMessage)
           writeString(dos, expandedMessage)
           dos.writeInt(errorId)
+          log.info(s"job $i/$n failed with user exception: $shortMessage (error id $errorId)\n  $expandedMessage")
+          assert(!isTransientError(userError))
+          throw userError
         }
->>>>>>> 0464efe3
       }
     }
 
