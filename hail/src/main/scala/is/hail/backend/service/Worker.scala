package is.hail.backend.service

import java.io._
import java.nio.charset._
import java.util.{concurrent => javaConcurrent}

import is.hail.asm4s._
import is.hail.{HAIL_REVISION, HailContext}
import is.hail.backend.HailTaskContext
import is.hail.io.fs._
import is.hail.services._
import is.hail.utils._
import org.apache.commons.io.IOUtils
import org.apache.log4j.Logger

import scala.collection.mutable
import scala.concurrent.duration.{Duration, MILLISECONDS}
import scala.concurrent.{Future, Await, ExecutionContext}

class ServiceTaskContext(val partitionId: Int) extends HailTaskContext {
  override def stageId(): Int = 0

  override def attemptNumber(): Int = 0
}

object WorkerTimer {
  private val log = Logger.getLogger(getClass.getName())
}

class WorkerTimer() {
  import WorkerTimer._

  var startTimes: mutable.Map[String, Long] = mutable.Map()
  def start(label: String): Unit = {
    startTimes.put(label, System.nanoTime())
  }

  def end(label: String): Unit = {
    val endTime = System.nanoTime()
    val startTime = startTimes.get(label)
    startTime.foreach { s =>
      val durationMS = "%.6f".format((endTime - s).toDouble / 1000000.0)
      log.info(s"$label took $durationMS ms.")
    }
  }
}

object Worker {
  private[this] val log = Logger.getLogger(getClass.getName())
  private[this] val myRevision = HAIL_REVISION
  private[this] implicit val ec = ExecutionContext.fromExecutorService(
    javaConcurrent.Executors.newCachedThreadPool())

<<<<<<< HEAD
  def main(args: Array[String]): Unit = {
    val theHailClassLoader = new HailClassLoader(getClass().getClassLoader())

    if (args.length != 5) {
      throw new IllegalArgumentException(s"expected five arguments, not: ${ args.length }")
    }
    val scratchDir = args(0)
    val revision = args(1)
    val jarGCSPath = args(2)
    val root = args(3)
    val i = args(4).toInt
    val timer = new WorkerTimer()

    val deployConfig = DeployConfig.fromConfigFile(
      s"$scratchDir/deploy-config/deploy-config.json")
    DeployConfig.set(deployConfig)
    val userTokens = Tokens.fromFile(s"$scratchDir/user-tokens/tokens.json")
    Tokens.set(userTokens)
    tls.setSSLConfigFromDir(s"$scratchDir/ssl-config")
=======
  def main(argv: Array[String]): Unit = {

    if (argv.length != 6) {
      throw new IllegalArgumentException(s"expected five arguments, not: ${ argv.length }")
    }
    val scratchDir = argv(0)
    val kind = argv(1)
    assert(kind == Main.WORKER)
    val revision = argv(2)
    val jarGCSPath = argv(3)
    val root = argv(4)
    val i = argv(5).toInt
    val timer = new WorkerTimer()

    val deployConfig = DeployConfig.fromConfigFile(
      s"$scratchDir/secrets/deploy-config/deploy-config.json")
    DeployConfig.set(deployConfig)
    val userTokens = Tokens.fromFile(s"$scratchDir/secrets/user-tokens/tokens.json")
    Tokens.set(userTokens)
    tls.setSSLConfigFromDir(s"$scratchDir/secrets/ssl-config")
>>>>>>> 40d88824

    log.info(s"is.hail.backend.service.Worker $myRevision")
    log.info(s"running job $i at root $root with scratch directory '$scratchDir'")

    timer.start(s"Job $i")

    timer.start("readInputs")
    val fs = retryTransientErrors {
      using(new FileInputStream(s"$scratchDir/secrets/gsa-key/key.json")) { is =>
        new GoogleStorageFS(Some(IOUtils.toString(is, Charset.defaultCharset().toString()))).asCacheable()
      }
    }

    val fFuture = Future {
      retryTransientErrors {
        using(new ObjectInputStream(fs.openCachedNoCompression(s"$root/f"))) { is =>
          is.readObject().asInstanceOf[(Array[Byte], HailTaskContext, HailClassLoader, FS) => Array[Byte]]
        }
      }
    }

    val contextFuture = Future {
      retryTransientErrors {
        using(fs.openCachedNoCompression(s"$root/contexts")) { is =>
          is.seek(i * 12)
          val offset = is.readLong()
          val length = is.readInt()
          is.seek(offset)
          val context = new Array[Byte](length)
          is.readFully(context)
          context
        }
      }
    }

    val f = Await.result(fFuture, Duration.Inf)
    val context = Await.result(contextFuture, Duration.Inf)

    timer.end("readInputs")
    timer.start("executeFunction")

    if (HailContext.isInitialized) {
<<<<<<< HEAD
      HailContext.get.backend = new ServiceBackend(null, null, null, new HailClassLoader(getClass().getClassLoader()))
    } else {
      HailContext(
        // FIXME: workers should not have backends, but some things do need hail contexts
        new ServiceBackend(null, null, null, new HailClassLoader(getClass().getClassLoader())), skipLoggingConfiguration = true, quiet = true)
=======
      HailContext.get.backend = new ServiceBackend(null, null, null)
    } else {
      HailContext(
        // FIXME: workers should not have backends, but some things do need hail contexts
        new ServiceBackend(null, null, null), skipLoggingConfiguration = true, quiet = true)
>>>>>>> 40d88824
    }
    val htc = new ServiceTaskContext(i)
    val result = f(context, htc, theHailClassLoader, fs)
    htc.finish()

    timer.end("executeFunction")
    timer.start("writeOutputs")

    using(fs.createCachedNoCompression(s"$root/result.$i")) { os =>
      os.write(result)
    }
    timer.end("writeOutputs")
    timer.end(s"Job $i")
    log.info(s"finished job $i at root $root")
  }
}<|MERGE_RESOLUTION|>--- conflicted
+++ resolved
@@ -51,28 +51,8 @@
   private[this] implicit val ec = ExecutionContext.fromExecutorService(
     javaConcurrent.Executors.newCachedThreadPool())
 
-<<<<<<< HEAD
-  def main(args: Array[String]): Unit = {
+  def main(argv: Array[String]): Unit = {
     val theHailClassLoader = new HailClassLoader(getClass().getClassLoader())
-
-    if (args.length != 5) {
-      throw new IllegalArgumentException(s"expected five arguments, not: ${ args.length }")
-    }
-    val scratchDir = args(0)
-    val revision = args(1)
-    val jarGCSPath = args(2)
-    val root = args(3)
-    val i = args(4).toInt
-    val timer = new WorkerTimer()
-
-    val deployConfig = DeployConfig.fromConfigFile(
-      s"$scratchDir/deploy-config/deploy-config.json")
-    DeployConfig.set(deployConfig)
-    val userTokens = Tokens.fromFile(s"$scratchDir/user-tokens/tokens.json")
-    Tokens.set(userTokens)
-    tls.setSSLConfigFromDir(s"$scratchDir/ssl-config")
-=======
-  def main(argv: Array[String]): Unit = {
 
     if (argv.length != 6) {
       throw new IllegalArgumentException(s"expected five arguments, not: ${ argv.length }")
@@ -92,7 +72,6 @@
     val userTokens = Tokens.fromFile(s"$scratchDir/secrets/user-tokens/tokens.json")
     Tokens.set(userTokens)
     tls.setSSLConfigFromDir(s"$scratchDir/secrets/ssl-config")
->>>>>>> 40d88824
 
     log.info(s"is.hail.backend.service.Worker $myRevision")
     log.info(s"running job $i at root $root with scratch directory '$scratchDir'")
@@ -135,19 +114,11 @@
     timer.start("executeFunction")
 
     if (HailContext.isInitialized) {
-<<<<<<< HEAD
       HailContext.get.backend = new ServiceBackend(null, null, null, new HailClassLoader(getClass().getClassLoader()))
     } else {
       HailContext(
         // FIXME: workers should not have backends, but some things do need hail contexts
         new ServiceBackend(null, null, null, new HailClassLoader(getClass().getClassLoader())), skipLoggingConfiguration = true, quiet = true)
-=======
-      HailContext.get.backend = new ServiceBackend(null, null, null)
-    } else {
-      HailContext(
-        // FIXME: workers should not have backends, but some things do need hail contexts
-        new ServiceBackend(null, null, null), skipLoggingConfiguration = true, quiet = true)
->>>>>>> 40d88824
     }
     val htc = new ServiceTaskContext(i)
     val result = f(context, htc, theHailClassLoader, fs)
