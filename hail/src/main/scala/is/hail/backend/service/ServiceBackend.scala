package is.hail.backend.service

import is.hail.annotations._
import is.hail.asm4s._
import is.hail.backend._
import is.hail.expr.Validate
import is.hail.expr.ir.analyses.SemanticHash
import is.hail.expr.ir.functions.IRFunctionRegistry
import is.hail.expr.ir.lowering._
import is.hail.expr.ir.{Compile, IR, IRParser, LoweringAnalyses, MakeTuple, SortField, TableIR, TableReader, TypeCheck}
import is.hail.io.fs._
import is.hail.io.plink.LoadPlink
import is.hail.io.vcf.LoadVCF
import is.hail.io.{BufferSpec, TypedCodecSpec}
import is.hail.linalg.BlockMatrix
import is.hail.services._
import is.hail.services.batch_client.BatchClient
import is.hail.types._
import is.hail.types.encoded._
import is.hail.types.physical._
import is.hail.types.physical.stypes.PTypeReferenceSingleCodeType
import is.hail.types.virtual._
import is.hail.utils._
import is.hail.variant.ReferenceGenome
import is.hail.{HailContext, HailFeatureFlags}
import org.apache.log4j.Logger
import org.json4s.JsonAST._
import org.json4s.jackson.{JsonMethods, Serialization}
import org.json4s.{DefaultFormats, Extraction, Formats}

import java.io._
import java.nio.charset.StandardCharsets
import java.util.concurrent._
import scala.annotation.switch
import scala.collection.mutable
import scala.language.higherKinds
import scala.reflect.ClassTag

class ServiceBackendContext(
  val billingProject: String,
  val remoteTmpDir: String,
  val workerCores: String,
  val workerMemory: String,
  val storageRequirement: String,
  val regions: Array[String],
  val cloudfuseConfig: Array[CloudfuseConfig],
  val profile: Boolean,
  val executionCache: ExecutionCache,
) extends BackendContext with Serializable {
}

object ServiceBackend {
  private val log = Logger.getLogger(getClass.getName())

  def apply(
    jarLocation: String,
    name: String,
    theHailClassLoader: HailClassLoader,
    batchClient: BatchClient,
    batchId: Option[Long],
    scratchDir: String = sys.env.get("HAIL_WORKER_SCRATCH_DIR").getOrElse(""),
    rpcConfig: ServiceBackendRPCPayload
  ): ServiceBackend = {

    val flags = HailFeatureFlags.fromMap(rpcConfig.flags)
    val shouldProfile = flags.get("profile") != null
    val fs = FS.cloudSpecificFS(s"${scratchDir}/secrets/gsa-key/key.json", Some(flags))

    val backendContext = new ServiceBackendContext(
      rpcConfig.billing_project,
      rpcConfig.remote_tmpdir,
      rpcConfig.worker_cores,
      rpcConfig.worker_memory,
      rpcConfig.storage,
      rpcConfig.regions,
      rpcConfig.cloudfuse_configs,
      shouldProfile,
      ExecutionCache.fromFlags(flags, fs, rpcConfig.remote_tmpdir)
    )

    val backend = new ServiceBackend(
      jarLocation,
      name,
      new HailClassLoader(getClass().getClassLoader()),
      batchClient,
      batchId,
      flags,
      rpcConfig.tmp_dir,
      fs,
      backendContext,
      scratchDir
    )
    backend.addDefaultReferences()

    rpcConfig.custom_references.foreach { s =>
      backend.addReference(ReferenceGenome.fromJSON(s))
    }
    rpcConfig.liftovers.foreach { case (sourceGenome, liftoversForSource) =>
      liftoversForSource.foreach { case (destGenome, chainFile) =>
        backend.addLiftover(sourceGenome, chainFile, destGenome)
      }
    }
    rpcConfig.sequences.foreach { case (rg, seq) =>
      backend.addSequence(rg, seq.fasta, seq.index)
    }

    backend
  }
}

class ServiceBackend(
  val jarLocation: String,
  var name: String,
  val theHailClassLoader: HailClassLoader,
  val batchClient: BatchClient,
  val curBatchId: Option[Long],
  val flags: HailFeatureFlags,
  val tmpdir: String,
  val fs: FS,
  val serviceBackendContext: ServiceBackendContext,
  val scratchDir: String = sys.env.get("HAIL_WORKER_SCRATCH_DIR").getOrElse(""),
) extends Backend with BackendWithNoCodeCache {
  import ServiceBackend.log

  private[this] var stageCount = 0
  private[this] val MAX_AVAILABLE_GCS_CONNECTIONS = 1000
  private[this] val executor = Executors.newFixedThreadPool(MAX_AVAILABLE_GCS_CONNECTIONS)

  override def shouldCacheQueryInfo: Boolean = false

  def defaultParallelism: Int = 4

  def broadcast[T: ClassTag](_value: T): BroadcastValue[T] = {
    using(new ObjectOutputStream(new ByteArrayOutputStream())) { os =>
      try {
        os.writeObject(_value)
      } catch {
        case e: Exception =>
          fatal(_value.toString, e)
      }
    }
    new BroadcastValue[T] with Serializable {
      def value: T = _value
    }
  }

  private[this] def readString(in: DataInputStream): String = {
    val n = in.readInt()
    val bytes = new Array[Byte](n)
    in.read(bytes)
    new String(bytes, StandardCharsets.UTF_8)
  }

  override def parallelizeAndComputeWithIndex(
    _backendContext: BackendContext,
    fs: FS,
    collection: IndexedSeq[(Array[Byte], Int)],
    stageIdentifier: String,
    dependency: Option[TableStageDependency] = None
  )(f: (Array[Byte], HailTaskContext, HailClassLoader, FS) => Array[Byte]
  ): (Option[Throwable], IndexedSeq[(Array[Byte], Int)]) = {
    val backendContext = _backendContext.asInstanceOf[ServiceBackendContext]
    val n = collection.length
    val token = tokenUrlSafe(32)
    val root = s"${ backendContext.remoteTmpDir }parallelizeAndComputeWithIndex/$token"

    log.info(s"parallelizeAndComputeWithIndex: $token: nPartitions $n")
    log.info(s"parallelizeAndComputeWithIndex: $token: writing f and contexts")

    val uploadFunction = executor.submit[Unit](() =>
      retryTransientErrors {
        fs.writePDOS(s"$root/f") { fos =>
          using(new ObjectOutputStream(fos)) { oos => oos.writeObject(f) }
        }
      }
    )

    val uploadContexts = executor.submit[Unit](() =>
      retryTransientErrors {
        fs.writePDOS(s"$root/contexts") { os =>
          var o = 12L * n

          // write header of context offsets and lengths
          for ((context, _) <- collection) {
            val len = context.length
            os.writeLong(o)
            os.writeInt(len)
            o += len
          }

          // write context arrays themselves
          for ((context, _) <- collection) {
            os.write(context)
          }
        }
      }
    )

    uploadFunction.get()
    uploadContexts.get()

    val jobs = collection.map { case (_, i) =>
      var resources = JObject("preemptible" -> JBool(true))
      if (backendContext.workerCores != "None") {
        resources = resources.merge(JObject("cpu" -> JString(backendContext.workerCores)))
      }
      if (backendContext.workerMemory != "None") {
        resources = resources.merge(JObject("memory" -> JString(backendContext.workerMemory)))
      }
      if (backendContext.storageRequirement != "0Gi") {
        resources = resources.merge(JObject("storage" -> JString(backendContext.storageRequirement)))
      }

      JObject(
        "always_run" -> JBool(false),
        "job_id" -> JInt(i + 1),
        "in_update_parent_ids" -> JArray(List()),
        "process" -> JObject(
          "jar_spec" -> JObject(
            "type" -> JString("jar_url"),
            "value" -> JString(jarLocation)
          ),
          "command" -> JArray(List(
            JString(Main.WORKER),
            JString(root),
            JString(s"$i"),
            JString(s"$n")
          )),
          "type" -> JString("jvm"),
          "profile" -> JBool(backendContext.profile),
        ),
        "attributes" -> JObject(
          "name" -> JString(s"${ name }_stage${ stageCount }_${ stageIdentifier }_job$i"),
        ),
        "mount_tokens" -> JBool(true),
        "resources" -> resources,
        "regions" -> JArray(backendContext.regions.map(JString).toList),
        "cloudfuse" -> JArray(backendContext.cloudfuseConfig.map { config =>
          JObject(
            "bucket" -> JString(config.bucket),
            "mount_path" -> JString(config.mount_path),
            "read_only" -> JBool(config.read_only)
          )
        }.toList)
      )
    }

    log.info(s"parallelizeAndComputeWithIndex: $token: running job")

    val (batchId, updateId) = curBatchId match {
      case Some(id) =>
        (id, batchClient.update(id, token, jobs))

      case None =>
        val batchId = batchClient.create(
          JObject(
            "billing_project" -> JString(backendContext.billingProject),
            "n_jobs" -> JInt(n),
            "token" -> JString(token),
            "attributes" -> JObject("name" -> JString(name + "_" + stageCount))
          ),
          jobs
        )
        (batchId, 1L)
    }

    val batch = batchClient.waitForBatch(batchId, true)

    stageCount += 1
    implicit val formats: Formats = DefaultFormats
    val batchState = (batch \ "state").extract[String]
    if (batchState == "failed") {
      throw new HailBatchFailure(s"Update $updateId for batch $batchId failed")
    }

    log.info(s"parallelizeAndComputeWithIndex: $token: reading results")

    val startTime = System.nanoTime()

    val r@(_, results) = runAllKeepFirstError(executor) {
      collection.map { case (_, i) =>
        (
          () => {
            val bytes = fs.readNoCompression(s"$root/result.$i")
            if (bytes(0) != 0) {
              bytes.slice(1, bytes.length)
            } else {
              val errorInformationBytes = bytes.slice(1, bytes.length)
              val is = new DataInputStream(new ByteArrayInputStream(errorInformationBytes))
              val shortMessage = readString(is)
              val expandedMessage = readString(is)
              val errorId = is.readInt()
              throw new HailWorkerException(i, shortMessage, expandedMessage, errorId)
            }
          },
          i
        )
      }
    }

    val resultsReadingSeconds = (System.nanoTime() - startTime) / 1000000000.0
    val rate = results.length / resultsReadingSeconds
    val byterate = results.map(_._1.length).sum / resultsReadingSeconds / 1024 / 1024
    log.info(s"all results read. $resultsReadingSeconds s. $rate result/s. $byterate MiB/s.")
    r
  }

  def stop(): Unit =
    executor.shutdownNow()

  private[this] def execute(ctx: ExecuteContext, _x: IR, bufferSpecString: String): Array[Byte] = {
    TypeCheck(ctx, _x)
    Validate(_x)
    val x = LoweringPipeline.darrayLowerer(true)(DArrayLowering.All).apply(ctx, _x)
      .asInstanceOf[IR]
    if (x.typ == TVoid) {
      val (_, f) = Compile[AsmFunction1RegionUnit](ctx,
        FastSeq(),
        FastSeq[TypeInfo[_]](classInfo[Region]), UnitInfo,
        x,
        optimize = true)

      ctx.scopedExecution((hcl, fs, htc, r) => f(hcl, fs, htc, r).apply(r))
      Array()
    } else {
      val (Some(PTypeReferenceSingleCodeType(pt: PTuple)), f) = Compile[AsmFunction1RegionLong](ctx,
        FastSeq(),
        FastSeq(classInfo[Region]), LongInfo,
        MakeTuple.ordered(FastSeq(x)),
        optimize = true)
      val retPType = pt.asInstanceOf[PBaseStruct]
      val elementType = pt.fields(0).typ
      val off = ctx.scopedExecution((hcl, fs, htc, r) => f(hcl, fs, htc, r).apply(r))
      val codec = TypedCodecSpec(
<<<<<<< HEAD
        EType.fromPythonTypeEncoding(retPType.virtualType),
        retPType.virtualType,
=======
        EType.fromTypeAllOptional(elementType.virtualType),
        elementType.virtualType,
>>>>>>> aecbbff3
        BufferSpec.parseOrDefault(bufferSpecString)
      )
      assert(pt.isFieldDefined(off, 0))
      codec.encode(ctx, elementType, pt.loadField(off, 0))
    }
  }

  def execute(
    ctx: ExecuteContext,
    code: String,
    token: String,
    bufferSpecString: String
  ): Array[Byte] = {
    log.info(s"executing: ${token} ${ctx.fs.getConfiguration()}")
    val ir = IRParser.parse_value_ir(ctx, code)
    ctx.irMetadata = ctx.irMetadata.copy(semhash = SemanticHash(ctx)(ir))
    execute(ctx, ir, bufferSpecString)
  }

  override def lowerDistributedSort(
    ctx: ExecuteContext,
    inputStage: TableStage,
    sortFields: IndexedSeq[SortField],
    rt: RTable,
    nPartitions: Option[Int]
  ): TableReader = LowerDistributedSort.distributedSort(ctx, inputStage, sortFields, rt, nPartitions)

  def persist(backendContext: BackendContext, id: String, value: BlockMatrix, storageLevel: String): Unit = ???

  def unpersist(backendContext: BackendContext, id: String): Unit = ???

  def getPersistedBlockMatrix(backendContext: BackendContext, id: String): BlockMatrix = ???

  def getPersistedBlockMatrixType(backendContext: BackendContext, id: String): BlockMatrixType = ???

  def tableToTableStage(ctx: ExecuteContext,
    inputIR: TableIR,
    analyses: LoweringAnalyses
  ): TableStage = {
    LowerTableIR.applyTable(inputIR, DArrayLowering.All, ctx, analyses)
  }

  def withExecuteContext[T](methodName: String): (ExecuteContext => T) => T = { f =>
    ExecutionTimer.logTime(methodName) { timer =>
      ExecuteContext.scoped(
        tmpdir,
        "file:///tmp",
        this,
        fs,
        timer,
        null,
        theHailClassLoader,
        references,
        flags,
        serviceBackendContext
      )(f)
    }
  }

  def addLiftover(name: String, chainFile: String, destRGName: String): Unit = {
    withExecuteContext("addLiftover") { ctx =>
      references(name).addLiftover(ctx, chainFile, destRGName)
    }
  }

  def addSequence(name: String, fastaFile: String, indexFile: String): Unit = {
    withExecuteContext("addSequence") { ctx =>
      references(name).addSequence(ctx, fastaFile, indexFile)
    }
  }
}

class EndOfInputException extends RuntimeException
class HailBatchFailure(message: String) extends RuntimeException(message)

object ServiceBackendAPI {
  private[this] val log = Logger.getLogger(getClass.getName())

  def main(argv: Array[String]): Unit = {
    assert(argv.length == 7, argv.toFastSeq)

    val scratchDir = argv(0)
    val logFile = argv(1)
    val jarLocation = argv(2)
    val kind = argv(3)
    assert(kind == Main.DRIVER)
    val name = argv(4)
    val inputURL = argv(5)
    val outputURL = argv(6)

    val fs = FS.cloudSpecificFS(s"$scratchDir/secrets/gsa-key/key.json", None)
    val deployConfig = DeployConfig.fromConfigFile(
      s"$scratchDir/secrets/deploy-config/deploy-config.json")
    DeployConfig.set(deployConfig)
    sys.env.get("HAIL_SSL_CONFIG_DIR").foreach(tls.setSSLConfigFromDir(_))

    val batchClient = new BatchClient(s"$scratchDir/secrets/gsa-key/key.json")
    log.info("BatchClient allocated.")

    var batchId = BatchConfig.fromConfigFile(s"$scratchDir/batch-config/batch-config.json").map(_.batchId)
    log.info("BatchConfig parsed.")

    implicit val formats: Formats = DefaultFormats
    val input = using(fs.openNoCompression(inputURL))(JsonMethods.parse(_))
    val rpcConfig = (input \ "config").extract[ServiceBackendRPCPayload]

    // FIXME: when can the classloader be shared? (optimizer benefits!)
    val backend = ServiceBackend(
      jarLocation, name, new HailClassLoader(getClass().getClassLoader()), batchClient, batchId, scratchDir,
      rpcConfig
    )
    log.info("ServiceBackend allocated.")
    if (HailContext.isInitialized) {
      HailContext.get.backend = backend
      log.info("Default references added to already initialized HailContexet.")
    } else {
      HailContext(backend, 50, 3)
      log.info("HailContexet initialized.")
    }

    val action = (input \ "action").extract[Int]
    val payload = (input \ "payload")
    new ServiceBackendAPI(backend, fs, outputURL).executeOneCommand(action, payload)
  }
}

private class HailSocketAPIOutputStream(
  private[this] val out: OutputStream
) extends AutoCloseable {
  private[this] var closed: Boolean = false
  private[this] val dummy = new Array[Byte](8)

  def writeBool(b: Boolean): Unit = {
    out.write(if (b) 1 else 0)
  }

  def writeInt(v: Int): Unit = {
    Memory.storeInt(dummy, 0, v)
    out.write(dummy, 0, 4)
  }

  def writeLong(v: Long): Unit = {
    Memory.storeLong(dummy, 0, v)
    out.write(dummy)
  }

  def writeBytes(bytes: Array[Byte]): Unit = {
    writeInt(bytes.length)
    out.write(bytes)
  }

  def writeString(s: String): Unit = writeBytes(s.getBytes(StandardCharsets.UTF_8))

  def close(): Unit = {
    if (!closed) {
      out.close()
      closed = true
    }
  }
}

case class CloudfuseConfig(bucket: String, mount_path: String, read_only: Boolean)

case class SequenceConfig(fasta: String, index: String)

case class ServiceBackendRPCPayload(
  tmp_dir: String,
  remote_tmpdir: String,
  billing_project: String,
  worker_cores: String,
  worker_memory: String,
  storage: String,
  cloudfuse_configs: Array[CloudfuseConfig],
  regions: Array[String],
  flags: Map[String, String],
  custom_references: Array[String],
  liftovers: Map[String, Map[String, String]],
  sequences: Map[String, SequenceConfig],
)

case class ServiceBackendExecutePayload(
  functions: Array[SerializedIRFunction],
  idempotency_token: String,
  payload: ExecutePayload,
)

case class SerializedIRFunction(
  name: String,
  type_parameters: Array[String],
  value_parameter_names: Array[String],
  value_parameter_types: Array[String],
  return_type: String,
  rendered_body: String,
)

class ServiceBackendAPI(
  private[this] val backend: ServiceBackend,
  private[this] val fs: FS,
  private[this] val outputURL: String,
) extends Thread {
  private[this] val LOAD_REFERENCES_FROM_DATASET = 1
  private[this] val VALUE_TYPE = 2
  private[this] val TABLE_TYPE = 3
  private[this] val MATRIX_TABLE_TYPE = 4
  private[this] val BLOCK_MATRIX_TYPE = 5
  private[this] val EXECUTE = 6
  private[this] val PARSE_VCF_METADATA = 7
  private[this] val IMPORT_FAM = 8
  private[this] val FROM_FASTA_FILE = 9

  private[this] val log = Logger.getLogger(getClass.getName())

  private[this] def doAction(action: Int, payload: JValue): Array[Byte] = retryTransientErrors {
    implicit val formats: Formats = DefaultFormats
    (action: @switch) match {
      case LOAD_REFERENCES_FROM_DATASET =>
        val path = payload.extract[LoadReferencesFromDatasetPayload].path
        backend.loadReferencesFromDataset(path)
      case VALUE_TYPE =>
        val ir = payload.extract[IRTypePayload].ir
        backend.valueType(ir)
      case TABLE_TYPE =>
        val ir = payload.extract[IRTypePayload].ir
        backend.tableType(ir)
      case MATRIX_TABLE_TYPE =>
        val ir = payload.extract[IRTypePayload].ir
        backend.matrixTableType(ir)
      case BLOCK_MATRIX_TYPE =>
        val ir = payload.extract[IRTypePayload].ir
        backend.blockMatrixType(ir)
      case EXECUTE =>
        val qobExecutePayload = payload.extract[ServiceBackendExecutePayload]
        val bufferSpecString = qobExecutePayload.payload.stream_codec
        val code = qobExecutePayload.payload.ir
        val token = qobExecutePayload.idempotency_token
        backend.withExecuteContext("ServiceBackend.execute") { ctx =>
          withIRFunctionsReadFromInput(qobExecutePayload.functions, ctx) { () =>
            backend.execute(ctx, code, token, bufferSpecString)
          }
        }
      case PARSE_VCF_METADATA =>
        val path = payload.extract[ParseVCFMetadataPayload].path
        backend.parseVCFMetadata(path)
      case IMPORT_FAM =>
        val famPayload = payload.extract[ImportFamPayload]
        val path = famPayload.path
        val quantPheno = famPayload.quant_pheno
        val delimiter = famPayload.delimiter
        val missing = famPayload.missing
        backend.importFam(path, quantPheno, delimiter, missing)
      case FROM_FASTA_FILE =>
        val fastaPayload = payload.extract[FromFASTAFilePayload]
        backend.fromFASTAFile(
          fastaPayload.name,
          fastaPayload.fasta_file,
          fastaPayload.index_file,
          fastaPayload.x_contigs,
          fastaPayload.y_contigs,
          fastaPayload.mt_contigs,
          fastaPayload.par
        )
    }
  }

  private[this] def withIRFunctionsReadFromInput(
    serializedFunctions: Array[SerializedIRFunction],
    ctx: ExecuteContext
  )(
    body: () => Array[Byte]
  ): Array[Byte] = {
    try {
      serializedFunctions.foreach { func =>
        IRFunctionRegistry.pyRegisterIRForServiceBackend(
          ctx,
          func.name,
          func.type_parameters,
          func.value_parameter_names,
          func.value_parameter_types,
          func.return_type,
          func.rendered_body
        )
      }
      body()
    } finally {
      IRFunctionRegistry.clearUserFunctions()
    }
  }

  def executeOneCommand(action: Int, payload: JValue): Unit = {
    try {
      val result = doAction(action, payload)
      retryTransientErrors {
        using(fs.createNoCompression(outputURL)) { outputStream =>
          val output = new HailSocketAPIOutputStream(outputStream)
          output.writeBool(true)
          output.writeBytes(result)
        }
      }
    } catch {
      case exc: HailWorkerException =>
        retryTransientErrors {
          using(fs.createNoCompression(outputURL)) { outputStream =>
            val output = new HailSocketAPIOutputStream(outputStream)
            output.writeBool(false)
            output.writeString(exc.shortMessage)
            output.writeString(exc.expandedMessage)
            output.writeInt(exc.errorId)
          }
        }
        log.error("A worker failed. The exception was written for Python but we will also throw an exception to fail this driver job.")
        throw exc
      case t: Throwable =>
        val (shortMessage, expandedMessage, errorId) = handleForPython(t)
        retryTransientErrors {
          using(fs.createNoCompression(outputURL)) { outputStream =>
            val output = new HailSocketAPIOutputStream(outputStream)
            output.writeBool(false)
            output.writeString(shortMessage)
            output.writeString(expandedMessage)
            output.writeInt(errorId)
          }
        }
        log.error("An exception occurred in the driver. The exception was written for Python but we will re-throw to fail this driver job.")
        throw t
    }
  }
}<|MERGE_RESOLUTION|>--- conflicted
+++ resolved
@@ -332,13 +332,8 @@
       val elementType = pt.fields(0).typ
       val off = ctx.scopedExecution((hcl, fs, htc, r) => f(hcl, fs, htc, r).apply(r))
       val codec = TypedCodecSpec(
-<<<<<<< HEAD
-        EType.fromPythonTypeEncoding(retPType.virtualType),
-        retPType.virtualType,
-=======
-        EType.fromTypeAllOptional(elementType.virtualType),
+        EType.fromPythonTypeEncoding(elementType.virtualType),
         elementType.virtualType,
->>>>>>> aecbbff3
         BufferSpec.parseOrDefault(bufferSpecString)
       )
       assert(pt.isFieldDefined(off, 0))
