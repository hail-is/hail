package is.hail.backend.service

import java.io._
import java.nio.charset._
import java.net._
import java.nio.charset.StandardCharsets
import java.util.concurrent._
import is.hail.{HAIL_REVISION, HailContext, HailFeatureFlags}
import is.hail.annotations._
import is.hail.asm4s._
import is.hail.backend.{Backend, BackendContext, BroadcastValue, ExecuteContext, HailTaskContext}
import is.hail.expr.JSONAnnotationImpex
import is.hail.expr.ir.lowering._
import is.hail.expr.ir.{Compile, IR, IRParser, MakeTuple, SortField}
import is.hail.expr.ir.functions.IRFunctionRegistry
import is.hail.io.{BufferSpec, TypedCodecSpec}
import is.hail.io.bgen.IndexBgen
import is.hail.io.fs._
import is.hail.io.bgen.IndexBgen
import is.hail.io.plink.LoadPlink
import is.hail.io.vcf.LoadVCF
import is.hail.linalg.BlockMatrix
import is.hail.services._
import is.hail.services.batch_client.BatchClient
import is.hail.types._
import is.hail.types.physical._
import is.hail.types.physical.stypes.PTypeReferenceSingleCodeType
import is.hail.types.virtual._
import is.hail.types.encoded._
import is.hail.utils._
import is.hail.variant.ReferenceGenome
import org.apache.commons.io.IOUtils
import org.apache.log4j.Logger
import org.json4s.Extraction
import org.json4s.JsonAST._
import org.json4s.jackson.JsonMethods
import org.json4s.{DefaultFormats, Formats}
import org.newsclub.net.unix.{AFUNIXServerSocket, AFUNIXSocketAddress}

import scala.annotation.switch
import scala.reflect.ClassTag
import scala.{concurrent => scalaConcurrent}
import scala.collection.mutable
import scala.collection.parallel.ExecutionContextTaskSupport


class ServiceBackendContext(
  @transient val sessionID: String,
  val billingProject: String,
  val remoteTmpDir: String,
  val workerCores: String,
  val workerMemory: String,
) extends BackendContext with Serializable {
  def tokens(): Tokens =
    new Tokens(Map((DeployConfig.get.defaultNamespace, sessionID)))
}

object ServiceBackend {
  private val log = Logger.getLogger(getClass.getName())
}

class ServiceBackend(
  val jarLocation: String,
  var name: String,
  val theHailClassLoader: HailClassLoader,
  val batchClient: BatchClient,
  val curBatchId: Option[Long],
  val scratchDir: String = sys.env.get("HAIL_WORKER_SCRATCH_DIR").getOrElse(""),
) extends Backend {
  import ServiceBackend.log

  private[this] var stageCount = 0
  private[this] var totalNumWorkerJobs: Int = 0
  private[this] implicit val ec = scalaConcurrent.ExecutionContext.fromExecutorService(
    Executors.newCachedThreadPool())
  private[this] val MAX_AVAILABLE_GCS_CONNECTIONS = 100
  private[this] val availableGCSConnections = new Semaphore(MAX_AVAILABLE_GCS_CONNECTIONS, true)

  override def shouldCacheQueryInfo: Boolean = false

  def defaultParallelism: Int = 4

  def broadcast[T: ClassTag](_value: T): BroadcastValue[T] = {
    using(new ObjectOutputStream(new ByteArrayOutputStream())) { os =>
      try {
        os.writeObject(_value)
      } catch {
        case e: Exception =>
          fatal(_value.toString, e)
      }
    }
    new BroadcastValue[T] with Serializable {
      def value: T = _value
    }
  }

  private[this] def readString(in: DataInputStream): String = {
    val n = in.readInt()
    val bytes = new Array[Byte](n)
    in.read(bytes)
    new String(bytes, StandardCharsets.UTF_8)
  }

  def parallelizeAndComputeWithIndex(
    _backendContext: BackendContext,
    _fs: FS,
    collection: Array[Array[Byte]],
    dependency: Option[TableStageDependency] = None
  )(f: (Array[Byte], HailTaskContext, HailClassLoader, FS) => Array[Byte]
  ): Array[Array[Byte]] = {
    val backendContext = _backendContext.asInstanceOf[ServiceBackendContext]
    val fs = _fs.asInstanceOf[ServiceCacheableFS]
    val n = collection.length
    val token = tokenUrlSafe(32)
    val root = s"${ backendContext.remoteTmpDir }parallelizeAndComputeWithIndex/$token"

    // FIXME: HACK
    val (open, create) = if (n <= 50) {
      (fs.openCachedNoCompression _, fs.createCachedNoCompression _)
    } else {
      (fs.openNoCompression _, fs.createNoCompression _)
    }

    log.info(s"parallelizeAndComputeWithIndex: $token: nPartitions $n")
    log.info(s"parallelizeAndComputeWithIndex: $token: writing f and contexts")

    val uploadFunction = scalaConcurrent.Future {
      retryTransientErrors {
        using(new ObjectOutputStream(create(s"$root/f"))) { os =>
          os.writeObject(f)
        }
      }
    }

    val uploadContexts = scalaConcurrent.Future {
      retryTransientErrors {
        using(create(s"$root/contexts")) { os =>
          var o = 12L * n
          var i = 0
          while (i < n) {
            val len = collection(i).length
            os.writeLong(o)
            os.writeInt(len)
            i += 1
            o += len
          }
          log.info(s"parallelizeAndComputeWithIndex: $token: writing contexts")
          collection.foreach { context =>
            os.write(context)
          }
        }
      }
    }

    scalaConcurrent.Await.result(uploadFunction, scalaConcurrent.duration.Duration.Inf)
    scalaConcurrent.Await.result(uploadContexts, scalaConcurrent.duration.Duration.Inf)

    val jobs = new Array[JObject](n)
    var i = 0
    while (i < n) {
      var resources = JObject("preemptible" -> JBool(true))
      if (backendContext.workerCores != "None") {
        resources = resources.merge(JObject(("cpu" -> JString(backendContext.workerCores))))
      }
      if (backendContext.workerMemory != "None") {
        resources = resources.merge(JObject(("memory" -> JString(backendContext.workerMemory))))
      }
      jobs(i) = JObject(
        "always_run" -> JBool(false),
        "job_id" -> JInt(i + 1),
        "in_update_parent_ids" -> JArray(List()),
        "process" -> JObject(
          "jar_spec" -> JObject(
            "type" -> JString("jar_url"),
            "value" -> JString(jarLocation)
          ),
          "command" -> JArray(List(
            JString(Main.WORKER),
            JString(root),
            JString(s"$i"),
            JString(s"$n"))),
          "type" -> JString("jvm")),
        "attributes" -> JObject(
          "name" -> JString(name + "_" + stageCount + "_" + i),
        ),
        "mount_tokens" -> JBool(true),
        "resources" -> resources,
      )
      i += 1
    }

    log.info(s"parallelizeAndComputeWithIndex: $token: running job")

    val (batchId, updateId, nJobsToWaitOn) = curBatchId match {
      case Some(id) => {
        val updateId = batchClient.update(id, token, jobs)
        // Only wait for the number of worker jobs that have run instead of
        // all the jobs to account for the fact that this driver is an extra
        // job in the batch
        totalNumWorkerJobs += n
        (id, updateId, totalNumWorkerJobs)
      }
      case None => {
        val batchId = batchClient.create(
          JObject(
            "billing_project" -> JString(backendContext.billingProject),
            "n_jobs" -> JInt(n),
            "token" -> JString(token),
            "attributes" -> JObject("name" -> JString(name + "_" + stageCount))),
          jobs)
        (batchId, 1L, n)
      }
    }

    val batch = batchClient.waitForBatch(batchId, nJobsToWaitOn)

    stageCount += 1
    implicit val formats: Formats = DefaultFormats
    val batchState = (batch \ "state").extract[String]
    if (batchState == "failed") {
      throw new HailBatchFailure(s"Update $updateId for batch $batchId failed")
    }

    log.info(s"parallelizeAndComputeWithIndex: $token: reading results")

    def resultOrHailException(is: DataInputStream): Array[Byte] = {
      val success = is.readBoolean()
      if (success) {
        IOUtils.toByteArray(is)
      } else {
        val shortMessage = readString(is)
        val expandedMessage = readString(is)
        val errorId = is.readInt()
        throw new HailWorkerException(shortMessage, expandedMessage, errorId)
      }
    }


    val results = Array.range(0, n).par.map { i =>
      availableGCSConnections.acquire()
      try {
        val bytes = retryTransientErrors {
          using(open(s"$root/result.$i")) { is =>
            resultOrHailException(new DataInputStream(is))
          }
        }
        log.info(s"result $i complete - ${bytes.length} bytes")
        bytes
      } finally {
        availableGCSConnections.release()
      }
    }

    log.info(s"all results complete")
    results.toArray[Array[Byte]]
  }

  def stop(): Unit = ()

  def valueType(
    ctx: ExecuteContext,
    s: String
  ): String = {
    val x = IRParser.parse_value_ir(ctx, s)
    x.typ.toString
  }

  def tableType(
    ctx: ExecuteContext,
    s: String
  ): String =  {
    val x = IRParser.parse_table_ir(ctx, s)
    val t = x.typ
    val jv = JObject("global" -> JString(t.globalType.toString),
      "row" -> JString(t.rowType.toString),
      "row_key" -> JArray(t.key.map(f => JString(f)).toList))
    JsonMethods.compact(jv)
  }

  def matrixTableType(
    ctx: ExecuteContext,
    s: String
  ): String = {
    val x = IRParser.parse_matrix_ir(ctx, s)
    val t = x.typ
    val jv = JObject("global" -> JString(t.globalType.toString),
      "col" -> JString(t.colType.toString),
      "col_key" -> JArray(t.colKey.map(f => JString(f)).toList),
      "row" -> JString(t.rowType.toString),
      "row_key" -> JArray(t.rowKey.map(f => JString(f)).toList),
      "entry" -> JString(t.entryType.toString))
    JsonMethods.compact(jv)
  }

  def blockMatrixType(
    ctx: ExecuteContext,
    s: String
  ): String = {
    val x = IRParser.parse_blockmatrix_ir(ctx, s)
    val t = x.typ
    val jv = JObject("element_type" -> JString(t.elementType.toString),
      "shape" -> JArray(t.shape.map(s => JInt(s)).toList),
      "is_row_vector" -> JBool(t.isRowVector),
      "block_size" -> JInt(t.blockSize))
    JsonMethods.compact(jv)
  }

  def referenceGenome(
    ctx: ExecuteContext,
    name: String
  ): String = {
    ReferenceGenome.getReference(name).toJSONString
  }

  private[this] def execute(ctx: ExecuteContext, _x: IR, bufferSpecString: String): Array[Byte] = {
    // FIXME: do we need Validate(_x)?
    val x = LoweringPipeline.darrayLowerer(true)(DArrayLowering.All).apply(ctx, _x)
      .asInstanceOf[IR]
    if (x.typ == TVoid) {
      val (_, f) = Compile[AsmFunction1RegionUnit](ctx,
        FastIndexedSeq(),
        FastIndexedSeq[TypeInfo[_]](classInfo[Region]), UnitInfo,
        x,
        optimize = true)

      f(ctx.theHailClassLoader, ctx.fs, 0, ctx.r)(ctx.r)
      Array()
    } else {
      val (Some(PTypeReferenceSingleCodeType(pt)), f) = Compile[AsmFunction1RegionLong](ctx,
        FastIndexedSeq(),
        FastIndexedSeq[TypeInfo[_]](classInfo[Region]), LongInfo,
        MakeTuple.ordered(FastIndexedSeq(x)),
        optimize = true)
      val retPType = pt.asInstanceOf[PBaseStruct]
      val off = f(ctx.theHailClassLoader, ctx.fs, 0, ctx.r)(ctx.r)
      val codec = TypedCodecSpec(
        EType.fromTypeAllOptional(retPType.virtualType),
        retPType.virtualType,
        BufferSpec.parseOrDefault(bufferSpecString)
      )
      codec.encode(ctx, retPType, off)
    }
  }

  def execute(
    ctx: ExecuteContext,
    code: String,
    token: String,
    bufferSpecString: String
  ): Array[Byte] = {
    log.info(s"executing: ${token} ${ctx.fs.getConfiguration()}")

    execute(ctx, IRParser.parse_value_ir(ctx, code), bufferSpecString)
  }

  def lowerDistributedSort(
    ctx: ExecuteContext,
    stage: TableStage,
    sortFields: IndexedSeq[SortField],
    relationalLetsAbove: Map[String, IR],
    rowTypeRequiredness: RStruct
  ): TableStage = {
    if (ctx.getFlag("use_new_shuffle") != null) {
      LowerDistributedSort.distributedSort(ctx, stage, sortFields, relationalLetsAbove, rowTypeRequiredness)
    } else {
      LowerDistributedSort.localSort(ctx, stage, sortFields, relationalLetsAbove)
    }
  }

  def persist(backendContext: BackendContext, id: String, value: BlockMatrix, storageLevel: String): Unit = ???

  def unpersist(backendContext: BackendContext, id: String): Unit = ???

  def getPersistedBlockMatrix(backendContext: BackendContext, id: String): BlockMatrix = ???

  def getPersistedBlockMatrixType(backendContext: BackendContext, id: String): BlockMatrixType = ???

  def loadReferencesFromDataset(
    ctx: ExecuteContext,
    path: String
  ): String = ReferenceGenome.fromHailDataset(ctx.fs, path)

  def parseVCFMetadata(
    ctx: ExecuteContext,
    path: String
  ): String = {
    val metadata = LoadVCF.parseHeaderMetadata(ctx.fs, Set.empty, TFloat64, path)
    implicit val formats = defaultJSONFormats
    JsonMethods.compact(Extraction.decompose(metadata))
  }

  def importFam(
    ctx: ExecuteContext,
    path: String,
    quantPheno: Boolean,
    delimiter: String,
    missing: String
  ): String = {
    LoadPlink.importFamJSON(ctx.fs, path, quantPheno, delimiter, missing)
  }

  def indexBgen(
    ctx: ExecuteContext,
    files: Array[String],
    indexFileMap: Map[String, String],
    referenceGenomeName: Option[String],
    contigRecoding: Map[String, String],
    skipInvalidLoci: Boolean
  ): String = {
    IndexBgen(ctx, files, indexFileMap, referenceGenomeName, contigRecoding, skipInvalidLoci)
    info(s"Number of BGEN files indexed: ${ files.size }")
    "null"
  }
}

class EndOfInputException extends RuntimeException
class HailBatchFailure(message: String) extends RuntimeException(message)

object ServiceBackendSocketAPI2 {
  def main(argv: Array[String]): Unit = {
    assert(argv.length == 7, argv.toFastIndexedSeq)

    val scratchDir = argv(0)
    val logFile = argv(1)
    val jarLocation = argv(2)
    val kind = argv(3)
    assert(kind == Main.DRIVER)
    val name = argv(4)
    val input = argv(5)
    val output = argv(6)

<<<<<<< HEAD
    // FIXME: when can the classloader be shared? (optimizer benefits!)
    val backend = new ServiceBackend(
      jarLocation, name, new HailClassLoader(getClass().getClassLoader()), scratchDir)
    if (HailContext.isInitialized) {
      HailContext.get.backend = backend
    } else {
      HailContext(backend, "hail.log", false, false, 50, skipLoggingConfiguration = true, 3)
    }
    val fs = FS.cloudSpecificCacheableFS(s"$scratchDir/secrets/gsa-key/key.json", None)
=======
    val fs = retryTransientErrors {
      using(new FileInputStream(s"$scratchDir/secrets/gsa-key/key.json")) { is =>
        val credentialsStr = Some(IOUtils.toString(is, Charset.defaultCharset().toString()))
        sys.env.get("HAIL_CLOUD").get match {
          case "gcp" => new GoogleStorageFS(credentialsStr).asCacheable()
          case "azure" => new AzureStorageFS(credentialsStr).asCacheable()
          case _ => throw new IllegalArgumentException("Bad cloud")
        }
      }
    }
>>>>>>> 7a71b207
    val deployConfig = DeployConfig.fromConfigFile(
      s"$scratchDir/secrets/deploy-config/deploy-config.json")
    DeployConfig.set(deployConfig)
    val userTokens = Tokens.fromFile(s"$scratchDir/secrets/user-tokens/tokens.json")
    Tokens.set(userTokens)
    tls.setSSLConfigFromDir(s"$scratchDir/secrets/ssl-config")

    val sessionId = userTokens.namespaceToken(deployConfig.defaultNamespace)
    val batchClient = BatchClient.fromSessionID(sessionId)

    var batchId = BatchConfig.fromConfigFile(s"$scratchDir/batch-config/batch-config.json").map(_.batchId)

    // FIXME: when can the classloader be shared? (optimizer benefits!)
    val backend = new ServiceBackend(
      jarLocation, name, new HailClassLoader(getClass().getClassLoader()), batchClient, batchId, scratchDir)
    if (HailContext.isInitialized) {
      HailContext.get.backend = backend
    } else {
      HailContext(backend, "hail.log", false, false, 50, skipLoggingConfiguration = true, 3)
    }
    retryTransientErrors {
      using(fs.openNoCompression(input)) { in =>
        retryTransientErrors {
          using(fs.createNoCompression(output)) { out =>
            new ServiceBackendSocketAPI2(backend, in, out, sessionId).executeOneCommand()
            out.flush()
          }
        }
      }
    }
  }
}

class ServiceBackendSocketAPI2(
  private[this] val backend: ServiceBackend,
  private[this] val in: InputStream,
  private[this] val out: OutputStream,
  private[this] val sessionId: String
) extends Thread {
  private[this] val LOAD_REFERENCES_FROM_DATASET = 1
  private[this] val VALUE_TYPE = 2
  private[this] val TABLE_TYPE = 3
  private[this] val MATRIX_TABLE_TYPE = 4
  private[this] val BLOCK_MATRIX_TYPE = 5
  private[this] val REFERENCE_GENOME = 6
  private[this] val EXECUTE = 7
  private[this] val PARSE_VCF_METADATA = 8
  private[this] val INDEX_BGEN = 9
  private[this] val IMPORT_FAM = 10

  private[this] val dummy = new Array[Byte](8)

  def read(bytes: Array[Byte], off: Int, n: Int): Unit = {
    assert(off + n <= bytes.length)
    var read = 0
    while (read < n) {
      val r = in.read(bytes, off + read, n - read)
      if (r < 0) {
        throw new EndOfInputException
      } else {
        read += r
      }
    }
  }

  def readBool(): Boolean = {
    read(dummy, 0, 1)
    Memory.loadByte(dummy, 0) != 0.toByte
  }

  def readInt(): Int = {
    read(dummy, 0, 4)
    Memory.loadInt(dummy, 0)
  }

  def readLong(): Long = {
    read(dummy, 0, 8)
    Memory.loadLong(dummy, 0)
  }

  def readBytes(): Array[Byte] = {
    val n = readInt()
    val bytes = new Array[Byte](n)
    read(bytes, 0, n)
    bytes
  }

  def readString(): String = new String(readBytes(), StandardCharsets.UTF_8)

  def writeBool(b: Boolean): Unit = {
    out.write(if (b) 1 else 0)
  }

  def writeInt(v: Int): Unit = {
    Memory.storeInt(dummy, 0, v)
    out.write(dummy, 0, 4)
  }

  def writeLong(v: Long): Unit = {
    Memory.storeLong(dummy, 0, v)
    out.write(dummy)
  }

  def writeBytes(bytes: Array[Byte]): Unit = {
    writeInt(bytes.length)
    out.write(bytes)
  }

  def writeString(s: String): Unit = writeBytes(s.getBytes(StandardCharsets.UTF_8))

  def executeOneCommand(): Unit = {
    var nFlagsRemaining = readInt()
    val flagsMap = mutable.Map[String, String]()
    while (nFlagsRemaining > 0) {
      val flagName = readString()
      val flagValue = readString()
      flagsMap.update(flagName, flagValue)
      nFlagsRemaining -= 1
    }
    val workerCores = readString()
    val workerMemory = readString()

    val cmd = readInt()

    val tmpdir = readString()
    val billingProject = readString()
    val remoteTmpDir = readString()

    def withExecuteContext(methodName: String, method: ExecuteContext => Array[Byte]): Array[Byte] = ExecutionTimer.logTime(methodName) { timer =>
      val flags = HailFeatureFlags.fromMap(flagsMap)
      val fs = FS.cloudSpecificCacheableFS(s"${backend.scratchDir}/secrets/gsa-key/key.json", Some(flags))
      ExecuteContext.scoped(
        tmpdir,
        "file:///tmp",
        backend,
        fs,
        timer,
        null,
        backend.theHailClassLoader,
        flags
      ) { ctx =>
        ctx.backendContext = new ServiceBackendContext(sessionId, billingProject, remoteTmpDir, workerCores, workerMemory)
        method(ctx)
      }
    }

    try {
      val result = (cmd: @switch) match {
        case LOAD_REFERENCES_FROM_DATASET =>
          val path = readString()
          withExecuteContext(
            "ServiceBackend.loadReferencesFromDataset",
            backend.loadReferencesFromDataset(_, path).getBytes(StandardCharsets.UTF_8)
          )
        case VALUE_TYPE =>
          val s = readString()
          withExecuteContext(
            "ServiceBackend.valueType",
            backend.valueType(_, s).getBytes(StandardCharsets.UTF_8)
          )
        case TABLE_TYPE =>
          val s = readString()
          withExecuteContext(
            "ServiceBackend.tableType",
            backend.tableType(_, s).getBytes(StandardCharsets.UTF_8)
          )
        case MATRIX_TABLE_TYPE =>
          val s = readString()
          withExecuteContext(
            "ServiceBackend.matrixTableType",
            backend.matrixTableType(_, s).getBytes(StandardCharsets.UTF_8)
          )
        case BLOCK_MATRIX_TYPE =>
          val s = readString()
          withExecuteContext(
            "ServiceBackend.blockMatrixType",
            backend.blockMatrixType(_, s).getBytes(StandardCharsets.UTF_8)
          )
        case REFERENCE_GENOME =>
          val name = readString()
          withExecuteContext(
            "ServiceBackend.referenceGenome",
            backend.referenceGenome(_, name).getBytes(StandardCharsets.UTF_8)
          )
        case EXECUTE =>
          val code = readString()
          val token = readString()
          withExecuteContext(
            "ServiceBackend.execute",
            { ctx =>
              withIRFunctionsReadFromInput(ctx) { () =>
                val bufferSpecString = readString()
                backend.execute(ctx, code, token, bufferSpecString)
              }
            }
          )
        case PARSE_VCF_METADATA =>
          val path = readString()
          withExecuteContext(
            "ServiceBackend.parseVCFMetadata",
            backend.parseVCFMetadata(_, path).getBytes(StandardCharsets.UTF_8)
          )
        case IMPORT_FAM =>
          val path = readString()
          val quantPheno = readBool()
          val delimiter = readString()
          val missing = readString()
          withExecuteContext(
            "ServiceBackend.importFam",
            backend.importFam(_, path, quantPheno, delimiter, missing).getBytes(StandardCharsets.UTF_8)
          )
        case INDEX_BGEN =>
          val nFiles = readInt()
          val files = new Array[String](nFiles)
          var i = 0
          while (i < nFiles) {
            files(i) = readString()
            i += 1
          }
          val nIndexFiles = readInt()
          val indexFileMap = mutable.Map[String, String]()
          i = 0
          while (i < nIndexFiles) {
            val k = readString()
            val v = readString()
            indexFileMap(k) = v
            i += 1
          }
          val hasReferenceGenome = readBool()
          val referenceGenomeName = hasReferenceGenome match {
            case true => Some(readString())
            case false => None
          }
          val nContigRecoding = readInt()
          val contigRecoding = mutable.Map[String, String]()
          i = 0
          while (i < nContigRecoding) {
            val k = readString()
            val v = readString()
            contigRecoding(k) = v
            i += 1
          }
          val skipInvalidLoci = readBool()
          withExecuteContext(
            "ServiceBackend.indexBgen",
            backend.indexBgen(
              _,
              files,
              indexFileMap.toMap,
              referenceGenomeName,
              contigRecoding.toMap,
              skipInvalidLoci
            ).getBytes(StandardCharsets.UTF_8)
          )
      }
      writeBool(true)
      writeBytes(result)
    } catch {
      case exc: HailWorkerException =>
        writeBool(false)
        writeString(exc.shortMessage)
        writeString(exc.expandedMessage)
        writeInt(exc.errorId)
      case t: Throwable =>
        val (shortMessage, expandedMessage, errorId) = handleForPython(t)
        writeBool(false)
        writeString(shortMessage)
        writeString(expandedMessage)
        writeInt(errorId)
    }
  }

  def withIRFunctionsReadFromInput(ctx: ExecuteContext)(body: () => Array[Byte]): Array[Byte] = {
    try {
      var nFunctionsRemaining = readInt()
      while (nFunctionsRemaining > 0) {
        val name = readString()

        val nTypeParametersRemaining = readInt()
        val typeParameters = new Array[String](nTypeParametersRemaining)
        var i = 0
        while (i < nTypeParametersRemaining) {
          typeParameters(i) = readString()
          i += 1
        }

        val nValueParameterNamesRemaining = readInt()
        val valueParameterNames = new Array[String](nValueParameterNamesRemaining)
        i = 0
        while (i < nValueParameterNamesRemaining) {
          valueParameterNames(i) = readString()
          i += 1
        }

        val nValueParameterTypesRemaining = readInt()
        val valueParameterTypes = new Array[String](nValueParameterTypesRemaining)
        i = 0
        while (i < nValueParameterTypesRemaining) {
          valueParameterTypes(i) = readString()
          i += 1
        }

        val returnType = readString()

        val renderedBody = readString()

        IRFunctionRegistry.pyRegisterIRForServiceBackend(
          ctx,
          name,
          typeParameters,
          valueParameterNames,
          valueParameterTypes,
          returnType,
          renderedBody
        )
        nFunctionsRemaining -= 1
      }
      body()
    } finally {
      IRFunctionRegistry.clearUserFunctions()
    }
  }
}<|MERGE_RESOLUTION|>--- conflicted
+++ resolved
@@ -429,28 +429,7 @@
     val input = argv(5)
     val output = argv(6)
 
-<<<<<<< HEAD
-    // FIXME: when can the classloader be shared? (optimizer benefits!)
-    val backend = new ServiceBackend(
-      jarLocation, name, new HailClassLoader(getClass().getClassLoader()), scratchDir)
-    if (HailContext.isInitialized) {
-      HailContext.get.backend = backend
-    } else {
-      HailContext(backend, "hail.log", false, false, 50, skipLoggingConfiguration = true, 3)
-    }
     val fs = FS.cloudSpecificCacheableFS(s"$scratchDir/secrets/gsa-key/key.json", None)
-=======
-    val fs = retryTransientErrors {
-      using(new FileInputStream(s"$scratchDir/secrets/gsa-key/key.json")) { is =>
-        val credentialsStr = Some(IOUtils.toString(is, Charset.defaultCharset().toString()))
-        sys.env.get("HAIL_CLOUD").get match {
-          case "gcp" => new GoogleStorageFS(credentialsStr).asCacheable()
-          case "azure" => new AzureStorageFS(credentialsStr).asCacheable()
-          case _ => throw new IllegalArgumentException("Bad cloud")
-        }
-      }
-    }
->>>>>>> 7a71b207
     val deployConfig = DeployConfig.fromConfigFile(
       s"$scratchDir/secrets/deploy-config/deploy-config.json")
     DeployConfig.set(deployConfig)
