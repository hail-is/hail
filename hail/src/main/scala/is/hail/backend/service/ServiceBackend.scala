--- conflicted
+++ resolved
@@ -61,10 +61,7 @@
   val revision: String,
   val jarLocation: String,
   var name: String,
-<<<<<<< HEAD
   val theHailClassLoader: HailClassLoader,
-=======
->>>>>>> 40d88824
   val scratchDir: String = sys.env.get("HAIL_WORKER_SCRATCH_DIR").getOrElse("")
 ) extends Backend {
   import ServiceBackend.log
@@ -145,44 +142,6 @@
       }
     }
 
-<<<<<<< HEAD
-    val batchClient = BatchClient.fromSessionID(backendContext.sessionID) // FIXME: how is this working?
-    val createBatch = scalaConcurrent.Future {
-      val jobs = new Array[JObject](n)
-      var i = 0
-      while (i < n) {
-        jobs(i) = JObject(
-          "always_run" -> JBool(false),
-          "job_id" -> JInt(i + 1),
-          "parent_ids" -> JArray(List()),
-          "process" -> JObject(
-            "command" -> JArray(List(
-              JString("is.hail.backend.service.Worker"),
-              JString(revision),
-              JString(jarLocation),
-              JString(root),
-              JString(s"$i"))),
-            "type" -> JString("jvm")),
-          "mount_tokens" -> JBool(true))
-        i += 1
-      }
-
-      log.info(s"parallelizeAndComputeWithIndex: $token: running job")
-
-      batchClient.create(
-        JObject(
-          "billing_project" -> JString(backendContext.billingProject),
-          "n_jobs" -> JInt(n),
-          "token" -> JString(token),
-          "attributes" -> JObject("name" -> JString(name + "_" + batchCount))),
-        jobs)
-    }
-
-    scalaConcurrent.Await.result(uploadFunction, scalaConcurrent.duration.Duration.Inf)
-    scalaConcurrent.Await.result(uploadContexts, scalaConcurrent.duration.Duration.Inf)
-    val batchId = scalaConcurrent.Await.result(createBatch, scalaConcurrent.duration.Duration.Inf)
-
-=======
     scalaConcurrent.Await.result(uploadFunction, scalaConcurrent.duration.Duration.Inf)
     scalaConcurrent.Await.result(uploadContexts, scalaConcurrent.duration.Duration.Inf)
 
@@ -216,7 +175,6 @@
         "attributes" -> JObject("name" -> JString(name + "_" + batchCount))),
       jobs)
 
->>>>>>> 40d88824
     val batch = batchClient.waitForBatch(batchId)
     batchCount += 1
     implicit val formats: Formats = DefaultFormats
@@ -444,19 +402,11 @@
     remoteTmpDir: String
   )(body: ExecuteContext => T): T = ExecutionTimer.logTime(methodName) { timer =>
     val fs = retryTransientErrors {
-<<<<<<< HEAD
-      using(new FileInputStream(s"$scratchDir/gsa-key/key.json")) { is =>
-        new GoogleStorageFS(Some(IOUtils.toString(is, Charset.defaultCharset().toString()))).asCacheable()
-      }
-    }
-    ExecuteContext.scoped(tmpdir, "file:///tmp", this, fs, timer, null, theHailClassLoader) { ctx =>
-=======
       using(new FileInputStream(s"$scratchDir/secrets/gsa-key/key.json")) { is =>
         new GoogleStorageFS(Some(IOUtils.toString(is, Charset.defaultCharset().toString()))).asCacheable()
       }
     }
     ExecuteContext.scoped(tmpdir, "file:///tmp", this, fs, timer, null) { ctx =>
->>>>>>> 40d88824
       ctx.backendContext = new ServiceBackendContext(sessionId, billingProject, remoteTmpDir)
       body(ctx)
     }
@@ -468,20 +418,6 @@
 
 object ServiceBackendSocketAPI2 {
   def main(argv: Array[String]): Unit = {
-<<<<<<< HEAD
-    assert(argv.length == 6, argv.toFastIndexedSeq)
-
-    val scratchDir = argv(0)
-    val revision = argv(1)
-    val jarLocation = argv(2)
-    val name = argv(3)
-    val input = argv(4)
-    val output = argv(5)
-
-    // FIXME: when can the classloader be shared? (optimizer benefits!)
-    val backend = new ServiceBackend(
-      revision, jarLocation, name, new HailClassLoader(getClass().getClassLoader()), scratchDir)
-=======
     assert(argv.length == 7, argv.toFastIndexedSeq)
 
     val scratchDir = argv(0)
@@ -493,36 +429,25 @@
     val input = argv(5)
     val output = argv(6)
 
-    val backend = new ServiceBackend(revision, jarLocation, name, scratchDir)
->>>>>>> 40d88824
+    // FIXME: when can the classloader be shared? (optimizer benefits!)
+    val backend = new ServiceBackend(
+      revision, jarLocation, name, new HailClassLoader(getClass().getClassLoader()), scratchDir)
     if (HailContext.isInitialized) {
       HailContext.get.backend = backend
     } else {
       HailContext(backend, "hail.log", false, false, 50, skipLoggingConfiguration = true, 3)
     }
     val fs = retryTransientErrors {
-<<<<<<< HEAD
-      using(new FileInputStream(s"$scratchDir/gsa-key/key.json")) { is =>
-=======
       using(new FileInputStream(s"$scratchDir/secrets/gsa-key/key.json")) { is =>
->>>>>>> 40d88824
         new GoogleStorageFS(Some(IOUtils.toString(is, Charset.defaultCharset().toString()))).asCacheable()
       }
     }
     val deployConfig = DeployConfig.fromConfigFile(
-<<<<<<< HEAD
-      s"$scratchDir/deploy-config/deploy-config.json")
-    DeployConfig.set(deployConfig)
-    val userTokens = Tokens.fromFile(s"$scratchDir/user-tokens/tokens.json")
-    Tokens.set(userTokens)
-    tls.setSSLConfigFromDir(s"$scratchDir/ssl-config")
-=======
       s"$scratchDir/secrets/deploy-config/deploy-config.json")
     DeployConfig.set(deployConfig)
     val userTokens = Tokens.fromFile(s"$scratchDir/secrets/user-tokens/tokens.json")
     Tokens.set(userTokens)
     tls.setSSLConfigFromDir(s"$scratchDir/secrets/ssl-config")
->>>>>>> 40d88824
 
     val sessionId = userTokens.namespaceToken(deployConfig.defaultNamespace)
     retryTransientErrors {
@@ -612,7 +537,6 @@
 
   def executeOneCommand(): Unit = {
     val cmd = readInt()
-<<<<<<< HEAD
 
     (cmd: @switch) match {
       case LOAD_REFERENCES_FROM_DATASET =>
@@ -660,21 +584,6 @@
             writeString(formatException(t))
         }
 
-      case MATRIX_TABLE_TYPE =>
-        val tmpdir = readString()
-        val billingProject = readString()
-        val remoteTmpDir = readString()
-        val s = readString()
-        try {
-          val result = backend.matrixTableType(tmpdir, sessionId, billingProject, remoteTmpDir, s)
-          writeBool(true)
-          writeString(result)
-        } catch {
-          case t: Throwable =>
-            writeBool(false)
-            writeString(formatException(t))
-        }
-
       case BLOCK_MATRIX_TYPE =>
         val tmpdir = readString()
         val billingProject = readString()
@@ -697,17 +606,6 @@
         val name = readString()
         try {
           val result = backend.referenceGenome(tmpdir, sessionId, billingProject, remoteTmpDir, name)
-=======
-
-    (cmd: @switch) match {
-      case LOAD_REFERENCES_FROM_DATASET =>
-        val tmpdir = readString()
-        val billingProject = readString()
-        val remoteTmpDir = readString()
-        val path = readString()
-        try {
-          val result = backend.loadReferencesFromDataset(tmpdir, sessionId, billingProject, remoteTmpDir, path)
->>>>>>> 40d88824
           writeBool(true)
           writeString(result)
         } catch {
@@ -716,128 +614,6 @@
             writeString(formatException(t))
         }
 
-<<<<<<< HEAD
-      case EXECUTE =>
-        val tmpdir = readString()
-        val billingProject = readString()
-        val remoteTmpDir = readString()
-        val code = readString()
-        val token = readString()
-        try {
-          val result = backend.execute(tmpdir, sessionId, billingProject, remoteTmpDir, code, token)
-=======
-      case VALUE_TYPE =>
-        val tmpdir = readString()
-        val billingProject = readString()
-        val remoteTmpDir = readString()
-        val s = readString()
-        try {
-          val result = backend.valueType(tmpdir, sessionId, billingProject, remoteTmpDir, s)
->>>>>>> 40d88824
-          writeBool(true)
-          writeString(result)
-        } catch {
-          case t: Throwable =>
-            writeBool(false)
-            writeString(formatException(t))
-        }
-
-<<<<<<< HEAD
-      case FLAGS =>
-        try {
-          val result = backend.flags()
-=======
-      case TABLE_TYPE =>
-        val tmpdir = readString()
-        val billingProject = readString()
-        val remoteTmpDir = readString()
-        val s = readString()
-        try {
-          val result = backend.tableType(tmpdir, sessionId, billingProject, remoteTmpDir, s)
->>>>>>> 40d88824
-          writeBool(true)
-          writeString(result)
-        } catch {
-          case t: Throwable =>
-            writeBool(false)
-            writeString(formatException(t))
-        }
-
-<<<<<<< HEAD
-      case GET_FLAG =>
-        val name = readString()
-        try {
-          val result = backend.getFlag(name)
-=======
-      case MATRIX_TABLE_TYPE =>
-        val tmpdir = readString()
-        val billingProject = readString()
-        val remoteTmpDir = readString()
-        val s = readString()
-        try {
-          val result = backend.matrixTableType(tmpdir, sessionId, billingProject, remoteTmpDir, s)
->>>>>>> 40d88824
-          writeBool(true)
-          writeString(result)
-        } catch {
-          case t: Throwable =>
-            writeBool(false)
-            writeString(formatException(t))
-        }
-
-<<<<<<< HEAD
-      case SET_FLAG =>
-        val name = readString()
-        val value = readString()
-        try {
-          val result = backend.setFlag(name, value)
-=======
-      case BLOCK_MATRIX_TYPE =>
-        val tmpdir = readString()
-        val billingProject = readString()
-        val remoteTmpDir = readString()
-        val s = readString()
-        try {
-          val result = backend.blockMatrixType(tmpdir, sessionId, billingProject, remoteTmpDir, s)
->>>>>>> 40d88824
-          writeBool(true)
-          writeString(result)
-        } catch {
-          case t: Throwable =>
-            writeBool(false)
-            writeString(formatException(t))
-        }
-
-<<<<<<< HEAD
-      case UNSET_FLAG =>
-        val name = readString()
-        try {
-          val result = backend.unsetFlag(name)
-=======
-      case REFERENCE_GENOME =>
-        val tmpdir = readString()
-        val billingProject = readString()
-        val remoteTmpDir = readString()
-        val name = readString()
-        try {
-          val result = backend.referenceGenome(tmpdir, sessionId, billingProject, remoteTmpDir, name)
->>>>>>> 40d88824
-          writeBool(true)
-          writeString(result)
-        } catch {
-          case t: Throwable =>
-            writeBool(false)
-            writeString(formatException(t))
-        }
-
-<<<<<<< HEAD
-      case ADD_USER =>
-        val name = readString()
-        val gsaKey = readString()
-        try {
-          val result = backend.addUser(name, gsaKey)
-          writeBool(true)
-=======
       case EXECUTE =>
         val tmpdir = readString()
         val billingProject = readString()
@@ -848,7 +624,6 @@
           val result = backend.execute(tmpdir, sessionId, billingProject, remoteTmpDir, code, token)
           writeBool(true)
           writeString(result)
->>>>>>> 40d88824
         } catch {
           case t: Throwable =>
             writeBool(false)
