--- conflicted
+++ resolved
@@ -376,7 +376,7 @@
     LowerTableIR.applyTable(inputIR, DArrayLowering.All, ctx, analyses)
   }
 
-  def withExecuteContext[T](methodName: String): (ExecuteContext => T) => T = { f =>
+  override def withExecuteContext[T](methodName: String)(f: ExecuteContext => T): T =
     ExecutionTimer.logTime(methodName) { timer =>
       ExecuteContext.scoped(
         tmpdir,
@@ -386,12 +386,10 @@
         timer,
         null,
         theHailClassLoader,
-        references,
         flags,
         serviceBackendContext
       )(f)
     }
-  }
 
   def addLiftover(name: String, chainFile: String, destRGName: String): Unit = {
     withExecuteContext("addLiftover") { ctx =>
@@ -546,116 +544,6 @@
 
   private[this] val log = Logger.getLogger(getClass.getName())
 
-<<<<<<< HEAD
-  private[this] def parseInputToCommandThunk(): () => Array[Byte] = retryTransientErrors {
-    using(fs.openNoCompression(inputURL)) { inputStream =>
-      val input = new HailSocketAPIInputStream(inputStream)
-
-      var nFlagsRemaining = input.readInt()
-      val flagsMap = mutable.Map[String, String]()
-      while (nFlagsRemaining > 0) {
-        val flagName = input.readString()
-        val flagValue = input.readString()
-        flagsMap.update(flagName, flagValue)
-        nFlagsRemaining -= 1
-      }
-      val nCustomReferences = input.readInt()
-      var i = 0
-      while (i < nCustomReferences) {
-        backend.addReference(ReferenceGenome.fromJSON(input.readString()))
-        i += 1
-      }
-      val nLiftoverSourceGenomes = input.readInt()
-      val liftovers = mutable.Map[String, mutable.Map[String, String]]()
-      i = 0
-      while (i < nLiftoverSourceGenomes) {
-        val sourceGenome = input.readString()
-        val nLiftovers = input.readInt()
-        liftovers(sourceGenome) = mutable.Map[String, String]()
-        var j = 0
-        while (j < nLiftovers) {
-          val destGenome = input.readString()
-          val chainFile = input.readString()
-          liftovers(sourceGenome)(destGenome) = chainFile
-          j += 1
-        }
-        i += 1
-      }
-      val nAddedSequences = input.readInt()
-      val addedSequences = mutable.Map[String, (String, String)]()
-      i = 0
-      while (i < nAddedSequences) {
-        val rgName = input.readString()
-        val fastaFile = input.readString()
-        val indexFile = input.readString()
-        addedSequences(rgName) = (fastaFile, indexFile)
-        i += 1
-      }
-      val workerCores = input.readString()
-      val workerMemory = input.readString()
-
-      var nRegions = input.readInt()
-      val regions = {
-        val regionsArrayBuffer = mutable.ArrayBuffer[String]()
-        while (nRegions > 0) {
-          val region = input.readString()
-          regionsArrayBuffer += region
-          nRegions -= 1
-        }
-        regionsArrayBuffer.toArray
-      }
-
-      val storageRequirement = input.readString()
-      val nCloudfuseConfigElements = input.readInt()
-      val cloudfuseConfig = new Array[(String, String, Boolean)](nCloudfuseConfigElements)
-      i = 0
-      while (i < nCloudfuseConfigElements) {
-        val bucket = input.readString()
-        val mountPoint = input.readString()
-        val readonly = input.readBool()
-        cloudfuseConfig(i) = (bucket, mountPoint, readonly)
-        i += 1
-      }
-
-      val cmd = input.readInt()
-
-      val tmpdir = input.readString()
-      val billingProject = input.readString()
-      val remoteTmpDir = input.readString()
-      def withExecuteContext(
-        methodName: String,
-        method: ExecuteContext => Array[Byte]
-      ): () => Array[Byte] = {
-        val flags = HailFeatureFlags.fromMap(flagsMap)
-        val shouldProfile = flags.get("profile") != null
-        val fs = FS.cloudSpecificFS(s"${backend.scratchDir}/secrets/gsa-key/key.json", Some(flags))
-
-        { () =>
-          ExecutionTimer.logTime(methodName) { timer =>
-            ExecuteContext.scoped(
-              tmpdir,
-              "file:///tmp",
-              backend,
-              fs,
-              timer,
-              null,
-              backend.theHailClassLoader,
-              flags,
-              new ServiceBackendContext(billingProject, remoteTmpDir, workerCores, workerMemory, storageRequirement, regions, cloudfuseConfig, shouldProfile,
-                ExecutionCache.fromFlags(flags, fs, remoteTmpDir)
-              )
-            ) { ctx =>
-              liftovers.foreach { case (sourceGenome, liftoversForSource) =>
-                liftoversForSource.foreach { case (destGenome, chainFile) =>
-                  ctx.getReference(sourceGenome).addLiftover(ctx, chainFile, destGenome)
-                }
-              }
-              addedSequences.foreach { case (rg, (fastaFile, indexFile)) =>
-                ctx.getReference(rg).addSequence(ctx, fastaFile, indexFile)
-              }
-              method(ctx)
-            }
-=======
   private[this] def doAction(action: Int, payload: JValue): Array[Byte] = retryTransientErrors {
     implicit val formats: Formats = DefaultFormats
     (action: @switch) match {
@@ -682,7 +570,6 @@
         backend.withExecuteContext("ServiceBackend.execute") { ctx =>
           withIRFunctionsReadFromInput(qobExecutePayload.functions, ctx) { () =>
             backend.execute(ctx, code, token, bufferSpecString)
->>>>>>> df46a96b
           }
         }
       case PARSE_VCF_METADATA =>
