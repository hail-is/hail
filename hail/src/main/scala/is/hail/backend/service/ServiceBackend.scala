package is.hail.backend.service

import java.io._
import java.nio.charset._
import java.net._
import java.nio.charset.StandardCharsets
import java.util.concurrent._
import is.hail.{HAIL_REVISION, HailContext, HailFeatureFlags}
import is.hail.annotations._
import is.hail.asm4s._
import is.hail.backend.{Backend, BackendContext, BroadcastValue, ExecuteContext, HailTaskContext}
import is.hail.expr.JSONAnnotationImpex
import is.hail.expr.ir.lowering._
import is.hail.expr.ir.{Compile, IR, IRParser, MakeTuple, SortField}
import is.hail.expr.ir.functions.IRFunctionRegistry
import is.hail.io.{BufferSpec, TypedCodecSpec}
import is.hail.io.bgen.IndexBgen
import is.hail.io.fs._
import is.hail.io.bgen.IndexBgen
import is.hail.io.plink.LoadPlink
import is.hail.io.vcf.LoadVCF
import is.hail.linalg.BlockMatrix
import is.hail.services._
import is.hail.services.batch_client.BatchClient
import is.hail.types._
import is.hail.types.physical._
import is.hail.types.physical.stypes.PTypeReferenceSingleCodeType
import is.hail.types.virtual._
import is.hail.types.encoded._
import is.hail.utils._
import is.hail.variant.ReferenceGenome
import org.apache.commons.io.IOUtils
import org.apache.log4j.Logger
import org.json4s.Extraction
import org.json4s.JsonAST._
import org.json4s.jackson.JsonMethods
import org.json4s.{DefaultFormats, Formats}
import org.newsclub.net.unix.{AFUNIXServerSocket, AFUNIXSocketAddress}

import scala.annotation.switch
import scala.reflect.ClassTag
import scala.{concurrent => scalaConcurrent}
import scala.collection.mutable
import scala.collection.parallel.ExecutionContextTaskSupport


class ServiceBackendContext(
  @transient val sessionID: String,
  val billingProject: String,
  val remoteTmpDir: String,
  val workerCores: String,
  val workerMemory: String,
) extends BackendContext with Serializable {
  def tokens(): Tokens =
    new Tokens(Map((DeployConfig.get.defaultNamespace, sessionID)))
}

object ServiceBackend {
  private val log = Logger.getLogger(getClass.getName())
}

class ServiceBackend(
  val jarLocation: String,
  var name: String,
  val theHailClassLoader: HailClassLoader,
  val batchClient: BatchClient,
  val curBatchId: Option[Long],
  val scratchDir: String = sys.env.get("HAIL_WORKER_SCRATCH_DIR").getOrElse(""),
) extends Backend {
  import ServiceBackend.log

  private[this] var stageCount = 0
  private[this] var totalNumWorkerJobs: Int = 0
  private[this] implicit val ec = scalaConcurrent.ExecutionContext.fromExecutorService(
    Executors.newCachedThreadPool())
  private[this] val MAX_AVAILABLE_GCS_CONNECTIONS = 100
  private[this] val availableGCSConnections = new Semaphore(MAX_AVAILABLE_GCS_CONNECTIONS, true)

  override def shouldCacheQueryInfo: Boolean = false

  def defaultParallelism: Int = 4

  def broadcast[T: ClassTag](_value: T): BroadcastValue[T] = {
    using(new ObjectOutputStream(new ByteArrayOutputStream())) { os =>
      try {
        os.writeObject(_value)
      } catch {
        case e: Exception =>
          fatal(_value.toString, e)
      }
    }
    new BroadcastValue[T] with Serializable {
      def value: T = _value
    }
  }

  private[this] def readString(in: DataInputStream): String = {
    val n = in.readInt()
    val bytes = new Array[Byte](n)
    in.read(bytes)
    new String(bytes, StandardCharsets.UTF_8)
  }

  def parallelizeAndComputeWithIndex(
    _backendContext: BackendContext,
    _fs: FS,
    collection: Array[Array[Byte]],
    dependency: Option[TableStageDependency] = None
  )(f: (Array[Byte], HailTaskContext, HailClassLoader, FS) => Array[Byte]
  ): Array[Array[Byte]] = {
    val backendContext = _backendContext.asInstanceOf[ServiceBackendContext]
    val fs = _fs.asInstanceOf[ServiceCacheableFS]
    val n = collection.length
    val token = tokenUrlSafe(32)
    val root = s"${ backendContext.remoteTmpDir }parallelizeAndComputeWithIndex/$token"

<<<<<<< HEAD
    // FIXME: HACK: working around the memory service until the issue is resolved:
    // https://hail.zulipchat.com/#narrow/stream/223457-Hail-Batch-support/topic/Batch.20Query.3A.20possible.20overloading.20of.20.60memory.60.20service/near/280823230
    val (open, create) = (fs.openNoCompression _, fs.createNoCompression _)
=======
    // FIXME: HACK
    val (open, create) = if (n <= 50) {
      (fs.openCachedNoCompression _, fs.createCachedNoCompression _)
    } else {
      ((x: String) => fs.openNoCompression(x), fs.createNoCompression _)
    }
>>>>>>> 5d7b80c1

    log.info(s"parallelizeAndComputeWithIndex: $token: nPartitions $n")
    log.info(s"parallelizeAndComputeWithIndex: $token: writing f and contexts")

    val uploadFunction = scalaConcurrent.Future {
      retryTransientErrors {
        using(new ObjectOutputStream(create(s"$root/f"))) { os =>
          os.writeObject(f)
        }
      }
    }

    val uploadContexts = scalaConcurrent.Future {
      retryTransientErrors {
        using(create(s"$root/contexts")) { os =>
          var o = 12L * n
          var i = 0
          while (i < n) {
            val len = collection(i).length
            os.writeLong(o)
            os.writeInt(len)
            i += 1
            o += len
          }
          log.info(s"parallelizeAndComputeWithIndex: $token: writing contexts")
          collection.foreach { context =>
            os.write(context)
          }
        }
      }
    }

    scalaConcurrent.Await.result(uploadFunction, scalaConcurrent.duration.Duration.Inf)
    scalaConcurrent.Await.result(uploadContexts, scalaConcurrent.duration.Duration.Inf)

    val jobs = new Array[JObject](n)
    var i = 0
    while (i < n) {
      var resources = JObject("preemptible" -> JBool(true))
      if (backendContext.workerCores != "None") {
        resources = resources.merge(JObject(("cpu" -> JString(backendContext.workerCores))))
      }
      if (backendContext.workerMemory != "None") {
        resources = resources.merge(JObject(("memory" -> JString(backendContext.workerMemory))))
      }
      jobs(i) = JObject(
        "always_run" -> JBool(false),
        "job_id" -> JInt(i + 1),
        "in_update_parent_ids" -> JArray(List()),
        "process" -> JObject(
          "jar_spec" -> JObject(
            "type" -> JString("jar_url"),
            "value" -> JString(jarLocation)
          ),
          "command" -> JArray(List(
            JString(Main.WORKER),
            JString(root),
            JString(s"$i"),
            JString(s"$n"))),
          "type" -> JString("jvm")),
        "attributes" -> JObject(
          "name" -> JString(name + "_" + stageCount + "_" + i),
        ),
        "mount_tokens" -> JBool(true),
        "resources" -> resources,
      )
      i += 1
    }

    log.info(s"parallelizeAndComputeWithIndex: $token: running job")

    val (batchId, updateId, nJobsToWaitOn) = curBatchId match {
      case Some(id) => {
        val updateId = batchClient.update(id, token, jobs)
        // Only wait for the number of worker jobs that have run instead of
        // all the jobs to account for the fact that this driver is an extra
        // job in the batch
        totalNumWorkerJobs += n
        (id, updateId, totalNumWorkerJobs)
      }
      case None => {
        val batchId = batchClient.create(
          JObject(
            "billing_project" -> JString(backendContext.billingProject),
            "n_jobs" -> JInt(n),
            "token" -> JString(token),
            "attributes" -> JObject("name" -> JString(name + "_" + stageCount))),
          jobs)
        (batchId, 1L, n)
      }
    }

    val batch = batchClient.waitForBatch(batchId, nJobsToWaitOn)

    stageCount += 1
    implicit val formats: Formats = DefaultFormats
    val batchState = (batch \ "state").extract[String]
    if (batchState == "failed") {
      throw new HailBatchFailure(s"Update $updateId for batch $batchId failed")
    }

    log.info(s"parallelizeAndComputeWithIndex: $token: reading results")

    def resultOrHailException(is: DataInputStream): Array[Byte] = {
      val success = is.readBoolean()
      if (success) {
        IOUtils.toByteArray(is)
      } else {
        val shortMessage = readString(is)
        val expandedMessage = readString(is)
        val errorId = is.readInt()
        throw new HailWorkerException(shortMessage, expandedMessage, errorId)
      }
    }


    val results = Array.range(0, n).par.map { i =>
      availableGCSConnections.acquire()
      try {
        val bytes = retryTransientErrors {
          using(open(s"$root/result.$i")) { is =>
            resultOrHailException(new DataInputStream(is))
          }
        }
        log.info(s"result $i complete - ${bytes.length} bytes")
        bytes
      } finally {
        availableGCSConnections.release()
      }
    }

    log.info(s"all results complete")
    results.toArray[Array[Byte]]
  }

  def stop(): Unit = ()

  def valueType(
    ctx: ExecuteContext,
    s: String
  ): String = {
    val x = IRParser.parse_value_ir(ctx, s)
    x.typ.toString
  }

  def tableType(
    ctx: ExecuteContext,
    s: String
  ): String =  {
    val x = IRParser.parse_table_ir(ctx, s)
    val t = x.typ
    val jv = JObject("global_type" -> JString(t.globalType.toString),
      "row_type" -> JString(t.rowType.toString),
      "row_key" -> JArray(t.key.map(f => JString(f)).toList))
    JsonMethods.compact(jv)
  }

  def matrixTableType(
    ctx: ExecuteContext,
    s: String
  ): String = {
    val x = IRParser.parse_matrix_ir(ctx, s)
    JsonMethods.compact(x.typ.pyJson)
  }

  def blockMatrixType(
    ctx: ExecuteContext,
    s: String
  ): String = {
    val x = IRParser.parse_blockmatrix_ir(ctx, s)
    val t = x.typ
    val jv = JObject("element_type" -> JString(t.elementType.toString),
      "shape" -> JArray(t.shape.map(s => JInt(s)).toList),
      "is_row_vector" -> JBool(t.isRowVector),
      "block_size" -> JInt(t.blockSize))
    JsonMethods.compact(jv)
  }

  def referenceGenome(
    ctx: ExecuteContext,
    name: String
  ): String = {
    ReferenceGenome.getReference(name).toJSONString
  }

  private[this] def execute(ctx: ExecuteContext, _x: IR, bufferSpecString: String): Array[Byte] = {
    // FIXME: do we need Validate(_x)?
    val x = LoweringPipeline.darrayLowerer(true)(DArrayLowering.All).apply(ctx, _x)
      .asInstanceOf[IR]
    if (x.typ == TVoid) {
      val (_, f) = Compile[AsmFunction1RegionUnit](ctx,
        FastIndexedSeq(),
        FastIndexedSeq[TypeInfo[_]](classInfo[Region]), UnitInfo,
        x,
        optimize = true)

      f(ctx.theHailClassLoader, ctx.fs, 0, ctx.r)(ctx.r)
      Array()
    } else {
      val (Some(PTypeReferenceSingleCodeType(pt)), f) = Compile[AsmFunction1RegionLong](ctx,
        FastIndexedSeq(),
        FastIndexedSeq[TypeInfo[_]](classInfo[Region]), LongInfo,
        MakeTuple.ordered(FastIndexedSeq(x)),
        optimize = true)
      val retPType = pt.asInstanceOf[PBaseStruct]
      val off = f(ctx.theHailClassLoader, ctx.fs, 0, ctx.r)(ctx.r)
      val codec = TypedCodecSpec(
        EType.fromTypeAllOptional(retPType.virtualType),
        retPType.virtualType,
        BufferSpec.parseOrDefault(bufferSpecString)
      )
      codec.encode(ctx, retPType, off)
    }
  }

  def execute(
    ctx: ExecuteContext,
    code: String,
    token: String,
    bufferSpecString: String
  ): Array[Byte] = {
    log.info(s"executing: ${token} ${ctx.fs.getConfiguration()}")

    execute(ctx, IRParser.parse_value_ir(ctx, code), bufferSpecString)
  }

  def lowerDistributedSort(
    ctx: ExecuteContext,
    stage: TableStage,
    sortFields: IndexedSeq[SortField],
    relationalLetsAbove: Map[String, IR],
    rowTypeRequiredness: RStruct
  ): TableStage = {
    if (ctx.getFlag("use_new_shuffle") != null) {
      LowerDistributedSort.distributedSort(ctx, stage, sortFields, relationalLetsAbove, rowTypeRequiredness)
    } else {
      LowerDistributedSort.localSort(ctx, stage, sortFields, relationalLetsAbove)
    }
  }

  def persist(backendContext: BackendContext, id: String, value: BlockMatrix, storageLevel: String): Unit = ???

  def unpersist(backendContext: BackendContext, id: String): Unit = ???

  def getPersistedBlockMatrix(backendContext: BackendContext, id: String): BlockMatrix = ???

  def getPersistedBlockMatrixType(backendContext: BackendContext, id: String): BlockMatrixType = ???

  def loadReferencesFromDataset(
    ctx: ExecuteContext,
    path: String
  ): String = ReferenceGenome.fromHailDataset(ctx.fs, path)

  def parseVCFMetadata(
    ctx: ExecuteContext,
    path: String
  ): String = {
    val metadata = LoadVCF.parseHeaderMetadata(ctx.fs, Set.empty, TFloat64, path)
    implicit val formats = defaultJSONFormats
    JsonMethods.compact(Extraction.decompose(metadata))
  }

  def importFam(
    ctx: ExecuteContext,
    path: String,
    quantPheno: Boolean,
    delimiter: String,
    missing: String
  ): String = {
    LoadPlink.importFamJSON(ctx.fs, path, quantPheno, delimiter, missing)
  }

  def indexBgen(
    ctx: ExecuteContext,
    files: Array[String],
    indexFileMap: Map[String, String],
    referenceGenomeName: Option[String],
    contigRecoding: Map[String, String],
    skipInvalidLoci: Boolean
  ): String = {
    IndexBgen(ctx, files, indexFileMap, referenceGenomeName, contigRecoding, skipInvalidLoci)
    info(s"Number of BGEN files indexed: ${ files.size }")
    "null"
  }
}

class EndOfInputException extends RuntimeException
class HailBatchFailure(message: String) extends RuntimeException(message)

object ServiceBackendSocketAPI2 {
  def main(argv: Array[String]): Unit = {
    assert(argv.length == 7, argv.toFastIndexedSeq)

    val scratchDir = argv(0)
    val logFile = argv(1)
    val jarLocation = argv(2)
    val kind = argv(3)
    assert(kind == Main.DRIVER)
    val name = argv(4)
    val input = argv(5)
    val output = argv(6)

    val fs = FS.cloudSpecificCacheableFS(s"$scratchDir/secrets/gsa-key/key.json", None)
    val deployConfig = DeployConfig.fromConfigFile(
      s"$scratchDir/secrets/deploy-config/deploy-config.json")
    DeployConfig.set(deployConfig)
    val userTokens = Tokens.fromFile(s"$scratchDir/secrets/user-tokens/tokens.json")
    Tokens.set(userTokens)
    tls.setSSLConfigFromDir(s"$scratchDir/secrets/ssl-config")

    val sessionId = userTokens.namespaceToken(deployConfig.defaultNamespace)
    val batchClient = BatchClient.fromSessionID(sessionId)

    var batchId = BatchConfig.fromConfigFile(s"$scratchDir/batch-config/batch-config.json").map(_.batchId)

    // FIXME: when can the classloader be shared? (optimizer benefits!)
    val backend = new ServiceBackend(
      jarLocation, name, new HailClassLoader(getClass().getClassLoader()), batchClient, batchId, scratchDir)
    if (HailContext.isInitialized) {
      HailContext.get.backend = backend
    } else {
      HailContext(backend, "hail.log", false, false, 50, skipLoggingConfiguration = true, 3)
    }
    retryTransientErrors {
      using(fs.openNoCompression(input)) { in =>
        retryTransientErrors {
          using(fs.createNoCompression(output)) { out =>
            new ServiceBackendSocketAPI2(backend, in, out, sessionId).executeOneCommand()
            out.flush()
          }
        }
      }
    }
  }
}

class ServiceBackendSocketAPI2(
  private[this] val backend: ServiceBackend,
  private[this] val in: InputStream,
  private[this] val out: OutputStream,
  private[this] val sessionId: String
) extends Thread {
  private[this] val LOAD_REFERENCES_FROM_DATASET = 1
  private[this] val VALUE_TYPE = 2
  private[this] val TABLE_TYPE = 3
  private[this] val MATRIX_TABLE_TYPE = 4
  private[this] val BLOCK_MATRIX_TYPE = 5
  private[this] val REFERENCE_GENOME = 6
  private[this] val EXECUTE = 7
  private[this] val PARSE_VCF_METADATA = 8
  private[this] val INDEX_BGEN = 9
  private[this] val IMPORT_FAM = 10

  private[this] val dummy = new Array[Byte](8)

  def read(bytes: Array[Byte], off: Int, n: Int): Unit = {
    assert(off + n <= bytes.length)
    var read = 0
    while (read < n) {
      val r = in.read(bytes, off + read, n - read)
      if (r < 0) {
        throw new EndOfInputException
      } else {
        read += r
      }
    }
  }

  def readBool(): Boolean = {
    read(dummy, 0, 1)
    Memory.loadByte(dummy, 0) != 0.toByte
  }

  def readInt(): Int = {
    read(dummy, 0, 4)
    Memory.loadInt(dummy, 0)
  }

  def readLong(): Long = {
    read(dummy, 0, 8)
    Memory.loadLong(dummy, 0)
  }

  def readBytes(): Array[Byte] = {
    val n = readInt()
    val bytes = new Array[Byte](n)
    read(bytes, 0, n)
    bytes
  }

  def readString(): String = new String(readBytes(), StandardCharsets.UTF_8)

  def writeBool(b: Boolean): Unit = {
    out.write(if (b) 1 else 0)
  }

  def writeInt(v: Int): Unit = {
    Memory.storeInt(dummy, 0, v)
    out.write(dummy, 0, 4)
  }

  def writeLong(v: Long): Unit = {
    Memory.storeLong(dummy, 0, v)
    out.write(dummy)
  }

  def writeBytes(bytes: Array[Byte]): Unit = {
    writeInt(bytes.length)
    out.write(bytes)
  }

  def writeString(s: String): Unit = writeBytes(s.getBytes(StandardCharsets.UTF_8))

  def executeOneCommand(): Unit = {
    var nFlagsRemaining = readInt()
    val flagsMap = mutable.Map[String, String]()
    while (nFlagsRemaining > 0) {
      val flagName = readString()
      val flagValue = readString()
      flagsMap.update(flagName, flagValue)
      nFlagsRemaining -= 1
    }
    val workerCores = readString()
    val workerMemory = readString()

    val cmd = readInt()

    val tmpdir = readString()
    val billingProject = readString()
    val remoteTmpDir = readString()

    def withExecuteContext(methodName: String, method: ExecuteContext => Array[Byte]): Array[Byte] = ExecutionTimer.logTime(methodName) { timer =>
      val flags = HailFeatureFlags.fromMap(flagsMap)
      val fs = FS.cloudSpecificCacheableFS(s"${backend.scratchDir}/secrets/gsa-key/key.json", Some(flags))
      ExecuteContext.scoped(
        tmpdir,
        "file:///tmp",
        backend,
        fs,
        timer,
        null,
        backend.theHailClassLoader,
        flags
      ) { ctx =>
        ctx.backendContext = new ServiceBackendContext(sessionId, billingProject, remoteTmpDir, workerCores, workerMemory)
        method(ctx)
      }
    }

    try {
      val result = (cmd: @switch) match {
        case LOAD_REFERENCES_FROM_DATASET =>
          val path = readString()
          withExecuteContext(
            "ServiceBackend.loadReferencesFromDataset",
            backend.loadReferencesFromDataset(_, path).getBytes(StandardCharsets.UTF_8)
          )
        case VALUE_TYPE =>
          val s = readString()
          withExecuteContext(
            "ServiceBackend.valueType",
            backend.valueType(_, s).getBytes(StandardCharsets.UTF_8)
          )
        case TABLE_TYPE =>
          val s = readString()
          withExecuteContext(
            "ServiceBackend.tableType",
            backend.tableType(_, s).getBytes(StandardCharsets.UTF_8)
          )
        case MATRIX_TABLE_TYPE =>
          val s = readString()
          withExecuteContext(
            "ServiceBackend.matrixTableType",
            backend.matrixTableType(_, s).getBytes(StandardCharsets.UTF_8)
          )
        case BLOCK_MATRIX_TYPE =>
          val s = readString()
          withExecuteContext(
            "ServiceBackend.blockMatrixType",
            backend.blockMatrixType(_, s).getBytes(StandardCharsets.UTF_8)
          )
        case REFERENCE_GENOME =>
          val name = readString()
          withExecuteContext(
            "ServiceBackend.referenceGenome",
            backend.referenceGenome(_, name).getBytes(StandardCharsets.UTF_8)
          )
        case EXECUTE =>
          val code = readString()
          val token = readString()
          withExecuteContext(
            "ServiceBackend.execute",
            { ctx =>
              withIRFunctionsReadFromInput(ctx) { () =>
                val bufferSpecString = readString()
                backend.execute(ctx, code, token, bufferSpecString)
              }
            }
          )
        case PARSE_VCF_METADATA =>
          val path = readString()
          withExecuteContext(
            "ServiceBackend.parseVCFMetadata",
            backend.parseVCFMetadata(_, path).getBytes(StandardCharsets.UTF_8)
          )
        case IMPORT_FAM =>
          val path = readString()
          val quantPheno = readBool()
          val delimiter = readString()
          val missing = readString()
          withExecuteContext(
            "ServiceBackend.importFam",
            backend.importFam(_, path, quantPheno, delimiter, missing).getBytes(StandardCharsets.UTF_8)
          )
        case INDEX_BGEN =>
          val nFiles = readInt()
          val files = new Array[String](nFiles)
          var i = 0
          while (i < nFiles) {
            files(i) = readString()
            i += 1
          }
          val nIndexFiles = readInt()
          val indexFileMap = mutable.Map[String, String]()
          i = 0
          while (i < nIndexFiles) {
            val k = readString()
            val v = readString()
            indexFileMap(k) = v
            i += 1
          }
          val hasReferenceGenome = readBool()
          val referenceGenomeName = hasReferenceGenome match {
            case true => Some(readString())
            case false => None
          }
          val nContigRecoding = readInt()
          val contigRecoding = mutable.Map[String, String]()
          i = 0
          while (i < nContigRecoding) {
            val k = readString()
            val v = readString()
            contigRecoding(k) = v
            i += 1
          }
          val skipInvalidLoci = readBool()
          withExecuteContext(
            "ServiceBackend.indexBgen",
            backend.indexBgen(
              _,
              files,
              indexFileMap.toMap,
              referenceGenomeName,
              contigRecoding.toMap,
              skipInvalidLoci
            ).getBytes(StandardCharsets.UTF_8)
          )
      }
      writeBool(true)
      writeBytes(result)
    } catch {
      case exc: HailWorkerException =>
        writeBool(false)
        writeString(exc.shortMessage)
        writeString(exc.expandedMessage)
        writeInt(exc.errorId)
      case t: Throwable =>
        val (shortMessage, expandedMessage, errorId) = handleForPython(t)
        writeBool(false)
        writeString(shortMessage)
        writeString(expandedMessage)
        writeInt(errorId)
    }
  }

  def withIRFunctionsReadFromInput(ctx: ExecuteContext)(body: () => Array[Byte]): Array[Byte] = {
    try {
      var nFunctionsRemaining = readInt()
      while (nFunctionsRemaining > 0) {
        val name = readString()

        val nTypeParametersRemaining = readInt()
        val typeParameters = new Array[String](nTypeParametersRemaining)
        var i = 0
        while (i < nTypeParametersRemaining) {
          typeParameters(i) = readString()
          i += 1
        }

        val nValueParameterNamesRemaining = readInt()
        val valueParameterNames = new Array[String](nValueParameterNamesRemaining)
        i = 0
        while (i < nValueParameterNamesRemaining) {
          valueParameterNames(i) = readString()
          i += 1
        }

        val nValueParameterTypesRemaining = readInt()
        val valueParameterTypes = new Array[String](nValueParameterTypesRemaining)
        i = 0
        while (i < nValueParameterTypesRemaining) {
          valueParameterTypes(i) = readString()
          i += 1
        }

        val returnType = readString()

        val renderedBody = readString()

        IRFunctionRegistry.pyRegisterIRForServiceBackend(
          ctx,
          name,
          typeParameters,
          valueParameterNames,
          valueParameterTypes,
          returnType,
          renderedBody
        )
        nFunctionsRemaining -= 1
      }
      body()
    } finally {
      IRFunctionRegistry.clearUserFunctions()
    }
  }
}<|MERGE_RESOLUTION|>--- conflicted
+++ resolved
@@ -114,18 +114,9 @@
     val token = tokenUrlSafe(32)
     val root = s"${ backendContext.remoteTmpDir }parallelizeAndComputeWithIndex/$token"
 
-<<<<<<< HEAD
     // FIXME: HACK: working around the memory service until the issue is resolved:
     // https://hail.zulipchat.com/#narrow/stream/223457-Hail-Batch-support/topic/Batch.20Query.3A.20possible.20overloading.20of.20.60memory.60.20service/near/280823230
     val (open, create) = (fs.openNoCompression _, fs.createNoCompression _)
-=======
-    // FIXME: HACK
-    val (open, create) = if (n <= 50) {
-      (fs.openCachedNoCompression _, fs.createCachedNoCompression _)
-    } else {
-      ((x: String) => fs.openNoCompression(x), fs.createNoCompression _)
-    }
->>>>>>> 5d7b80c1
 
     log.info(s"parallelizeAndComputeWithIndex: $token: nPartitions $n")
     log.info(s"parallelizeAndComputeWithIndex: $token: writing f and contexts")
