package is.hail.backend.service

import java.io._
import java.nio.charset._
import java.net._
import java.nio.charset.StandardCharsets
import java.util.concurrent._

import is.hail.{HAIL_REVISION, HailContext}
import is.hail.annotations._
import is.hail.asm4s._
import is.hail.backend.{Backend, BackendContext, BroadcastValue, ExecuteContext, HailTaskContext}
import is.hail.expr.JSONAnnotationImpex
import is.hail.expr.ir.lowering._
import is.hail.expr.ir.{Compile, IR, IRParser, MakeTuple, SortField}
import is.hail.io.fs._
import is.hail.io.plink.LoadPlink
import is.hail.linalg.BlockMatrix
import is.hail.services._
import is.hail.services.batch_client.BatchClient
import is.hail.types._
import is.hail.types.physical._
import is.hail.types.physical.stypes.PTypeReferenceSingleCodeType
import is.hail.types.virtual._
import is.hail.utils._
import is.hail.variant.ReferenceGenome
import org.apache.commons.io.IOUtils
import org.apache.log4j.Logger
import org.json4s.JsonAST._
import org.json4s.jackson.JsonMethods
import org.json4s.{DefaultFormats, Formats}
import org.newsclub.net.unix.{AFUNIXServerSocket, AFUNIXSocketAddress}

import java.io._
import java.net._
import java.nio.charset.StandardCharsets
import java.util.concurrent._
import scala.annotation.switch
import scala.reflect.ClassTag
import scala.{concurrent => scalaConcurrent}
import is.hail.io.vcf.LoadVCF
import org.json4s.Extraction


class ServiceBackendContext(
  @transient val sessionID: String,
  val billingProject: String,
  val remoteTmpDir: String
) extends BackendContext with Serializable {
  def tokens(): Tokens =
    new Tokens(Map((DeployConfig.get.defaultNamespace, sessionID)))
}

object ServiceBackend {
  private val log = Logger.getLogger(getClass.getName())
}

class User(
  val username: String,
  val tmpdir: String,
  val fs: GoogleStorageFS)

class ServiceBackend(
  val revision: String,
  val jarLocation: String,
  var name: String,
  val theHailClassLoader: HailClassLoader,
  val scratchDir: String = sys.env.get("HAIL_WORKER_SCRATCH_DIR").getOrElse("")
) extends Backend {
  import ServiceBackend.log

  private[this] var batchCount = 0
  private[this] val users = new ConcurrentHashMap[String, User]()
  private[this] implicit val ec = scalaConcurrent.ExecutionContext.fromExecutorService(
    Executors.newCachedThreadPool())

  def addUser(username: String, key: String): Unit = synchronized {
    val previous = users.put(username, new User(username, "/tmp", new GoogleStorageFS(Some(key))))
    assert(previous == null)
  }

  def userContext[T](username: String, timer: ExecutionTimer, theHailClassLoader: HailClassLoader)(f: (ExecuteContext) => T): T = {
    val user = users.get(username)
    assert(user != null, username)
    ExecuteContext.scoped(user.tmpdir, "file:///tmp", this, user.fs, timer, null, theHailClassLoader)(f)
  }

  def defaultParallelism: Int = 10

  def broadcast[T: ClassTag](_value: T): BroadcastValue[T] = {
    using(new ObjectOutputStream(new ByteArrayOutputStream())) { os =>
      try {
        os.writeObject(_value)
      } catch {
        case e: Exception =>
          fatal(_value.toString, e)
      }
    }
    new BroadcastValue[T] with Serializable {
      def value: T = _value
    }
  }

  def parallelizeAndComputeWithIndex(
    _backendContext: BackendContext,
    _fs: FS,
    collection: Array[Array[Byte]],
    dependency: Option[TableStageDependency] = None
  )(f: (Array[Byte], HailTaskContext, HailClassLoader, FS) => Array[Byte]
  ): Array[Array[Byte]] = {
    val backendContext = _backendContext.asInstanceOf[ServiceBackendContext]
    val fs = _fs.asInstanceOf[ServiceCacheableFS]
    val n = collection.length
    val token = tokenUrlSafe(32)
    val root = s"${ backendContext.remoteTmpDir }parallelizeAndComputeWithIndex/$token"

    log.info(s"parallelizeAndComputeWithIndex: $token: nPartitions $n")
    log.info(s"parallelizeAndComputeWithIndex: $token: writing f and contexts")

    val uploadFunction = scalaConcurrent.Future {
      retryTransientErrors {
        using(new ObjectOutputStream(fs.createCachedNoCompression(s"$root/f"))) { os =>
          os.writeObject(f)
        }
      }
    }

    val uploadContexts = scalaConcurrent.Future {
      retryTransientErrors {
        using(fs.createCachedNoCompression(s"$root/contexts")) { os =>
          var o = 12L * n
          var i = 0
          while (i < n) {
            val len = collection(i).length
            os.writeLong(o)
            os.writeInt(len)
            i += 1
            o += len
          }
          log.info(s"parallelizeAndComputeWithIndex: $token: writing contexts")
          collection.foreach { context =>
            os.write(context)
          }
        }
      }
    }

    scalaConcurrent.Await.result(uploadFunction, scalaConcurrent.duration.Duration.Inf)
    scalaConcurrent.Await.result(uploadContexts, scalaConcurrent.duration.Duration.Inf)

    val batchClient = BatchClient.fromSessionID(backendContext.sessionID)
    val jobs = new Array[JObject](n)
    var i = 0
    while (i < n) {
      jobs(i) = JObject(
        "always_run" -> JBool(false),
        "job_id" -> JInt(i + 1),
        "parent_ids" -> JArray(List()),
        "process" -> JObject(
          "command" -> JArray(List(
            JString(Main.WORKER),
            JString(revision),
            JString(jarLocation),
            JString(root),
            JString(s"$i"))),
          "type" -> JString("jvm")),
        "mount_tokens" -> JBool(true),
        "resources" -> JObject("preemptible" -> JBool(true))
      )
      i += 1
    }

    log.info(s"parallelizeAndComputeWithIndex: $token: running job")

    val batchId = batchClient.create(
      JObject(
        "billing_project" -> JString(backendContext.billingProject),
        "n_jobs" -> JInt(n),
        "token" -> JString(token),
        "attributes" -> JObject("name" -> JString(name + "_" + batchCount))),
      jobs)

    val batch = batchClient.waitForBatch(batchId)
    batchCount += 1
    implicit val formats: Formats = DefaultFormats
    val batchID = (batch \ "id").extract[Int]
    val batchState = (batch \ "state").extract[String]
    if (batchState != "success") {
      throw new HailBatchFailure(s"$batchID")
    }

    log.info(s"parallelizeAndComputeWithIndex: $token: reading results")

    val r = new Array[Array[Byte]](n)

    def readResult(i: Int): scalaConcurrent.Future[Unit] = scalaConcurrent.Future {
      r(i) = retryTransientErrors {
        using(fs.openCachedNoCompression(s"$root/result.$i")) { is =>
          IOUtils.toByteArray(is)
        }
      }
      log.info(s"result $i complete")
    }

    scalaConcurrent.Await.result(
      scalaConcurrent.Future.sequence(
        Array.tabulate(n)(readResult).toFastIndexedSeq),
      scalaConcurrent.duration.Duration.Inf)

    log.info(s"all results complete")
    r
  }

  def stop(): Unit = ()

  def valueType(
    tmpdir: String,
    sessionId: String,
    billingProject: String,
    remoteTmpDir: String,
    s: String
  ): String = serviceBackendExecuteContext(
    "ServiceBackend.valueType",
    tmpdir,
    sessionId,
    billingProject,
    remoteTmpDir
  ) { ctx =>
    val x = IRParser.parse_value_ir(ctx, s)
    x.typ.toString
  }

  def tableType(
    tmpdir: String,
    sessionId: String,
    billingProject: String,
    remoteTmpDir: String,
    s: String
  ): String = serviceBackendExecuteContext(
    "ServiceBackend.tableType",
    tmpdir,
    sessionId,
    billingProject,
    remoteTmpDir
  ) { ctx =>
    val x = IRParser.parse_table_ir(ctx, s)
    val t = x.typ
    val jv = JObject("global" -> JString(t.globalType.toString),
      "row" -> JString(t.rowType.toString),
      "row_key" -> JArray(t.key.map(f => JString(f)).toList))
    JsonMethods.compact(jv)
  }

  def matrixTableType(
    tmpdir: String,
    sessionId: String,
    billingProject: String,
    remoteTmpDir: String,
    s: String
  ): String = serviceBackendExecuteContext(
    "ServiceBackend.matrixTableType",
    tmpdir,
    sessionId,
    billingProject,
    remoteTmpDir
  ) { ctx =>
    val x = IRParser.parse_matrix_ir(ctx, s)
    val t = x.typ
    val jv = JObject("global" -> JString(t.globalType.toString),
      "col" -> JString(t.colType.toString),
      "col_key" -> JArray(t.colKey.map(f => JString(f)).toList),
      "row" -> JString(t.rowType.toString),
      "row_key" -> JArray(t.rowKey.map(f => JString(f)).toList),
      "entry" -> JString(t.entryType.toString))
    JsonMethods.compact(jv)
  }

  def blockMatrixType(
    tmpdir: String,
    sessionId: String,
    billingProject: String,
    remoteTmpDir: String,
    s: String
  ): String = serviceBackendExecuteContext(
    "ServiceBackend.blockMatrixType",
    tmpdir,
    sessionId,
    billingProject,
    remoteTmpDir
  ) { ctx =>
    val x = IRParser.parse_blockmatrix_ir(ctx, s)
    val t = x.typ
    val jv = JObject("element_type" -> JString(t.elementType.toString),
      "shape" -> JArray(t.shape.map(s => JInt(s)).toList),
      "is_row_vector" -> JBool(t.isRowVector),
      "block_size" -> JInt(t.blockSize))
    JsonMethods.compact(jv)
  }

  def referenceGenome(
    tmpdir: String,
    sessionId: String,
    billingProject: String,
    remoteTmpDir: String,
    name: String
  ): String = serviceBackendExecuteContext(
    "ServiceBackend.referenceGenome",
    tmpdir,
    sessionId,
    billingProject,
    remoteTmpDir
  ) { ctx =>
    ReferenceGenome.getReference(name).toJSONString
  }

  private[this] def execute(ctx: ExecuteContext, _x: IR): Option[(Annotation, PType)] = {
    val x = LoweringPipeline.darrayLowerer(true)(DArrayLowering.All).apply(ctx, _x)
      .asInstanceOf[IR]
    if (x.typ == TVoid) {
      val (_, f) = Compile[AsmFunction1RegionUnit](ctx,
        FastIndexedSeq(),
        FastIndexedSeq[TypeInfo[_]](classInfo[Region]), UnitInfo,
        x,
        optimize = true)

      f(ctx.theHailClassLoader, ctx.fs, 0, ctx.r)(ctx.r)
      None
    } else {
      val (Some(PTypeReferenceSingleCodeType(pt)), f) = Compile[AsmFunction1RegionLong](ctx,
        FastIndexedSeq(),
        FastIndexedSeq[TypeInfo[_]](classInfo[Region]), LongInfo,
        MakeTuple.ordered(FastIndexedSeq(x)),
        optimize = true)

      val a = f(ctx.theHailClassLoader, ctx.fs, 0, ctx.r)(ctx.r)
      val retPType = pt.asInstanceOf[PBaseStruct]
      Some((new UnsafeRow(retPType, ctx.r, a).get(0), retPType.types(0)))
    }
  }

  def execute(
    tmpdir: String,
    sessionId: String,
    billingProject: String,
    remoteTmpDir: String,
    code: String,
    token: String
  ): String = serviceBackendExecuteContext(
    "ServiceBackend.execute",
    tmpdir,
    sessionId,
    billingProject,
    remoteTmpDir
  ) { ctx =>
    log.info(s"executing: ${token}")

    execute(ctx, IRParser.parse_value_ir(ctx, code)) match {
      case Some((v, t)) =>
        JsonMethods.compact(
          JObject(List("value" -> JSONAnnotationImpex.exportAnnotation(v, t.virtualType),
            "type" -> JString(t.virtualType.toString))))
      case None =>
        JsonMethods.compact(
          JObject(List("value" -> null, "type" -> JString(TVoid.toString))))
    }
  }

  def lowerDistributedSort(
    ctx: ExecuteContext,
    stage: TableStage,
    sortFields: IndexedSeq[SortField],
    relationalLetsAbove: Map[String, IR],
    rowTypeRequiredness: RStruct
  ): TableStage = {
    LowerDistributedSort.localSort(ctx, stage, sortFields, relationalLetsAbove)
  }

  def persist(backendContext: BackendContext, id: String, value: BlockMatrix, storageLevel: String): Unit = ???

  def unpersist(backendContext: BackendContext, id: String): Unit = ???

  def getPersistedBlockMatrix(backendContext: BackendContext, id: String): BlockMatrix = ???

  def getPersistedBlockMatrixType(backendContext: BackendContext, id: String): BlockMatrixType = ???

  def loadReferencesFromDataset(
    tmpdir: String,
    sessionId: String,
    billingProject: String,
    remoteTmpDir: String,
    path: String
  ): String = serviceBackendExecuteContext(
    "ServiceBackend.loadReferencesFromDataset",
    tmpdir,
    sessionId,
    billingProject,
    remoteTmpDir
  ) { ctx =>
    ReferenceGenome.fromHailDataset(ctx.fs, path)
  }

<<<<<<< HEAD
  def parseVCFMetadata(
=======
  def importFam(
>>>>>>> a33e6a9f
    tmpdir: String,
    sessionId: String,
    billingProject: String,
    remoteTmpDir: String,
    path: String,
<<<<<<< HEAD
  ): String = serviceBackendExecuteContext(
    "ServiceBackend.parseVCFMetadata",
=======
    quantPheno: Boolean,
    delimiter: String,
    missing: String
  ): String = serviceBackendExecuteContext(
    "ServiceBackend.importFam",
>>>>>>> a33e6a9f
    tmpdir,
    sessionId,
    billingProject,
    remoteTmpDir
  ) { ctx =>
<<<<<<< HEAD
    val metadata = LoadVCF.parseHeaderMetadata(ctx.fs, Set.empty, TFloat64, path)
    implicit val formats = defaultJSONFormats
    JsonMethods.compact(Extraction.decompose(metadata))
=======
    LoadPlink.importFamJSON(ctx.fs, path, quantPheno, delimiter, missing)
>>>>>>> a33e6a9f
  }

  private[this] def serviceBackendExecuteContext[T](
    methodName: String,
    tmpdir: String,
    sessionId: String,
    billingProject: String,
    remoteTmpDir: String
  )(body: ExecuteContext => T): T = ExecutionTimer.logTime(methodName) { timer =>
    val fs = retryTransientErrors {
      using(new FileInputStream(s"$scratchDir/secrets/gsa-key/key.json")) { is =>
        new GoogleStorageFS(Some(IOUtils.toString(is, Charset.defaultCharset().toString()))).asCacheable()
      }
    }
    ExecuteContext.scoped(tmpdir, "file:///tmp", this, fs, timer, null, theHailClassLoader) { ctx =>
      ctx.backendContext = new ServiceBackendContext(sessionId, billingProject, remoteTmpDir)
      body(ctx)
    }
  }
}

class EndOfInputException extends RuntimeException
class HailBatchFailure(message: String) extends RuntimeException(message)

object ServiceBackendSocketAPI2 {
  def main(argv: Array[String]): Unit = {
    assert(argv.length == 8, argv.toFastIndexedSeq)

    val scratchDir = argv(0)
    val logFile = argv(1)
    val kind = argv(2)
    assert(kind == Main.DRIVER)
    val revision = argv(3)
    val jarLocation = argv(4)
    val name = argv(5)
    val input = argv(6)
    val output = argv(7)

    // FIXME: when can the classloader be shared? (optimizer benefits!)
    val backend = new ServiceBackend(
      revision, jarLocation, name, new HailClassLoader(getClass().getClassLoader()), scratchDir)
    if (HailContext.isInitialized) {
      HailContext.get.backend = backend
    } else {
      HailContext(backend, "hail.log", false, false, 50, skipLoggingConfiguration = true, 3)
    }
    val fs = retryTransientErrors {
      using(new FileInputStream(s"$scratchDir/secrets/gsa-key/key.json")) { is =>
        new GoogleStorageFS(Some(IOUtils.toString(is, Charset.defaultCharset().toString()))).asCacheable()
      }
    }
    val deployConfig = DeployConfig.fromConfigFile(
      s"$scratchDir/secrets/deploy-config/deploy-config.json")
    DeployConfig.set(deployConfig)
    val userTokens = Tokens.fromFile(s"$scratchDir/secrets/user-tokens/tokens.json")
    Tokens.set(userTokens)
    tls.setSSLConfigFromDir(s"$scratchDir/secrets/ssl-config")

    val sessionId = userTokens.namespaceToken(deployConfig.defaultNamespace)
    retryTransientErrors {
      using(fs.openNoCompression(input)) { in =>
        retryTransientErrors {
          using(fs.createNoCompression(output)) { out =>
            new ServiceBackendSocketAPI2(backend, in, out, sessionId).executeOneCommand()
            out.flush()
          }
        }
      }
    }
  }
}

class ServiceBackendSocketAPI2(
  private[this] val backend: ServiceBackend,
  private[this] val in: InputStream,
  private[this] val out: OutputStream,
  private[this] val sessionId: String
) extends Thread {
  import ServiceBackendSocketAPI2._

  private[this] val LOAD_REFERENCES_FROM_DATASET = 1
  private[this] val VALUE_TYPE = 2
  private[this] val TABLE_TYPE = 3
  private[this] val MATRIX_TABLE_TYPE = 4
  private[this] val BLOCK_MATRIX_TYPE = 5
  private[this] val REFERENCE_GENOME = 6
  private[this] val EXECUTE = 7
  private[this] val PARSE_VCF_METADATA = 8
  private[this] val INDEX_BGEN = 9
  private[this] val IMPORT_FAM = 10
  private[this] val GOODBYE = 254

  private[this] val dummy = new Array[Byte](8)

  def read(bytes: Array[Byte], off: Int, n: Int): Unit = {
    assert(off + n <= bytes.length)
    var read = 0
    while (read < n) {
      val r = in.read(bytes, off + read, n - read)
      if (r < 0) {
        throw new EndOfInputException
      } else {
        read += r
      }
    }
  }

  def readBool(): Boolean = {
    read(dummy, 0, 1)
    Memory.loadByte(dummy, 0) != 0.toByte
  }

  def readInt(): Int = {
    read(dummy, 0, 4)
    Memory.loadInt(dummy, 0)
  }

  def readLong(): Long = {
    read(dummy, 0, 8)
    Memory.loadLong(dummy, 0)
  }

  def readBytes(): Array[Byte] = {
    val n = readInt()
    val bytes = new Array[Byte](n)
    read(bytes, 0, n)
    bytes
  }

  def readString(): String = new String(readBytes(), StandardCharsets.UTF_8)

  def writeBool(b: Boolean): Unit = {
    out.write(if (b) 1 else 0)
  }

  def writeInt(v: Int): Unit = {
    Memory.storeInt(dummy, 0, v)
    out.write(dummy, 0, 4)
  }

  def writeLong(v: Long): Unit = {
    Memory.storeLong(dummy, 0, v)
    out.write(dummy)
  }

  def writeBytes(bytes: Array[Byte]): Unit = {
    writeInt(bytes.length)
    out.write(bytes)
  }

  def writeString(s: String): Unit = writeBytes(s.getBytes(StandardCharsets.UTF_8))

  def executeOneCommand(): Unit = {
    val cmd = readInt()

    (cmd: @switch) match {
      case LOAD_REFERENCES_FROM_DATASET =>
        val tmpdir = readString()
        val billingProject = readString()
        val remoteTmpDir = readString()
        val path = readString()
        try {
          val result = backend.loadReferencesFromDataset(tmpdir, sessionId, billingProject, remoteTmpDir, path)
          writeBool(true)
          writeString(result)
        } catch {
          case t: Throwable =>
            writeBool(false)
            writeString(formatException(t))
        }

      case VALUE_TYPE =>
        val tmpdir = readString()
        val billingProject = readString()
        val remoteTmpDir = readString()
        val s = readString()
        try {
          val result = backend.valueType(tmpdir, sessionId, billingProject, remoteTmpDir, s)
          writeBool(true)
          writeString(result)
        } catch {
          case t: Throwable =>
            writeBool(false)
            writeString(formatException(t))
        }

      case TABLE_TYPE =>
        val tmpdir = readString()
        val billingProject = readString()
        val remoteTmpDir = readString()
        val s = readString()
        try {
          val result = backend.tableType(tmpdir, sessionId, billingProject, remoteTmpDir, s)
          writeBool(true)
          writeString(result)
        } catch {
          case t: Throwable =>
            writeBool(false)
            writeString(formatException(t))
        }

      case MATRIX_TABLE_TYPE =>
        val tmpdir = readString()
        val billingProject = readString()
        val remoteTmpDir = readString()
        val s = readString()
        try {
          val result = backend.matrixTableType(tmpdir, sessionId, billingProject, remoteTmpDir, s)
          writeBool(true)
          writeString(result)
        } catch {
          case t: Throwable =>
            writeBool(false)
            writeString(formatException(t))
        }

      case BLOCK_MATRIX_TYPE =>
        val tmpdir = readString()
        val billingProject = readString()
        val remoteTmpDir = readString()
        val s = readString()
        try {
          val result = backend.blockMatrixType(tmpdir, sessionId, billingProject, remoteTmpDir, s)
          writeBool(true)
          writeString(result)
        } catch {
          case t: Throwable =>
            writeBool(false)
            writeString(formatException(t))
        }

      case REFERENCE_GENOME =>
        val tmpdir = readString()
        val billingProject = readString()
        val remoteTmpDir = readString()
        val name = readString()
        try {
          val result = backend.referenceGenome(tmpdir, sessionId, billingProject, remoteTmpDir, name)
          writeBool(true)
          writeString(result)
        } catch {
          case t: Throwable =>
            writeBool(false)
            writeString(formatException(t))
        }

      case EXECUTE =>
        val tmpdir = readString()
        val billingProject = readString()
        val remoteTmpDir = readString()
        val code = readString()
        val token = readString()
        try {
          val result = backend.execute(tmpdir, sessionId, billingProject, remoteTmpDir, code, token)
          writeBool(true)
          writeString(result)
        } catch {
          case t: Throwable =>
            writeBool(false)
            writeString(formatException(t))
        }

<<<<<<< HEAD
      case PARSE_VCF_METADATA =>
=======
      case IMPORT_FAM =>
>>>>>>> a33e6a9f
        val tmpdir = readString()
        val billingProject = readString()
        val remoteTmpDir = readString()
        val path = readString()
<<<<<<< HEAD
        try {
          val result = backend.parseVCFMetadata(tmpdir, sessionId, billingProject, remoteTmpDir, path)
=======
        val quantPheno = readBool()
        val delimiter = readString()
        val missing = readString()
        try {
          val result = backend.importFam(tmpdir, sessionId, billingProject, remoteTmpDir, path, quantPheno, delimiter, missing)
>>>>>>> a33e6a9f
          writeBool(true)
          writeString(result)
        } catch {
          case t: Throwable =>
            writeBool(false)
            writeString(formatException(t))
        }

      case GOODBYE =>
        writeInt(GOODBYE)
    }
  }
}<|MERGE_RESOLUTION|>--- conflicted
+++ resolved
@@ -399,38 +399,41 @@
     ReferenceGenome.fromHailDataset(ctx.fs, path)
   }
 
-<<<<<<< HEAD
   def parseVCFMetadata(
-=======
+    tmpdir: String,
+    sessionId: String,
+    billingProject: String,
+    remoteTmpDir: String,
+    path: String,
+  ): String = serviceBackendExecuteContext(
+    "ServiceBackend.parseVCFMetadata",
+    tmpdir,
+    sessionId,
+    billingProject,
+    remoteTmpDir
+  ) { ctx =>
+    val metadata = LoadVCF.parseHeaderMetadata(ctx.fs, Set.empty, TFloat64, path)
+    implicit val formats = defaultJSONFormats
+    JsonMethods.compact(Extraction.decompose(metadata))
+  }
+
   def importFam(
->>>>>>> a33e6a9f
     tmpdir: String,
     sessionId: String,
     billingProject: String,
     remoteTmpDir: String,
     path: String,
-<<<<<<< HEAD
-  ): String = serviceBackendExecuteContext(
-    "ServiceBackend.parseVCFMetadata",
-=======
     quantPheno: Boolean,
     delimiter: String,
     missing: String
   ): String = serviceBackendExecuteContext(
     "ServiceBackend.importFam",
->>>>>>> a33e6a9f
-    tmpdir,
-    sessionId,
-    billingProject,
-    remoteTmpDir
-  ) { ctx =>
-<<<<<<< HEAD
-    val metadata = LoadVCF.parseHeaderMetadata(ctx.fs, Set.empty, TFloat64, path)
-    implicit val formats = defaultJSONFormats
-    JsonMethods.compact(Extraction.decompose(metadata))
-=======
+    tmpdir,
+    sessionId,
+    billingProject,
+    remoteTmpDir
+  ) { ctx =>
     LoadPlink.importFamJSON(ctx.fs, path, quantPheno, delimiter, missing)
->>>>>>> a33e6a9f
   }
 
   private[this] def serviceBackendExecuteContext[T](
@@ -693,25 +696,31 @@
             writeString(formatException(t))
         }
 
-<<<<<<< HEAD
       case PARSE_VCF_METADATA =>
-=======
+        val tmpdir = readString()
+        val billingProject = readString()
+        val remoteTmpDir = readString()
+        val path = readString()
+        try {
+          val result = backend.parseVCFMetadata(tmpdir, sessionId, billingProject, remoteTmpDir, path)
+          writeBool(true)
+          writeString(result)
+        } catch {
+          case t: Throwable =>
+            writeBool(false)
+            writeString(formatException(t))
+        }
+
       case IMPORT_FAM =>
->>>>>>> a33e6a9f
         val tmpdir = readString()
         val billingProject = readString()
         val remoteTmpDir = readString()
         val path = readString()
-<<<<<<< HEAD
-        try {
-          val result = backend.parseVCFMetadata(tmpdir, sessionId, billingProject, remoteTmpDir, path)
-=======
         val quantPheno = readBool()
         val delimiter = readString()
         val missing = readString()
         try {
           val result = backend.importFam(tmpdir, sessionId, billingProject, remoteTmpDir, path, quantPheno, delimiter, missing)
->>>>>>> a33e6a9f
           writeBool(true)
           writeString(result)
         } catch {
