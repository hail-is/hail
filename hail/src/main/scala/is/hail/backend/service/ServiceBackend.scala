package is.hail.backend.service

import java.io._
import java.nio.charset._
import java.net._
import java.nio.charset.StandardCharsets
import java.util.concurrent._

import is.hail.{HAIL_REVISION, HailContext}
import is.hail.annotations._
import is.hail.asm4s._
import is.hail.backend.{Backend, BackendContext, BroadcastValue, ExecuteContext, HailTaskContext}
import is.hail.expr.JSONAnnotationImpex
import is.hail.expr.ir.lowering._
import is.hail.expr.ir.{Compile, IR, IRParser, MakeTuple, SortField}
import is.hail.io.fs._
import is.hail.linalg.BlockMatrix
import is.hail.services._
import is.hail.services.batch_client.BatchClient
import is.hail.types._
import is.hail.types.physical._
import is.hail.types.physical.stypes.PTypeReferenceSingleCodeType
import is.hail.types.virtual._
import is.hail.utils._
import is.hail.variant.ReferenceGenome
import org.apache.commons.io.IOUtils
import org.apache.log4j.Logger
import org.json4s.JsonAST._
import org.json4s.jackson.JsonMethods
import org.json4s.{DefaultFormats, Formats}
import org.newsclub.net.unix.{AFUNIXServerSocket, AFUNIXSocketAddress}

import java.io._
import java.net._
import java.nio.charset.StandardCharsets
import java.util.concurrent._
import scala.annotation.switch
import scala.reflect.ClassTag
import scala.{concurrent => scalaConcurrent}


class ServiceBackendContext(
  @transient val sessionID: String,
  val billingProject: String,
  val remoteTmpDir: String
) extends BackendContext with Serializable {
  def tokens(): Tokens =
    new Tokens(Map((DeployConfig.get.defaultNamespace, sessionID)))
}

object ServiceBackend {
  private val log = Logger.getLogger(getClass.getName())
}

class User(
  val username: String,
  val tmpdir: String,
  val fs: GoogleStorageFS)

class ServiceBackend(
  val revision: String,
  val jarLocation: String,
  var name: String,
  val theHailClassLoader: HailClassLoader,
  val scratchDir: String = sys.env.get("HAIL_WORKER_SCRATCH_DIR").getOrElse("")
) extends Backend {
  import ServiceBackend.log

  private[this] var batchCount = 0
  private[this] val users = new ConcurrentHashMap[String, User]()
  private[this] implicit val ec = scalaConcurrent.ExecutionContext.fromExecutorService(
    Executors.newCachedThreadPool())

  def addUser(username: String, key: String): Unit = synchronized {
    val previous = users.put(username, new User(username, "/tmp", new GoogleStorageFS(Some(key))))
    assert(previous == null)
  }

  def userContext[T](username: String, timer: ExecutionTimer, theHailClassLoader: HailClassLoader)(f: (ExecuteContext) => T): T = {
    val user = users.get(username)
    assert(user != null, username)
    ExecuteContext.scoped(user.tmpdir, "file:///tmp", this, user.fs, timer, null, theHailClassLoader)(f)
  }

  def defaultParallelism: Int = 10

  def broadcast[T: ClassTag](_value: T): BroadcastValue[T] = {
    using(new ObjectOutputStream(new ByteArrayOutputStream())) { os =>
      try {
        os.writeObject(_value)
      } catch {
        case e: Exception =>
          fatal(_value.toString, e)
      }
    }
    new BroadcastValue[T] with Serializable {
      def value: T = _value
    }
  }

  def parallelizeAndComputeWithIndex(
    _backendContext: BackendContext,
    _fs: FS,
    collection: Array[Array[Byte]],
    dependency: Option[TableStageDependency] = None
  )(f: (Array[Byte], HailTaskContext, HailClassLoader, FS) => Array[Byte]
  ): Array[Array[Byte]] = {
    val backendContext = _backendContext.asInstanceOf[ServiceBackendContext]
    val fs = _fs.asInstanceOf[ServiceCacheableFS]
    val n = collection.length
    val token = tokenUrlSafe(32)
    val root = s"${ backendContext.remoteTmpDir }parallelizeAndComputeWithIndex/$token"

    log.info(s"parallelizeAndComputeWithIndex: $token: nPartitions $n")
    log.info(s"parallelizeAndComputeWithIndex: $token: writing f and contexts")

    val uploadFunction = scalaConcurrent.Future {
      retryTransientErrors {
        using(new ObjectOutputStream(fs.createCachedNoCompression(s"$root/f"))) { os =>
          os.writeObject(f)
        }
      }
    }

    val uploadContexts = scalaConcurrent.Future {
      retryTransientErrors {
        using(fs.createCachedNoCompression(s"$root/contexts")) { os =>
          var o = 12L * n
          var i = 0
          while (i < n) {
            val len = collection(i).length
            os.writeLong(o)
            os.writeInt(len)
            i += 1
            o += len
          }
          log.info(s"parallelizeAndComputeWithIndex: $token: writing contexts")
          collection.foreach { context =>
            os.write(context)
          }
        }
      }
    }

    val batchClient = BatchClient.fromSessionID(backendContext.sessionID) // FIXME: how is this working?
    val createBatch = scalaConcurrent.Future {
      val jobs = new Array[JObject](n)
      var i = 0
      while (i < n) {
        jobs(i) = JObject(
          "always_run" -> JBool(false),
          "job_id" -> JInt(i + 1),
          "parent_ids" -> JArray(List()),
          "process" -> JObject(
            "command" -> JArray(List(
              JString("is.hail.backend.service.Worker"),
              JString(revision),
              JString(jarLocation),
              JString(root),
              JString(s"$i"))),
            "type" -> JString("jvm")),
          "mount_tokens" -> JBool(true))
        i += 1
      }

      log.info(s"parallelizeAndComputeWithIndex: $token: running job")

      batchClient.create(
        JObject(
          "billing_project" -> JString(backendContext.billingProject),
          "n_jobs" -> JInt(n),
          "token" -> JString(token),
          "attributes" -> JObject("name" -> JString(name + "_" + batchCount))),
        jobs)
    }

    scalaConcurrent.Await.result(uploadFunction, scalaConcurrent.duration.Duration.Inf)
    scalaConcurrent.Await.result(uploadContexts, scalaConcurrent.duration.Duration.Inf)
    val batchId = scalaConcurrent.Await.result(createBatch, scalaConcurrent.duration.Duration.Inf)

    val batch = batchClient.waitForBatch(batchId)
    batchCount += 1
    implicit val formats: Formats = DefaultFormats
    val batchID = (batch \ "id").extract[Int]
    val batchState = (batch \ "state").extract[String]
    if (batchState != "success") {
      throw new HailBatchFailure(s"$batchID")
    }

    log.info(s"parallelizeAndComputeWithIndex: $token: reading results")

    val r = new Array[Array[Byte]](n)

    def readResult(i: Int): scalaConcurrent.Future[Unit] = scalaConcurrent.Future {
      r(i) = retryTransientErrors {
        using(fs.openCachedNoCompression(s"$root/result.$i")) { is =>
          IOUtils.toByteArray(is)
        }
      }
      log.info(s"result $i complete")
    }

    scalaConcurrent.Await.result(
      scalaConcurrent.Future.sequence(
        Array.tabulate(n)(readResult).toFastIndexedSeq),
      scalaConcurrent.duration.Duration.Inf)

    log.info(s"all results complete")
    r
  }

  def stop(): Unit = ()

  def valueType(
    tmpdir: String,
    sessionId: String,
    billingProject: String,
    remoteTmpDir: String,
    s: String
  ): String = serviceBackendExecuteContext(
    "ServiceBackend.valueType",
    tmpdir,
    sessionId,
    billingProject,
    remoteTmpDir
  ) { ctx =>
    val x = IRParser.parse_value_ir(ctx, s)
    x.typ.toString
  }

  def tableType(
    tmpdir: String,
    sessionId: String,
    billingProject: String,
    remoteTmpDir: String,
    s: String
  ): String = serviceBackendExecuteContext(
    "ServiceBackend.tableType",
    tmpdir,
    sessionId,
    billingProject,
    remoteTmpDir
  ) { ctx =>
    val x = IRParser.parse_table_ir(ctx, s)
    val t = x.typ
    val jv = JObject("global" -> JString(t.globalType.toString),
      "row" -> JString(t.rowType.toString),
      "row_key" -> JArray(t.key.map(f => JString(f)).toList))
    JsonMethods.compact(jv)
  }

  def matrixTableType(
    tmpdir: String,
    sessionId: String,
    billingProject: String,
    remoteTmpDir: String,
    s: String
  ): String = serviceBackendExecuteContext(
    "ServiceBackend.matrixTableType",
    tmpdir,
    sessionId,
    billingProject,
    remoteTmpDir
  ) { ctx =>
    val x = IRParser.parse_matrix_ir(ctx, s)
    val t = x.typ
    val jv = JObject("global" -> JString(t.globalType.toString),
      "col" -> JString(t.colType.toString),
      "col_key" -> JArray(t.colKey.map(f => JString(f)).toList),
      "row" -> JString(t.rowType.toString),
      "row_key" -> JArray(t.rowKey.map(f => JString(f)).toList),
      "entry" -> JString(t.entryType.toString))
    JsonMethods.compact(jv)
  }

  def blockMatrixType(
    tmpdir: String,
    sessionId: String,
    billingProject: String,
    remoteTmpDir: String,
    s: String
  ): String = serviceBackendExecuteContext(
    "ServiceBackend.blockMatrixType",
    tmpdir,
    sessionId,
    billingProject,
    remoteTmpDir
  ) { ctx =>
    val x = IRParser.parse_blockmatrix_ir(ctx, s)
    val t = x.typ
    val jv = JObject("element_type" -> JString(t.elementType.toString),
      "shape" -> JArray(t.shape.map(s => JInt(s)).toList),
      "is_row_vector" -> JBool(t.isRowVector),
      "block_size" -> JInt(t.blockSize))
    JsonMethods.compact(jv)
  }

  def referenceGenome(
    tmpdir: String,
    sessionId: String,
    billingProject: String,
    remoteTmpDir: String,
    name: String
  ): String = serviceBackendExecuteContext(
    "ServiceBackend.referenceGenome",
    tmpdir,
    sessionId,
    billingProject,
    remoteTmpDir
  ) { ctx =>
    ReferenceGenome.getReference(name).toJSONString
  }

  private[this] def execute(ctx: ExecuteContext, _x: IR): Option[(Annotation, PType)] = {
    val x = LoweringPipeline.darrayLowerer(true)(DArrayLowering.All).apply(ctx, _x)
      .asInstanceOf[IR]
    if (x.typ == TVoid) {
      val (_, f) = Compile[AsmFunction1RegionUnit](ctx,
        FastIndexedSeq(),
        FastIndexedSeq[TypeInfo[_]](classInfo[Region]), UnitInfo,
        x,
        optimize = true)

      f(ctx.theHailClassLoader, ctx.fs, 0, ctx.r)(ctx.r)
      None
    } else {
      val (Some(PTypeReferenceSingleCodeType(pt)), f) = Compile[AsmFunction1RegionLong](ctx,
        FastIndexedSeq(),
        FastIndexedSeq[TypeInfo[_]](classInfo[Region]), LongInfo,
        MakeTuple.ordered(FastIndexedSeq(x)),
        optimize = true)

      val a = f(ctx.theHailClassLoader, ctx.fs, 0, ctx.r)(ctx.r)
      val retPType = pt.asInstanceOf[PBaseStruct]
      Some((new UnsafeRow(retPType, ctx.r, a).get(0), retPType.types(0)))
    }
  }

  def execute(
    tmpdir: String,
    sessionId: String,
    billingProject: String,
    remoteTmpDir: String,
    code: String,
    token: String
  ): String = serviceBackendExecuteContext(
    "ServiceBackend.execute",
    tmpdir,
    sessionId,
    billingProject,
    remoteTmpDir
  ) { ctx =>
    log.info(s"executing: ${token}")

    execute(ctx, IRParser.parse_value_ir(ctx, code)) match {
      case Some((v, t)) =>
        JsonMethods.compact(
          JObject(List("value" -> JSONAnnotationImpex.exportAnnotation(v, t.virtualType),
            "type" -> JString(t.virtualType.toString))))
      case None =>
        JsonMethods.compact(
          JObject(List("value" -> null, "type" -> JString(TVoid.toString))))
    }
  }

  def flags(): String = {
    JsonMethods.compact(JObject(HailContext.get.flags.available.toArray().map { case f: String =>
      val v = HailContext.getFlag(f)
      f -> (if (v == null) JNull else JString(v))
    }: _*))
  }

  def getFlag(name: String): String = {
    val v = HailContext.getFlag(name)
    JsonMethods.compact(if (v == null) JNull else JString(v))
  }

  def setFlag(name: String, value: String): String = {
    val v = HailContext.getFlag(name)
    HailContext.setFlag(name, value)
    JsonMethods.compact(if (v == null) JNull else JString(v))
  }

  def unsetFlag(name: String): String = {
    val v = HailContext.getFlag(name)
    HailContext.setFlag(name, null)
    JsonMethods.compact(if (v == null) JNull else JString(v))
  }

  def lowerDistributedSort(
    ctx: ExecuteContext,
    stage: TableStage,
    sortFields: IndexedSeq[SortField],
    relationalLetsAbove: Map[String, IR],
    rowTypeRequiredness: RStruct
  ): TableStage = {
    LowerDistributedSort.localSort(ctx, stage, sortFields, relationalLetsAbove)
  }

  def persist(backendContext: BackendContext, id: String, value: BlockMatrix, storageLevel: String): Unit = ???

  def unpersist(backendContext: BackendContext, id: String): Unit = ???

  def getPersistedBlockMatrix(backendContext: BackendContext, id: String): BlockMatrix = ???

  def getPersistedBlockMatrixType(backendContext: BackendContext, id: String): BlockMatrixType = ???

  def loadReferencesFromDataset(
    tmpdir: String,
    sessionId: String,
    billingProject: String,
    remoteTmpDir: String,
    path: String
  ): String = serviceBackendExecuteContext(
    "ServiceBackend.loadReferencesFromDataset",
    tmpdir,
    sessionId,
    billingProject,
    remoteTmpDir
  ) { ctx =>
    ReferenceGenome.fromHailDataset(ctx.fs, path)
  }

  private[this] def serviceBackendExecuteContext[T](
    methodName: String,
    tmpdir: String,
    sessionId: String,
    billingProject: String,
    remoteTmpDir: String
  )(body: ExecuteContext => T): T = ExecutionTimer.logTime(methodName) { timer =>
    val fs = retryTransientErrors {
      using(new FileInputStream(s"$scratchDir/gsa-key/key.json")) { is =>
        new GoogleStorageFS(Some(IOUtils.toString(is, Charset.defaultCharset().toString()))).asCacheable()
      }
    }
<<<<<<< HEAD
    ExecuteContext.scoped(tmpdir, "file:///tmp", this, fs, timer, null, theHailClassLoader) { ctx =>
      ctx.backendContext = new ServiceBackendContext(sessionId, billingProject, bucket)
=======
    ExecuteContext.scoped(tmpdir, "file:///tmp", this, fs, timer, null) { ctx =>
      ctx.backendContext = new ServiceBackendContext(sessionId, billingProject, remoteTmpDir)
>>>>>>> 1fa9fee5
      body(ctx)
    }
  }
}

class EndOfInputException extends RuntimeException
class HailBatchFailure(message: String) extends RuntimeException(message)

object ServiceBackendSocketAPI2 {
  def main(argv: Array[String]): Unit = {
    assert(argv.length == 6, argv.toFastIndexedSeq)

    val scratchDir = argv(0)
    val revision = argv(1)
    val jarLocation = argv(2)
    val name = argv(3)
    val input = argv(4)
    val output = argv(5)

    // FIXME: when can the classloader be shared? (optimizer benefits!)
    val backend = new ServiceBackend(
      revision, jarLocation, name, new HailClassLoader(getClass().getClassLoader()), scratchDir)
    if (HailContext.isInitialized) {
      HailContext.get.backend = backend
    } else {
      HailContext(backend, "hail.log", false, false, 50, skipLoggingConfiguration = true, 3)
    }
    val fs = retryTransientErrors {
      using(new FileInputStream(s"$scratchDir/gsa-key/key.json")) { is =>
        new GoogleStorageFS(Some(IOUtils.toString(is, Charset.defaultCharset().toString()))).asCacheable()
      }
    }
    val deployConfig = DeployConfig.fromConfigFile(
      s"$scratchDir/deploy-config/deploy-config.json")
    DeployConfig.set(deployConfig)
    val userTokens = Tokens.fromFile(s"$scratchDir/user-tokens/tokens.json")
    Tokens.set(userTokens)
    tls.setSSLConfigFromDir(s"$scratchDir/ssl-config")

    val sessionId = userTokens.namespaceToken(deployConfig.defaultNamespace)
    retryTransientErrors( {
      using(fs.openNoCompression(input)) { in =>
        retryTransientErrors( {
          using(fs.createNoCompression(output)) { out =>
            new ServiceBackendSocketAPI2(backend, in, out, sessionId).executeOneCommand()
            out.flush()
          }
        }, retry404 = true)
      }
    }, retry404 = true)
  }
}

class ServiceBackendSocketAPI2(
  private[this] val backend: ServiceBackend,
  private[this] val in: InputStream,
  private[this] val out: OutputStream,
  private[this] val sessionId: String
) extends Thread {
  import ServiceBackendSocketAPI2._

  private[this] val LOAD_REFERENCES_FROM_DATASET = 1
  private[this] val VALUE_TYPE = 2
  private[this] val TABLE_TYPE = 3
  private[this] val MATRIX_TABLE_TYPE = 4
  private[this] val BLOCK_MATRIX_TYPE = 5
  private[this] val REFERENCE_GENOME = 6
  private[this] val EXECUTE = 7
  private[this] val FLAGS = 8
  private[this] val GET_FLAG = 9
  private[this] val UNSET_FLAG = 10
  private[this] val SET_FLAG = 11
  private[this] val ADD_USER = 12
  private[this] val GOODBYE = 254

  private[this] val dummy = new Array[Byte](8)

  def read(bytes: Array[Byte], off: Int, n: Int): Unit = {
    assert(off + n <= bytes.length)
    var read = 0
    while (read < n) {
      val r = in.read(bytes, off + read, n - read)
      if (r < 0) {
        throw new EndOfInputException
      } else {
        read += r
      }
    }
  }

  def readInt(): Int = {
    read(dummy, 0, 4)
    Memory.loadInt(dummy, 0)
  }

  def readLong(): Long = {
    read(dummy, 0, 8)
    Memory.loadLong(dummy, 0)
  }

  def readBytes(): Array[Byte] = {
    val n = readInt()
    val bytes = new Array[Byte](n)
    read(bytes, 0, n)
    bytes
  }

  def readString(): String = new String(readBytes(), StandardCharsets.UTF_8)

  def writeBool(b: Boolean): Unit = {
    out.write(if (b) 1 else 0)
  }

  def writeInt(v: Int): Unit = {
    Memory.storeInt(dummy, 0, v)
    out.write(dummy, 0, 4)
  }

  def writeLong(v: Long): Unit = {
    Memory.storeLong(dummy, 0, v)
    out.write(dummy)
  }

  def writeBytes(bytes: Array[Byte]): Unit = {
    writeInt(bytes.length)
    out.write(bytes)
  }

  def writeString(s: String): Unit = writeBytes(s.getBytes(StandardCharsets.UTF_8))

  def executeOneCommand(): Unit = {
    val cmd = readInt()

    (cmd: @switch) match {
      case LOAD_REFERENCES_FROM_DATASET =>
        val tmpdir = readString()
        val billingProject = readString()
        val remoteTmpDir = readString()
        val path = readString()
        try {
          val result = backend.loadReferencesFromDataset(tmpdir, sessionId, billingProject, remoteTmpDir, path)
          writeBool(true)
          writeString(result)
        } catch {
          case t: Throwable =>
            writeBool(false)
            writeString(formatException(t))
        }

      case VALUE_TYPE =>
        val tmpdir = readString()
        val billingProject = readString()
        val remoteTmpDir = readString()
        val s = readString()
        try {
          val result = backend.valueType(tmpdir, sessionId, billingProject, remoteTmpDir, s)
          writeBool(true)
          writeString(result)
        } catch {
          case t: Throwable =>
            writeBool(false)
            writeString(formatException(t))
        }

      case TABLE_TYPE =>
        val tmpdir = readString()
        val billingProject = readString()
        val remoteTmpDir = readString()
        val s = readString()
        try {
          val result = backend.tableType(tmpdir, sessionId, billingProject, remoteTmpDir, s)
          writeBool(true)
          writeString(result)
        } catch {
          case t: Throwable =>
            writeBool(false)
            writeString(formatException(t))
        }

      case MATRIX_TABLE_TYPE =>
        val tmpdir = readString()
        val billingProject = readString()
        val remoteTmpDir = readString()
        val s = readString()
        try {
          val result = backend.matrixTableType(tmpdir, sessionId, billingProject, remoteTmpDir, s)
          writeBool(true)
          writeString(result)
        } catch {
          case t: Throwable =>
            writeBool(false)
            writeString(formatException(t))
        }

      case BLOCK_MATRIX_TYPE =>
        val tmpdir = readString()
        val billingProject = readString()
        val remoteTmpDir = readString()
        val s = readString()
        try {
          val result = backend.blockMatrixType(tmpdir, sessionId, billingProject, remoteTmpDir, s)
          writeBool(true)
          writeString(result)
        } catch {
          case t: Throwable =>
            writeBool(false)
            writeString(formatException(t))
        }

      case REFERENCE_GENOME =>
        val tmpdir = readString()
        val billingProject = readString()
        val remoteTmpDir = readString()
        val name = readString()
        try {
          val result = backend.referenceGenome(tmpdir, sessionId, billingProject, remoteTmpDir, name)
          writeBool(true)
          writeString(result)
        } catch {
          case t: Throwable =>
            writeBool(false)
            writeString(formatException(t))
        }

      case EXECUTE =>
        val tmpdir = readString()
        val billingProject = readString()
        val remoteTmpDir = readString()
        val code = readString()
        val token = readString()
        try {
          val result = backend.execute(tmpdir, sessionId, billingProject, remoteTmpDir, code, token)
          writeBool(true)
          writeString(result)
        } catch {
          case t: Throwable =>
            writeBool(false)
            writeString(formatException(t))
        }

      case FLAGS =>
        try {
          val result = backend.flags()
          writeBool(true)
          writeString(result)
        } catch {
          case t: Throwable =>
            writeBool(false)
            writeString(formatException(t))
        }

      case GET_FLAG =>
        val name = readString()
        try {
          val result = backend.getFlag(name)
          writeBool(true)
          writeString(result)
        } catch {
          case t: Throwable =>
            writeBool(false)
            writeString(formatException(t))
        }

      case SET_FLAG =>
        val name = readString()
        val value = readString()
        try {
          val result = backend.setFlag(name, value)
          writeBool(true)
          writeString(result)
        } catch {
          case t: Throwable =>
            writeBool(false)
            writeString(formatException(t))
        }

      case UNSET_FLAG =>
        val name = readString()
        try {
          val result = backend.unsetFlag(name)
          writeBool(true)
          writeString(result)
        } catch {
          case t: Throwable =>
            writeBool(false)
            writeString(formatException(t))
        }

      case ADD_USER =>
        val name = readString()
        val gsaKey = readString()
        try {
          val result = backend.addUser(name, gsaKey)
          writeBool(true)
        } catch {
          case t: Throwable =>
            writeBool(false)
            writeString(formatException(t))
        }

      case GOODBYE =>
        writeInt(GOODBYE)
    }
  }
}<|MERGE_RESOLUTION|>--- conflicted
+++ resolved
@@ -433,13 +433,8 @@
         new GoogleStorageFS(Some(IOUtils.toString(is, Charset.defaultCharset().toString()))).asCacheable()
       }
     }
-<<<<<<< HEAD
     ExecuteContext.scoped(tmpdir, "file:///tmp", this, fs, timer, null, theHailClassLoader) { ctx =>
-      ctx.backendContext = new ServiceBackendContext(sessionId, billingProject, bucket)
-=======
-    ExecuteContext.scoped(tmpdir, "file:///tmp", this, fs, timer, null) { ctx =>
       ctx.backendContext = new ServiceBackendContext(sessionId, billingProject, remoteTmpDir)
->>>>>>> 1fa9fee5
       body(ctx)
     }
   }
