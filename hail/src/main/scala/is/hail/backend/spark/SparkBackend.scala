--- conflicted
+++ resolved
@@ -730,11 +730,7 @@
     stage: TableStage,
     sortFields: IndexedSeq[SortField],
     rt: RTable,
-<<<<<<< HEAD
-
-=======
     nPartitions: Option[Int]
->>>>>>> bcc9046b
   ): TableReader = {
     if (getFlag("use_new_shuffle") != null)
       return LowerDistributedSort.distributedSort(ctx, stage, sortFields, rt)
