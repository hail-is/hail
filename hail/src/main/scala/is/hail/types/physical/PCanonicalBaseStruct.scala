--- conflicted
+++ resolved
@@ -102,33 +102,7 @@
     }
   }
 
-<<<<<<< HEAD
-  def deepPointerCopy(mb: EmitMethodBuilder[_], region: Value[Region], dstStructAddress: Code[Long])(implicit line: LineNumber): Code[Unit] = {
-    Code.memoize(dstStructAddress, "pcbs_dpcopy_dst") { dstStructAddress =>
-      var c: Code[Unit] = Code._empty
-      var i = 0
-      while (i < size) {
-        val dstFieldType = fields(i).typ.fundamentalType
-        if (dstFieldType.containsPointers) {
-          val dstFieldAddress = mb.genFieldThisRef[Long]()
-          c = Code(
-            c,
-            isFieldDefined(dstStructAddress, i).orEmpty(
-              Code(
-                dstFieldAddress := fieldOffset(dstStructAddress, i),
-                dstFieldType match {
-                  case t@(_: PBinary | _: PArray) =>
-                    Region.storeAddress(dstFieldAddress, t.copyFromType(mb, region, dstFieldType, Region.loadAddress(dstFieldAddress), deepCopy = true))
-                  case t: PCanonicalBaseStruct =>
-                    t.deepPointerCopy(mb, region, dstFieldAddress)
-                }
-              )
-            )
-          )
-        }
-        i += 1
-=======
-  def deepPointerCopy(cb: EmitCodeBuilder, region: Value[Region], dstStructAddress: Code[Long]): Unit = {
+  def deepPointerCopy(cb: EmitCodeBuilder, region: Value[Region], dstStructAddress: Code[Long])(implicit line: LineNumber): Unit = {
     val dstAddr = cb.newLocal[Long]("pcbs_dpcopy_dst", dstStructAddress)
     fields.foreach { f =>
       val dstFieldType = f.typ.fundamentalType
@@ -143,7 +117,6 @@
                 t.deepPointerCopy(cb, region, fieldOffset(dstAddr, f.index))
             }
           })
->>>>>>> 00cfa811
       }
     }
   }
@@ -165,28 +138,6 @@
     }
   }
 
-<<<<<<< HEAD
-  def copyFromType(mb: EmitMethodBuilder[_], region: Value[Region], srcPType: PType, srcStructAddress: Code[Long], deepCopy: Boolean)(implicit line: LineNumber): Code[Long] = {
-    val sourceType = srcPType.asInstanceOf[PBaseStruct]
-    assert(sourceType.size == this.size)
-
-    if (this == sourceType && !deepCopy)
-      srcStructAddress
-    else {
-      val addr = mb.newLocal[Long]()
-      Code(
-        addr := allocate(region),
-        constructAtAddress(mb, addr, region, sourceType, srcStructAddress, deepCopy),
-        addr
-      )
-    }
-  }
-
-  def copyFromTypeAndStackValue(mb: EmitMethodBuilder[_], region: Value[Region], srcPType: PType, stackValue: Code[_], deepCopy: Boolean)(implicit line: LineNumber): Code[_] =
-    copyFromType(mb, region, srcPType, stackValue.asInstanceOf[Code[Long]], deepCopy)
-
-=======
->>>>>>> 00cfa811
   def _copyFromAddress(region: Region, srcPType: PType, srcAddress: Long, deepCopy: Boolean): Long = {
     if (equalModuloRequired(srcPType) && !deepCopy)
       return srcAddress
@@ -196,40 +147,7 @@
     newAddr
   }
 
-<<<<<<< HEAD
-  def constructAtAddress(mb: EmitMethodBuilder[_], addr: Code[Long], region: Value[Region], srcPType: PType, srcAddress: Code[Long], deepCopy: Boolean)(implicit line: LineNumber): Code[Unit] = {
-    val srcStruct = srcPType.asInstanceOf[PBaseStruct]
-    val addrVar = mb.newLocal[Long]()
-
-    if (srcStruct == this) {
-      var c: Code[Unit] = Code(
-        addrVar := addr,
-        Region.copyFrom(srcAddress, addrVar, byteSize))
-      if (deepCopy)
-        c = Code(c, deepPointerCopy(mb, region, addrVar))
-      c
-    } else {
-      val srcAddrVar = mb.newLocal[Long]()
-      Code(
-        srcAddrVar := srcAddress,
-        addrVar := addr,
-        stagedInitialize(addrVar, setMissing = true),
-        Code(fields.zip(srcStruct.fields).map { case (dest, src) =>
-          val idx = dest.index
-          assert(idx == src.index)
-          srcStruct.isFieldDefined(srcAddrVar, idx).mux(Code(
-            setFieldPresent(addrVar, idx),
-            dest.typ.constructAtAddress(mb, fieldOffset(addrVar, idx), region, src.typ, srcStruct.loadField(srcAddrVar, idx), deepCopy)),
-            if (dest.typ.required) Code._fatal[Unit](s"required struct field ${dest.name} encountered missing value!") else Code._empty
-          )
-        }))
-    }
-  }
-
-  def constructAtAddress(addr: Long, region: Region, srcPType: PType, srcAddress: Long, deepCopy: Boolean): Unit = {
-=======
   def unstagedStoreAtAddress(addr: Long, region: Region, srcPType: PType, srcAddress: Long, deepCopy: Boolean): Unit = {
->>>>>>> 00cfa811
     val srcStruct = srcPType.asInstanceOf[PBaseStruct]
     if (equalModuloRequired(srcStruct)) {
       Region.copyFrom(srcAddress, addr, byteSize)
@@ -250,39 +168,10 @@
     }
   }
 
-<<<<<<< HEAD
-  override def load(src: Code[Long])(implicit line: LineNumber): PCanonicalBaseStructCode =
-    new PCanonicalBaseStructCode(this, src)
-}
-=======
   def sType: SStruct = SBaseStructPointer(this)
->>>>>>> 00cfa811
 
   def loadCheapPCode(cb: EmitCodeBuilder, addr: Code[Long]): PCode = new SBaseStructPointerCode(SBaseStructPointer(this), addr)
 
-<<<<<<< HEAD
-class PCanonicalBaseStructSettable(
-  val pt: PCanonicalBaseStruct,
-  val a: Settable[Long]
-) extends PBaseStructValue with PSettable {
-  def get(implicit line: LineNumber): PBaseStructCode =
-    new PCanonicalBaseStructCode(pt, a)
-
-  def settableTuple(): IndexedSeq[Settable[_]] = FastIndexedSeq(a)
-
-  def loadField(cb: EmitCodeBuilder, fieldIdx: Int)(implicit line: LineNumber): IEmitCode = {
-    IEmitCode(cb,
-      pt.isFieldMissing(a, fieldIdx),
-      pt.fields(fieldIdx).typ.load(pt.fieldOffset(a, fieldIdx)))
-  }
-
-  def store(pv: PCode)(implicit line: LineNumber): Code[Unit] = {
-    a := pv.asInstanceOf[PCanonicalBaseStructCode].a
-  }
-
-  def isFieldMissing(fieldIdx: Int)(implicit line: LineNumber): Code[Boolean] = {
-    this.pt.isFieldMissing(a, fieldIdx)
-=======
   def store(cb: EmitCodeBuilder, region: Value[Region], value: SCode, deepCopy: Boolean): Code[Long] = {
     value.st match {
       case SBaseStructPointer(t) if t.equalModuloRequired(this) && !deepCopy =>
@@ -293,31 +182,9 @@
         storeAtAddress(cb, newAddr, region, value, deepCopy)
         newAddr
     }
->>>>>>> 00cfa811
-  }
-
-<<<<<<< HEAD
-class PCanonicalBaseStructCode(val pt: PCanonicalBaseStruct, val a: Code[Long]) extends PBaseStructCode {
-  def code: Code[_] = a
-
-  def codeTuple(): IndexedSeq[Code[_]] = FastIndexedSeq(a)
-
-  def memoize(cb: EmitCodeBuilder, name: String, sb: SettableBuilder)(implicit line: LineNumber): PBaseStructValue = {
-    val s = PCanonicalBaseStructSettable(sb, pt, name)
-    cb.assign(s, this)
-    s
-  }
-
-  def memoize(cb: EmitCodeBuilder, name: String)(implicit line: LineNumber): PBaseStructValue =
-    memoize(cb, name, cb.localBuilder)
-
-  def memoizeField(cb: EmitCodeBuilder, name: String)(implicit line: LineNumber): PBaseStructValue =
-    memoize(cb, name, cb.fieldBuilder)
-
-  def store(mb: EmitMethodBuilder[_], r: Value[Region], dst: Code[Long])(implicit line: LineNumber): Code[Unit] =
-    pt.constructAtAddress(mb, dst, r, pt, a, deepCopy = false)
-=======
-  def storeAtAddress(cb: EmitCodeBuilder, addr: Code[Long], region: Value[Region], value: SCode, deepCopy: Boolean): Unit = {
+  }
+
+  def storeAtAddress(cb: EmitCodeBuilder, addr: Code[Long], region: Value[Region], value: SCode, deepCopy: Boolean)(implicit line: LineNumber): Unit = {
     value.st match {
       case SBaseStructPointer(t) if t.equalModuloRequired(this) =>
         val pcs = value.asBaseStruct.memoize(cb, "pcbasestruct_store_src").asInstanceOf[SBaseStructPointerSettable]
@@ -342,5 +209,4 @@
         }
     }
   }
->>>>>>> 00cfa811
 }