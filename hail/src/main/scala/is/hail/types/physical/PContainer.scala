package is.hail.types.physical

import is.hail.annotations._
import is.hail.asm4s._
import is.hail.expr.ir.EmitCodeBuilder

abstract class PContainer extends PIterable {
  override def containsPointers: Boolean = true

  def loadLength(aoff: Long): Int

  def loadLength(aoff: Code[Long]): Code[Int]

  def storeLength(cb: EmitCodeBuilder, aoff: Code[Long], length: Code[Int]): Unit

  def elementsOffset(length: Int): Long

  def elementsOffset(length: Code[Int]): Code[Long]

  def isElementMissing(aoff: Long, i: Int): Boolean

  def isElementDefined(aoff: Long, i: Int): Boolean

  def isElementMissing(aoff: Code[Long], i: Code[Int]): Code[Boolean]

  def isElementDefined(aoff: Code[Long], i: Code[Int]): Code[Boolean]

  def setElementMissing(aoff: Long, i: Int)

  def setElementMissing(cb: EmitCodeBuilder, aoff: Code[Long], i: Code[Int]): Unit

  def setElementPresent(aoff: Long, i: Int)

  def setElementPresent(cb: EmitCodeBuilder, aoff: Code[Long], i: Code[Int]): Unit

  def firstElementOffset(aoff: Long, length: Int): Long

  def elementOffset(aoff: Long, length: Int, i: Int): Long

  def elementOffset(aoff: Long, i: Int): Long

  def elementOffset(aoff: Code[Long], length: Code[Int], i: Code[Int]): Code[Long]

  def elementOffset(aoff: Code[Long], i: Code[Int]): Code[Long]

  def firstElementOffset(aoff: Code[Long], length: Code[Int]): Code[Long]

  def firstElementOffset(aoff: Code[Long]): Code[Long]

  def loadElement(aoff: Long, length: Int, i: Int): Long

  def loadElement(aoff: Long, i: Int): Long

  def loadElement(aoff: Code[Long], i: Code[Int]): Code[Long]

  def loadElement(aoff: Code[Long], length: Code[Int], i: Code[Int]): Code[Long]

  def contentsByteSize(length: Int): Long

  def contentsByteSize(length: Code[Int]): Code[Long]

  def allocate(region: Region, length: Int): Long

  def allocate(region: Code[Region], length: Code[Int]): Code[Long]

  def setAllMissingBits(aoff: Long, length: Int)

  def clearMissingBits(aoff: Long, length: Int)

  def initialize(aoff: Long, length: Int, setMissing: Boolean = false)

  def stagedInitialize(cb: EmitCodeBuilder, aoff: Code[Long], length: Code[Int], setMissing: Boolean = false): Unit

  def zeroes(region: Region, length: Int): Long

  def zeroes(cb: EmitCodeBuilder, region: Value[Region], length: Code[Int]): Code[Long]

  def hasMissingValues(sourceOffset: Code[Long]): Code[Boolean]

  def nextElementAddress(currentOffset: Long): Long

  def nextElementAddress(currentOffset: Code[Long]): Code[Long]
<<<<<<< HEAD
}

object PContainer {
  def unsafeSetElementMissing(cb: EmitCodeBuilder, p: PContainer, aoff: Code[Long], i: Code[Int]): Unit = {
    if (p.elementType.required)
      cb._fatal("Missing element at index ", i.toS, s" of ptype ${p.elementType.asIdent}'.")
    else
      p.setElementMissing(cb, aoff, i)
  }
=======

  def incrementElementOffset(currentOffset: Long, increment: Int): Long

  def incrementElementOffset(currentOffset: Code[Long], increment: Code[Int]): Code[Long]

  def pastLastElementOffset(aoff: Long, length: Int): Long

  def pastLastElementOffset(aoff: Code[Long], length: Value[Int]): Code[Long]
>>>>>>> efc83e74
}<|MERGE_RESOLUTION|>--- conflicted
+++ resolved
@@ -80,7 +80,14 @@
   def nextElementAddress(currentOffset: Long): Long
 
   def nextElementAddress(currentOffset: Code[Long]): Code[Long]
-<<<<<<< HEAD
+
+  def incrementElementOffset(currentOffset: Long, increment: Int): Long
+
+  def incrementElementOffset(currentOffset: Code[Long], increment: Code[Int]): Code[Long]
+
+  def pastLastElementOffset(aoff: Long, length: Int): Long
+
+  def pastLastElementOffset(aoff: Code[Long], length: Value[Int]): Code[Long]
 }
 
 object PContainer {
@@ -90,14 +97,4 @@
     else
       p.setElementMissing(cb, aoff, i)
   }
-=======
-
-  def incrementElementOffset(currentOffset: Long, increment: Int): Long
-
-  def incrementElementOffset(currentOffset: Code[Long], increment: Code[Int]): Code[Long]
-
-  def pastLastElementOffset(aoff: Long, length: Int): Long
-
-  def pastLastElementOffset(aoff: Code[Long], length: Value[Int]): Code[Long]
->>>>>>> efc83e74
 }