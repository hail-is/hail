--- conflicted
+++ resolved
@@ -1,7 +1,7 @@
 package is.hail.types.physical
 
 import is.hail.annotations.UnsafeOrdering
-import is.hail.asm4s.{Code, LineNumber}
+import is.hail.asm4s.Code
 import is.hail.expr.ir.EmitStream.SizedStream
 import is.hail.expr.ir.{EmitCode, Stream}
 import is.hail.types.physical.stypes.interfaces
@@ -24,13 +24,8 @@
     sb.append("]")
   }
 
-<<<<<<< HEAD
-  override def defaultValue(implicit line: LineNumber): PCanonicalStreamCode =
-    PCanonicalStreamCode(this, SizedStream(Code._empty, _ => Stream.empty(EmitCode.missing(elementType)), Some(0)))
-=======
   override def defaultValue: SStreamCode =
     SStreamCode(SStream(elementType.sType, separateRegions), SizedStream(Code._empty, _ => Stream.empty(EmitCode.missing(elementType)), Some(0)))
->>>>>>> 00cfa811
 
   override def deepRename(t: Type) = deepRenameStream(t.asInstanceOf[TStream])
 
@@ -38,21 +33,6 @@
     copy(elementType = elementType.deepRename(t.elementType))
 
   def setRequired(required: Boolean): PCanonicalStream = if(required == this.required) this else this.copy(required = required)
-<<<<<<< HEAD
-}
-
-final case class PCanonicalStreamCode(pt: PCanonicalStream, stream: SizedStream) extends PStreamCode { self =>
-  def memoize(cb: EmitCodeBuilder, name: String)(implicit line: LineNumber): PValue = new PValue {
-    val pt = self.pt
-    var used: Boolean = false
-    def get(implicit line: LineNumber): PCode = {
-      assert(!used)
-      used = true
-      self
-    }
-  }
-=======
 
   override def sType: SStream = interfaces.SStream(elementType.sType)
->>>>>>> 00cfa811
 }