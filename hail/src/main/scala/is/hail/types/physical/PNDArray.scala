package is.hail.types.physical

import is.hail.annotations.{CodeOrdering, Region, StagedRegionValueBuilder}
import is.hail.asm4s.{Code, _}
import is.hail.expr.Nat
import is.hail.expr.ir.{EmitCodeBuilder, EmitMethodBuilder}
import is.hail.types.physical.stypes.interfaces.{SNDArrayCode, SNDArrayValue}
import is.hail.types.virtual.TNDArray

abstract class StaticallyKnownField[T, U](val pType: T) {
  def load(off: Code[Long])(implicit line: LineNumber): Code[U]
}

abstract class PNDArray extends PType {
  val elementType: PType
  val nDims: Int

  assert(elementType.isRealizable)

  lazy val virtualType: TNDArray = TNDArray(elementType.virtualType, Nat(nDims))
  assert(elementType.required, "elementType must be required")

  def codeOrdering(mb: EmitMethodBuilder[_], other: PType): CodeOrdering = throw new UnsupportedOperationException

  val shape: StaticallyKnownField[PTuple, Long]
  val strides: StaticallyKnownField[PTuple, Long]
  val data: StaticallyKnownField[PArray, Long]

  val representation: PStruct

  def dimensionLength(off: Code[Long], idx: Int)(implicit line: LineNumber): Code[Long] = {
    Region.loadLong(shape.pType.fieldOffset(shape.load(off), idx))
  }

<<<<<<< HEAD
  def numElements(shape: IndexedSeq[Value[Long]], mb: EmitMethodBuilder[_])(implicit line: LineNumber): Code[Long]
=======
  def loadShape(cb: EmitCodeBuilder, off: Code[Long], idx: Int): Code[Long]

  def loadStride(cb: EmitCodeBuilder, off: Code[Long], idx: Int): Code[Long]

  def numElements(shape: IndexedSeq[Value[Long]], mb: EmitMethodBuilder[_]): Code[Long]
>>>>>>> 00cfa811

  def makeShapeBuilder(shapeArray: IndexedSeq[Value[Long]])(implicit line: LineNumber): StagedRegionValueBuilder => Code[Unit]

  def makeRowMajorStridesBuilder(sourceShapeArray: IndexedSeq[Value[Long]], mb: EmitMethodBuilder[_])(implicit line: LineNumber): StagedRegionValueBuilder => Code[Unit]

  def makeColumnMajorStridesBuilder(sourceShapeArray: IndexedSeq[Value[Long]], mb: EmitMethodBuilder[_])(implicit line: LineNumber): StagedRegionValueBuilder => Code[Unit]

  def setElement(indices: IndexedSeq[Value[Long]], ndAddress: Value[Long], newElement: Code[_], mb: EmitMethodBuilder[_])(implicit line: LineNumber): Code[Unit]

<<<<<<< HEAD
  def loadElementToIRIntermediate(indices: IndexedSeq[Value[Long]], ndAddress: Value[Long], mb: EmitMethodBuilder[_])(implicit line: LineNumber): Code[_]
=======
  def loadElement(cb: EmitCodeBuilder, indices: IndexedSeq[Value[Long]], ndAddress: Value[Long]): Code[Long]
  def loadElementToIRIntermediate(indices: IndexedSeq[Value[Long]], ndAddress: Value[Long], mb: EmitMethodBuilder[_]): Code[_]
>>>>>>> 00cfa811

  def linearizeIndicesRowMajor(indices: IndexedSeq[Code[Long]], shapeArray: IndexedSeq[Value[Long]], mb: EmitMethodBuilder[_])(implicit line: LineNumber): Code[Long]

  def unlinearizeIndexRowMajor(index: Code[Long], shapeArray: IndexedSeq[Value[Long]], mb: EmitMethodBuilder[_])(implicit line: LineNumber): (Code[Unit], IndexedSeq[Value[Long]])

  def construct(
    shapeBuilder: StagedRegionValueBuilder => Code[Unit],
    stridesBuilder: StagedRegionValueBuilder => Code[Unit],
    data: Code[Long],
    mb: EmitMethodBuilder[_],
    region: Value[Region]
<<<<<<< HEAD
  )(implicit line: LineNumber
  ): Code[Long]
}

abstract class PNDArrayValue extends PValue {
  def apply(indices: IndexedSeq[Value[Long]], mb: EmitMethodBuilder[_])(implicit line: LineNumber): Value[_]

  def shapes(): IndexedSeq[Value[Long]]

  def strides(): IndexedSeq[Value[Long]]

  override def pt: PNDArray = ???

  def outOfBounds(indices: IndexedSeq[Value[Long]], mb: EmitMethodBuilder[_])(implicit line: LineNumber): Code[Boolean]

  def assertInBounds(indices: IndexedSeq[Value[Long]], mb: EmitMethodBuilder[_], errorId: Int = -1)(implicit line: LineNumber): Code[Unit]

  def sameShape(other: PNDArrayValue, mb: EmitMethodBuilder[_])(implicit line: LineNumber): Code[Boolean]
}

abstract class PNDArrayCode extends PCode {
  override def pt: PNDArray

  def shape(implicit line: LineNumber): PBaseStructCode
=======
  ): PNDArrayCode
}

abstract class PNDArrayValue extends PValue with SNDArrayValue {
  def pt: PNDArray
}

abstract class PNDArrayCode extends PCode with SNDArrayCode {
  def pt: PNDArray
>>>>>>> 00cfa811

  def memoize(cb: EmitCodeBuilder, name: String)(implicit line: LineNumber): PNDArrayValue
}<|MERGE_RESOLUTION|>--- conflicted
+++ resolved
@@ -7,9 +7,10 @@
 import is.hail.types.physical.stypes.interfaces.{SNDArrayCode, SNDArrayValue}
 import is.hail.types.virtual.TNDArray
 
-abstract class StaticallyKnownField[T, U](val pType: T) {
-  def load(off: Code[Long])(implicit line: LineNumber): Code[U]
-}
+final class StaticallyKnownField[T, U](
+  val pType: T,
+  val load: Code[Long] => Code[U]
+)
 
 abstract class PNDArray extends PType {
   val elementType: PType
@@ -28,38 +29,30 @@
 
   val representation: PStruct
 
-  def dimensionLength(off: Code[Long], idx: Int)(implicit line: LineNumber): Code[Long] = {
+  def dimensionLength(off: Code[Long], idx: Int): Code[Long] = {
     Region.loadLong(shape.pType.fieldOffset(shape.load(off), idx))
   }
 
-<<<<<<< HEAD
-  def numElements(shape: IndexedSeq[Value[Long]], mb: EmitMethodBuilder[_])(implicit line: LineNumber): Code[Long]
-=======
   def loadShape(cb: EmitCodeBuilder, off: Code[Long], idx: Int): Code[Long]
 
   def loadStride(cb: EmitCodeBuilder, off: Code[Long], idx: Int): Code[Long]
 
   def numElements(shape: IndexedSeq[Value[Long]], mb: EmitMethodBuilder[_]): Code[Long]
->>>>>>> 00cfa811
 
-  def makeShapeBuilder(shapeArray: IndexedSeq[Value[Long]])(implicit line: LineNumber): StagedRegionValueBuilder => Code[Unit]
+  def makeShapeBuilder(shapeArray: IndexedSeq[Value[Long]]): StagedRegionValueBuilder => Code[Unit]
 
-  def makeRowMajorStridesBuilder(sourceShapeArray: IndexedSeq[Value[Long]], mb: EmitMethodBuilder[_])(implicit line: LineNumber): StagedRegionValueBuilder => Code[Unit]
+  def makeRowMajorStridesBuilder(sourceShapeArray: IndexedSeq[Value[Long]], mb: EmitMethodBuilder[_]): StagedRegionValueBuilder => Code[Unit]
 
-  def makeColumnMajorStridesBuilder(sourceShapeArray: IndexedSeq[Value[Long]], mb: EmitMethodBuilder[_])(implicit line: LineNumber): StagedRegionValueBuilder => Code[Unit]
+  def makeColumnMajorStridesBuilder(sourceShapeArray: IndexedSeq[Value[Long]], mb: EmitMethodBuilder[_]): StagedRegionValueBuilder => Code[Unit]
 
-  def setElement(indices: IndexedSeq[Value[Long]], ndAddress: Value[Long], newElement: Code[_], mb: EmitMethodBuilder[_])(implicit line: LineNumber): Code[Unit]
+  def setElement(indices: IndexedSeq[Value[Long]], ndAddress: Value[Long], newElement: Code[_], mb: EmitMethodBuilder[_]): Code[Unit]
 
-<<<<<<< HEAD
-  def loadElementToIRIntermediate(indices: IndexedSeq[Value[Long]], ndAddress: Value[Long], mb: EmitMethodBuilder[_])(implicit line: LineNumber): Code[_]
-=======
   def loadElement(cb: EmitCodeBuilder, indices: IndexedSeq[Value[Long]], ndAddress: Value[Long]): Code[Long]
   def loadElementToIRIntermediate(indices: IndexedSeq[Value[Long]], ndAddress: Value[Long], mb: EmitMethodBuilder[_]): Code[_]
->>>>>>> 00cfa811
 
-  def linearizeIndicesRowMajor(indices: IndexedSeq[Code[Long]], shapeArray: IndexedSeq[Value[Long]], mb: EmitMethodBuilder[_])(implicit line: LineNumber): Code[Long]
+  def linearizeIndicesRowMajor(indices: IndexedSeq[Code[Long]], shapeArray: IndexedSeq[Value[Long]], mb: EmitMethodBuilder[_]): Code[Long]
 
-  def unlinearizeIndexRowMajor(index: Code[Long], shapeArray: IndexedSeq[Value[Long]], mb: EmitMethodBuilder[_])(implicit line: LineNumber): (Code[Unit], IndexedSeq[Value[Long]])
+  def unlinearizeIndexRowMajor(index: Code[Long], shapeArray: IndexedSeq[Value[Long]], mb: EmitMethodBuilder[_]): (Code[Unit], IndexedSeq[Value[Long]])
 
   def construct(
     shapeBuilder: StagedRegionValueBuilder => Code[Unit],
@@ -67,32 +60,6 @@
     data: Code[Long],
     mb: EmitMethodBuilder[_],
     region: Value[Region]
-<<<<<<< HEAD
-  )(implicit line: LineNumber
-  ): Code[Long]
-}
-
-abstract class PNDArrayValue extends PValue {
-  def apply(indices: IndexedSeq[Value[Long]], mb: EmitMethodBuilder[_])(implicit line: LineNumber): Value[_]
-
-  def shapes(): IndexedSeq[Value[Long]]
-
-  def strides(): IndexedSeq[Value[Long]]
-
-  override def pt: PNDArray = ???
-
-  def outOfBounds(indices: IndexedSeq[Value[Long]], mb: EmitMethodBuilder[_])(implicit line: LineNumber): Code[Boolean]
-
-  def assertInBounds(indices: IndexedSeq[Value[Long]], mb: EmitMethodBuilder[_], errorId: Int = -1)(implicit line: LineNumber): Code[Unit]
-
-  def sameShape(other: PNDArrayValue, mb: EmitMethodBuilder[_])(implicit line: LineNumber): Code[Boolean]
-}
-
-abstract class PNDArrayCode extends PCode {
-  override def pt: PNDArray
-
-  def shape(implicit line: LineNumber): PBaseStructCode
-=======
   ): PNDArrayCode
 }
 
@@ -102,7 +69,6 @@
 
 abstract class PNDArrayCode extends PCode with SNDArrayCode {
   def pt: PNDArray
->>>>>>> 00cfa811
 
-  def memoize(cb: EmitCodeBuilder, name: String)(implicit line: LineNumber): PNDArrayValue
+  def memoize(cb: EmitCodeBuilder, name: String): PNDArrayValue
 }