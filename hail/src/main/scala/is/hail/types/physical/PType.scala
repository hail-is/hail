--- conflicted
+++ resolved
@@ -439,19 +439,7 @@
         t.setRequired(required)
     }
 
-<<<<<<< HEAD
-  // Semantics: must be callable without requiredeness check: srcAddress must point to non-null value
-  def copyFromType(mb: EmitMethodBuilder[_], region: Value[Region], srcPType: PType, srcAddress: Code[Long], deepCopy: Boolean)(implicit line: LineNumber): Code[Long]
-
-  def copyFromTypeAndStackValue(mb: EmitMethodBuilder[_], region: Value[Region], srcPType: PType, stackValue: Code[_], deepCopy: Boolean)(implicit line: LineNumber): Code[_]
-
-  def copyFromTypeAndStackValue(mb: EmitMethodBuilder[_], region: Value[Region], srcPType: PType, stackValue: Code[_])(implicit line: LineNumber): Code[_] =
-    this.copyFromTypeAndStackValue(mb, region, srcPType, stackValue, false)
-
-  protected def _copyFromAddress(region: Region, srcPType: PType, srcAddress: Long, deepCopy: Boolean): Long
-=======
   protected[physical] def _copyFromAddress(region: Region, srcPType: PType, srcAddress: Long, deepCopy: Boolean): Long
->>>>>>> 00cfa811
 
   def copyFromAddress(region: Region, srcPType: PType, srcAddress: Long, deepCopy: Boolean): Long = {
     // no requirement for requiredness
@@ -461,14 +449,8 @@
     _copyFromAddress(region, srcPType, srcAddress, deepCopy)
   }
 
-<<<<<<< HEAD
-  def constructAtAddress(mb: EmitMethodBuilder[_], addr: Code[Long], region: Value[Region], srcPType: PType, srcAddress: Code[Long], deepCopy: Boolean)(implicit line: LineNumber): Code[Unit]
-  def constructAtAddressFromValue(mb: EmitMethodBuilder[_], addr: Code[Long], region: Value[Region], srcPType: PType, src: Code[_], deepCopy: Boolean)(implicit line: LineNumber): Code[Unit]
-    = constructAtAddress(mb, addr, region, srcPType, asm4s.coerce[Long](src), deepCopy)
-=======
   // return a PCode that can cheaply operate on the region representation. Generally a pointer type, but not necessarily (e.g. primitives).
   def loadCheapPCode(cb: EmitCodeBuilder, addr: Code[Long]): PCode
->>>>>>> 00cfa811
 
   // stores a stack value as a region value of this type
   def store(cb: EmitCodeBuilder, region: Value[Region], value: SCode, deepCopy: Boolean): Code[Long]
@@ -482,11 +464,6 @@
 
   def defaultValue(implicit line: LineNumber): PCode = PCode(this, is.hail.types.physical.defaultValue(this))
 
-<<<<<<< HEAD
-  def load(src: Code[Long])(implicit line: LineNumber): PCode = PCode(this, Region.loadIRIntermediate(this)(src))
-
-=======
->>>>>>> 00cfa811
   def ti: TypeInfo[_] = typeToTypeInfo(this)
 
   def codeTupleTypes(): IndexedSeq[TypeInfo[_]] = FastIndexedSeq(ti)
