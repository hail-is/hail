package is.hail.types.physical

import is.hail.annotations.{Annotation, NDArray, Region, UnsafeOrdering}
import is.hail.asm4s.{Code, _}
import is.hail.backend.HailStateManager
import is.hail.expr.ir.{CodeParam, CodeParamType, EmitCode, EmitCodeBuilder, Param, ParamType, SCodeParam}
import is.hail.types.physical.stypes.SValue
import is.hail.types.physical.stypes.concrete._
import is.hail.types.physical.stypes.interfaces._
import is.hail.types.virtual.{TNDArray, Type}
import is.hail.utils._
import org.apache.spark.sql.Row

final case class PCanonicalNDArray(elementType: PType, nDims: Int, required: Boolean = false) extends PNDArray  {
  assert(elementType.required, "elementType must be required")
  assert(!elementType.containsPointers, "ndarrays do not currently support elements which contain arrays, ndarrays, or strings")

  def _asIdent: String = s"ndarray_of_${elementType.asIdent}"

  override def containsPointers: Boolean = true

  override def _pretty(sb: StringBuilder, indent: Int, compact: Boolean = false) {
    sb.append("PCNDArray[")
    elementType.pretty(sb, indent, compact)
    sb.append(s",$nDims]")
  }

  lazy val shapeType: PCanonicalTuple = PCanonicalTuple(true, Array.tabulate(nDims)(_ => PInt64Required):_*)
  lazy val strideType: PCanonicalTuple = shapeType

  def loadShape(ndAddr: Long, idx: Int): Long = {
    val shapeTupleAddr = representation.loadField(ndAddr, 0)
    Region.loadLong(shapeType.loadField(shapeTupleAddr, idx))
  }

  def loadStride(ndAddr: Long, idx: Int): Long = {
    val shapeTupleAddr = representation.loadField(ndAddr, 1)
    Region.loadLong(strideType.loadField(shapeTupleAddr, idx))
  }


  def loadShapes(cb: EmitCodeBuilder, addr: Value[Long], settables: IndexedSeq[Settable[Long]]): Unit = {
    assert(settables.length == nDims, s"got ${ settables.length } settables, expect ${ nDims } dims")
    val shapeTuple = shapeType.loadCheapSCode(cb, representation.loadField(addr, "shape"))
    (0 until nDims).foreach { dimIdx =>
      cb.assign(settables(dimIdx), shapeTuple.loadField(cb, dimIdx).get(cb).asLong.value)
    }
  }

  def loadStrides(cb: EmitCodeBuilder, addr: Value[Long], settables: IndexedSeq[Settable[Long]]): Unit = {
    assert(settables.length == nDims)
    val strideTuple = strideType.loadCheapSCode(cb, representation.loadField(addr, "strides"))
    (0 until nDims).foreach { dimIdx =>
      cb.assign(settables(dimIdx), strideTuple.loadField(cb, dimIdx).get(cb).asLong.value)
    }
  }

  override def unstagedLoadStrides(addr: Long): IndexedSeq[Long] = {
    (0 until nDims).map { dimIdx =>
      this.loadStride(addr, dimIdx)
    }
  }

  lazy val representation: PCanonicalStruct = {
    PCanonicalStruct(required,
      ("shape", shapeType),
      ("strides", strideType),
      ("data", PInt64Required))
  }

  override lazy val byteSize: Long = representation.byteSize

  override lazy val alignment: Long = representation.alignment

  override def unsafeOrdering(sm: HailStateManager): UnsafeOrdering = representation.unsafeOrdering(sm)

  def numElements(shape: IndexedSeq[Value[Long]]): Code[Long] = {
    shape.foldLeft(1L: Code[Long])(_ * _)
  }

  def numElements(shape: IndexedSeq[Long]): Long = {
    shape.foldLeft(1L)(_ * _)
  }

  def makeColumnMajorStrides(sourceShapeArray: IndexedSeq[Value[Long]], cb: EmitCodeBuilder): IndexedSeq[Value[Long]] = {
    val strides = new Array[Value[Long]](nDims)
    for (i <- 0 until nDims) {
      if (i == 0) strides(i) = const(elementType.byteSize)
      else strides(i) = cb.memoize(strides(i-1) * (sourceShapeArray(i-1) > 0L).mux(sourceShapeArray(i-1), 1L))
    }

    strides
  }

  def makeRowMajorStrides(sourceShapeArray: IndexedSeq[Value[Long]], cb: EmitCodeBuilder): IndexedSeq[Value[Long]] = {
    val strides = new Array[Value[Long]](nDims)
    for (i <- (nDims - 1) to 0 by -1) {
      if (i == nDims - 1) strides(i) = const(elementType.byteSize)
      else strides(i) = cb.memoize(strides(i+1) * (sourceShapeArray(i+1) > 0L).mux(sourceShapeArray(i+1), 1L))
    }

    strides
  }

  def getElementAddress(indices: IndexedSeq[Long], nd: Long): Long = {
    var bytesAway = 0L
    indices.zipWithIndex.foreach{case (requestedIndex: Long, strideIndex: Int) =>
      bytesAway += requestedIndex * loadStride(nd, strideIndex)
    }
    bytesAway + this.unstagedDataFirstElementPointer(nd)
  }

  private def getElementAddress(cb: EmitCodeBuilder, indices: IndexedSeq[Value[Long]], nd: Value[Long]): Value[Long] = {
    val ndarrayValue = loadCheapSCode(cb, nd).asNDArray
    val stridesTuple = ndarrayValue.strides

    cb.newLocal[Long]("pcndarray_get_element_addr", indices.zipWithIndex.map { case (requestedElementIndex, strideIndex) =>
      requestedElementIndex * stridesTuple(strideIndex)
    }.foldLeft(const(0L).get)(_ + _) + ndarrayValue.firstDataAddress)
  }

  def setElement(cb: EmitCodeBuilder, region: Value[Region],
    indices: IndexedSeq[Value[Long]], ndAddress: Value[Long], newElement: SValue, deepCopy: Boolean): Unit = {
    elementType.storeAtAddress(cb, getElementAddress(cb, indices, ndAddress), region, newElement, deepCopy)
  }

  private def getElementAddressFromDataPointerAndStrides(indices: IndexedSeq[Value[Long]], dataFirstElementPointer: Value[Long], strides: IndexedSeq[Value[Long]], cb: EmitCodeBuilder): Code[Long] = {
    val address = cb.newLocal[Long]("nd_get_element_address_bytes_away")
    cb.assign(address, dataFirstElementPointer)

    indices.zipWithIndex.foreach { case (requestedIndex, strideIndex) =>
      cb.assign(address, address + requestedIndex * strides(strideIndex))
    }
    address
  }

  def loadElement(cb: EmitCodeBuilder, indices: IndexedSeq[Value[Long]], ndAddress: Value[Long]): SValue = {
    val off = getElementAddress(cb, indices, ndAddress)
    elementType.loadCheapSCode(cb, elementType.loadFromNested(off))
  }

  def loadElementFromDataAndStrides(cb: EmitCodeBuilder, indices: IndexedSeq[Value[Long]], ndDataAddress: Value[Long], strides: IndexedSeq[Value[Long]]): Code[Long] = {
    val off = getElementAddressFromDataPointerAndStrides(indices, ndDataAddress, strides, cb)
    elementType.loadFromNested(off)
  }

  def contentsByteSize(numElements: Long): Long = this.elementType.byteSize * numElements

  def contentsByteSize(numElements: Code[Long]): Code[Long] = {
    numElements * elementType.byteSize
  }

  def allocateData(shape: IndexedSeq[Value[Long]], region: Value[Region]): Code[Long] = {
    val sizeOfArray = this.contentsByteSize(this.numElements(shape).toL)
    region.allocateSharedChunk(sizeOfArray)
  }

  def allocateData(shape: IndexedSeq[Long], region: Region): Long = {
    val sizeOfArray: Long = this.contentsByteSize(shape.product)
    region.allocateSharedChunk(sizeOfArray)
  }

  def constructUninitialized(
    shape: IndexedSeq[SizeValue],
    strides: IndexedSeq[Value[Long]],
    cb: EmitCodeBuilder,
    region: Value[Region]
  ): SNDArrayPointerValue = {
    constructByCopyingDataPointer(shape, strides, this.allocateData(shape, region), cb, region)
  }

  def constructUninitialized(
    shape: IndexedSeq[SizeValue],
    cb: EmitCodeBuilder,
    region: Value[Region]
  ): SNDArrayPointerValue = {
    constructByCopyingDataPointer(shape, makeColumnMajorStrides(shape, cb), this.allocateData(shape, region), cb, region)
  }

  def constructByCopyingArray(
    shape: IndexedSeq[Value[Long]],
    strides: IndexedSeq[Value[Long]],
    dataCode: SIndexableValue,
    cb: EmitCodeBuilder,
    region: Value[Region]
  ): SNDArrayValue = {
    assert(shape.length == nDims, s"nDims = ${ nDims }, nShapeElts=${ shape.length }")
    assert(strides.length == nDims, s"nDims = ${ nDims }, nShapeElts=${ strides.length }")

    val cacheKey = ("constructByCopyingArray", this, dataCode.st)
    val mb = cb.emb.ecb.getOrGenEmitMethod("pcndarray_construct_by_copying_array", cacheKey,
      FastSeq[ParamType](classInfo[Region], dataCode.st.paramType) ++ (0 until 2 * nDims).map(_ => CodeParamType(LongInfo)),
      sType.paramType) { mb =>
      mb.emitSCode { cb =>

        val region = mb.getCodeParam[Region](1)
        val dataValue = mb.getSCodeParam(2).asIndexable
        val shape = (0 until nDims).map(i => SizeValueDyn(mb.getCodeParam[Long](3 + i)))
        val strides = (0 until nDims).map(i => mb.getCodeParam[Long](3 + nDims + i))

        val result = constructUninitialized(shape, strides, cb, region)

        dataValue.st match {
          case SIndexablePointer(PCanonicalArray(otherElementType, _)) if otherElementType == elementType =>
            cb += Region.copyFrom(dataValue.asInstanceOf[SIndexablePointerValue].elementsAddress, result.firstDataAddress, dataValue.loadLength().toL * elementType.byteSize)
          case _ =>
            val loopCtr = cb.newLocal[Long]("pcanonical_ndarray_construct_by_copying_loop_idx")
            cb.forLoop(cb.assign(loopCtr, 0L), loopCtr < dataValue.loadLength().toL, cb.assign(loopCtr, loopCtr + 1L), {
              elementType.storeAtAddress(cb, result.firstDataAddress + (loopCtr * elementType.byteSize), region, dataValue.loadElement(cb, loopCtr.toI).get(cb, "NDArray elements cannot be missing"), true)
            })
        }

        result
      }
    }

    val newShape = shape.map {
      case s: SizeValue => s
      case s => SizeValueDyn(s)
    }

<<<<<<< HEAD
    cb.invokeSCode(mb, FastSeq[Param](cb._this, region, SCodeParam(dataCode)) ++ (newShape.map(CodeParam(_)) ++ strides.map(CodeParam(_))): _*)
=======
    cb.invokeSCode(mb, FastSeq[Param](region, SCodeParam(dataCode)) ++ (newShape.map(CodeParam(_)) ++ strides.map(CodeParam(_))): _*)
>>>>>>> 87398e1b
      .asNDArray
      .coerceToShape(cb, newShape)
  }

  def constructDataFunction(
    shape: IndexedSeq[Value[Long]],
    strides: IndexedSeq[Value[Long]],
    cb: EmitCodeBuilder,
    region: Value[Region]
  ): (Value[Long], EmitCodeBuilder => SNDArrayPointerValue) = {
    val newShape = shape.map {
      case s: SizeValue => s
      case s => SizeValueDyn(s)
    }
    val result = constructUninitialized(newShape, strides, cb, region)

    (result.firstDataAddress, (cb: EmitCodeBuilder) => result)
  }

  def constructByCopyingDataPointer(
    shape: IndexedSeq[SizeValue],
    strides: IndexedSeq[Value[Long]],
    dataPtr: Code[Long],
    cb: EmitCodeBuilder,
    region: Value[Region]
  ): SNDArrayPointerValue = {
    val ndAddr = cb.newLocal[Long]("ndarray_construct_addr")
    cb.assign(ndAddr, this.representation.allocate(region))
    shapeType.storeAtAddress(cb, cb.newLocal[Long]("construct_shape", this.representation.fieldOffset(ndAddr, "shape")),
      region,
      SStackStruct.constructFromArgs(cb, region, shapeType.virtualType, shape.map(s => EmitCode.present(cb.emb, primitive(s))): _*),
      false)
    strideType.storeAtAddress(cb, cb.newLocal[Long]("construct_strides", this.representation.fieldOffset(ndAddr, "strides")),
      region,
      SStackStruct.constructFromArgs(cb, region, strideType.virtualType, strides.map(s => EmitCode.present(cb.emb, primitive(s))): _*),
      false)
    val newDataPointer = cb.newLocal("ndarray_construct_new_data_pointer", dataPtr)
    cb += Region.storeAddress(this.representation.fieldOffset(ndAddr, 2), newDataPointer)
    new SNDArrayPointerValue(sType, ndAddr, shape, strides, newDataPointer)
  }

  def constructByActuallyCopyingData(
    toBeCopied: SNDArrayValue,
    cb: EmitCodeBuilder,
    region: Value[Region]
  ): SNDArrayValue = {
    val oldDataAddr = toBeCopied.firstDataAddress
    val numDataBytes = cb.newLocal("constructByActuallyCopyingData_numDataBytes", Region.getSharedChunkByteSize(oldDataAddr))
    cb.ifx(numDataBytes < 0L, cb._fatal("numDataBytes was ", numDataBytes.toS))
    val newDataAddr = cb.newLocal("constructByActuallyCopyingData_newDataAddr", region.allocateSharedChunk(numDataBytes))
    cb += Region.copyFrom(oldDataAddr, newDataAddr, numDataBytes)
    constructByCopyingDataPointer(
      toBeCopied.shapes,
      toBeCopied.strides,
      newDataAddr,
      cb,
      region
    )
  }

  def _copyFromAddress(sm: HailStateManager, region: Region, srcPType: PType, srcAddress: Long, deepCopy: Boolean): Long  = {
    val srcNDPType = srcPType.asInstanceOf[PCanonicalNDArray]
    assert(nDims == srcNDPType.nDims)

    if (equalModuloRequired(srcPType) && !deepCopy) {
      return srcAddress
    }

    val newAddress = this.representation.allocate(region)
    unstagedStoreAtAddress(sm, newAddress, region, srcPType, srcAddress, deepCopy)
    newAddress
  }

  override def deepRename(t: Type) = deepRenameNDArray(t.asInstanceOf[TNDArray])

  private def deepRenameNDArray(t: TNDArray) =
    PCanonicalNDArray(this.elementType.deepRename(t.elementType), this.nDims, this.required)

  def setRequired(required: Boolean): PCanonicalNDArray =
    if(required == this.required) this else PCanonicalNDArray(elementType, nDims, required)

  def unstagedStoreAtAddress(sm: HailStateManager, destAddress: Long, region: Region, srcPType: PType, srcAddress: Long, deepCopy: Boolean): Unit = {
    val srcNDPType = srcPType.asInstanceOf[PCanonicalNDArray]
    assert(nDims == srcNDPType.nDims)

    if (equalModuloRequired(srcPType)) { // The situation where you can just memcpy
      Region.copyFrom(srcAddress, destAddress, this.representation.field("shape").typ.byteSize + this.representation.field("strides").typ.byteSize)

      val srcDataAddress = srcNDPType.unstagedDataFirstElementPointer(srcAddress)

      assert(!elementType.containsPointers)

      val newDataAddress = {
        if (deepCopy) {
          region.trackSharedChunk(srcDataAddress)
        }
        srcDataAddress
      }
      Region.storeAddress(this.representation.fieldOffset(destAddress, 2), newDataAddress)
    }
    else {  // The situation where maybe the structs inside the ndarray have different requiredness
      val srcShape = srcPType.asInstanceOf[PNDArray].unstagedLoadShapes(srcAddress)
      val srcStrides = srcPType.asInstanceOf[PNDArray].unstagedLoadStrides(srcAddress)

      shapeType.unstagedStoreJavaObjectAtAddress(sm, destAddress, Row(srcShape:_*), region)
      strideType.unstagedStoreJavaObjectAtAddress(sm, destAddress + shapeType.byteSize, Row(srcStrides:_*), region)

      val newDataPointer = this.allocateData(srcShape, region)
      Region.storeLong(this.representation.fieldOffset(destAddress, 2), newDataPointer)

      val newFirstElementDataPointer = this.unstagedDataFirstElementPointer(destAddress)

      var currentAddressToWrite = newFirstElementDataPointer

      SNDArray.unstagedForEachIndex(srcShape) { indices =>
        val srcElementAddress = srcNDPType.getElementAddress(indices, srcAddress)
        this.elementType.unstagedStoreAtAddress(sm, currentAddressToWrite, region, srcNDPType.elementType, srcElementAddress, true)
        currentAddressToWrite += elementType.byteSize
      }
    }
  }

  def sType: SNDArrayPointer = SNDArrayPointer(setRequired(false))

  def loadCheapSCode(cb: EmitCodeBuilder, addr: Code[Long]): SNDArrayPointerValue = {
    val a = cb.memoize(addr)
    val shapeTuple = shapeType.loadCheapSCode(cb, representation.loadField(a, "shape"))
    val shape = Array.tabulate(nDims)(i => SizeValueDyn(shapeTuple.loadField(cb, i).get(cb).asLong.value))
    val strideTuple = strideType.loadCheapSCode(cb, representation.loadField(a, "strides"))
    val strides = Array.tabulate(nDims)(strideTuple.loadField(cb, _).get(cb).asLong.value)
    val firstDataAddress = cb.memoize(dataFirstElementPointer(a))
    new SNDArrayPointerValue(sType, a, shape, strides, firstDataAddress)
  }

  def store(cb: EmitCodeBuilder, region: Value[Region], value: SValue, deepCopy: Boolean): Value[Long] = {
    val addr = cb.memoize(this.representation.allocate(region))
    storeAtAddress(cb, addr, region, value, deepCopy)
    addr
  }

  def storeAtAddress(cb: EmitCodeBuilder, addr: Code[Long], region: Value[Region], value: SValue, deepCopy: Boolean): Unit = {
    val targetAddr = cb.newLocal[Long]("pcanonical_ndarray_store_at_addr_target", addr)
    val inputSNDValue = value.asNDArray
    val shape = inputSNDValue.shapes
    val strides = inputSNDValue.strides
    val dataAddr = inputSNDValue.firstDataAddress
    shapeType.storeAtAddress(cb, cb.newLocal[Long]("construct_shape", this.representation.fieldOffset(targetAddr, "shape")),
      region,
      SStackStruct.constructFromArgs(cb, region, shapeType.virtualType, shape.map(s => EmitCode.present(cb.emb, primitive(s))): _*),
      false)
    strideType.storeAtAddress(cb, cb.newLocal[Long]("construct_strides", this.representation.fieldOffset(targetAddr, "strides")),
      region,
      SStackStruct.constructFromArgs(cb, region, strideType.virtualType, strides.map(s => EmitCode.present(cb.emb, primitive(s))): _*),
      false)

    value.st match {
      case SNDArrayPointer(t) if t.equalModuloRequired(this) =>
        if (deepCopy) {
          region.trackSharedChunk(cb, dataAddr)
        }
        cb += Region.storeAddress(this.representation.fieldOffset(targetAddr, "data"), dataAddr)
      case _ =>
        val newDataAddr = this.allocateData(shape, region)
        cb += Region.storeAddress(this.representation.fieldOffset(targetAddr, "data"), newDataAddr)
        val outputSNDValue = loadCheapSCode(cb, targetAddr)
        outputSNDValue.coiterateMutate(cb, region, true, (inputSNDValue, "input")){
          case Seq(dest, elt) =>
            elt
        }
    }
  }

  def unstagedDataFirstElementPointer(ndAddr: Long): Long =
    Region.loadAddress(representation.loadField(ndAddr, 2))

  override def dataFirstElementPointer(ndAddr: Code[Long]): Code[Long] = Region.loadAddress(representation.loadField(ndAddr, "data"))

  def loadFromNested(addr: Code[Long]): Code[Long] = addr

  override def unstagedLoadFromNested(addr: Long): Long = addr

  override def unstagedStoreJavaObject(sm: HailStateManager, annotation: Annotation, region: Region): Long = {
    val addr = this.representation.allocate(region)
    this.unstagedStoreJavaObjectAtAddress(sm, addr, annotation, region)
    addr
  }

  override def unstagedStoreJavaObjectAtAddress(sm: HailStateManager, addr: Long, annotation: Annotation, region: Region): Unit = {
    val aNDArray = annotation.asInstanceOf[NDArray]

    var runningProduct = this.elementType.byteSize
    val stridesArray = new Array[Long](aNDArray.shape.size)
    ((aNDArray.shape.size - 1) to 0 by -1).foreach { i =>
      stridesArray(i) = runningProduct
      runningProduct = runningProduct * (if (aNDArray.shape(i) > 0L) aNDArray.shape(i) else 1L)
    }
    val dataFirstElementAddress = this.allocateData(aNDArray.shape, region)
    var curElementAddress = dataFirstElementAddress
    aNDArray.getRowMajorElements().foreach{ element =>
      elementType.unstagedStoreJavaObjectAtAddress(sm, curElementAddress, element, region)
      curElementAddress += elementType.byteSize
    }
    val shapeRow = Row(aNDArray.shape: _*)
    val stridesRow = Row(stridesArray: _*)
    this.representation.unstagedStoreJavaObjectAtAddress(sm, addr, Row(shapeRow, stridesRow, dataFirstElementAddress), region)
  }


  override def copiedType: PType = {
    val copiedElement = elementType.copiedType
    if (copiedElement.eq(elementType))
      this
    else
      PCanonicalNDArray(copiedElement, nDims, required)
  }
}<|MERGE_RESOLUTION|>--- conflicted
+++ resolved
@@ -219,11 +219,7 @@
       case s => SizeValueDyn(s)
     }
 
-<<<<<<< HEAD
     cb.invokeSCode(mb, FastSeq[Param](cb._this, region, SCodeParam(dataCode)) ++ (newShape.map(CodeParam(_)) ++ strides.map(CodeParam(_))): _*)
-=======
-    cb.invokeSCode(mb, FastSeq[Param](region, SCodeParam(dataCode)) ++ (newShape.map(CodeParam(_)) ++ strides.map(CodeParam(_))): _*)
->>>>>>> 87398e1b
       .asNDArray
       .coerceToShape(cb, newShape)
   }
