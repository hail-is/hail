package is.hail.types.physical

import is.hail.annotations.{Region, StagedRegionValueBuilder, UnsafeOrdering}
import is.hail.asm4s.{Code, _}
import is.hail.expr.ir.{EmitCodeBuilder, EmitMethodBuilder}
import is.hail.types.physical.stypes.SCode
import is.hail.types.physical.stypes.concrete.{SNDArrayPointer, SNDArrayPointerCode}
import is.hail.types.virtual.{TNDArray, Type}
import is.hail.utils.FastIndexedSeq

final case class PCanonicalNDArray(elementType: PType, nDims: Int, required: Boolean = false) extends PNDArray  {
  assert(elementType.required, "elementType must be required")

  def _asIdent: String = s"ndarray_of_${elementType.asIdent}"

  override def containsPointers: Boolean = true

  override def _pretty(sb: StringBuilder, indent: Int, compact: Boolean = false) {
    sb.append("PCNDArray[")
    elementType.pretty(sb, indent, compact)
    sb.append(s",$nDims]")
  }

  @transient lazy val shape: StaticallyKnownField[PTuple, Long] = new StaticallyKnownField[PTuple, Long](
    PCanonicalTuple(true, Array.tabulate(nDims)(_ => PInt64Required):_*): PTuple
  ) {
    def load(off: Code[Long])(implicit line: LineNumber): Code[Long] =
      representation.loadField(off, "shape")
  }

<<<<<<< HEAD
  def loadShape(off: Code[Long], idx: Int)(implicit line: LineNumber): Code[Long] =
    shape.pType.types(idx).load(shape.pType.fieldOffset(shape.load(off), idx)).tcode[Long]

  def loadStride(off: Code[Long], idx: Int)(implicit line: LineNumber): Code[Long] =
    strides.pType.types(idx).load(strides.pType.fieldOffset(strides.load(off), idx)).tcode[Long]

  @transient lazy val strides: StaticallyKnownField[PTuple, Long] = new StaticallyKnownField[PTuple, Long](
    PCanonicalTuple(true, Array.tabulate(nDims)(_ => PInt64Required):_*): PTuple
  ) {
    def load(off: Code[Long])(implicit line: LineNumber): Code[Long] =
      representation.loadField(off, "strides")
  }
=======
  def loadShape(cb: EmitCodeBuilder, off: Code[Long], idx: Int): Code[Long] =
    shape.pType.types(idx).loadCheapPCode(cb, shape.pType.fieldOffset(shape.load(off), idx)).asInt64.longCode(cb)

  def loadStride(cb: EmitCodeBuilder, off: Code[Long], idx: Int): Code[Long] =
    strides.pType.types(idx).loadCheapPCode(cb, strides.pType.fieldOffset(strides.load(off), idx)).asInt64.longCode(cb)

  @transient lazy val strides = new StaticallyKnownField(
    PCanonicalTuple(true, Array.tabulate(nDims)(_ => PInt64Required): _*): PTuple,
    (off) => representation.loadField(off, "strides")
  )
>>>>>>> 00cfa811

  @transient lazy val data: StaticallyKnownField[PArray, Long] = new StaticallyKnownField[PArray, Long](
    PCanonicalArray(elementType, required = true)
  ) {
    def load(off: Code[Long])(implicit line: LineNumber): Code[Long] =
      representation.loadField(off, "data")
  }

  lazy val representation: PStruct = {
    PCanonicalStruct(required,
      ("shape", shape.pType),
      ("strides", strides.pType),
      ("data", data.pType))
  }

  override lazy val byteSize: Long = representation.byteSize

  override lazy val alignment: Long = representation.alignment

  override def unsafeOrdering(): UnsafeOrdering = representation.unsafeOrdering()

  override lazy val fundamentalType: PType = representation.fundamentalType

  override lazy val encodableType: PType = PCanonicalNDArray(elementType.encodableType, nDims, required)

  def numElements(shape: IndexedSeq[Value[Long]], mb: EmitMethodBuilder[_])(implicit line: LineNumber): Code[Long] = {
    shape.foldLeft(1L: Code[Long])(_ * _)
  }

  def makeShapeBuilder(shapeArray: IndexedSeq[Value[Long]])(implicit line: LineNumber): StagedRegionValueBuilder => Code[Unit] = { srvb =>
    coerce[Unit](Code(
      srvb.start(),
      Code(shapeArray.map(shapeElement => Code(
        srvb.addLong(shapeElement),
        srvb.advance()
      )))
    ))
  }

  def makeColumnMajorStridesBuilder(sourceShapeArray: IndexedSeq[Value[Long]], mb: EmitMethodBuilder[_])(implicit line: LineNumber): StagedRegionValueBuilder => Code[Unit] = { srvb =>
    val runningProduct = mb.newLocal[Long]()
    val tempShapeStorage = mb.newLocal[Long]()
    Code(
      srvb.start(),
      runningProduct := elementType.byteSize,
      Code.foreach(0 until nDims){ index =>
        Code(
          srvb.addLong(runningProduct),
          srvb.advance(),
          tempShapeStorage := sourceShapeArray(index),
          runningProduct := runningProduct * (tempShapeStorage > 0L).mux(tempShapeStorage, 1L)
        )
      }
    )
  }

  def makeRowMajorStridesBuilder(sourceShapeArray: IndexedSeq[Value[Long]], mb: EmitMethodBuilder[_])(implicit line: LineNumber): StagedRegionValueBuilder => Code[Unit] = { srvb =>
    val runningProduct = mb.newLocal[Long]()
    val tempShapeStorage = mb.newLocal[Long]()
    val computedStrides = (0 until nDims).map(_ => mb.genFieldThisRef[Long]())
    Code(
      srvb.start(),
      runningProduct := elementType.byteSize,
      Code.foreach((nDims - 1) to 0 by -1){ index =>
        Code(
          computedStrides(index) := runningProduct,
          tempShapeStorage := sourceShapeArray(index),
          runningProduct := runningProduct * (tempShapeStorage > 0L).mux(tempShapeStorage, 1L)
        )
      },
      Code.foreach(0 until nDims)(index =>
        Code(
          srvb.addLong(computedStrides(index)),
          srvb.advance()
        )
      )
    )
  }

  private def getElementAddress(indices: IndexedSeq[Value[Long]], nd: Value[Long], mb: EmitMethodBuilder[_])(implicit line: LineNumber): Code[Long] = {
    val stridesTuple  = new CodePTuple(strides.pType, new Value[Long] {
      def get(implicit line: LineNumber): Code[Long] = strides.load(nd)
    })
    val bytesAway = mb.newLocal[Long]()
    val dataStore = mb.newLocal[Long]()

    coerce[Long](Code(
      dataStore := data.load(nd),
      bytesAway := 0L,
      indices.zipWithIndex.foldLeft(Code._empty) { case (codeSoFar: Code[_], (requestedIndex: Value[Long], strideIndex: Int)) =>
        Code(
          codeSoFar,
          bytesAway := bytesAway + requestedIndex * stridesTuple(strideIndex))
      },
      bytesAway + data.pType.elementOffset(dataStore, data.pType.loadLength(dataStore), 0)
    ))
  }

  def setElement(indices: IndexedSeq[Value[Long]], ndAddress: Value[Long], newElement: Code[_], mb: EmitMethodBuilder[_])(implicit line: LineNumber): Code[Unit] = {
    Region.storeIRIntermediate(this.elementType)(getElementAddress(indices, ndAddress, mb), newElement)
  }

<<<<<<< HEAD
  def loadElementToIRIntermediate(indices: IndexedSeq[Value[Long]], ndAddress: Value[Long], mb: EmitMethodBuilder[_])(implicit line: LineNumber): Code[_] = {
=======
  def loadElement(cb: EmitCodeBuilder, indices: IndexedSeq[Value[Long]], ndAddress: Value[Long]): Code[Long] = {
    val off = getElementAddress(indices, ndAddress, cb.emb)
    data.pType.elementType.fundamentalType match {
      case _: PArray | _: PBinary =>
        Region.loadAddress(off)
      case _ =>
        off
    }
  }

  def loadElementToIRIntermediate(indices: IndexedSeq[Value[Long]], ndAddress: Value[Long], mb: EmitMethodBuilder[_]): Code[_] = {

>>>>>>> 00cfa811
    Region.loadIRIntermediate(data.pType.elementType)(getElementAddress(indices, ndAddress, mb))
  }

  def linearizeIndicesRowMajor(indices: IndexedSeq[Code[Long]], shapeArray: IndexedSeq[Value[Long]], mb: EmitMethodBuilder[_])(implicit line: LineNumber): Code[Long] = {
    val index = mb.genFieldThisRef[Long]()
    val elementsInProcessedDimensions = mb.genFieldThisRef[Long]()
    Code(
      index := 0L,
      elementsInProcessedDimensions := 1L,
      Code.foreach(shapeArray.zip(indices).reverse) { case (shapeElement, currentIndex) =>
        Code(
          index := index + currentIndex * elementsInProcessedDimensions,
          elementsInProcessedDimensions := elementsInProcessedDimensions * shapeElement
        )
      },
      index
    )
  }

  def unlinearizeIndexRowMajor(index: Code[Long], shapeArray: IndexedSeq[Value[Long]], mb: EmitMethodBuilder[_])(implicit line: LineNumber): (Code[Unit], IndexedSeq[Value[Long]]) = {
    val nDim = shapeArray.length
    val newIndices = (0 until nDim).map(_ => mb.genFieldThisRef[Long]())
    val elementsInProcessedDimensions = mb.genFieldThisRef[Long]()
    val workRemaining = mb.genFieldThisRef[Long]()

    val createShape = Code(
      workRemaining := index,
      elementsInProcessedDimensions := shapeArray.foldLeft(1L: Code[Long])(_ * _),
      Code.foreach(shapeArray.zip(newIndices)) { case (shapeElement, newIndex) =>
        Code(
          elementsInProcessedDimensions := elementsInProcessedDimensions / shapeElement,
          newIndex := workRemaining / elementsInProcessedDimensions,
          workRemaining := workRemaining % elementsInProcessedDimensions
        )
      }
    )
    (createShape, newIndices)
  }

  override def construct(
    shapeBuilder: StagedRegionValueBuilder => Code[Unit],
    stridesBuilder: StagedRegionValueBuilder => Code[Unit],
    data: Code[Long],
    mb: EmitMethodBuilder[_],
    region: Value[Region]
<<<<<<< HEAD
  )(implicit line: LineNumber
  ): Code[Long] = {
=======
  ): SNDArrayPointerCode = {
>>>>>>> 00cfa811
    val srvb = new StagedRegionValueBuilder(mb, this.representation, region)

    new SNDArrayPointerCode(SNDArrayPointer(this), Code(Code(FastIndexedSeq(
      srvb.start(),
      srvb.addBaseStruct(this.shape.pType, shapeBuilder),
      srvb.advance(),
      srvb.addBaseStruct(this.strides.pType, stridesBuilder),
      srvb.advance(),
      srvb.addIRIntermediate(this.representation.fieldType("data"))(data))),
      srvb.end()
<<<<<<< HEAD
    )
  }

  def copyFromType(mb: EmitMethodBuilder[_], region: Value[Region], srcPType: PType, srcAddress: Code[Long], deepCopy: Boolean)(implicit line: LineNumber): Code[Long] = {
    val sourceNDPType = srcPType.asInstanceOf[PNDArray]

    assert(this.elementType == sourceNDPType.elementType && this.nDims == sourceNDPType.nDims)

    this.representation.copyFromType(mb, region, sourceNDPType.representation, srcAddress, deepCopy)
  }

  def copyFromTypeAndStackValue(mb: EmitMethodBuilder[_], region: Value[Region], srcPType: PType, stackValue: Code[_], deepCopy: Boolean)(implicit line: LineNumber): Code[_] =
    this.copyFromType(mb, region, srcPType, stackValue.asInstanceOf[Code[Long]], deepCopy)

=======
    ))
  }

>>>>>>> 00cfa811
  def _copyFromAddress(region: Region, srcPType: PType, srcAddress: Long, deepCopy: Boolean): Long  = {
    val sourceNDPType = srcPType.asInstanceOf[PNDArray]
    assert(elementType == sourceNDPType.elementType && nDims == sourceNDPType.nDims)
    representation.copyFromAddress(region, sourceNDPType.representation, srcAddress, deepCopy)
  }

  override def deepRename(t: Type) = deepRenameNDArray(t.asInstanceOf[TNDArray])

  private def deepRenameNDArray(t: TNDArray) =
    PCanonicalNDArray(this.elementType.deepRename(t.elementType), this.nDims, this.required)

  def setRequired(required: Boolean) = if(required == this.required) this else PCanonicalNDArray(elementType, nDims, required)

<<<<<<< HEAD
  def constructAtAddress(mb: EmitMethodBuilder[_], addr: Code[Long], region: Value[Region], srcPType: PType, srcAddress: Code[Long], deepCopy: Boolean)(implicit line: LineNumber): Code[Unit] =
    this.fundamentalType.constructAtAddress(mb, addr, region, srcPType.fundamentalType, srcAddress, deepCopy)
=======
  def unstagedStoreAtAddress(addr: Long, region: Region, srcPType: PType, srcAddress: Long, deepCopy: Boolean): Unit =
    this.fundamentalType.unstagedStoreAtAddress(addr, region, srcPType.fundamentalType, srcAddress, deepCopy)
>>>>>>> 00cfa811

  def sType: SNDArrayPointer = SNDArrayPointer(this)

  def loadCheapPCode(cb: EmitCodeBuilder, addr: Code[Long]): PCode = new SNDArrayPointerCode(sType, addr)

<<<<<<< HEAD
class PCanonicalNDArraySettable(override val pt: PCanonicalNDArray, val a: Settable[Long]) extends PNDArrayValue with PSettable {
  //FIXME: Rewrite apply to not require a methodBuilder, meaning also rewrite loadElementToIRIntermediate
  def apply(indices: IndexedSeq[Value[Long]], mb: EmitMethodBuilder[_])(implicit line: LineNumber): Value[_] = {
    assert(indices.size == pt.nDims)
    new Value[Any] {
      override def get(implicit line: LineNumber): Code[Any] = pt.loadElementToIRIntermediate(indices, a, mb)
    }
  }

  def settableTuple(): IndexedSeq[Settable[_]] = FastIndexedSeq(a)

  override def get(implicit line: LineNumber): PCode =
    new PCanonicalNDArrayCode(pt, a)

  override def store(pv: PCode)(implicit line: LineNumber): Code[Unit] =
    a := pv.asInstanceOf[PCanonicalNDArrayCode].a

  override def outOfBounds(indices: IndexedSeq[Value[Long]], mb: EmitMethodBuilder[_])(implicit line: LineNumber): Code[Boolean] = {
    val shape = this.shapes()
    val outOfBounds = mb.genFieldThisRef[Boolean]()
    Code(
      outOfBounds := false,
      Code.foreach(0 until pt.nDims) { dimIndex =>
        outOfBounds := outOfBounds || (indices(dimIndex) >= shape(dimIndex))
      },
      outOfBounds
    )
  }

  override def assertInBounds(indices: IndexedSeq[Value[Long]], mb: EmitMethodBuilder[_], errorId: Int)(implicit line: LineNumber): Code[Unit] = {
    val shape = this.shapes()
    Code.foreach(0 until pt.nDims) { dimIndex =>
      val eMsg = const("Index ").concat(indices(dimIndex).toS)
        .concat(s" is out of bounds for axis $dimIndex with size ")
        .concat(shape(dimIndex).toS)
      (indices(dimIndex) >= shape(dimIndex)).orEmpty(Code._fatalWithID[Unit](eMsg, errorId))
    }
  }

  override def shapes(): IndexedSeq[Value[Long]] = Array.tabulate(pt.nDims) { i =>
    new Value[Long] {
      def get(implicit line: LineNumber): Code[Long] = pt.loadShape(a, i)
    }
  }

  override def strides(): IndexedSeq[Value[Long]] = Array.tabulate(pt.nDims) { i =>
    new Value[Long] {
      def get(implicit line: LineNumber): Code[Long] = pt.loadStride(a, i)
    }
  }

  override def sameShape(other: PNDArrayValue, mb: EmitMethodBuilder[_])(implicit line: LineNumber): Code[Boolean] = {
    val comparator = this.pt.shape.pType.codeOrdering(mb, other.pt.shape.pType)
    val thisShape = this.pt.shape.load(this.a).asInstanceOf[Code[comparator.T]]
    val otherShape = other.pt.shape.load(other.value.asInstanceOf[Value[Long]]).asInstanceOf[Code[comparator.T]]
    comparator.equivNonnull(thisShape, otherShape)
  }
}

class PCanonicalNDArrayCode(val pt: PCanonicalNDArray, val a: Code[Long]) extends PNDArrayCode {

  override def code: Code[_] = a

  override def codeTuple(): IndexedSeq[Code[_]] = FastIndexedSeq(a)

  override def store(mb: EmitMethodBuilder[_], r: Value[Region], dst: Code[Long])(implicit line: LineNumber): Code[Unit] = ???

  def memoize(cb: EmitCodeBuilder, name: String, sb: SettableBuilder)(implicit line: LineNumber): PNDArrayValue = {
    val s = PCanonicalNDArraySettable(cb, pt, name, sb)
    cb.assign(s, this)
    s
  }

  override def memoize(cb: EmitCodeBuilder, name: String)(implicit line: LineNumber): PNDArrayValue =
    memoize(cb, name, cb.localBuilder)

  override def memoizeField(cb: EmitCodeBuilder, name: String)(implicit line: LineNumber): PValue =
    memoize(cb, name, cb.fieldBuilder)

  override def shape(implicit line: LineNumber): PBaseStructCode =
    PCode(this.pt.shape.pType, this.pt.shape.load(a)).asBaseStruct
}
=======
  def store(cb: EmitCodeBuilder, region: Value[Region], value: SCode, deepCopy: Boolean): Code[Long] = {
    value.st match {
      case SNDArrayPointer(t) if t.equalModuloRequired(this) =>
          representation.store(cb, region, representation.loadCheapPCode(cb, value.asInstanceOf[SNDArrayPointerCode].a), deepCopy)
    }
  }

  def storeAtAddress(cb: EmitCodeBuilder, addr: Code[Long], region: Value[Region], value: SCode, deepCopy: Boolean): Unit = {
    value.st match {
      case SNDArrayPointer(t) if t.equalModuloRequired(this) =>
        representation.storeAtAddress(cb, addr, region, representation.loadCheapPCode(cb, value.asInstanceOf[SNDArrayPointerCode].a), deepCopy)
    }
  }
}
>>>>>>> 00cfa811
<|MERGE_RESOLUTION|>--- conflicted
+++ resolved
@@ -21,27 +21,11 @@
     sb.append(s",$nDims]")
   }
 
-  @transient lazy val shape: StaticallyKnownField[PTuple, Long] = new StaticallyKnownField[PTuple, Long](
-    PCanonicalTuple(true, Array.tabulate(nDims)(_ => PInt64Required):_*): PTuple
-  ) {
-    def load(off: Code[Long])(implicit line: LineNumber): Code[Long] =
-      representation.loadField(off, "shape")
-  }
-
-<<<<<<< HEAD
-  def loadShape(off: Code[Long], idx: Int)(implicit line: LineNumber): Code[Long] =
-    shape.pType.types(idx).load(shape.pType.fieldOffset(shape.load(off), idx)).tcode[Long]
-
-  def loadStride(off: Code[Long], idx: Int)(implicit line: LineNumber): Code[Long] =
-    strides.pType.types(idx).load(strides.pType.fieldOffset(strides.load(off), idx)).tcode[Long]
-
-  @transient lazy val strides: StaticallyKnownField[PTuple, Long] = new StaticallyKnownField[PTuple, Long](
-    PCanonicalTuple(true, Array.tabulate(nDims)(_ => PInt64Required):_*): PTuple
-  ) {
-    def load(off: Code[Long])(implicit line: LineNumber): Code[Long] =
-      representation.loadField(off, "strides")
-  }
-=======
+  @transient lazy val shape = new StaticallyKnownField(
+    PCanonicalTuple(true, Array.tabulate(nDims)(_ => PInt64Required):_*): PTuple,
+    off => representation.loadField(off, "shape")
+  )
+
   def loadShape(cb: EmitCodeBuilder, off: Code[Long], idx: Int): Code[Long] =
     shape.pType.types(idx).loadCheapPCode(cb, shape.pType.fieldOffset(shape.load(off), idx)).asInt64.longCode(cb)
 
@@ -52,14 +36,11 @@
     PCanonicalTuple(true, Array.tabulate(nDims)(_ => PInt64Required): _*): PTuple,
     (off) => representation.loadField(off, "strides")
   )
->>>>>>> 00cfa811
-
-  @transient lazy val data: StaticallyKnownField[PArray, Long] = new StaticallyKnownField[PArray, Long](
-    PCanonicalArray(elementType, required = true)
-  ) {
-    def load(off: Code[Long])(implicit line: LineNumber): Code[Long] =
-      representation.loadField(off, "data")
-  }
+
+  @transient lazy val data: StaticallyKnownField[PArray, Long] = new StaticallyKnownField(
+    PCanonicalArray(elementType, required = true),
+    off => representation.loadField(off, "data")
+  )
 
   lazy val representation: PStruct = {
     PCanonicalStruct(required,
@@ -78,11 +59,11 @@
 
   override lazy val encodableType: PType = PCanonicalNDArray(elementType.encodableType, nDims, required)
 
-  def numElements(shape: IndexedSeq[Value[Long]], mb: EmitMethodBuilder[_])(implicit line: LineNumber): Code[Long] = {
+  def numElements(shape: IndexedSeq[Value[Long]], mb: EmitMethodBuilder[_]): Code[Long] = {
     shape.foldLeft(1L: Code[Long])(_ * _)
   }
 
-  def makeShapeBuilder(shapeArray: IndexedSeq[Value[Long]])(implicit line: LineNumber): StagedRegionValueBuilder => Code[Unit] = { srvb =>
+  def makeShapeBuilder(shapeArray: IndexedSeq[Value[Long]]): StagedRegionValueBuilder => Code[Unit] = { srvb =>
     coerce[Unit](Code(
       srvb.start(),
       Code(shapeArray.map(shapeElement => Code(
@@ -92,7 +73,7 @@
     ))
   }
 
-  def makeColumnMajorStridesBuilder(sourceShapeArray: IndexedSeq[Value[Long]], mb: EmitMethodBuilder[_])(implicit line: LineNumber): StagedRegionValueBuilder => Code[Unit] = { srvb =>
+  def makeColumnMajorStridesBuilder(sourceShapeArray: IndexedSeq[Value[Long]], mb: EmitMethodBuilder[_]): StagedRegionValueBuilder => Code[Unit] = { srvb =>
     val runningProduct = mb.newLocal[Long]()
     val tempShapeStorage = mb.newLocal[Long]()
     Code(
@@ -109,7 +90,7 @@
     )
   }
 
-  def makeRowMajorStridesBuilder(sourceShapeArray: IndexedSeq[Value[Long]], mb: EmitMethodBuilder[_])(implicit line: LineNumber): StagedRegionValueBuilder => Code[Unit] = { srvb =>
+  def makeRowMajorStridesBuilder(sourceShapeArray: IndexedSeq[Value[Long]], mb: EmitMethodBuilder[_]): StagedRegionValueBuilder => Code[Unit] = { srvb =>
     val runningProduct = mb.newLocal[Long]()
     val tempShapeStorage = mb.newLocal[Long]()
     val computedStrides = (0 until nDims).map(_ => mb.genFieldThisRef[Long]())
@@ -132,9 +113,9 @@
     )
   }
 
-  private def getElementAddress(indices: IndexedSeq[Value[Long]], nd: Value[Long], mb: EmitMethodBuilder[_])(implicit line: LineNumber): Code[Long] = {
+  private def getElementAddress(indices: IndexedSeq[Value[Long]], nd: Value[Long], mb: EmitMethodBuilder[_]): Code[Long] = {
     val stridesTuple  = new CodePTuple(strides.pType, new Value[Long] {
-      def get(implicit line: LineNumber): Code[Long] = strides.load(nd)
+      def get: Code[Long] = strides.load(nd)
     })
     val bytesAway = mb.newLocal[Long]()
     val dataStore = mb.newLocal[Long]()
@@ -151,13 +132,10 @@
     ))
   }
 
-  def setElement(indices: IndexedSeq[Value[Long]], ndAddress: Value[Long], newElement: Code[_], mb: EmitMethodBuilder[_])(implicit line: LineNumber): Code[Unit] = {
+  def setElement(indices: IndexedSeq[Value[Long]], ndAddress: Value[Long], newElement: Code[_], mb: EmitMethodBuilder[_]): Code[Unit] = {
     Region.storeIRIntermediate(this.elementType)(getElementAddress(indices, ndAddress, mb), newElement)
   }
 
-<<<<<<< HEAD
-  def loadElementToIRIntermediate(indices: IndexedSeq[Value[Long]], ndAddress: Value[Long], mb: EmitMethodBuilder[_])(implicit line: LineNumber): Code[_] = {
-=======
   def loadElement(cb: EmitCodeBuilder, indices: IndexedSeq[Value[Long]], ndAddress: Value[Long]): Code[Long] = {
     val off = getElementAddress(indices, ndAddress, cb.emb)
     data.pType.elementType.fundamentalType match {
@@ -170,11 +148,10 @@
 
   def loadElementToIRIntermediate(indices: IndexedSeq[Value[Long]], ndAddress: Value[Long], mb: EmitMethodBuilder[_]): Code[_] = {
 
->>>>>>> 00cfa811
     Region.loadIRIntermediate(data.pType.elementType)(getElementAddress(indices, ndAddress, mb))
   }
 
-  def linearizeIndicesRowMajor(indices: IndexedSeq[Code[Long]], shapeArray: IndexedSeq[Value[Long]], mb: EmitMethodBuilder[_])(implicit line: LineNumber): Code[Long] = {
+  def linearizeIndicesRowMajor(indices: IndexedSeq[Code[Long]], shapeArray: IndexedSeq[Value[Long]], mb: EmitMethodBuilder[_]): Code[Long] = {
     val index = mb.genFieldThisRef[Long]()
     val elementsInProcessedDimensions = mb.genFieldThisRef[Long]()
     Code(
@@ -190,7 +167,7 @@
     )
   }
 
-  def unlinearizeIndexRowMajor(index: Code[Long], shapeArray: IndexedSeq[Value[Long]], mb: EmitMethodBuilder[_])(implicit line: LineNumber): (Code[Unit], IndexedSeq[Value[Long]]) = {
+  def unlinearizeIndexRowMajor(index: Code[Long], shapeArray: IndexedSeq[Value[Long]], mb: EmitMethodBuilder[_]): (Code[Unit], IndexedSeq[Value[Long]]) = {
     val nDim = shapeArray.length
     val newIndices = (0 until nDim).map(_ => mb.genFieldThisRef[Long]())
     val elementsInProcessedDimensions = mb.genFieldThisRef[Long]()
@@ -216,12 +193,7 @@
     data: Code[Long],
     mb: EmitMethodBuilder[_],
     region: Value[Region]
-<<<<<<< HEAD
-  )(implicit line: LineNumber
-  ): Code[Long] = {
-=======
   ): SNDArrayPointerCode = {
->>>>>>> 00cfa811
     val srvb = new StagedRegionValueBuilder(mb, this.representation, region)
 
     new SNDArrayPointerCode(SNDArrayPointer(this), Code(Code(FastIndexedSeq(
@@ -232,26 +204,9 @@
       srvb.advance(),
       srvb.addIRIntermediate(this.representation.fieldType("data"))(data))),
       srvb.end()
-<<<<<<< HEAD
-    )
-  }
-
-  def copyFromType(mb: EmitMethodBuilder[_], region: Value[Region], srcPType: PType, srcAddress: Code[Long], deepCopy: Boolean)(implicit line: LineNumber): Code[Long] = {
-    val sourceNDPType = srcPType.asInstanceOf[PNDArray]
-
-    assert(this.elementType == sourceNDPType.elementType && this.nDims == sourceNDPType.nDims)
-
-    this.representation.copyFromType(mb, region, sourceNDPType.representation, srcAddress, deepCopy)
-  }
-
-  def copyFromTypeAndStackValue(mb: EmitMethodBuilder[_], region: Value[Region], srcPType: PType, stackValue: Code[_], deepCopy: Boolean)(implicit line: LineNumber): Code[_] =
-    this.copyFromType(mb, region, srcPType, stackValue.asInstanceOf[Code[Long]], deepCopy)
-
-=======
     ))
   }
 
->>>>>>> 00cfa811
   def _copyFromAddress(region: Region, srcPType: PType, srcAddress: Long, deepCopy: Boolean): Long  = {
     val sourceNDPType = srcPType.asInstanceOf[PNDArray]
     assert(elementType == sourceNDPType.elementType && nDims == sourceNDPType.nDims)
@@ -265,102 +220,13 @@
 
   def setRequired(required: Boolean) = if(required == this.required) this else PCanonicalNDArray(elementType, nDims, required)
 
-<<<<<<< HEAD
-  def constructAtAddress(mb: EmitMethodBuilder[_], addr: Code[Long], region: Value[Region], srcPType: PType, srcAddress: Code[Long], deepCopy: Boolean)(implicit line: LineNumber): Code[Unit] =
-    this.fundamentalType.constructAtAddress(mb, addr, region, srcPType.fundamentalType, srcAddress, deepCopy)
-=======
   def unstagedStoreAtAddress(addr: Long, region: Region, srcPType: PType, srcAddress: Long, deepCopy: Boolean): Unit =
     this.fundamentalType.unstagedStoreAtAddress(addr, region, srcPType.fundamentalType, srcAddress, deepCopy)
->>>>>>> 00cfa811
 
   def sType: SNDArrayPointer = SNDArrayPointer(this)
 
   def loadCheapPCode(cb: EmitCodeBuilder, addr: Code[Long]): PCode = new SNDArrayPointerCode(sType, addr)
 
-<<<<<<< HEAD
-class PCanonicalNDArraySettable(override val pt: PCanonicalNDArray, val a: Settable[Long]) extends PNDArrayValue with PSettable {
-  //FIXME: Rewrite apply to not require a methodBuilder, meaning also rewrite loadElementToIRIntermediate
-  def apply(indices: IndexedSeq[Value[Long]], mb: EmitMethodBuilder[_])(implicit line: LineNumber): Value[_] = {
-    assert(indices.size == pt.nDims)
-    new Value[Any] {
-      override def get(implicit line: LineNumber): Code[Any] = pt.loadElementToIRIntermediate(indices, a, mb)
-    }
-  }
-
-  def settableTuple(): IndexedSeq[Settable[_]] = FastIndexedSeq(a)
-
-  override def get(implicit line: LineNumber): PCode =
-    new PCanonicalNDArrayCode(pt, a)
-
-  override def store(pv: PCode)(implicit line: LineNumber): Code[Unit] =
-    a := pv.asInstanceOf[PCanonicalNDArrayCode].a
-
-  override def outOfBounds(indices: IndexedSeq[Value[Long]], mb: EmitMethodBuilder[_])(implicit line: LineNumber): Code[Boolean] = {
-    val shape = this.shapes()
-    val outOfBounds = mb.genFieldThisRef[Boolean]()
-    Code(
-      outOfBounds := false,
-      Code.foreach(0 until pt.nDims) { dimIndex =>
-        outOfBounds := outOfBounds || (indices(dimIndex) >= shape(dimIndex))
-      },
-      outOfBounds
-    )
-  }
-
-  override def assertInBounds(indices: IndexedSeq[Value[Long]], mb: EmitMethodBuilder[_], errorId: Int)(implicit line: LineNumber): Code[Unit] = {
-    val shape = this.shapes()
-    Code.foreach(0 until pt.nDims) { dimIndex =>
-      val eMsg = const("Index ").concat(indices(dimIndex).toS)
-        .concat(s" is out of bounds for axis $dimIndex with size ")
-        .concat(shape(dimIndex).toS)
-      (indices(dimIndex) >= shape(dimIndex)).orEmpty(Code._fatalWithID[Unit](eMsg, errorId))
-    }
-  }
-
-  override def shapes(): IndexedSeq[Value[Long]] = Array.tabulate(pt.nDims) { i =>
-    new Value[Long] {
-      def get(implicit line: LineNumber): Code[Long] = pt.loadShape(a, i)
-    }
-  }
-
-  override def strides(): IndexedSeq[Value[Long]] = Array.tabulate(pt.nDims) { i =>
-    new Value[Long] {
-      def get(implicit line: LineNumber): Code[Long] = pt.loadStride(a, i)
-    }
-  }
-
-  override def sameShape(other: PNDArrayValue, mb: EmitMethodBuilder[_])(implicit line: LineNumber): Code[Boolean] = {
-    val comparator = this.pt.shape.pType.codeOrdering(mb, other.pt.shape.pType)
-    val thisShape = this.pt.shape.load(this.a).asInstanceOf[Code[comparator.T]]
-    val otherShape = other.pt.shape.load(other.value.asInstanceOf[Value[Long]]).asInstanceOf[Code[comparator.T]]
-    comparator.equivNonnull(thisShape, otherShape)
-  }
-}
-
-class PCanonicalNDArrayCode(val pt: PCanonicalNDArray, val a: Code[Long]) extends PNDArrayCode {
-
-  override def code: Code[_] = a
-
-  override def codeTuple(): IndexedSeq[Code[_]] = FastIndexedSeq(a)
-
-  override def store(mb: EmitMethodBuilder[_], r: Value[Region], dst: Code[Long])(implicit line: LineNumber): Code[Unit] = ???
-
-  def memoize(cb: EmitCodeBuilder, name: String, sb: SettableBuilder)(implicit line: LineNumber): PNDArrayValue = {
-    val s = PCanonicalNDArraySettable(cb, pt, name, sb)
-    cb.assign(s, this)
-    s
-  }
-
-  override def memoize(cb: EmitCodeBuilder, name: String)(implicit line: LineNumber): PNDArrayValue =
-    memoize(cb, name, cb.localBuilder)
-
-  override def memoizeField(cb: EmitCodeBuilder, name: String)(implicit line: LineNumber): PValue =
-    memoize(cb, name, cb.fieldBuilder)
-
-  override def shape(implicit line: LineNumber): PBaseStructCode =
-    PCode(this.pt.shape.pType, this.pt.shape.load(a)).asBaseStruct
-}
-=======
   def store(cb: EmitCodeBuilder, region: Value[Region], value: SCode, deepCopy: Boolean): Code[Long] = {
     value.st match {
       case SNDArrayPointer(t) if t.equalModuloRequired(this) =>
@@ -375,4 +241,3 @@
     }
   }
 }
->>>>>>> 00cfa811
