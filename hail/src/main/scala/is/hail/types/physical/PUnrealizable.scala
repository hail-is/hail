package is.hail.types.physical

import is.hail.annotations.{CodeOrdering, Region}
import is.hail.asm4s.{Code, LineNumber, TypeInfo, Value}
import is.hail.expr.ir.{Ascending, Descending, EmitCodeBuilder, EmitMethodBuilder, SortOrder}
import is.hail.types.physical.stypes.SCode

trait PUnrealizable extends PType {
  private def unsupported: Nothing =
    throw new UnsupportedOperationException(s"$this is not realizable")

  override def byteSize: Long = unsupported

  override def alignment: Long = unsupported

  override def codeOrdering(mb: EmitMethodBuilder[_], other: PType, so: SortOrder): CodeOrdering =
    unsupported

  def codeOrdering(mb: EmitMethodBuilder[_], other: PType): CodeOrdering =
    unsupported

<<<<<<< HEAD
  def copyFromType(mb: EmitMethodBuilder[_], region: Value[Region], srcPType: PType, srcAddress: Code[Long], deepCopy: Boolean)(implicit line: LineNumber): Code[Long] =
    unsupported

  def copyFromTypeAndStackValue(mb: EmitMethodBuilder[_], region: Value[Region], srcPType: PType, stackValue: Code[_], deepCopy: Boolean)(implicit line: LineNumber): Code[_] =
    unsupported

  protected def _copyFromAddress(region: Region, srcPType: PType, srcAddress: Long, deepCopy: Boolean): Long =
=======
  protected[physical] def _copyFromAddress(region: Region, srcPType: PType, srcAddress: Long, deepCopy: Boolean): Long =
>>>>>>> 00cfa811
    unsupported

  override def copyFromAddress(region: Region, srcPType: PType, srcAddress: Long, deepCopy: Boolean): Long =
    unsupported

  def constructAtAddress(mb: EmitMethodBuilder[_], addr: Code[Long], region: Value[Region], srcPType: PType, srcAddress: Code[Long], deepCopy: Boolean)(implicit line: LineNumber): Code[Unit] =
    unsupported

  def unstagedStoreAtAddress(addr: Long, region: Region, srcPType: PType, srcAddress: Long, deepCopy: Boolean): Unit =
    unsupported

  override def loadCheapPCode(cb: EmitCodeBuilder, addr: Code[Long]): PCode = unsupported

  override def store(cb: EmitCodeBuilder, region: Value[Region], value: SCode, deepCopy: Boolean): Code[Long] = unsupported

  override def storeAtAddress(cb: EmitCodeBuilder, addr: Code[Long], region: Value[Region], value: SCode, deepCopy: Boolean): Unit = unsupported

  override def encodableType: PType = unsupported

  override def containsPointers: Boolean = {
    throw new UnsupportedOperationException("containsPointers not supported on PUnrealizable")
  }
}

trait PUnrealizableCode extends PCode {
  private def unsupported: Nothing =
    throw new UnsupportedOperationException(s"$pt is not realizable")

  def code: Code[_] = unsupported

  def codeTuple(): IndexedSeq[Code[_]] = unsupported

  override def typeInfo: TypeInfo[_] = unsupported

  override def tcode[T](implicit ti: TypeInfo[T]): Code[T] = unsupported

<<<<<<< HEAD
  def store(mb: EmitMethodBuilder[_], r: Value[Region], dst: Code[Long])(implicit line: LineNumber): Code[Unit] =
    unsupported

  override def allocateAndStore(mb: EmitMethodBuilder[_], r: Value[Region])(implicit line: LineNumber): (Code[Unit], Code[Long]) =
    unsupported

  def memoizeField(cb: EmitCodeBuilder, name: String)(implicit line: LineNumber): PValue = unsupported

  override def castTo(mb: EmitMethodBuilder[_], region: Value[Region], destPtype: PType, deepCopy: Boolean = false)(implicit line: LineNumber): PCode = {
    assert(destPtype == pt)
    this
  }
=======
  def memoizeField(cb: EmitCodeBuilder, name: String): PValue = unsupported
>>>>>>> 00cfa811
}<|MERGE_RESOLUTION|>--- conflicted
+++ resolved
@@ -1,7 +1,7 @@
 package is.hail.types.physical
 
 import is.hail.annotations.{CodeOrdering, Region}
-import is.hail.asm4s.{Code, LineNumber, TypeInfo, Value}
+import is.hail.asm4s.{Code, TypeInfo, Value}
 import is.hail.expr.ir.{Ascending, Descending, EmitCodeBuilder, EmitMethodBuilder, SortOrder}
 import is.hail.types.physical.stypes.SCode
 
@@ -19,23 +19,13 @@
   def codeOrdering(mb: EmitMethodBuilder[_], other: PType): CodeOrdering =
     unsupported
 
-<<<<<<< HEAD
-  def copyFromType(mb: EmitMethodBuilder[_], region: Value[Region], srcPType: PType, srcAddress: Code[Long], deepCopy: Boolean)(implicit line: LineNumber): Code[Long] =
-    unsupported
-
-  def copyFromTypeAndStackValue(mb: EmitMethodBuilder[_], region: Value[Region], srcPType: PType, stackValue: Code[_], deepCopy: Boolean)(implicit line: LineNumber): Code[_] =
-    unsupported
-
-  protected def _copyFromAddress(region: Region, srcPType: PType, srcAddress: Long, deepCopy: Boolean): Long =
-=======
   protected[physical] def _copyFromAddress(region: Region, srcPType: PType, srcAddress: Long, deepCopy: Boolean): Long =
->>>>>>> 00cfa811
     unsupported
 
   override def copyFromAddress(region: Region, srcPType: PType, srcAddress: Long, deepCopy: Boolean): Long =
     unsupported
 
-  def constructAtAddress(mb: EmitMethodBuilder[_], addr: Code[Long], region: Value[Region], srcPType: PType, srcAddress: Code[Long], deepCopy: Boolean)(implicit line: LineNumber): Code[Unit] =
+  def constructAtAddress(mb: EmitMethodBuilder[_], addr: Code[Long], region: Value[Region], srcPType: PType, srcAddress: Code[Long], deepCopy: Boolean): Code[Unit] =
     unsupported
 
   def unstagedStoreAtAddress(addr: Long, region: Region, srcPType: PType, srcAddress: Long, deepCopy: Boolean): Unit =
@@ -66,20 +56,5 @@
 
   override def tcode[T](implicit ti: TypeInfo[T]): Code[T] = unsupported
 
-<<<<<<< HEAD
-  def store(mb: EmitMethodBuilder[_], r: Value[Region], dst: Code[Long])(implicit line: LineNumber): Code[Unit] =
-    unsupported
-
-  override def allocateAndStore(mb: EmitMethodBuilder[_], r: Value[Region])(implicit line: LineNumber): (Code[Unit], Code[Long]) =
-    unsupported
-
-  def memoizeField(cb: EmitCodeBuilder, name: String)(implicit line: LineNumber): PValue = unsupported
-
-  override def castTo(mb: EmitMethodBuilder[_], region: Value[Region], destPtype: PType, deepCopy: Boolean = false)(implicit line: LineNumber): PCode = {
-    assert(destPtype == pt)
-    this
-  }
-=======
   def memoizeField(cb: EmitCodeBuilder, name: String): PValue = unsupported
->>>>>>> 00cfa811
 }