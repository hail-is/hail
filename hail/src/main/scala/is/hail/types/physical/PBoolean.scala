--- conflicted
+++ resolved
@@ -35,18 +35,13 @@
 
   override def byteSize: Long = 1
 
-<<<<<<< HEAD
-  def storePrimitiveAtAddress(addr: Code[Long], srcPType: PType, value: Code[_])(implicit line: LineNumber): Code[Unit] =
-    Region.storeBoolean(addr, coerce[Boolean](value))
-=======
   def sType: SBoolean = SBoolean(required)
 
-  def storePrimitiveAtAddress(cb: EmitCodeBuilder, addr: Code[Long], value: SCode): Unit = {
+  def storePrimitiveAtAddress(cb: EmitCodeBuilder, addr: Code[Long], value: SCode)(implicit line: LineNumber): Unit = {
     cb += Region.storeBoolean(addr, value.asBoolean.boolCode(cb))
   }
 
   override def loadCheapPCode(cb: EmitCodeBuilder, addr: Code[Long]): PCode = new SBooleanCode(required, Region.loadBoolean(addr))
->>>>>>> 00cfa811
 }
 
 object PBoolean {
