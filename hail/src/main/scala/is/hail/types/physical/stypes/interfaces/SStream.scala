--- conflicted
+++ resolved
@@ -1,11 +1,7 @@
 package is.hail.types.physical.stypes.interfaces
 
 import is.hail.annotations.{CodeOrdering, Region}
-<<<<<<< HEAD
-import is.hail.asm4s.{Code, LineNumber, TypeInfo, Value}
-=======
-import is.hail.asm4s.{Code, Settable, TypeInfo, Value}
->>>>>>> 25e5e5b8
+import is.hail.asm4s.{Code, LineNumber, Settable, TypeInfo, Value}
 import is.hail.expr.ir.EmitStream.SizedStream
 import is.hail.expr.ir.{EmitCodeBuilder, EmitMethodBuilder, SortOrder}
 import is.hail.types.physical.stypes.{SCode, SSettable, SType}
@@ -23,13 +19,6 @@
 
   def codeTupleTypes(): IndexedSeq[TypeInfo[_]] = throw new UnsupportedOperationException
 
-<<<<<<< HEAD
-  override def codeOrdering(mb: EmitMethodBuilder[_], other: SType, so: SortOrder): CodeOrdering =
-    throw new UnsupportedOperationException
-
-  override def loadFrom(cb: EmitCodeBuilder, region: Value[Region], pt: PType, addr: Code[Long]): SCode =
-    throw new UnsupportedOperationException
-=======
   def codeOrdering(mb: EmitMethodBuilder[_], other: SType, so: SortOrder): CodeOrdering = throw new UnsupportedOperationException
 
   def loadFrom(cb: EmitCodeBuilder, region: Value[Region], pt: PType, addr: Code[Long]): SCode = throw new UnsupportedOperationException
@@ -37,7 +26,6 @@
   def fromCodes(codes: IndexedSeq[Code[_]]): SCode = throw new UnsupportedOperationException
 
   def fromSettables(settables: IndexedSeq[Settable[_]]): SSettable = throw new UnsupportedOperationException
->>>>>>> 25e5e5b8
 }
 
 
