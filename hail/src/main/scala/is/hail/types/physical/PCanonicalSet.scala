package is.hail.types.physical

import is.hail.annotations.Region
import is.hail.asm4s.{Code, LineNumber}
import is.hail.types.virtual.{TSet, Type}

final case class PCanonicalSet(elementType: PType,  required: Boolean = false) extends PSet with PArrayBackedContainer {
  val arrayRep = PCanonicalArray(elementType, required)

  def setRequired(required: Boolean) = if(required == this.required) this else PCanonicalSet(elementType, required)

  def _asIdent = s"set_of_${elementType.asIdent}"

  override def _pretty(sb: StringBuilder, indent: Int, compact: Boolean = false) {
    sb.append("PCSet[")
    elementType.pretty(sb, indent, compact)
    sb.append("]")
  }

  override def deepRename(t: Type) = deepRenameSet(t.asInstanceOf[TSet])

  private def deepRenameSet(t: TSet) =
    PCanonicalSet(this.elementType.deepRename(t.elementType),  this.required)
<<<<<<< HEAD

  override def load(src: Code[Long])(implicit line: LineNumber): PCode =
    new PCanonicalIndexableCode(this, Region.loadAddress(src))
=======
>>>>>>> 00cfa811
}<|MERGE_RESOLUTION|>--- conflicted
+++ resolved
@@ -1,7 +1,7 @@
 package is.hail.types.physical
 
 import is.hail.annotations.Region
-import is.hail.asm4s.{Code, LineNumber}
+import is.hail.asm4s.Code
 import is.hail.types.virtual.{TSet, Type}
 
 final case class PCanonicalSet(elementType: PType,  required: Boolean = false) extends PSet with PArrayBackedContainer {
@@ -21,10 +21,4 @@
 
   private def deepRenameSet(t: TSet) =
     PCanonicalSet(this.elementType.deepRename(t.elementType),  this.required)
-<<<<<<< HEAD
-
-  override def load(src: Code[Long])(implicit line: LineNumber): PCode =
-    new PCanonicalIndexableCode(this, Region.loadAddress(src))
-=======
->>>>>>> 00cfa811
 }