package is.hail.types.physical.stypes.interfaces

import is.hail.annotations.Region
import is.hail.asm4s._
import is.hail.expr.ir.EmitCodeBuilder
import is.hail.linalg.{BLAS, LAPACK}
import is.hail.types.physical.stypes.concrete.{SNDArraySlice, SNDArraySliceValue}
import is.hail.types.physical.stypes.primitives.SInt64Value
import is.hail.types.physical.stypes.{EmitType, SSettable, SType, SValue}
import is.hail.types.physical.{PCanonicalNDArray, PNDArray, PNumeric, PPrimitive, PType}
import is.hail.types.{RNDArray, TypeWithRequiredness}
import is.hail.utils.{FastIndexedSeq, toRichIterable, valueToRichCodeRegion}

import scala.collection.mutable

object SNDArray {
  def numElements(shape: IndexedSeq[Value[Long]]): Code[Long] = {
    shape.foldLeft(1L: Code[Long])(_ * _)
  }

  // Column major order
  def forEachIndexColMajor(cb: EmitCodeBuilder, shape: IndexedSeq[Value[Long]], context: String)
                          (f: (EmitCodeBuilder, IndexedSeq[Value[Long]]) => Unit): Unit = {
    forEachIndexWithInitAndIncColMajor(cb, shape, shape.map(_ => (cb: EmitCodeBuilder) => ()), shape.map(_ => (cb: EmitCodeBuilder) => ()), context)(f)
  }

  def coiterate(cb: EmitCodeBuilder, arrays: (SNDArrayValue, String)*)(body: IndexedSeq[SValue] => Unit): Unit = {
    if (arrays.isEmpty) return
    val indexVars = Array.tabulate(arrays(0)._1.st.nDims)(i => s"i$i").toFastIndexedSeq
    val indices = Array.range(0, arrays(0)._1.st.nDims).toFastIndexedSeq
    coiterate(cb, indexVars, arrays.map { case (array, name) => (array, indices, name) }: _*)(body)
  }

  // Note: to iterate through an array in column major order, make sure the indices are in ascending order. E.g.
  // A.coiterate(cb, IndexedSeq("i", "j"), (A, IndexedSeq(0, 1), "A"), (B, IndexedSeq(0, 1), "B"), {
  //   SCode.add(cb, a, b)
  // })
  // computes A += B.
  def coiterate(
    cb: EmitCodeBuilder,
    indexVars: IndexedSeq[String],
    arrays: (SNDArrayValue, IndexedSeq[Int], String)*
  )(body: IndexedSeq[SValue] => Unit
  ): Unit = {
    _coiterate(cb, indexVars, arrays: _*) { ptrs =>
      val codes = ptrs.zip(arrays).map { case (ptr, (array, _, _)) =>
        val pt = array.st.pType.elementType
        pt.loadCheapSCode(cb, pt.loadFromNested(ptr))
      }
      body(codes)
    }
  }

  def _coiterate(
    cb: EmitCodeBuilder,
    indexVars: IndexedSeq[String],
    arrays: (SNDArrayValue, IndexedSeq[Int], String)*
  )(body: IndexedSeq[Value[Long]] => Unit
  ): Unit = {
    val indexSizes = new Array[Settable[Int]](indexVars.length)
    val indexCoords = Array.tabulate(indexVars.length) { i => cb.newLocal[Int](indexVars(i)) }

    case class ArrayInfo(
      array: SNDArrayValue,
      strides: IndexedSeq[Value[Long]],
      pos: IndexedSeq[Settable[Long]],
      indexToDim: Map[Int, Int],
      name: String)

    val info = arrays.toIndexedSeq.map { case (array, indices, name) =>
      for (idx <- indices) assert(idx < indexVars.length && idx >= 0)
      // FIXME: relax this assumption to handle transposing, non-column major
      for (i <- 0 until indices.length - 1) assert(indices(i) < indices(i+1))
      assert(indices.length == array.st.nDims)

      val shape = array.shapes
      for (i <- indices.indices) {
        val idx = indices(i)
        if (indexSizes(idx) == null) {
          indexSizes(idx) = cb.newLocal[Int](s"${indexVars(idx)}_max")
          cb.assign(indexSizes(idx), shape(i).toI)
        } else {
          cb.ifx(indexSizes(idx).cne(shape(i).toI), cb._fatal(s"${indexVars(idx)} indexes incompatible dimensions"))
        }
      }
      val strides = array.strides
      val pos = Array.tabulate(array.st.nDims + 1) { i => cb.newLocal[Long](s"$name$i") }
      val indexToDim = indices.zipWithIndex.toMap
      ArrayInfo(array, strides, pos, indexToDim, name)
    }

    def recurLoopBuilder(idx: Int): Unit = {
      if (idx < 0) {
        // FIXME: to handle non-column major, need to use `pos` of smallest index var
        body(info.map(_.pos(0)))
      } else {
        val coord = indexCoords(idx)
        def init(): Unit = {
          cb.assign(coord, 0)
          for (n <- arrays.indices) {
            if (info(n).indexToDim.contains(idx)) {
              val i = info(n).indexToDim(idx)
              // FIXME: assumes array's indices in ascending order
              cb.assign(info(n).pos(i), info(n).pos(i+1))
            }
          }
        }
        def increment(): Unit = {
          cb.assign(coord, coord + 1)
          for (n <- arrays.indices) {
            if (info(n).indexToDim.contains(idx)) {
              val i = info(n).indexToDim(idx)
              cb.assign(info(n).pos(i), info(n).pos(i) + info(n).strides(i))
            }
          }
        }

        cb.forLoop(init(), coord < indexSizes(idx), increment(), recurLoopBuilder(idx - 1))
      }
    }

    for (n <- arrays.indices) {
      cb.assign(info(n).pos(info(n).array.st.nDims), info(n).array.firstDataAddress)
    }
    recurLoopBuilder(indexVars.length - 1)
  }

  // Column major order
  def forEachIndexWithInitAndIncColMajor(cb: EmitCodeBuilder, shape: IndexedSeq[Value[Long]], inits: IndexedSeq[EmitCodeBuilder => Unit],
                                         incrementers: IndexedSeq[EmitCodeBuilder => Unit], context: String)
                                        (f: (EmitCodeBuilder, IndexedSeq[Value[Long]]) => Unit): Unit = {

    val indices = Array.tabulate(shape.length) { dimIdx => cb.newLocal[Long](s"${ context }_foreach_dim_$dimIdx", 0L) }

    def recurLoopBuilder(dimIdx: Int, innerLambda: () => Unit): Unit = {
      if (dimIdx == shape.length) {
        innerLambda()
      }
      else {
        val dimVar = indices(dimIdx)

        recurLoopBuilder(dimIdx + 1,
          () => {
            cb.forLoop({
              inits(dimIdx)(cb)
              cb.assign(dimVar, 0L)
            }, dimVar < shape(dimIdx), {
              incrementers(dimIdx)(cb)
              cb.assign(dimVar, dimVar + 1L)
            },
              innerLambda()
            )
          }
        )
      }
    }

    val body = () => f(cb, indices)

    recurLoopBuilder(0, body)
  }

  // Row major order
  def forEachIndexRowMajor(cb: EmitCodeBuilder, shape: IndexedSeq[Value[Long]], context: String)
                          (f: (EmitCodeBuilder, IndexedSeq[Value[Long]]) => Unit): Unit = {
    forEachIndexWithInitAndIncRowMajor(cb, shape, shape.map(_ => (cb: EmitCodeBuilder) => ()), shape.map(_ => (cb: EmitCodeBuilder) => ()), context)(f)
  }

  // Row major order
  def forEachIndexWithInitAndIncRowMajor(cb: EmitCodeBuilder, shape: IndexedSeq[Value[Long]], inits: IndexedSeq[EmitCodeBuilder => Unit],
                                         incrementers: IndexedSeq[EmitCodeBuilder => Unit], context: String)
                                        (f: (EmitCodeBuilder, IndexedSeq[Value[Long]]) => Unit): Unit = {

    val indices = Array.tabulate(shape.length) { dimIdx => cb.newLocal[Long](s"${ context }_foreach_dim_$dimIdx", 0L) }

    def recurLoopBuilder(dimIdx: Int, innerLambda: () => Unit): Unit = {
      if (dimIdx == -1) {
        innerLambda()
      }
      else {
        val dimVar = indices(dimIdx)

        recurLoopBuilder(dimIdx - 1,
          () => {
            cb.forLoop({
              inits(dimIdx)(cb)
              cb.assign(dimVar, 0L)
            }, dimVar < shape(dimIdx), {
              incrementers(dimIdx)(cb)
              cb.assign(dimVar, dimVar + 1L)
            },
              innerLambda()
            )
          }
        )
      }
    }

    val body = () => f(cb, indices)

    recurLoopBuilder(shape.length - 1, body)
  }

  // Column major order
  def unstagedForEachIndex(shape: IndexedSeq[Long])
                          (f: IndexedSeq[Long] => Unit): Unit = {

    val indices = Array.tabulate(shape.length) {dimIdx =>  0L}

    def recurLoopBuilder(dimIdx: Int, innerLambda: () => Unit): Unit = {
      if (dimIdx == shape.length) {
        innerLambda()
      }
      else {

        recurLoopBuilder(dimIdx + 1,
          () => {
            (0 until shape(dimIdx).toInt).foreach(_ => {
              innerLambda()
              indices(dimIdx) += 1
            })
          }
        )
      }
    }

    val body = () => f(indices)

    recurLoopBuilder(0, body)
  }

  def assertMatrix(nds: SNDArrayValue*): Unit = {
    for (nd <- nds) assert(nd.st.nDims == 2)
  }

  def assertVector(nds: SNDArrayValue*): Unit = {
    for (nd <- nds) assert(nd.st.nDims == 1)
  }

  def assertColMajor(cb: EmitCodeBuilder, caller: String, nds: SNDArrayValue*): Unit = {
    for (nd <- nds) {
      cb.ifx(nd.strides(0).cne(nd.st.pType.elementType.byteSize),
        cb._fatal(s"$caller requires column major: found row stride ", nd.strides(0).toS, ", expected ", nd.st.pType.elementType.byteSize.toString))
    }
  }

  def copyVector(cb: EmitCodeBuilder, X: SNDArrayValue, Y: SNDArrayValue): Unit = {
    val Seq(n) = X.shapes

    Y.assertHasShape(cb, FastIndexedSeq(n), "copy: vectors have different sizes: ", Y.shapes(0).toS, ", ", n.toS)
    val ldX = X.eltStride(0).max(1)
    val ldY = Y.eltStride(0).max(1)
    cb += Code.invokeScalaObject5[Int, Long, Int, Long, Int, Unit](BLAS.getClass, "dcopy",
      n.toI,
      X.firstDataAddress, ldX,
      Y.firstDataAddress, ldY)
  }

  def copyMatrix(cb: EmitCodeBuilder, uplo: String, X: SNDArrayValue, Y: SNDArrayValue): Unit = {
    val Seq(m, n) = X.shapes
    Y.assertHasShape(cb, FastIndexedSeq(m, n), "copyMatrix: matrices have different shapes")
    val ldX = X.eltStride(1).max(1)
    val ldY = Y.eltStride(1).max(1)
    cb += Code.invokeScalaObject7[String, Int, Int, Long, Int, Long, Int, Unit](LAPACK.getClass, "dlacpy",
      uplo, m.toI, n.toI,
      X.firstDataAddress, ldX,
      Y.firstDataAddress, ldY)
  }

  def scale(cb: EmitCodeBuilder, alpha: SValue, X: SNDArrayValue): Unit =
    scale(cb, alpha.asFloat64.value, X)

  def scale(cb: EmitCodeBuilder, alpha: Value[Double], X: SNDArrayValue): Unit = {
    val Seq(n) = X.shapes
    val ldX = X.eltStride(0).max(1)
    cb += Code.invokeScalaObject4[Int, Double, Long, Int, Unit](BLAS.getClass, "dscal",
      n.toI, alpha, X.firstDataAddress, ldX)
  }

  def gemv(cb: EmitCodeBuilder, trans: String, A: SNDArrayValue, X: SNDArrayValue, Y: SNDArrayValue): Unit = {
    gemv(cb, trans, 1.0, A, X, 1.0, Y)
  }

  def gemv(cb: EmitCodeBuilder, trans: String, alpha: Value[Double], A: SNDArrayValue, X: SNDArrayValue, beta: Value[Double], Y: SNDArrayValue): Unit = {
    assertMatrix(A)
    val Seq(m, n) = A.shapes
    val errMsg = "gemv: incompatible dimensions"
    if (trans == "N") {
      X.assertHasShape(cb, FastIndexedSeq(n), errMsg)
      Y.assertHasShape(cb, FastIndexedSeq(m), errMsg)
    } else {
      X.assertHasShape(cb, FastIndexedSeq(m), errMsg)
      Y.assertHasShape(cb, FastIndexedSeq(n), errMsg)
    }
    assertColMajor(cb, "gemv", A)

    val ldA = A.eltStride(1).max(1)
    val ldX = X.eltStride(0).max(1)
    val ldY = Y.eltStride(0).max(1)
    cb += Code.invokeScalaObject11[String, Int, Int, Double, Long, Int, Long, Int, Double, Long, Int, Unit](BLAS.getClass, "dgemv",
      trans, m.toI, n.toI,
      alpha,
      A.firstDataAddress, ldA,
      X.firstDataAddress, ldX,
      beta,
      Y.firstDataAddress, ldY)
  }

  def gemm(cb: EmitCodeBuilder, tA: String, tB: String, A: SNDArrayValue, B: SNDArrayValue, C: SNDArrayValue): Unit =
    gemm(cb, tA, tB, 1.0, A, B, 0.0, C)

  def gemm(cb: EmitCodeBuilder, tA: String, tB: String, alpha: Value[Double], A: SNDArrayValue, B: SNDArrayValue, beta: Value[Double], C: SNDArrayValue): Unit = {
    assertMatrix(A, B, C)
    val Seq(m, n) = C.shapes
    val k = if (tA == "N") A.shapes(1) else A.shapes(0)
    val errMsg = "gemm: incompatible matrix dimensions"

    if (tA == "N")
      A.assertHasShape(cb, FastIndexedSeq(m, k), errMsg)
    else
      A.assertHasShape(cb, FastIndexedSeq(k, m), errMsg)
    if (tB == "N")
      B.assertHasShape(cb, FastIndexedSeq(k, n), errMsg)
    else
      B.assertHasShape(cb, FastIndexedSeq(n, k), errMsg)
    assertColMajor(cb, "gemm", A, B, C)

    val ldA = A.eltStride(1).max(1)
    val ldB = B.eltStride(1).max(1)
    val ldC = C.eltStride(1).max(1)
    cb += Code.invokeScalaObject13[String, String, Int, Int, Int, Double, Long, Int, Long, Int, Double, Long, Int, Unit](BLAS.getClass, "dgemm",
      tA, tB, m.toI, n.toI, k.toI,
      alpha,
      A.firstDataAddress, ldA,
      B.firstDataAddress, ldB,
      beta,
      C.firstDataAddress, ldC)
  }

  def trmm(cb: EmitCodeBuilder, side: String, uplo: String, transA: String, diag: String,
    alpha: Value[Double], A: SNDArrayValue, B: SNDArrayValue): Unit = {
    assertMatrix(A, B)
    assertColMajor(cb, "trmm", A, B)

    val Seq(m, n) = B.shapes
    val Seq(a0, a1) = A.shapes
    cb.ifx(a1.cne(if (side == "left") m else n), cb._fatal("trmm: incompatible matrix dimensions"))
    // Elide check in the common case that we statically know A is square
    if (a0 != a1) cb.ifx(a0 < a1, cb._fatal("trmm: A has fewer rows than cols: ", a0.toS, ", ", a1.toS))

    val ldA = A.eltStride(1).max(1)
    val ldB = B.eltStride(1).max(1)
    cb += Code.invokeScalaObject11[String, String, String, String, Int, Int, Double, Long, Int, Long, Int, Unit](BLAS.getClass, "dtrmm",
      side, uplo, transA, diag,
      m.toI, n.toI,
      alpha,
      A.firstDataAddress, ldA,
      B.firstDataAddress, ldB)
  }

  def geqrt(A: SNDArrayValue, T: SNDArrayValue, work: SNDArrayValue, blocksize: Value[Long], cb: EmitCodeBuilder): Unit = {
    if (A.st.nDims == 2) assertColMajor(cb, "geqrt", A) else assertVector(A)
    assertVector(work, T)

    val Seq(m, n) = if (A.st.nDims == 2) A.shapes else FastIndexedSeq(A.shapes(0), SizeValueStatic(1))
    val nb = blocksize
    val min = cb.memoize(m.min(n))
    cb.ifx((nb > min && min > 0) || nb < 1, cb._fatal("geqrt: invalid block size: ", nb.toS))
    cb.ifx(T.shapes(0) < nb*(m.min(n)), cb._fatal("geqrt: T too small"))
    cb.ifx(work.shapes(0) < nb * n, cb._fatal("geqrt: work array too small"))

    val error = cb.mb.newLocal[Int]()
    val ldA = if (A.st.nDims == 2) A.eltStride(1).max(1) else m.toI
    cb.assign(error, Code.invokeScalaObject8[Int, Int, Int, Long, Int, Long, Int, Long, Int](LAPACK.getClass, "dgeqrt",
      m.toI, n.toI, nb.toI,
      A.firstDataAddress, ldA,
      T.firstDataAddress, nb.toI.max(1),
      work.firstDataAddress))
    cb.ifx(error.cne(0), cb._fatal("LAPACK error dtpqrt. Error code = ", error.toS))
  }

  def gemqrt(side: String, trans: String, V: SNDArrayValue, T: SNDArrayValue, C: SNDArrayValue, work: SNDArrayValue, blocksize: Value[Long], cb: EmitCodeBuilder): Unit = {
    assertMatrix(V)
    assertColMajor(cb, "gemqrt", V)
    if (C.st.nDims == 2) assertColMajor(cb, "gemqrt", C) else assertVector(C)
    assertVector(work, T)

    assert(side == "L" || side == "R")
    assert(trans == "T" || trans == "N")
    val Seq(l, k) = V.shapes
    val Seq(m, n) = if (C.st.nDims == 2) C.shapes else FastIndexedSeq(C.shapes(0), SizeValueStatic(1))
    val nb = blocksize
    cb.ifx((nb > k && k > 0) || nb < 1, cb._fatal("gemqrt: invalid block size: ", nb.toS))
    cb.ifx(T.shapes(0) < nb*k, cb._fatal("gemqrt: invalid T size"))
    if (side == "L") {
      cb.ifx(l.cne(m), cb._fatal("gemqrt: invalid dimensions"))
      cb.ifx(work.shapes(0) < nb * n, cb._fatal("work array too small"))
    } else {
      cb.ifx(l.cne(n), cb._fatal("gemqrt: invalid dimensions"))
      cb.ifx(work.shapes(0) < nb * m, cb._fatal("work array too small"))
    }

    val error = cb.mb.newLocal[Int]()
    val ldV = V.eltStride(1).max(1)
    val ldC = if (C.st.nDims == 2) C.eltStride(1).max(1) else m.toI
    cb.assign(error, Code.invokeScalaObject13[String, String, Int, Int, Int, Int, Long, Int, Long, Int, Long, Int, Long, Int](LAPACK.getClass, "dgemqrt",
      side, trans, m.toI, n.toI, k.toI, nb.toI,
      V.firstDataAddress, ldV,
      T.firstDataAddress, nb.toI.max(1),
      C.firstDataAddress, ldC,
      work.firstDataAddress))
    cb.ifx(error.cne(0), cb._fatal("LAPACK error dgemqrt. Error code = ", error.toS))
  }

  // Computes the QR factorization of A. Stores resulting factors in Q and R, overwriting A.
  def geqrt_full(cb: EmitCodeBuilder, A: SNDArrayValue, Q: SNDArrayValue, R: SNDArrayValue, T: SNDArrayValue, work: SNDArrayValue, blocksize: Value[Long]): Unit = {
    val Seq(m, n) = A.shapes
    SNDArray.geqrt(A, T, work, blocksize, cb)
    // copy upper triangle of A0 to R
    SNDArray.copyMatrix(cb, "U", A.slice(cb, (null, n), ColonIndex), R)

    // Set Q to I
    Q.setToZero(cb)
    val i = cb.mb.newLocal[Long]("i")
    cb.forLoop(cb.assign(i, 0L), i < n, cb.assign(i, i+1), {
      Q.setElement(FastIndexedSeq(i, i), primitive(1.0), cb)
    })
    SNDArray.gemqrt("L", "N", A, T, Q, work, blocksize, cb)
  }

  def geqr_query(cb: EmitCodeBuilder, m: Value[Long], n: Value[Long], region: Value[Region]): (Value[Long], Value[Long]) = {
    val T = cb.memoize(region.allocate(8L * 5, 8L))
    val work = cb.memoize(region.allocate(8L, 8L))
    val info = cb.memoize(Code.invokeScalaObject8[Int, Int, Long, Int, Long, Int, Long, Int, Int](LAPACK.getClass, "dgeqr",
      m.toI, n.toI,
      0, m.toI,
      T, -1,
      work, -1))
    cb.ifx(info.cne(0), cb._fatal(s"LAPACK error DGEQR. Failed size query. Error code = ", info.toS))
    val Tsize = cb.memoize(Region.loadDouble(T).toL)
    val LWork = cb.memoize(Region.loadDouble(work).toL)
    (cb.memoize(Tsize.max(5)), cb.memoize(LWork.max(1)))
  }

  def geqr(cb: EmitCodeBuilder, A: SNDArrayValue, T: SNDArrayValue, work: SNDArrayValue): Unit = {
    assertMatrix(A)
    assertColMajor(cb, "geqr", A)
    assertVector(T, work)

    val Seq(m, n) = A.shapes
    val lwork = work.shapes(0)
    val Tsize = T.shapes(0)

    val ldA = A.eltStride(1).max(1)
    val info = cb.newLocal[Int]("dgeqrf_info")
    cb.assign(info, Code.invokeScalaObject8[Int, Int, Long, Int, Long, Int, Long, Int, Int](LAPACK.getClass, "dgeqr",
      m.toI, n.toI,
      A.firstDataAddress, ldA,
      T.firstDataAddress, Tsize.toI,
      work.firstDataAddress, lwork.toI))
    val optTsize = T.loadElement(FastIndexedSeq(0), cb).asFloat64.value.toI
    val optLwork = work.loadElement(FastIndexedSeq(0), cb).asFloat64.value.toI
    cb.ifx(optTsize > Tsize.toI, cb._fatal(s"dgeqr: T too small"))
    cb.ifx(optLwork > lwork.toI, cb._fatal(s"dgeqr: work too small"))
    cb.ifx(info.cne(0), cb._fatal(s"LAPACK error dgeqr. Error code = ", info.toS))
  }

  def gemqr(cb: EmitCodeBuilder, side: String, trans: String, A: SNDArrayValue, T: SNDArrayValue, C: SNDArrayValue, work: SNDArrayValue): Unit = {
    assertMatrix(A)
    assertColMajor(cb, "gemqr", A)
    if (C.st.nDims == 2) assertColMajor(cb, "gemqr", C) else assertVector(C)
    assertVector(work, T)

    assert(side == "L" || side == "R")
    assert(trans == "T" || trans == "N")
    val Seq(l, k) = A.shapes
    val Seq(m, n) = if (C.st.nDims == 2) C.shapes else FastIndexedSeq(C.shapes(0), SizeValueStatic(1))
    if (side == "L") {
      cb.ifx(l.cne(m), cb._fatal("gemqr: invalid dimensions"))
    } else {
      cb.ifx(l.cne(n), cb._fatal("gemqr: invalid dimensions"))
    }
    val Tsize = T.shapes(0)
    val Lwork = work.shapes(0)

    val error = cb.mb.newLocal[Int]()
    val ldA = A.eltStride(1).max(1)
    val ldC = if (C.st.nDims == 2) C.eltStride(1).max(1) else m.toI
    cb.assign(error, Code.invokeScalaObject13[String, String, Int, Int, Int, Long, Int, Long, Int, Long, Int, Long, Int, Int](LAPACK.getClass, "dgemqr",
      side, trans, m.toI, n.toI, k.toI,
      A.firstDataAddress, ldA,
      T.firstDataAddress, Tsize.toI,
      C.firstDataAddress, ldC,
      work.firstDataAddress, Lwork.toI))
    cb.ifx(error.cne(0), cb._fatal("LAPACK error dgemqr. Error code = ", error.toS))
  }

  // Computes the QR factorization of A. Stores resulting factors in Q and R, overwriting A.
  def geqr_full(cb: EmitCodeBuilder, A: SNDArrayValue, Q: SNDArrayValue, R: SNDArrayValue, T: SNDArrayValue, work: SNDArrayValue): Unit = {
    val Seq(m, n) = A.shapes
    SNDArray.geqr(cb, A, T, work)
    // copy upper triangle of A0 to R
    SNDArray.copyMatrix(cb, "U", A.slice(cb, (null, n), ColonIndex), R)

    // Set Q to I
    Q.setToZero(cb)
    val i = cb.mb.newLocal[Long]("i")
    cb.forLoop(cb.assign(i, 0L), i < n, cb.assign(i, i+1), {
      Q.setElement(FastIndexedSeq(i, i), primitive(1.0), cb)
    })
    SNDArray.gemqr(cb, "L", "N", A, T, Q, work)
  }

  def tpqrt(A: SNDArrayValue, B: SNDArrayValue, T: SNDArrayValue, work: SNDArrayValue, blocksize: Value[Long], cb: EmitCodeBuilder): Unit = {
    assertMatrix(A, B)
    assertColMajor(cb, "tpqrt", A, B)
    assertVector(work, T)

    val Seq(m, n) = B.shapes
    val nb = blocksize
    cb.ifx(nb > n || nb < 1, cb._fatal("tpqrt: invalid block size"))
    cb.ifx(T.shapes(0) < nb*n, cb._fatal("tpqrt: T too small"))
    A.assertHasShape(cb, FastIndexedSeq(n, n), "tpqrt: invalid shapes")
    cb.ifx(work.shapes(0) < nb * n, cb._fatal("tpqrt: work array too small"))

    val error = cb.mb.newLocal[Int]()
    val ldA = A.eltStride(1).max(1)
    val ldB = B.eltStride(1).max(1)
    cb.assign(error, Code.invokeScalaObject11[Int, Int, Int, Int, Long, Int, Long, Int, Long, Int, Long, Int](LAPACK.getClass, "dtpqrt",
      m.toI, n.toI, 0, nb.toI,
      A.firstDataAddress, ldA,
      B.firstDataAddress, ldB,
      T.firstDataAddress, nb.toI.max(1),
      work.firstDataAddress))
    cb.ifx(error.cne(0), cb._fatal("LAPACK error dtpqrt. Error code = ", error.toS))
  }

  def tpmqrt(side: String, trans: String, V: SNDArrayValue, T: SNDArrayValue, A: SNDArrayValue, B: SNDArrayValue, work: SNDArrayValue, blocksize: Value[Long], cb: EmitCodeBuilder): Unit = {
    assertMatrix(A, B, V)
    assertColMajor(cb, "tpmqrt", A, B, V)
    assertVector(work, T)

    assert(side == "L" || side == "R")
    assert(trans == "T" || trans == "N")
    val Seq(l, k) = V.shapes
    val Seq(m, n) = B.shapes
    val nb = blocksize
    cb.ifx(nb > k || nb < 1, cb._fatal("tpmqrt: invalid block size"))
    cb.ifx(T.shapes(0) < nb*k, cb._fatal("tpmqrt: T too small"))
    if (side == "L") {
      cb.ifx(l.cne(m), cb._fatal("tpmqrt: invalid dimensions"))
      cb.ifx(work.shapes(0) < nb * n, cb._fatal("tpmqrt: work array too small"))
      A.assertHasShape(cb, FastIndexedSeq(k, n), "tpmqrt: invalid shapes")
    } else {
      cb.ifx(l.cne(n), cb._fatal("invalid dimensions"))
      cb.ifx(work.shapes(0) < nb * m, cb._fatal("work array too small"))
      A.assertHasShape(cb, FastIndexedSeq(m, k), "tpmqrt: invalid shapes")
    }

    val error = cb.mb.newLocal[Int]()
    val ldV = V.eltStride(1).max(1)
    val ldA = A.eltStride(1).max(1)
    val ldB = B.eltStride(1).max(1)
    cb.assign(error, Code.invokeScalaObject16[String, String, Int, Int, Int, Int, Int, Long, Int, Long, Int, Long, Int, Long, Int, Long, Int](LAPACK.getClass, "dtpmqrt",
      side, trans, m.toI, n.toI, k.toI, 0, nb.toI,
      V.firstDataAddress, ldV,
      T.firstDataAddress, nb.toI.max(1),
      A.firstDataAddress, ldA,
      B.firstDataAddress, ldB,
      work.firstDataAddress))
    cb.ifx(error.cne(0), cb._fatal("LAPACK error dtpqrt. Error code = ", error.toS))
  }

  def geqrf_query(cb: EmitCodeBuilder, m: Value[Int], n: Value[Int], region: Value[Region]): Value[Int] = {
    val LWorkAddress = cb.newLocal[Long]("dgeqrf_lwork_address")
    val LWork = cb.newLocal[Int]("dgeqrf_lwork")
    val info = cb.newLocal[Int]("dgeqrf_info")
    cb.assign(LWorkAddress, region.allocate(8L, 8L))
    cb.assign(info, Code.invokeScalaObject7[Int, Int, Long, Int, Long, Long, Int, Int](LAPACK.getClass, "dgeqrf",
      m.toI, n.toI,
      0, m.toI,
      0,
      LWorkAddress, -1))
    cb.ifx(info.cne(0), cb._fatal(s"LAPACK error DGEQRF. Failed size query. Error code = ", info.toS))
    cb.assign(LWork, Region.loadDouble(LWorkAddress).toI)
    cb.memoize((LWork > 0).mux(LWork, 1))
  }

  def geqrf(cb: EmitCodeBuilder, A: SNDArrayValue, T: SNDArrayValue, work: SNDArrayValue): Unit = {
    assertMatrix(A)
    assertColMajor(cb, "geqrf", A)
    assertVector(T, work)

    val Seq(m, n) = A.shapes
    cb.ifx(T.shapes(0).cne(m.min(n)), cb._fatal("geqrf: T has wrong size"))
    val lwork = work.shapes(0)
    cb.ifx(lwork < n.max(1L), cb._fatal("geqrf: work has wrong size"))

    val ldA = A.eltStride(1).max(1)
    val info = cb.newLocal[Int]("dgeqrf_info")
    cb.assign(info, Code.invokeScalaObject7[Int, Int, Long, Int, Long, Long, Int, Int](LAPACK.getClass, "dgeqrf",
      m.toI, n.toI,
      A.firstDataAddress, ldA,
      T.firstDataAddress,
      work.firstDataAddress, lwork.toI))
    cb.ifx(info.cne(0), cb._fatal(s"LAPACK error DGEQRF. Error code = ", info.toS))
  }

  def orgqr(cb: EmitCodeBuilder, k: Value[Int], A: SNDArrayValue, T: SNDArrayValue, work: SNDArrayValue): Unit = {
    assertMatrix(A)
    assertColMajor(cb, "orgqr", A)
    assertVector(T, work)

    val Seq(m, n) = A.shapes
    cb.ifx(k < 0 || k > n.toI, cb._fatal("orgqr: invalid k"))
    cb.ifx(T.shapes(0).cne(m.min(n)), cb._fatal("orgqr: T has wrong size"))
    val lwork = work.shapes(0)
    cb.ifx(lwork < n.max(1L), cb._fatal("orgqr: work has wrong size"))

    val ldA = A.eltStride(1).max(1)
    val info = cb.newLocal[Int]("dgeqrf_info")
    cb.assign(info, Code.invokeScalaObject8[Int, Int, Int, Long, Int, Long, Long, Int, Int](LAPACK.getClass, "dorgqr",
      m.toI, n.toI, k.toI,
      A.firstDataAddress, ldA,
      T.firstDataAddress,
      work.firstDataAddress, lwork.toI))
    cb.ifx(info.cne(0), cb._fatal(s"LAPACK error DGEQRF. Error code = ", info.toS))
  }
}


trait SNDArray extends SType {
  def pType: PNDArray

  def nDims: Int

  def elementType: SType
  def elementPType: PType
  def elementEmitType: EmitType = EmitType(elementType, pType.elementType.required)

  def elementByteSize: Long

  override def _typeWithRequiredness: TypeWithRequiredness = RNDArray(elementType.typeWithRequiredness.setRequired(true).r)
}

sealed abstract class NDArrayIndex
case class ScalarIndex(i: Value[Long]) extends NDArrayIndex
case class SliceIndex(begin: Option[Value[Long]], end: Option[Value[Long]]) extends NDArrayIndex
case class SliceSize(begin: Option[Value[Long]], size: SizeValue) extends NDArrayIndex
case object ColonIndex extends NDArrayIndex

// Used to preserve static information about dimension sizes.
// If `l == r`, then we know statically that the sizes are equal, even if
// the size itself is dynamic (e.g. they share the same storage location)
// `l.ceq(r)` compares the sizes dynamically, but takes advantage of static
// knowledge to elide the comparison when possible.
sealed abstract class SizeValue extends Value[Long] {
  def ceq(other: SizeValue): Code[Boolean] = (this, other) match {
    case (SizeValueStatic(l), SizeValueStatic(r)) => const(l == r)
    case (l, r) => if (l == r) const(true) else l.get.ceq(r.get)
  }
  def cne(other: SizeValue): Code[Boolean] = (this, other) match {
    case (SizeValueStatic(l), SizeValueStatic(r)) => const(l != r)
    case (l, r) => if (l == r) const(false) else l.get.cne(r.get)
  }
}
object SizeValueDyn {
  def apply(v: Value[Long]): SizeValueDyn = new SizeValueDyn(v)
  def unapply(size: SizeValueDyn): Some[Value[Long]] = Some(size.v)
}
object SizeValueStatic {
  def apply(v: Long): SizeValueStatic = {
    assert(v >= 0)
    new SizeValueStatic(v)
  }
  def unapply(size: SizeValueStatic): Some[Long] = Some(size.v)
}
final class SizeValueDyn(val v: Value[Long]) extends SizeValue {
  def get: Code[Long] = v.get
  override def equals(other: Any): Boolean = other match {
    case SizeValueDyn(v2) => v eq v2
    case _ => false
  }
}
final class SizeValueStatic(val v: Long) extends SizeValue {
  def get: Code[Long] = const(v)
  override def equals(other: Any): Boolean = other match {
    case SizeValueStatic(v2) => v == v2
    case _ => false
  }
}

trait SNDArrayValue extends SValue {
  def st: SNDArray

  def pt: PNDArray

  def loadElement(indices: IndexedSeq[Value[Long]], cb: EmitCodeBuilder): SValue

  def loadElementAddress(indices: IndexedSeq[Value[Long]], cb: EmitCodeBuilder): Code[Long]

  def shapes: IndexedSeq[SizeValue]

  def shapeStruct(cb: EmitCodeBuilder): SBaseStructValue

  def strides: IndexedSeq[Value[Long]]

  def eltStride(i: Int): Code[Int] = st.elementByteSize match {
    case 4 => strides(i).toI >> 2
    case 8 => strides(i).toI >> 3
    case eltSize => strides(i).toI / eltSize.toInt
  }

  def firstDataAddress: Value[Long]

  def outOfBounds(indices: IndexedSeq[Value[Long]], cb: EmitCodeBuilder): Code[Boolean] = {
    val shape = this.shapes
    val outOfBounds = cb.newLocal[Boolean]("sndarray_out_of_bounds", false)

    (0 until st.nDims).foreach { dimIndex =>
      cb.assign(outOfBounds, outOfBounds || (indices(dimIndex) >= shape(dimIndex)))
    }
    outOfBounds
  }

  def assertInBounds(indices: IndexedSeq[Value[Long]], cb: EmitCodeBuilder, errorId: Int): Unit = {
    val shape = this.shapes
    for (dimIndex <- 0 until st.nDims) {
      cb.ifx(indices(dimIndex) >= shape(dimIndex), {
        cb._fatalWithError(errorId,
          "Index ", indices(dimIndex).toS,
          s" is out of bounds for axis $dimIndex with size ",
          shape(dimIndex).toS)
      })
    }
  }

  def sameShape(cb: EmitCodeBuilder, other: SNDArrayValue): Code[Boolean] =
    hasShape(cb, other.shapes)

  def hasShape(cb: EmitCodeBuilder, otherShape: IndexedSeq[SizeValue]): Code[Boolean] = {
    var b: Code[Boolean] = const(true)
    val shape = this.shapes
    assert(shape.length == otherShape.length)

    (shape, otherShape).zipped.foreach { (s1, s2) =>
      b = s1.ceq(s2)
    }
    b
  }

  def assertHasShape(cb: EmitCodeBuilder, otherShape: IndexedSeq[SizeValue], msg: Code[String]*) =
    if (!hasShapeStatic(otherShape))
      cb.ifx(!hasShape(cb, otherShape), cb._fatal(msg: _*))

  // True IFF shape can be proven equal to otherShape statically
  def hasShapeStatic(otherShape: IndexedSeq[SizeValue]): Boolean =
    shapes == otherShape

  def hasShapeStatic(otherShape: SizeValue*): Boolean =
    hasShapeStatic(otherShape.toFastIndexedSeq)

  def isVector: Boolean = shapes.length == 1

  // ensure coerceToShape(cb, otherShape).hasShapeStatic(otherShape)
  // Inserts any necessary dynamic assertions
  def coerceToShape(cb: EmitCodeBuilder, otherShape: IndexedSeq[SizeValue]): SNDArrayValue

  def coerceToShape(cb: EmitCodeBuilder, otherShape: SizeValue*): SNDArrayValue =
    coerceToShape(cb, otherShape.toFastIndexedSeq)

  def contiguousDimensions(cb: EmitCodeBuilder): Value[Int] = {
    val tmp = cb.mb.newLocal[Int]("NDArray_setToZero_tmp")
    val contiguousDims = cb.mb.newLocal[Int]("NDArray_setToZero_contigDims")

    cb.assign(tmp, 1)

    // Find largest prefix of dimensions which are stored contiguously.
    def contigDimsRecur(i: Int): Unit =
      if (i < st.nDims) {
        cb.ifx(tmp.ceq(eltStride(i)), {
          cb.assign(tmp, tmp * shapes(i).toI)
          contigDimsRecur(i+1)
        }, {
          cb.assign(contiguousDims, i)
        })
      } else {
        cb.assign(contiguousDims, st.nDims)
      }

    contigDimsRecur(0)

    contiguousDims
  }

  // FIXME: only optimized for column major
  def setToZero(cb: EmitCodeBuilder): Unit = {
    val eltType = pt.elementType.asInstanceOf[PNumeric with PPrimitive]

    val contiguousDims = contiguousDimensions(cb)

    def recur(startPtr: Value[Long], dim: Int, contiguousDims: Int): Unit =
      if (dim > 0) {
        if (contiguousDims == dim)
          cb += Region.setMemory(startPtr, shapes(dim-1) * strides(dim-1), 0: Byte)
        else {
          val ptr = cb.mb.newLocal[Long](s"NDArray_setToZero_ptr_$dim")
          val end = cb.mb.newLocal[Long](s"NDArray_setToZero_end_$dim")
          cb.assign(ptr, startPtr)
          cb.assign(end, ptr + strides(dim-1) * shapes(dim-1))
          cb.forLoop({}, ptr < end, cb.assign(ptr, ptr + strides(dim-1)), recur(ptr, dim - 1, contiguousDims))
        }
      } else {
        eltType.storePrimitiveAtAddress(cb, startPtr, primitive(eltType.virtualType, eltType.zero))
      }

    cb.ifx(contiguousDims >= 2, {
      recur(firstDataAddress, st.nDims, 2)
    }, {
      cb.ifx(contiguousDims.ceq(1), {
        recur(firstDataAddress, st.nDims, 1)
      }, {
        recur(firstDataAddress, st.nDims, 0)
      })
    })
  }

  def setElement(indices: IndexedSeq[Value[Long]], value: SValue, cb: EmitCodeBuilder): Unit = {
    val eltType = st.pType.elementType.asInstanceOf[PPrimitive]
    eltType.storePrimitiveAtAddress(cb, loadElementAddress(indices, cb), value)
  }

  def coiterateMutate(cb: EmitCodeBuilder, region: Value[Region], arrays: (SNDArrayValue, String)*)(body: IndexedSeq[SValue] => SValue): Unit =
    coiterateMutate(cb, region, false, arrays: _*)(body)

  def coiterateMutate(cb: EmitCodeBuilder, region: Value[Region], deepCopy: Boolean, arrays: (SNDArrayValue, String)*)(body: IndexedSeq[SValue] => SValue): Unit = {
    val indexVars = Array.tabulate(st.nDims)(i => s"i$i").toFastIndexedSeq
    val indices = Array.range(0, st.nDims).toFastIndexedSeq
    coiterateMutate(cb, region, deepCopy, indexVars, indices, arrays.map { case (array, name) => (array, indices, name) }: _*)(body)
  }

  def coiterateMutate(cb: EmitCodeBuilder, region: Value[Region], indexVars: IndexedSeq[String], destIndices: IndexedSeq[Int], arrays: (SNDArrayValue, IndexedSeq[Int], String)*)(body: IndexedSeq[SValue] => SValue): Unit =
    coiterateMutate(cb, region, false, indexVars, destIndices, arrays: _*)(body)

  // Note: to iterate through an array in column major order, make sure the indices are in ascending order. E.g.
  // A.coiterateMutate(cb, region, IndexedSeq("i", "j"), IndexedSeq((A, IndexedSeq(0, 1), "A"), (B, IndexedSeq(0, 1), "B")), {
  //   SCode.add(cb, a, b)
  // })
  // computes A += B.
  def coiterateMutate(
    cb: EmitCodeBuilder,
    region: Value[Region],
    deepCopy: Boolean,
    indexVars: IndexedSeq[String],
    destIndices: IndexedSeq[Int],
    arrays: (SNDArrayValue, IndexedSeq[Int], String)*
  )(body: IndexedSeq[SValue] => SValue
  ): Unit

  def _slice(cb: EmitCodeBuilder, indices: IndexedSeq[NDArrayIndex]): SNDArraySliceValue = {
    val shapeX = shapes
    val stridesX = strides
    val shapeBuilder = mutable.ArrayBuilder.make[SizeValue]
    val stridesBuilder = mutable.ArrayBuilder.make[Value[Long]]

    for (i <- indices.indices) indices(i) match {
      case ScalarIndex(j) =>
        cb.ifx(j < 0 || j >= shapeX(i), cb._fatal("Scalar index out of bounds (axis ", i.toString, "): ", j.toS, " is not in [0,", shapeX(i).toS, ")"))
      case SliceIndex(Some(begin), Some(end)) =>
        cb.ifx(begin > end, cb._fatal("Invalid slice index, " , begin.toS, " > ", end.toS))
        cb.ifx(begin < 0 || end > shapeX(i), cb._fatal("Slice index out of bounds: (axis ", i.toString, ") range ", begin.toS, ":", end.toS, " is not contained by [0,", shapeX(i).toS, ")"))
        val s = cb.newLocal[Long]("slice_size", end - begin)
        shapeBuilder += SizeValueDyn(s)
        stridesBuilder += stridesX(i)
      case SliceIndex(None, Some(end: SizeValue)) =>
        cb.ifx(end > shapeX(i) || end < 0, cb._fatal("Index out of bounds"))
        shapeBuilder += end
        stridesBuilder += stridesX(i)
      case SliceIndex(None, Some(end)) =>
<<<<<<< HEAD
        cb.ifx(end > shapeX(i) || end < 0, cb._fatal("Index out of bounds"))
=======
        cb.ifx(end < 0, cb._fatal("Slice end index out of bounds (axis ", i.toString, "): endpoint " , end.toS, " < 0"))
        cb.ifx(end > shapeX(i), cb._fatal("Slice end index out of bounds: endpoint ", end.toS, " > ", shapeX(i).toS))
>>>>>>> 2bf84f3b
        shapeBuilder += SizeValueDyn(end)
        stridesBuilder += stridesX(i)
      case SliceIndex(Some(begin), None) =>
        cb.ifx(begin < 0, cb._fatal("Slice start index out of bounds (axis ", i.toString, "): startpoint " , begin.toS, " < 0"))
        cb.ifx(begin > shapeX(i), cb._fatal("Slice start index out of bounds (axis ", i.toString, "): startpoint ", begin.toS, " > ", shapeX(i).toS))
        val s = cb.newLocal[Long]("slice_size", shapeX(i) - begin)
        shapeBuilder += SizeValueDyn(s)
        stridesBuilder += stridesX(i)
      case SliceIndex(None, None) =>
        shapeBuilder += shapeX(i)
        stridesBuilder += stridesX(i)
      case SliceSize(None, size) =>
        cb.ifx(size > shapeX(i), cb._fatal("Slice size out of bounds (axis ", i.toString, "): size ", size.toS, " > ", shapeX(i).toS))
        shapeBuilder += size
        stridesBuilder += stridesX(i)
      case SliceSize(Some(begin), size) =>
        cb.ifx(begin < 0, cb._fatal("Slice start out of bounds (axis ", i.toString, "): start ", begin.toS, " < 0"))
        cb.ifx(begin + size > shapeX(i), cb._fatal("Slice index out of bounds (axis ", i.toString, "): range ", begin.toS, ":", begin.toS, "+", size.toS, " is not contained by [0,", shapeX(i).toS, ")"))
        shapeBuilder += size
        stridesBuilder += stridesX(i)
      case ColonIndex =>
        shapeBuilder += shapeX(i)
        stridesBuilder += stridesX(i)
    }
    val newShape = shapeBuilder.result()
    val newStrides = stridesBuilder.result()

    val firstElementIndices = indices.map {
      case ScalarIndex(j) => j
      case SliceIndex(Some(begin), _) => begin
      case SliceIndex(None, _) => const(0L)
      case ColonIndex => const(0L)
    }

    val newFirstDataAddress = cb.newLocal[Long]("slice_ptr", loadElementAddress(firstElementIndices, cb))

    val newSType = SNDArraySlice(PCanonicalNDArray(st.pType.elementType, newShape.size, st.pType.required))

    new SNDArraySliceValue(newSType, newShape, newStrides, newFirstDataAddress)
  }

  def slice(cb: EmitCodeBuilder, indices: Any*): SNDArraySliceValue = {
    val parsedIndices: IndexedSeq[NDArrayIndex] = indices.map {
      case ColonIndex => ColonIndex
      case i: Value[_] => ScalarIndex(i.asInstanceOf[Value[Long]])
      case i: Code[_] => ScalarIndex(cb.memoize(coerce[Long](i)))
      case (_begin, _end) =>
        val parsedBegin = _begin match {
          case begin: Value[_] => Some(begin.asInstanceOf[Value[Long]])
          case begin: Code[_] => Some(cb.memoize(coerce[Long](begin)))
          case begin: Int => Some(const(begin.toLong))
          case begin: Long => Some(const(begin))
          case null => None
        }
        val parsedEnd = _end match {
          case end: Value[_] => Some(end.asInstanceOf[Value[Long]])
          case end: Code[_] => Some(cb.memoize(coerce[Long](end)))
          case end: Int => Some(const(end.toLong))
          case end: Long => Some(const(end))
          case null => None
        }
        SliceIndex(parsedBegin, parsedEnd)
    }.toIndexedSeq
    _slice(cb, parsedIndices)
  }

  override def sizeToStoreInBytes(cb: EmitCodeBuilder): SInt64Value = {
    val storageType = st.storageType().asInstanceOf[PNDArray]
    val totalSize = cb.newLocal[Long]("sindexableptr_size_in_bytes", storageType.byteSize)

    if (storageType.elementType.containsPointers) {
      SNDArray.coiterate(cb, (this, "A")){
        case Seq(elt) =>
          cb.assign(totalSize, totalSize + elt.sizeToStoreInBytes(cb).value)
      }
    } else {
      val numElements = SNDArray.numElements(this.shapes)
      cb.assign(totalSize, totalSize + (numElements * storageType.elementType.byteSize))
    }
    new SInt64Value(totalSize)
  }
}

trait SNDArraySettable extends SNDArrayValue with SSettable<|MERGE_RESOLUTION|>--- conflicted
+++ resolved
@@ -877,12 +877,8 @@
         shapeBuilder += end
         stridesBuilder += stridesX(i)
       case SliceIndex(None, Some(end)) =>
-<<<<<<< HEAD
-        cb.ifx(end > shapeX(i) || end < 0, cb._fatal("Index out of bounds"))
-=======
         cb.ifx(end < 0, cb._fatal("Slice end index out of bounds (axis ", i.toString, "): endpoint " , end.toS, " < 0"))
         cb.ifx(end > shapeX(i), cb._fatal("Slice end index out of bounds: endpoint ", end.toS, " > ", shapeX(i).toS))
->>>>>>> 2bf84f3b
         shapeBuilder += SizeValueDyn(end)
         stridesBuilder += stridesX(i)
       case SliceIndex(Some(begin), None) =>
