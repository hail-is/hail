--- conflicted
+++ resolved
@@ -1,16 +1,11 @@
 package is.hail.types.physical
 
 import is.hail.annotations.{Region, UnsafeOrdering}
-<<<<<<< HEAD
 import is.hail.asm4s.{Code, LineNumber, MethodBuilder, Value}
-import is.hail.expr.ir.EmitMethodBuilder
-=======
-import is.hail.asm4s.{Code, Value}
 import is.hail.expr.ir.{EmitCodeBuilder, EmitMethodBuilder}
 import is.hail.types.physical.stypes.SCode
 import is.hail.types.physical.stypes.concrete.{SIndexablePointer, SIndexablePointerCode}
 import is.hail.types.physical.stypes.interfaces.SContainer
->>>>>>> 00cfa811
 
 trait PArrayBackedContainer extends PContainer {
   val arrayRep: PArray
@@ -133,30 +128,12 @@
   def hasMissingValues(sourceOffset: Code[Long])(implicit line: LineNumber): Code[Boolean] =
     arrayRep.hasMissingValues(sourceOffset)
 
-<<<<<<< HEAD
-  def copyFrom(region: Region, srcOff: Long): Long =
-    arrayRep.copyFrom(region, srcOff)
-
-  def copyFrom(mb: EmitMethodBuilder[_], region: Code[Region], srcOff: Code[Long])(implicit line: LineNumber): Code[Long] =
-    arrayRep.copyFrom(mb, region, srcOff)
-
-=======
->>>>>>> 00cfa811
   override def unsafeOrdering: UnsafeOrdering =
     unsafeOrdering(this)
 
   override def unsafeOrdering(rightType: PType): UnsafeOrdering =
     arrayRep.unsafeOrdering(rightType)
 
-<<<<<<< HEAD
-  def copyFromType(mb: EmitMethodBuilder[_], region: Value[Region], srcPType: PType, srcAddress: Code[Long], deepCopy: Boolean)(implicit line: LineNumber): Code[Long] =
-    this.arrayRep.copyFromType(mb, region, srcPType.asInstanceOf[PArrayBackedContainer].arrayRep, srcAddress, deepCopy)
-
-  def copyFromTypeAndStackValue(mb: EmitMethodBuilder[_], region: Value[Region], srcPType: PType, stackValue: Code[_], deepCopy: Boolean)(implicit line: LineNumber): Code[_] =
-    this.copyFromType(mb, region, srcPType, stackValue.asInstanceOf[Code[Long]], deepCopy)
-
-=======
->>>>>>> 00cfa811
   def _copyFromAddress(region: Region, srcPType: PType, srcAddress: Long, deepCopy: Boolean): Long =
     arrayRep.copyFromAddress(region, srcPType.asInstanceOf[PArrayBackedContainer].arrayRep, srcAddress, deepCopy)
 
@@ -166,10 +143,6 @@
   def nextElementAddress(currentOffset: Code[Long])(implicit line: LineNumber): Code[Long] =
     arrayRep.nextElementAddress(currentOffset)
 
-<<<<<<< HEAD
-  def constructAtAddress(mb: EmitMethodBuilder[_], addr: Code[Long], region: Value[Region], srcPType: PType, srcAddress: Code[Long], deepCopy: Boolean)(implicit line: LineNumber): Code[Unit] =
-    arrayRep.constructAtAddress(mb, addr, region, srcPType.asInstanceOf[PArrayBackedContainer].arrayRep, srcAddress, deepCopy)
-=======
   def unstagedStoreAtAddress(addr: Long, region: Region, srcPType: PType, srcAddress: Long, deepCopy: Boolean): Unit =
     arrayRep.unstagedStoreAtAddress(addr, region, srcPType.asInstanceOf[PArrayBackedContainer].arrayRep, srcAddress, deepCopy)
 
@@ -178,7 +151,6 @@
   def loadCheapPCode(cb: EmitCodeBuilder, addr: Code[Long]): PCode = new SIndexablePointerCode(SIndexablePointer(this), addr)
 
   def store(cb: EmitCodeBuilder, region: Value[Region], value: SCode, deepCopy: Boolean): Code[Long] = arrayRep.store(cb, region, value, deepCopy)
->>>>>>> 00cfa811
 
   def storeAtAddress(cb: EmitCodeBuilder, addr: Code[Long], region: Value[Region], value: SCode, deepCopy: Boolean): Unit =
     arrayRep.storeAtAddress(cb, addr, region, value, deepCopy)
