--- conflicted
+++ resolved
@@ -55,21 +55,10 @@
     val nRows = cb.newLocal[Long]("rows", in.readInt().toL)
     val nCols = cb.newLocal[Long]("cols", in.readInt().toL)
     val transpose = cb.newLocal[Boolean]("transpose", in.readBoolean())
-<<<<<<< HEAD
-=======
-    val n = cb.newLocal[Int]("length", nRows.toI * nCols.toI)
-    val data = cb.newLocal[Long]("data", pt.dataType.allocate(region, n))
-    cb += pt.dataType.stagedInitialize(data, n, setMissing = true)
-
-    val i = cb.newLocal[Int]("i")
-    cb.forLoop(cb.assign(i, 0), i < n, cb.assign(i, i + 1),
-      readElemF(cb, region, pt.dataType.elementOffset(data, n, i), in))
->>>>>>> 6ba2d41e
 
     val stride0 = cb.newLocal[Long]("stride0", transpose.mux(nCols.toL * pt.elementType.byteSize, pt.elementType.byteSize))
     val stride1 = cb.newLocal[Long]("stride1", transpose.mux(pt.elementType.byteSize, nRows * pt.elementType.byteSize))
 
-<<<<<<< HEAD
     val n = cb.newLocal[Int]("length", nRows.toI * nCols.toI)
 
     val (tFirstElementAddress, tFinisher) = t.constructDataFunction(IndexedSeq(nRows, nCols), IndexedSeq(stride0, stride1), cb, region)
@@ -82,9 +71,6 @@
     })
 
     tFinisher(cb).tcode[Long]
-=======
-    pt.construct(FastIndexedSeq(nRows, nCols), FastIndexedSeq(stride0, stride1), data, cb, region)
->>>>>>> 6ba2d41e
   }
 
   def _buildSkip(cb: EmitCodeBuilder, r: Value[Region], in: Value[InputBuffer]): Unit = {
