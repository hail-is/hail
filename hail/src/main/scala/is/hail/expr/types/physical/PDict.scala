package is.hail.expr.types.physical

import is.hail.annotations._
import is.hail.expr.ir.EmitMethodBuilder
import is.hail.expr.types.virtual.TDict

object PDict {
  def apply(keyType: PType, valueType: PType, required: Boolean = false) = PCanonicalDict(keyType, valueType, required)
}

abstract class PDict extends PContainer {
  lazy val virtualType: TDict = TDict(keyType.virtualType, valueType.virtualType, required)

  val keyType: PType
  val valueType: PType

<<<<<<< HEAD
  override val fundamentalType: PArray = PArray(elementType.fundamentalType, required)
=======
  def copy(keyType: PType = this.keyType, valueType: PType = this.valueType, required: Boolean = this.required): PDict

  def elementType: PStruct

  def arrayFundamentalType: PArray = fundamentalType.asInstanceOf[PArray]
>>>>>>> e9379d7b

  def codeOrdering(mb: EmitMethodBuilder, other: PType): CodeOrdering = {
    assert(other isOfType this)
    CodeOrdering.mapOrdering(this, other.asInstanceOf[PDict], mb)
  }

  override def pyString(sb: StringBuilder): Unit = {
    sb.append("dict<")
    keyType.pyString(sb)
    sb.append(", ")
    valueType.pyString(sb)
    sb.append('>')
  }
}<|MERGE_RESOLUTION|>--- conflicted
+++ resolved
@@ -14,15 +14,11 @@
   val keyType: PType
   val valueType: PType
 
-<<<<<<< HEAD
-  override val fundamentalType: PArray = PArray(elementType.fundamentalType, required)
-=======
   def copy(keyType: PType = this.keyType, valueType: PType = this.valueType, required: Boolean = this.required): PDict
 
   def elementType: PStruct
 
   def arrayFundamentalType: PArray = fundamentalType.asInstanceOf[PArray]
->>>>>>> e9379d7b
 
   def codeOrdering(mb: EmitMethodBuilder, other: PType): CodeOrdering = {
     assert(other isOfType this)
