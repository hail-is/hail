package is.hail.expr.types.physical

import is.hail.annotations.Region
import is.hail.asm4s.Code
import is.hail.annotations._
import is.hail.asm4s._
import is.hail.asm4s.joinpoint._
import is.hail.expr.ir.EmitMethodBuilder
import is.hail.utils._

// This is a pointer array, whose byteSize is the size of its pointer
final case class PCanonicalArray(elementType: PType, required: Boolean = false) extends PArray {
  def _asIdent = s"array_of_${elementType.asIdent}"
  def _toPretty = s"Array[$elementType]"

  override def pyString(sb: StringBuilder): Unit = {
    sb.append("array<")
    elementType.pyString(sb)
    sb.append('>')
  }

  override def _pretty(sb: StringBuilder, indent: Int, compact: Boolean = false) {
    sb.append("Array[")
    elementType.pretty(sb, indent, compact)
    sb.append("]")
  }

  val elementByteSize: Long = UnsafeUtils.arrayElementSize(elementType)

  val contentsAlignment: Long = elementType.alignment.max(4)

  val lengthHeaderBytes: Long = 4

  override val byteSize: Long = 8

  override val fundamentalType: PCanonicalArray = {
    if (elementType == elementType.fundamentalType) {
      this
    } else {
      this.copy(elementType = elementType.fundamentalType)
    }
  }

  def copy(elementType: PType = this.elementType, required: Boolean = this.required): PCanonicalArray = PCanonicalArray(elementType, required)

  def loadLength(region: Region, aoff: Long): Int =
    loadLength(aoff)

  def loadLength(aoff: Long): Int =
    Region.loadInt(aoff)

  def loadLength(aoff: Code[Long]): Code[Int] =
    Region.loadInt(aoff)

  def loadLength(region: Code[Region], aoff: Code[Long]): Code[Int] =
    loadLength(aoff)

  def storeLength(region: Region, aoff: Long, length: Int): Unit =
    storeLength(aoff, length)

  def storeLength(aoff: Long, length: Int): Unit =
    Region.storeInt(aoff, length)

  def storeLength(region: Code[Region], aoff: Code[Long], length: Code[Int]): Code[Unit] =
    storeLength(aoff, length)

  def storeLength(aoff: Code[Long], length: Code[Int]): Code[Unit] =
    Region.storeInt(aoff, length)

  def nMissingBytes(len: Code[Int]): Code[Int] = UnsafeUtils.packBitsToBytes(len)

  def nMissingBytes(len: Int): Int = UnsafeUtils.packBitsToBytes(len)

  private def contentsByteSize(length: Int): Long =
    elementsOffset(length) + length * elementByteSize

  private def contentsByteSize(length: Code[Int]): Code[Long] = {
    elementsOffset(length) + length.toL * elementByteSize
  }

  private def _elementsOffset(length: Int): Long =
    if (elementType.required)
      UnsafeUtils.roundUpAlignment(lengthHeaderBytes, elementType.alignment)
    else
      UnsafeUtils.roundUpAlignment(lengthHeaderBytes + nMissingBytes(length), elementType.alignment)

  private def _elementsOffset(length: Code[Int]): Code[Long] =
    if (elementType.required)
      UnsafeUtils.roundUpAlignment(lengthHeaderBytes, elementType.alignment)
    else
      UnsafeUtils.roundUpAlignment(nMissingBytes(length).toL + lengthHeaderBytes, elementType.alignment)

  private lazy val lengthOffsetTable = 10
  private lazy val elementsOffsetTable: Array[Long] = Array.tabulate[Long](lengthOffsetTable)(i => _elementsOffset(i))

  def elementsOffset(length: Int): Long = {
    if (length < lengthOffsetTable)
      elementsOffsetTable(length)
    else
      _elementsOffset(length)
  }

  def elementsOffset(length: Code[Int]): Code[Long] = {
    _elementsOffset(length)
  }

  def isElementDefined(aoff: Long, i: Int): Boolean =
    elementType.required || !Region.loadBit(aoff + lengthHeaderBytes, i)

  def isElementDefined(region: Region, aoff: Long, i: Int): Boolean = isElementDefined(aoff, i)

  def isElementDefined(aoff: Code[Long], i: Code[Int]): Code[Boolean] =
    if (elementType.required)
      true
    else
      !Region.loadBit(aoff + lengthHeaderBytes, i.toL)

  def isElementDefined(region: Code[Region], aoff: Code[Long], i: Code[Int]): Code[Boolean] =
    isElementDefined(aoff, i)

  def isElementMissing(region: Region, aoff: Long, i: Int): Boolean =
    !isElementDefined(aoff, i)

  def isElementMissing(aoff: Code[Long], i: Code[Int]): Code[Boolean] =
    !isElementDefined(aoff, i)

  def isElementMissing(region: Code[Region], aoff: Code[Long], i: Code[Int]): Code[Boolean] =
    isElementMissing(aoff, i)

  def setElementMissing(region: Region, aoff: Long, i: Int) {
    assert(!elementType.required)
    Region.setBit(aoff + lengthHeaderBytes, i)
  }

  def setElementMissing(aoff: Code[Long], i: Code[Int]): Code[Unit] =
    Region.setBit(aoff + lengthHeaderBytes, i.toL)

  def setElementMissing(region: Code[Region], aoff: Code[Long], i: Code[Int]): Code[Unit] =
    setElementMissing(aoff, i)

  def setElementPresent(region: Region, aoff: Long, i: Int) {
    assert(!elementType.required)
    Region.clearBit(aoff + lengthHeaderBytes, i)
  }

  def setElementPresent(aoff: Code[Long], i: Code[Int]): Code[Unit] =
    Region.clearBit(aoff + lengthHeaderBytes, i.toL)

  def setElementPresent(region: Code[Region], aoff: Code[Long], i: Code[Int]): Code[Unit] =
    setElementPresent(aoff, i)

  def firstElementOffset(aoff: Long, length: Int): Long =
    aoff + elementsOffset(length)

  def firstElementOffset(aoff: Code[Long], length: Code[Int]): Code[Long] =
    aoff + elementsOffset(length)

  def firstElementOffset(aoff: Code[Long]): Code[Long] =
    firstElementOffset(aoff, loadLength(aoff))

  def elementOffset(aoff: Long, length: Int, i: Int): Long =
    firstElementOffset(aoff, length) + i * elementByteSize

  def elementOffset(aoff: Code[Long], length: Code[Int], i: Code[Int]): Code[Long] =
    firstElementOffset(aoff, length) + i.toL * const(elementByteSize)

  def elementOffsetInRegion(region: Region, aoff: Long, i: Int): Long =
    elementOffset(aoff, loadLength(region, aoff), i)

  def elementOffsetInRegion(region: Code[Region], aoff: Code[Long], i: Code[Int]): Code[Long] =
    elementOffset(aoff, loadLength(region, aoff), i)

  def nextElementAddress(currentOffset: Long) =
    currentOffset + elementByteSize

  def nextElementAddress(currentOffset: Code[Long]) =
    currentOffset + elementByteSize

  def loadElement(aoff: Long, length: Int, i: Int): Long = {
    val off = elementOffset(aoff, length, i)
    elementType.fundamentalType match {
      case _: PArray | _: PBinary => Region.loadAddress(off)
      case _ => off
    }
  }

  def loadElement(region: Region, aoff: Long, length: Int, i: Int): Long = loadElement(aoff, length, i)

  def loadElement(region: Region, aoff: Long, i: Int): Long = loadElement(aoff, loadLength(aoff), i)

  def loadElement(region: Code[Region], aoff: Code[Long], length: Code[Int], i: Code[Int]): Code[Long] =
    loadElementAddress(aoff, length, i)

  def loadElementAddress(aoff: Code[Long], length: Code[Int], i: Code[Int]): Code[Long] = {
    val off = elementOffset(aoff, length, i)
    elementType.fundamentalType match {
      case _: PArray | _: PBinary => Region.loadAddress(off)
      case _ => off
    }
  }

  def loadElement(region: Code[Region], aoff: Code[Long], i: Code[Int]): Code[Long] =
    loadElement(region, aoff, loadLength(aoff), i)

  def allocate(region: Region, length: Int): Long = {
    region.allocate(contentsAlignment, contentsByteSize(length))
  }

  def allocate(region: Code[Region], length: Code[Int]): Code[Long] =
    region.allocate(contentsAlignment, contentsByteSize(length))

  private def writeMissingness(region: Region, aoff: Long, length: Int, value: Byte) {
    Region.setMemory(aoff + lengthHeaderBytes, nMissingBytes(length), value)
  }

  def setAllMissingBits(region: Region, aoff: Long, length: Int) {
    if (elementType.required)
      return
    writeMissingness(region, aoff, length, -1)
  }

  def clearMissingBits(region: Region, aoff: Long, length: Int) {
    if (elementType.required)
      return
    writeMissingness(region, aoff, length, 0)
  }

  def initialize(region: Region, aoff: Long, length: Int, setMissing: Boolean = false) {
    Region.storeInt(aoff, length)
    if (setMissing)
      setAllMissingBits(region, aoff, length)
    else
      clearMissingBits(region, aoff, length)
  }

  def stagedInitialize(aoff: Code[Long], length: Code[Int], setMissing: Boolean = false): Code[Unit] = {
    if (elementType.required)
      Region.storeInt(aoff, length)
    else
      Code(
        Region.storeInt(aoff, length),
        Region.setMemory(aoff + const(lengthHeaderBytes), nMissingBytes(length).toL, const(if (setMissing) (-1).toByte else 0.toByte)))
  }

  def zeroes(region: Region, length: Int): Long = {
    require(elementType.isNumeric)
    val aoff = allocate(region, length)
    initialize(region, aoff, length)
    Region.setMemory(aoff + elementsOffset(length), length * elementByteSize, 0.toByte)
    aoff
  }

  def zeroes(mb: MethodBuilder, region: Code[Region], length: Code[Int]): Code[Long] = {
    require(elementType.isNumeric)
    val aoff = mb.newLocal[Long]
    Code(
      aoff := allocate(region, length),
      stagedInitialize(aoff, length),
      Region.setMemory(aoff + elementsOffset(length), length.toL * elementByteSize, 0.toByte),
      aoff)
  }

  def anyMissing(mb: MethodBuilder, aoff: Code[Long]): Code[Boolean] =
    if (elementType.required)
      false
    else {
      val n = mb.newLocal[Long]
      JoinPoint.CallCC[Code[Boolean]] { (jb, ret) =>
        val loop = jb.joinPoint[Code[Long]](mb)
        loop.define { ptr =>
          (ptr < n).mux(
            Region.loadInt(ptr).cne(0).mux(
              ret(true),
              loop(ptr + 4L)),
            (Region.loadByte(ptr) >>>
              (const(32) - (loadLength(aoff) | 31))).cne(0).mux(
              ret(true),
              ret(false)))
        }
        Code(
          n := aoff + ((loadLength(aoff) >>> 5) * 4 + 4).toL,
          loop(aoff + 4L))
      }
    }

  def forEach(mb: MethodBuilder, region: Code[Region], aoff: Code[Long], body: Code[Long] => Code[Unit]): Code[Unit] = {
    val i = mb.newLocal[Int]
    val n = mb.newLocal[Int]
    Code(
      n := loadLength(aoff),
      i := 0,
      Code.whileLoop(i < n,
        isElementDefined(aoff, i).mux(
          body(loadElement(region, aoff, n, i)),
          Code._empty
        )))
  }

  override def unsafeOrdering(): UnsafeOrdering =
    unsafeOrdering(this)

  override def unsafeOrdering(rightType: PType): UnsafeOrdering = {
    val right = rightType.asInstanceOf[PContainer]
    val eltOrd = elementType.unsafeOrdering(
      right.elementType)

    new UnsafeOrdering {
      override def compare(r1: Region, o1: Long, r2: Region, o2: Long): Int = {
        val length1 = loadLength(r1, o1)
        val length2 = right.loadLength(r2, o2)

        var i = 0
        while (i < math.min(length1, length2)) {
          val leftDefined = isElementDefined(r1, o1, i)
          val rightDefined = right.isElementDefined(r2, o2, i)

          if (leftDefined && rightDefined) {
            val eOff1 = loadElement(r1, o1, length1, i)
            val eOff2 = right.loadElement(r2, o2, length2, i)
            val c = eltOrd.compare(r1, eOff1, r2, eOff2)
            if (c != 0)
              return c
          } else if (leftDefined != rightDefined) {
            val c = if (leftDefined) -1 else 1
            return c
          }
          i += 1
        }
        Integer.compare(length1, length2)
      }
    }
  }

  def hasMissingValues(srcAddress: Code[Long]): Code[Boolean] = {
    if(elementType.required) {
      return const(false)
    }

    Region.containsNonZeroBits(srcAddress + lengthHeaderBytes, loadLength(srcAddress).toL)
  }

  def hasMissingValues(srcAddress: Long): Boolean = {
    if(elementType.required) {
      return false
    }

    Region.containsNonZeroBits(srcAddress + lengthHeaderBytes, loadLength(srcAddress).toLong)
  }

  def checkedConvertFrom(mb: EmitMethodBuilder, r: Code[Region], srcAddress: Code[Long], sourceType: PContainer, msg: String): Code[Long] = {
    assert(sourceType.elementType.isPrimitive && this.isOfType(sourceType))

    if (sourceType.elementType.required == this.elementType.required) {
      return srcAddress
    }

    Code(
      sourceType.hasMissingValues(srcAddress).orEmpty(Code._fatal(msg)), {
        val newOffset = mb.newField[Long]
        val len = sourceType.loadLength(srcAddress)

        Code(
          newOffset := allocate(r, len),
          stagedInitialize(newOffset, len),
          Region.copyFrom(sourceType.firstElementOffset(srcAddress, len), firstElementOffset(newOffset, len), len.toL * elementByteSize),
          newOffset
        )
      }
    )
  }

  def copyFrom(region: Region, srcOff: Long): Long = {
    val destOff = allocate(region, loadLength(srcOff))
    Region.copyFrom(srcOff,  destOff, contentsByteSize(loadLength(srcOff)))
    destOff
  }

  def copyFrom(mb: MethodBuilder, region: Code[Region], srcOff: Code[Long]): Code[Long] = {
    val destOff = mb.newField[Long]
    Code(
      destOff := allocate(region, loadLength(srcOff)),
      Region.copyFrom(srcOff, destOff, contentsByteSize(loadLength(srcOff))),
      destOff
    )
  }

<<<<<<< HEAD
  override def storeShallowAtOffset(dstAddress: Code[Long], valueAddress: Code[Long]): Code[Unit] = {
    Region.storeAddress(dstAddress, valueAddress)
  }
=======
  override def storeShallowAtOffset(dstAddress: Code[Long], valueAddress: Code[Long]): Code[Unit] =
    Region.storeAddress(dstAddress, valueAddress)
>>>>>>> 1346f3e2

  override def storeShallowAtOffset(dstAddress: Long, valueAddress: Long) {
    Region.storeAddress(dstAddress, valueAddress)
  }

  // semantically this function expects a non-null sourceAddress, and by that property, this function results in a non-null value
  override def copyFromType(mb: MethodBuilder, region: Code[Region], srcPType: PType, srcAddress: Code[Long],
  allowDowncast: Boolean, forceDeep: Boolean): Code[Long] = {
    assert(srcPType.isInstanceOf[PArray])

    val sourceType = srcPType.asInstanceOf[PArray]
    val sourceElementType = sourceType.elementType.fundamentalType
    val destElementType = this.elementType.fundamentalType

    if (sourceElementType != destElementType) {
      assert(sourceElementType isOfType destElementType)
    } else {
      if(!forceDeep) {
        return srcAddress
      }

      if(sourceElementType.isPrimitive) {
        return this.copyFrom(mb, region, srcAddress)
      }
    }

    val dstAddress = mb.newField[Long]
    val numberOfElements = mb.newLocal[Int]
    val currentElementAddress = mb.newLocal[Long]
    val currentIdx = mb.newLocal[Int]

    var c = Code(
      numberOfElements := sourceType.loadLength(srcAddress),
      dstAddress := this.allocate(region, numberOfElements),
      this.stagedInitialize(dstAddress, numberOfElements),
      currentElementAddress := this.firstElementOffset(dstAddress, numberOfElements),
      currentIdx := const(0)
    )

    var loop: Code[Unit] =
      destElementType.storeShallowAtOffset(
        currentElementAddress,
        destElementType.copyFromType(
          mb,
          region,
          sourceElementType,
          sourceType.loadElementAddress(srcAddress, numberOfElements, currentIdx),
          allowDowncast,
          forceDeep
        )
      )

    if(destElementType.required > sourceElementType.required) {
      assert(allowDowncast)

      c = Code(sourceType.hasMissingValues(srcAddress).orEmpty(
        Code._fatal("Found missing values. Cannot copy to type whose elements are required.")
      ), c)
    } else if(!sourceElementType.required) {
      loop = sourceType.isElementMissing(srcAddress, currentIdx).mux(
        this.setElementMissing(dstAddress, currentIdx),
        loop
      )
    }

    Code(
      c,
      Code.whileLoop(currentIdx < numberOfElements,
        loop,
        currentElementAddress := this.nextElementAddress(currentElementAddress),
        currentIdx := currentIdx + const(1)
      ),
      dstAddress
    )
  }

  override def copyFromType(region: Region, srcPType: PType, srcAddress: Long,
    allowDowncast: Boolean, forceDeep: Boolean): Long = {
    assert(srcPType.isInstanceOf[PArray])

    val sourceType = srcPType.asInstanceOf[PArray]
    val sourceElementType = sourceType.elementType.fundamentalType
    val destElementType = this.elementType.fundamentalType

    assert(sourceElementType isOfType destElementType)

    if (sourceElementType == destElementType) {
      if(!forceDeep) {
        return srcAddress
      }

      if(sourceElementType.isPrimitive) {
        return this.copyFrom(region, srcAddress)
      }
    }

    if(destElementType.required > sourceElementType.required) {
      assert(allowDowncast)

      if(sourceType.hasMissingValues(srcAddress)) {
        fatal("Found missing values. Cannot copy to type whose elements are required.")
      }
    }

    val numberOfElements = sourceType.loadLength(srcAddress)
    val dstAddress = this.allocate(region, numberOfElements)
    this.initialize(region, dstAddress, numberOfElements)

    var currentElementAddress = this.firstElementOffset(dstAddress, numberOfElements)
    var currentIdx = 0

    while(currentIdx < numberOfElements) {
      println(s"On index ${currentIdx}, type is ${sourceElementType}")
      if(!sourceElementType.required && sourceType.isElementMissing(region, srcAddress, currentIdx)) {
        this.setElementMissing(dstAddress, currentIdx)
      } else {
        destElementType.storeShallowAtOffset(
          currentElementAddress,
          destElementType.copyFromType(
            region,
            sourceElementType,
            sourceType.loadElement(srcAddress, numberOfElements, currentIdx),
            allowDowncast,
            forceDeep
          )
        )
      }

      currentElementAddress = this.nextElementAddress(currentElementAddress)
      currentIdx += 1
    }

    dstAddress
  }
}<|MERGE_RESOLUTION|>--- conflicted
+++ resolved
@@ -384,14 +384,8 @@
     )
   }
 
-<<<<<<< HEAD
-  override def storeShallowAtOffset(dstAddress: Code[Long], valueAddress: Code[Long]): Code[Unit] = {
-    Region.storeAddress(dstAddress, valueAddress)
-  }
-=======
   override def storeShallowAtOffset(dstAddress: Code[Long], valueAddress: Code[Long]): Code[Unit] =
     Region.storeAddress(dstAddress, valueAddress)
->>>>>>> 1346f3e2
 
   override def storeShallowAtOffset(dstAddress: Long, valueAddress: Long) {
     Region.storeAddress(dstAddress, valueAddress)
@@ -504,7 +498,7 @@
     var currentIdx = 0
 
     while(currentIdx < numberOfElements) {
-      println(s"On index ${currentIdx}, type is ${sourceElementType}")
+      println(s"On index ${currentIdx}, type is ${sourceElementType}, currentIdx is ${currentIdx}")
       if(!sourceElementType.required && sourceType.isElementMissing(region, srcAddress, currentIdx)) {
         this.setElementMissing(dstAddress, currentIdx)
       } else {
