--- conflicted
+++ resolved
@@ -15,15 +15,13 @@
     sb.append("]")
   }
 
-<<<<<<< HEAD
   override def deepPTypeUnifyOnSameVirtualTypes(ptypes: Seq[PType]): PType = {
     val elementType = this.elementType.deepPTypeUnifyOnSameVirtualTypes(ptypes.map(_.asInstanceOf[PSet].elementType))
     PCanonicalSet(elementType, ptypes.forall(_.required))
   }
-=======
+
   override def deepRename(t: Type) = deepRenameSet(t.asInstanceOf[TSet])
 
   private def deepRenameSet(t: TSet) =
     PCanonicalSet(this.elementType.deepRename(t.elementType),  this.required)
->>>>>>> 729a8783
 }