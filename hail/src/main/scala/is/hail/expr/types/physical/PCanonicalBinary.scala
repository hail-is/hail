--- conflicted
+++ resolved
@@ -34,7 +34,6 @@
 
   override def containsPointers: Boolean = true
 
-<<<<<<< HEAD
   override def storeShallowAtOffset(dstAddress: Code[Long], srcAddress: Code[Long]): Code[Unit] = {
     Region.storeAddress(dstAddress, srcAddress)
   }
@@ -42,9 +41,8 @@
   override def storeShallowAtOffset(dstAddress: Long, srcAddress: Long){
     Region.storeAddress(dstAddress, srcAddress)
   }
-=======
+
   override def _pretty(sb: StringBuilder, indent: Int, compact: Boolean): Unit = sb.append("PCBinary")
->>>>>>> 931312b0
 }
 
 object PCanonicalBinary {
