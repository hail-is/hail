--- conflicted
+++ resolved
@@ -23,16 +23,13 @@
 
   def rg: ReferenceGenome
 
-<<<<<<< HEAD
   def contig(address: Long): Long
 
-=======
->>>>>>> 87814289
-  def contig(off: Code[Long]): Code[Long]
+  def contig(address: Code[Long]): Code[Long]
 
   def contigType: PString
 
-  def position(off: Code[Long]): Code[Int]
+  def position(address: Code[Long]): Code[Int]
 
   def positionType: PInt32
 
