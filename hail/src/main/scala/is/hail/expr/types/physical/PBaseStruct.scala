--- conflicted
+++ resolved
@@ -2,12 +2,7 @@
 
 import is.hail.annotations._
 import is.hail.asm4s.{Code, _}
-<<<<<<< HEAD
-import is.hail.expr.ir.{EmitFunctionBuilder, EmitMethodBuilder}
-import is.hail.table.SortOrder
-=======
 import is.hail.expr.ir.{EmitMethodBuilder, SortOrder}
->>>>>>> 42d62f33
 import is.hail.utils._
 
 object PBaseStruct {
@@ -76,31 +71,9 @@
     _pretty(sb, 0, compact = true)
     sb.result()
   }
-//
-//  def upcastStruct(fb: EmitFunctionBuilder[_], region: Code[Region], typeSrc: PBaseStruct, value: Code[Long], shallow: Boolean): Code[Unit] = {
-//    coerce[Unit](Code(typeSrc.fields.map { f =>
-//      if (f.typ.isPrimitive)
-//        Code._empty
-//      else {
-//        val fix = f.typ.fundamentalType match {
-//          case t@(_: PBinary | _: PArray) =>
-//            val off = fb.newFideld[Long]
-//            Code(
-//              off := typeSrc.fieldOffset(value, f.index)
-//              // TODO: FIX
-//              //              Region.storeAddress(off, upcast(fb, region, t, typeDest.typ.fundamentalType, coerce[Long](Region.loadIRIntermediate(t)(off))))
-//            )
-//          case t: PBaseStruct =>
-//            val off = fb.newField[Long]
-//            Code(off := t.fieldOffset(value, f.index),
-//              this.upcastStruct(fb, region, t, off, shallow))
-//        }
-//        typeSrc.isFieldDefined(region, value, f.index).mux(fix, Code._empty)
-//      }
-//    }: _*))
-//  }
 
   def identBase: String
+  
   def _asIdent: String = {
     val sb = new StringBuilder
     sb.append(identBase)
