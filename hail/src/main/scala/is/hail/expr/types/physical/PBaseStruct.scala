package is.hail.expr.types.physical

import is.hail.annotations._
import is.hail.asm4s.{Code, _}
import is.hail.expr.ir.{EmitMethodBuilder, SortOrder}
import is.hail.utils._

object PBaseStruct {
  def getContentsByteSizeAndSetOffsets(types: Array[PType], nMissingBytes: Long, byteOffsets: Array[Long]): Long = {
    assert(byteOffsets.length == types.length)
    val bp = new BytePacker()

    var offset: Long = nMissingBytes
    types.zipWithIndex.foreach { case (t, i) =>
      val fSize = t.byteSize
      val fAlignment = t.alignment

      bp.getSpace(fSize, fAlignment) match {
        case Some(start) =>
          byteOffsets(i) = start
        case None =>
          val mod = offset % fAlignment
          if (mod != 0) {
            val shift = fAlignment - mod
            bp.insertSpace(shift, offset)
            offset += (fAlignment - mod)
          }
          byteOffsets(i) = offset
          offset += fSize
      }
    }
    offset
  }

  def alignment(types: Array[PType]): Long = {
    if (types.isEmpty)
      1
    else
      types.map(_.alignment).max
  }
}

abstract class PBaseStruct extends PType {
  val types: Array[PType]

  val fields: IndexedSeq[PField]

  lazy val allFieldsRequired: Boolean = types.forall(_.required)
  lazy val fieldRequired: Array[Boolean] = types.map(_.required)

  lazy val fieldIdx: Map[String, Int] =
    fields.map(f => (f.name, f.index)).toMap

  lazy val fieldNames: Array[String] = fields.map(_.name).toArray

  def fieldByName(name: String): PField = fields(fieldIdx(name))

  def index(str: String): Option[Int] = fieldIdx.get(str)

  def selfField(name: String): Option[PField] = fieldIdx.get(name).map(i => fields(i))

  def hasField(name: String): Boolean = fieldIdx.contains(name)

  def field(name: String): PField = fields(fieldIdx(name))

  def fieldType(name: String): PType = types(fieldIdx(name))

  def size: Int = fields.length

  def _toPretty: String = {
    val sb = new StringBuilder
    _pretty(sb, 0, compact = true)
    sb.result()
  }

  def identBase: String
  
  def _asIdent: String = {
    val sb = new StringBuilder
    sb.append(identBase)
    sb.append("_of_")
    types.foreachBetween { ty =>
      sb.append(ty.asIdent)
    } {
      sb.append("AND")
    }
    sb.append("END")
    sb.result()
  }

  def codeOrdering(mb: EmitMethodBuilder, so: Array[SortOrder]): CodeOrdering =
    codeOrdering(mb, this, so)

  def codeOrdering(mb: EmitMethodBuilder, other: PType, so: Array[SortOrder]): CodeOrdering

  def isIsomorphicTo(other: PBaseStruct): Boolean =
    size == other.size && isCompatibleWith(other)

  def isPrefixOf(other: PBaseStruct): Boolean =
    size <= other.size && isCompatibleWith(other)

  def isCompatibleWith(other: PBaseStruct): Boolean =
    fields.zip(other.fields).forall{ case (l, r) => l.typ isOfType r.typ }

  def truncate(newSize: Int): PBaseStruct

  override def unsafeOrdering(): UnsafeOrdering =
    unsafeOrdering(this)

  override def unsafeOrdering(rightType: PType): UnsafeOrdering = {
    require(this.isOfType(rightType))

    val right = rightType.asInstanceOf[PBaseStruct]
    val fieldOrderings: Array[UnsafeOrdering] =
      types.zip(right.types).map { case (l, r) => l.unsafeOrdering(r)}

    new UnsafeOrdering {
      def compare(r1: Region, o1: Long, r2: Region, o2: Long): Int = {
        var i = 0
        while (i < types.length) {
          val leftDefined = isFieldDefined(r1, o1, i)
          val rightDefined = right.isFieldDefined(r2, o2, i)

          if (leftDefined && rightDefined) {
            val c = fieldOrderings(i).compare(r1, loadField(r1, o1, i), r2, right.loadField(r2, o2, i))
            if (c != 0)
              return c
          } else if (leftDefined != rightDefined) {
            val c = if (leftDefined) -1 else 1
            return c
          }
          i += 1
        }
        0
      }
    }
  }

  def nMissing: Int

  def nMissingBytes: Int

  def missingIdx: Array[Int]

  def byteOffsets: Array[Long]

  def allocate(region: Region): Long = {
    region.allocate(alignment, byteSize)
  }

  def allocate(region: Code[Region]): Code[Long] = region.allocate(alignment, byteSize)

<<<<<<< HEAD
  def copyFrom(region: Region, srcOff: Long): Long = {
    val destOff = allocate(region)
    Region.copyFrom(srcOff,  destOff, byteSize)
    destOff
  }

  def copyFrom(mb: MethodBuilder, region: Code[Region], srcOff: Code[Long]): Code[Long] = {
    val destOff = mb.newField[Long]
    Code(
      destOff := allocate(region),
      this.storeShallowAtOffset(srcOff,  destOff),
      destOff
    )
  }

  override def storeShallowAtOffset(destAddress: Code[Long], srcAddress: Code[Long]): Code[Unit] = {
    Region.copyFrom(srcAddress, destAddress, byteSize)
  }

  override def storeShallowAtOffset(destAddress: Long, srcAddress: Long) {
    Region.copyFrom(srcAddress, destAddress, byteSize)
  }

  def setAllMissing(off: Code[Long]): Code[Unit] = {
    if(allFieldsRequired) {
      return Code._empty
    }

    Region.setMemory(off, const(nMissingBytes.toLong), const(0xFF.toByte))
  }

  def clearMissingBits(region: Region, off: Long) {
    if(allFieldsRequired) {
=======
  def initialize(structAddress: Long, setMissing: Boolean = false): Unit = {
    if (allFieldsRequired) {
      return
    }

    Region.setMemory(structAddress, nMissingBytes.toLong, if (setMissing) 0xFF.toByte else 0.toByte)
  }

  def stagedInitialize(structAddress: Code[Long], setMissing: Boolean = false): Code[Unit] = {
    if (allFieldsRequired) {
      return Code._empty
    }

    Region.setMemory(structAddress, const(nMissingBytes.toLong), const(if (setMissing) 0xFF.toByte else 0.toByte))
  }

  def clearMissingBits(region: Region, off: Long) {
    if (allFieldsRequired) {
>>>>>>> 7552aeb8
      return
    }

    Region.setMemory(off, nMissingBytes.toLong, 0.toByte)
  }

  def clearMissingBits(off: Code[Long]): Code[Unit] = {
<<<<<<< HEAD
    if(allFieldsRequired) {
=======
    if (allFieldsRequired) {
>>>>>>> 7552aeb8
      return Code._empty
    }

    Region.setMemory(off, const(nMissingBytes.toLong), const(0.toByte))
  }

  def clearMissingBits(region: Code[Region], off: Code[Long]): Code[Unit] =
    clearMissingBits(off)

  def isFieldDefined(rv: RegionValue, fieldIdx: Int): Boolean =
    isFieldDefined(rv.region, rv.offset, fieldIdx)

  def isFieldDefined(region: Region, offset: Long, fieldIdx: Int): Boolean =
    fieldRequired(fieldIdx) || !Region.loadBit(offset, missingIdx(fieldIdx))

  def isFieldDefined(offset: Long, fieldIdx: Int): Boolean =
    fieldRequired(fieldIdx) || !Region.loadBit(offset, missingIdx(fieldIdx))

  def isFieldMissing(off: Long, fieldIdx: Int): Boolean = !isFieldDefined(off, fieldIdx)

  def isFieldMissing(offset: Code[Long], fieldIdx: Int): Code[Boolean] =
    if (fieldRequired(fieldIdx))
      false
    else
      Region.loadBit(offset, missingIdx(fieldIdx).toLong)

  def isFieldMissing(region: Code[Region], offset: Code[Long], fieldIdx: Int): Code[Boolean] =
    isFieldMissing(offset, fieldIdx)

  def isFieldDefined(offset: Code[Long], fieldIdx: Int): Code[Boolean] =
    !isFieldMissing(offset, fieldIdx)

  def isFieldDefined(region: Code[Region], offset: Code[Long], fieldIdx: Int): Code[Boolean] =
    isFieldDefined(offset, fieldIdx)

  def setFieldMissing(region: Region, offset: Long, fieldIdx: Int) {
    assert(!fieldRequired(fieldIdx))
    Region.setBit(offset, missingIdx(fieldIdx))
  }

  def setFieldMissing(offset: Code[Long], fieldIdx: Int): Code[Unit] = {
    assert(!fieldRequired(fieldIdx))
    Region.setBit(offset, missingIdx(fieldIdx).toLong)
  }

  def setFieldMissing(region: Code[Region], offset: Code[Long], fieldIdx: Int): Code[Unit] =
    setFieldMissing(offset, fieldIdx)

  def setFieldPresent(region: Region, offset: Long, fieldIdx: Int) {
    assert(!fieldRequired(fieldIdx))
    Region.clearBit(offset, missingIdx(fieldIdx))
  }

  def setFieldPresent(offset: Code[Long], fieldIdx: Int): Code[Unit] = {
    assert(!fieldRequired(fieldIdx))
    Region.clearBit(offset, missingIdx(fieldIdx))
  }

  def setFieldPresent(region: Code[Region], offset: Code[Long], fieldIdx: Int): Code[Unit] =
    setFieldPresent(offset, fieldIdx)

  def fieldOffset(structAddress: Long, fieldIdx: Int): Long =
    structAddress + byteOffsets(fieldIdx)

  def fieldOffset(structAddress: Code[Long], fieldIdx: Int): Code[Long] =
    structAddress + byteOffsets(fieldIdx)

  def loadField(rv: RegionValue, fieldIdx: Int): Long = loadField(rv.region, rv.offset, fieldIdx)

  def loadField(region: Region, offset: Long, fieldIdx: Int): Long = loadField(offset, fieldIdx)

  def loadField(offset: Long, fieldIdx: Int): Long = {
    val off = fieldOffset(offset, fieldIdx)
    types(fieldIdx).fundamentalType match {
      case _: PArray | _: PBinary => Region.loadAddress(off)
      case _ => off
    }
  }

  def loadField(offset: Code[Long], fieldIdx: Int): Code[Long] =
    loadField(fieldOffset(offset, fieldIdx), types(fieldIdx))

  def loadField(region: Code[Region], offset: Code[Long], fieldIdx: Int): Code[Long] =
    loadField(fieldOffset(offset, fieldIdx), types(fieldIdx))

  private def loadField(fieldOffset: Code[Long], fieldType: PType): Code[Long] = {
    fieldType.fundamentalType match {
      case _: PArray | _: PBinary => Region.loadAddress(fieldOffset)
      case _ => fieldOffset
    }
  }

  override def containsPointers: Boolean = types.exists(_.containsPointers)
}<|MERGE_RESOLUTION|>--- conflicted
+++ resolved
@@ -150,7 +150,6 @@
 
   def allocate(region: Code[Region]): Code[Long] = region.allocate(alignment, byteSize)
 
-<<<<<<< HEAD
   def copyFrom(region: Region, srcOff: Long): Long = {
     val destOff = allocate(region)
     Region.copyFrom(srcOff,  destOff, byteSize)
@@ -174,48 +173,32 @@
     Region.copyFrom(srcAddress, destAddress, byteSize)
   }
 
-  def setAllMissing(off: Code[Long]): Code[Unit] = {
-    if(allFieldsRequired) {
+  def initialize(structAddress: Long, setMissing: Boolean = false): Unit = {
+    if (allFieldsRequired) {
+      return
+    }
+
+    Region.setMemory(structAddress, nMissingBytes.toLong, if (setMissing) 0xFF.toByte else 0.toByte)
+  }
+
+  def stagedInitialize(structAddress: Code[Long], setMissing: Boolean = false): Code[Unit] = {
+    if (allFieldsRequired) {
       return Code._empty
     }
 
-    Region.setMemory(off, const(nMissingBytes.toLong), const(0xFF.toByte))
+    Region.setMemory(structAddress, const(nMissingBytes.toLong), const(if (setMissing) 0xFF.toByte else 0.toByte))
   }
 
   def clearMissingBits(region: Region, off: Long) {
-    if(allFieldsRequired) {
-=======
-  def initialize(structAddress: Long, setMissing: Boolean = false): Unit = {
     if (allFieldsRequired) {
       return
     }
 
-    Region.setMemory(structAddress, nMissingBytes.toLong, if (setMissing) 0xFF.toByte else 0.toByte)
-  }
-
-  def stagedInitialize(structAddress: Code[Long], setMissing: Boolean = false): Code[Unit] = {
-    if (allFieldsRequired) {
-      return Code._empty
-    }
-
-    Region.setMemory(structAddress, const(nMissingBytes.toLong), const(if (setMissing) 0xFF.toByte else 0.toByte))
-  }
-
-  def clearMissingBits(region: Region, off: Long) {
-    if (allFieldsRequired) {
->>>>>>> 7552aeb8
-      return
-    }
-
     Region.setMemory(off, nMissingBytes.toLong, 0.toByte)
   }
 
   def clearMissingBits(off: Code[Long]): Code[Unit] = {
-<<<<<<< HEAD
-    if(allFieldsRequired) {
-=======
-    if (allFieldsRequired) {
->>>>>>> 7552aeb8
+    if (allFieldsRequired) {
       return Code._empty
     }
 
