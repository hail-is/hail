package is.hail.expr.types.physical

import is.hail.annotations._
import is.hail.asm4s._
import is.hail.check.{Arbitrary, Gen}
import is.hail.expr.ir.{EmitMethodBuilder, IRParser, SortOrder}
import is.hail.expr.types.virtual._
import is.hail.expr.types.{BaseType, Requiredness}
import is.hail.expr.ir.{Ascending, Descending}
import is.hail.utils._
import is.hail.variant.ReferenceGenome
import org.json4s.CustomSerializer
import org.json4s.JsonAST.JString

class PTypeSerializer extends CustomSerializer[PType](format => (
  { case JString(s) => PType.canonical(IRParser.parsePType(s)) },
  { case t: PType => JString(t.toString) }))


object PType {
  def genScalar(required: Boolean): Gen[PType] =
    Gen.oneOf(PBoolean(required), PInt32(required), PInt64(required), PFloat32(required),
      PFloat64(required), PString(required), PCall(required))

  val genOptionalScalar: Gen[PType] = genScalar(false)

  val genRequiredScalar: Gen[PType] = genScalar(true)

  def genComplexType(required: Boolean): Gen[ComplexPType] = {
    val rgDependents = ReferenceGenome.references.values.toArray.map(rg =>
      PLocus(rg, required))
    val others = Array(PCall(required))
    Gen.oneOfSeq(rgDependents ++ others)
  }

  def genFields(required: Boolean, genFieldType: Gen[PType]): Gen[Array[PField]] = {
    Gen.buildableOf[Array](
      Gen.zip(Gen.identifier, genFieldType))
      .filter(fields => fields.map(_._1).areDistinct())
      .map(fields => fields
        .iterator
        .zipWithIndex
        .map { case ((k, t), i) => PField(k, t, i) }
        .toArray)
  }

  def preGenStruct(required: Boolean, genFieldType: Gen[PType]): Gen[PStruct] = {
    for (fields <- genFields(required, genFieldType)) yield
      PStruct(fields, required)
  }

  def preGenTuple(required: Boolean, genFieldType: Gen[PType]): Gen[PTuple] = {
    for (fields <- genFields(required, genFieldType)) yield
      PTuple(required, fields.map(_.typ): _*)
  }

  private val defaultRequiredGenRatio = 0.2

  def genStruct: Gen[PStruct] = Gen.coin(defaultRequiredGenRatio).flatMap(preGenStruct(_, genArb))

  val genOptionalStruct: Gen[PType] = preGenStruct(required = false, genArb)

  val genRequiredStruct: Gen[PType] = preGenStruct(required = true, genArb)

  val genInsertableStruct: Gen[PStruct] = Gen.coin(defaultRequiredGenRatio).flatMap(required =>
    if (required)
      preGenStruct(required = true, genArb)
    else
      preGenStruct(required = false, genOptional))

  def genSized(size: Int, required: Boolean, genPStruct: Gen[PStruct]): Gen[PType] =
    if (size < 1)
      Gen.const(PStruct.empty(required))
    else if (size < 2)
      genScalar(required)
    else {
      Gen.frequency(
        (4, genScalar(required)),
        (1, genComplexType(required)),
        (1, genArb.map {
          PArray(_)
        }),
        (1, genArb.map {
          PSet(_)
        }),
        (1, genArb.map {
          PInterval(_)
        }),
        (1, preGenTuple(required, genArb)),
        (1, Gen.zip(genRequired, genArb).map { case (k, v) => PDict(k, v) }),
        (1, genPStruct.resize(size)))
    }

  def preGenArb(required: Boolean, genStruct: Gen[PStruct] = genStruct): Gen[PType] =
    Gen.sized(genSized(_, required, genStruct))

  def genArb: Gen[PType] = Gen.coin(0.2).flatMap(preGenArb(_))

  val genOptional: Gen[PType] = preGenArb(required = false)

  val genRequired: Gen[PType] = preGenArb(required = true)

  val genInsertable: Gen[PStruct] = genInsertableStruct

  implicit def arbType = Arbitrary(genArb)

  def canonical(t: Type, required: Boolean): PType = {
    t match {
      case _: TInt32 => PInt32(required)
      case _: TInt64 => PInt64(required)
      case _: TFloat32 => PFloat32(required)
      case _: TFloat64 => PFloat64(required)
      case _: TBoolean => PBoolean(required)
      case _: TBinary => PBinary(required)
      case _: TString => PString(required)
      case _: TCall => PCall(required)
      case t: TLocus => PLocus(t.rg, required)
      case t: TInterval => PInterval(canonical(t.pointType), required)
      case t: TStream => PStream(canonical(t.elementType), required)
      case t: TArray => PArray(canonical(t.elementType), required)
      case t: TSet => PSet(canonical(t.elementType), required)
      case t: TDict => PDict(canonical(t.keyType), canonical(t.valueType), required)
      case t: TTuple => PTuple(t._types.map(tf => PTupleField(tf.index, canonical(tf.typ))), required)
      case t: TStruct => PStruct(t.fields.map(f => PField(f.name, canonical(f.typ), f.index)), required)
      case t: TNDArray => PNDArray(canonical(t.elementType.setRequired(true)), t.nDims, required)
      case TVoid => PVoid
    }
  }

  def canonical(t: Type): PType = canonical(t, t.required)

  // currently identity
  def canonical(t: PType): PType = {
    t match {
      case t: PInt32 => PInt32(t.required)
      case t: PInt64 => PInt64(t.required)
      case t: PFloat32 => PFloat32(t.required)
      case t: PFloat64 => PFloat64(t.required)
      case t: PBoolean => PBoolean(t.required)
      case t: PBinary => PBinary(t.required)
      case t: PString => PString(t.required)
      case t: PCall => PCall(t.required)
      case t: PLocus => PLocus(t.rg, t.required)
      case t: PInterval => PInterval(canonical(t.pointType), t.required)
      case t: PStream => PStream(canonical(t.elementType), t.required)
      case t: PArray => PArray(canonical(t.elementType), t.required)
      case t: PSet => PSet(canonical(t.elementType), t.required)
      case t: PTuple => PTuple(t._types.map(pf => PTupleField(pf.index, canonical(pf.typ))), t.required)
      case t: PStruct => PStruct(t.fields.map(f => PField(f.name, canonical(f.typ), f.index)), t.required)
      case t: PNDArray => PNDArray(canonical(t.elementType), t.nDims, t.required)
      case t: PDict => PDict(canonical(t.keyType), canonical(t.valueType), t.required)
      case PVoid => PVoid
    }
  }
}

abstract class PType extends Serializable with Requiredness {
  self =>

  def virtualType: Type

  override def toString: String = {
    val sb = new StringBuilder
    pretty(sb, 0, true)
    sb.result()
  }

  def unsafeOrdering(): UnsafeOrdering = ???

  def isCanonical: Boolean = PType.canonical(this) == this // will recons, may need to rewrite this method

  def unsafeOrdering(rightType: PType): UnsafeOrdering = {
    require(this.isOfType(rightType))
    unsafeOrdering()
  }

  def unsafeInsert(typeToInsert: PType, path: List[String]): (PType, UnsafeInserter) =
    PStruct.empty().unsafeInsert(typeToInsert, path)

  def asIdent: String = (if (required) "r_" else "o_") + _asIdent

  def _asIdent: String

  final def pretty(sb: StringBuilder, indent: Int, compact: Boolean) {
    if (required)
      sb.append("+")
    _pretty(sb, indent, compact)
  }

  def _pretty(sb: StringBuilder, indent: Int, compact: Boolean)

  def codeOrdering(mb: EmitMethodBuilder): CodeOrdering =
    codeOrdering(mb, this)

  def codeOrdering(mb: EmitMethodBuilder, so: SortOrder): CodeOrdering =
    codeOrdering(mb, this, so)

  def codeOrdering(mb: EmitMethodBuilder, other: PType, so: SortOrder): CodeOrdering =
    so match {
      case Ascending => codeOrdering(mb, other)
      case Descending => codeOrdering(mb, other).reverse
    }

  def codeOrdering(mb: EmitMethodBuilder, other: PType): CodeOrdering

  def byteSize: Long = 1

  def alignment: Long = byteSize

  /*  Fundamental types are types that can be handled natively by RegionValueBuilder: primitive
      types, Array and Struct. */
  def fundamentalType: PType = this

  final def unary_+(): PType = setRequired(true)

  final def unary_-(): PType = setRequired(false)

  final def setRequired(required: Boolean): PType = {
    if (required == this.required)
      this
    else
      this match {
        case PBinary(_) => PBinary(required)
        case PBoolean(_) => PBoolean(required)
        case PInt32(_) => PInt32(required)
        case PInt64(_) => PInt64(required)
        case PFloat32(_) => PFloat32(required)
        case PFloat64(_) => PFloat64(required)
        case PString(_) => PString(required)
        case t: PCall => t.copy(required)
        case t: PArray => t.copy(required = required)
        case t: PSet => t.copy(required = required)
        case t: PDict => t.copy(required = required)
        case t: PLocus => t.copy(required = required)
        case t: PInterval => t.copy(required = required)
        case t: PStruct => t.copy(required = required)
        case t: PTuple => t.copy(required = required)
      }
  }

  final def isOfType(t: PType): Boolean = {
    this match {
      case PBinary(_) => t == PCanonicalBinaryOptional || t == PCanonicalBinaryRequired
      case PBoolean(_) => t == PBooleanOptional || t == PBooleanRequired
      case PInt32(_) => t == PInt32Optional || t == PInt32Required
      case PInt64(_) => t == PInt64Optional || t == PInt64Required
      case PFloat32(_) => t == PFloat32Optional || t == PFloat32Required
      case PFloat64(_) => t == PFloat64Optional || t == PFloat64Required
      case _: PString => t.isInstanceOf[PString]
      case _: PCall => t.isInstanceOf[PCall]
      case t2: PLocus => t.isInstanceOf[PLocus] && t.asInstanceOf[PLocus].rg == t2.rg
      case t2: PInterval => t.isInstanceOf[PInterval] && t.asInstanceOf[PInterval].pointType.isOfType(t2.pointType)
      case t2: PStruct =>
        t.isInstanceOf[PStruct] &&
          t.asInstanceOf[PStruct].size == t2.size &&
          t.asInstanceOf[PStruct].fields.zip(t2.fields).forall { case (f1: PField, f2: PField) => f1.typ.isOfType(f2.typ) && f1.name == f2.name }
      case t2: PTuple =>
        t.isInstanceOf[PTuple] &&
          t.asInstanceOf[PTuple].size == t2.size &&
          t.asInstanceOf[PTuple].types.zip(t2.types).forall { case (typ1, typ2) => typ1.isOfType(typ2) }
      case t2: PArray => t.isInstanceOf[PArray] && t.asInstanceOf[PArray].elementType.isOfType(t2.elementType)
      case t2: PSet => t.isInstanceOf[PSet] && t.asInstanceOf[PSet].elementType.isOfType(t2.elementType)
      case t2: PDict => t.isInstanceOf[PDict] && t.asInstanceOf[PDict].keyType.isOfType(t2.keyType) && t.asInstanceOf[PDict].valueType.isOfType(t2.valueType)
    }
  }

  final def isPrimitive: Boolean =
    fundamentalType.isInstanceOf[PBoolean] || isNumeric

  final def isNumeric: Boolean =
    fundamentalType.isInstanceOf[PInt32] ||
      fundamentalType.isInstanceOf[PInt64] ||
      fundamentalType.isInstanceOf[PFloat32] ||
      fundamentalType.isInstanceOf[PFloat64]

  def containsPointers: Boolean = false

  def subsetTo(t: Type): PType = {
    // FIXME
    t.physicalType
  }

  def deepInnerRequired(required: Boolean): PType =
    this match {
      case t: PArray => PArray(t.elementType.deepInnerRequired(true), required)
      case t: PSet => PSet(t.elementType.deepInnerRequired(true), required)
      case t: PDict => PDict(t.keyType.deepInnerRequired(true), t.valueType.deepInnerRequired(true), required)
      case t: PStruct =>
        PStruct(t.fields.map(f => PField(f.name, f.typ.deepInnerRequired(true), f.index)), required)
      case t: PTuple =>
        PTuple(required, t.types.map(_.deepInnerRequired(true)): _*)
      case t: PInterval =>
        PInterval(t.pointType.deepInnerRequired(true), required)
      case t =>
        t.setRequired(required)
    }
<<<<<<< HEAD

  def unify(concrete: PType): Boolean = {
    this.isOfType(concrete)
  }

  // Semantics: must be callable without requiredeness check: srcAddress must point to non-null value
  def copyFromType(mb: MethodBuilder, region: Code[Region], srcPType: PType, srcAddress: Code[Long], forceDeep: Boolean): Code[Long]

  def copyFromType(mb: MethodBuilder, region: Code[Region], srcPType: PType, srcAddress: Code[Long]): Code[Long] =
    this.copyFromType(mb, region, srcPType, srcAddress, false)

  def copyFromType(region: Region, srcPType: PType, srcAddress: Long, forceDeep: Boolean): Long

  def copyFromType(region: Region, srcPType: PType, srcAddress: Long): Long =
    this.copyFromType(region, srcPType, srcAddress, false)

  def storeShallowAtOffset(dstAddress: Code[Long], srcAddress: Code[Long]): Code[Unit]

  def storeShallowAtOffset(dstAddress: Long, srcAddress: Long)
=======
>>>>>>> 931312b0
}<|MERGE_RESOLUTION|>--- conflicted
+++ resolved
@@ -294,11 +294,6 @@
       case t =>
         t.setRequired(required)
     }
-<<<<<<< HEAD
-
-  def unify(concrete: PType): Boolean = {
-    this.isOfType(concrete)
-  }
 
   // Semantics: must be callable without requiredeness check: srcAddress must point to non-null value
   def copyFromType(mb: MethodBuilder, region: Code[Region], srcPType: PType, srcAddress: Code[Long], forceDeep: Boolean): Code[Long]
@@ -314,6 +309,4 @@
   def storeShallowAtOffset(dstAddress: Code[Long], srcAddress: Code[Long]): Code[Unit]
 
   def storeShallowAtOffset(dstAddress: Long, srcAddress: Long)
-=======
->>>>>>> 931312b0
 }