--- conflicted
+++ resolved
@@ -2242,13 +2242,8 @@
 
     COption.toEmitCode(ctx,
       _emitStream(streamIR0, outerRegion, env0).map { stream =>
-<<<<<<< HEAD
-        PCanonicalStreamCode(coerce[PCanonicalStream](streamIR0.pType), stream)
+        interfaces.SStreamCode(coerce[PCanonicalStream](streamIR0.pType).sType, stream)
       }, mb)(LineNumber(streamIR0.lineNumber))
-=======
-        interfaces.SStreamCode(coerce[PCanonicalStream](streamIR0.pType).sType, stream)
-      }, mb)
->>>>>>> 00cfa811
   }
 
   private[ir] def multiplicity(root: IR, refName: String): Int = {
