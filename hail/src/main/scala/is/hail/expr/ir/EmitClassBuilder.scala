--- conflicted
+++ resolved
@@ -129,9 +129,9 @@
 
   def getFS: Code[FS] = ecb.getFS
 
+  def getTaskContext: Value[HailTaskContext] = ecb.getTaskContext
+
   def getObject[T <: AnyRef : TypeInfo](obj: T): Code[T] = ecb.getObject(obj)
-
-  def getPartitionIndex: Code[Int] = ecb.getPartitionIndex
 
   def getSerializedAgg(i: Int): Code[Array[Byte]] = ecb.getSerializedAgg(i)
 
@@ -338,13 +338,7 @@
     Array(baos.toByteArray) ++ preEncodedLiterals.map(_._1.value.ba)
   }
 
-<<<<<<< HEAD
-  private[this] var _partIndexField: Settable[Int] = _
-
-  private[this] var _mods: BoxedArrayBuilder[(String, (HailClassLoader, FS, Int, Region) => AsmFunction3[Region, Array[Byte], Array[Byte], Array[Byte]])] = new BoxedArrayBuilder()
-=======
   private[this] var _mods: BoxedArrayBuilder[(String, (HailClassLoader, FS, HailTaskContext, Region) => AsmFunction3[Region, Array[Byte], Array[Byte], Array[Byte]])] = new BoxedArrayBuilder()
->>>>>>> d03121ff
   private[this] var _backendField: Settable[BackendUtils] = _
 
   private[this] var _aggSigs: Array[agg.AggStateSig] = _
@@ -460,16 +454,7 @@
 
   def getFS: Code[FS] = emodb.getFS
 
-<<<<<<< HEAD
-  def getPartitionIndex: Code[Int] = {
-    if (_partIndexField == null) {
-      _partIndexField = genFieldThisRef[Int]()
-    }
-    _partIndexField
-  }
-=======
   def getTaskContext: Value[HailTaskContext] = _taskContext
->>>>>>> d03121ff
 
   def setObjects(cb: EmitCodeBuilder, objects: Code[Array[AnyRef]]): Unit = modb.setObjects(cb, objects)
 
@@ -690,16 +675,6 @@
     val reseed = Code(rngFields.map { case (field, _) =>
       field.invoke[Int, Unit]("reset", mb.getCodeParam[Int](1))
     })
-
-    mb.voidWithBuilder { cb =>
-      cb.ifx(!initialized, {
-        if (_partIndexField != null)
-          cb.assign(_partIndexField, mb.getCodeParam[Int](1))
-        cb += initialize
-        cb.assign(initialized, true)
-      })
-      cb += reseed
-    }
   }
 
   def newRNG(seed: Long): Value[IRRandomness] = {
