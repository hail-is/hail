--- conflicted
+++ resolved
@@ -51,13 +51,12 @@
 
   def loweredTyp: Type = TVoid
 
-<<<<<<< HEAD
   override def lower[M[_]](s: BlockMatrixStage2, evalCtx: IRBuilder, eltR: TypeWithRequiredness)
                           (implicit M: MonadLower[M]): M[IR] =
     M.reader { ctx =>
       val etype = EBlockMatrixNDArray(EType.fromTypeAndAnalysis(s.typ.elementType, eltR), encodeRowMajor = forceRowMajor, required = true)
       val spec = TypedCodecSpec(etype, TNDArray(s.typ.elementType, Nat(2)), BlockMatrix.bufferSpec)
-      val writer = ETypeFileValueWriter(spec)
+      val writer = ETypeValueWriter(spec)
 
       val paths = s.collectBlocks(evalCtx, "block_matrix_native_writer") { (_, idx, block) =>
         val suffix = strConcat("parts/part-", idx)
@@ -67,19 +66,6 @@
         )
       }
       RelationalWriter.scoped(path, overwrite, None)(WriteMetadata(paths, BlockMatrixNativeMetadataWriter(path, stageLocally, s.typ)))
-=======
-  override def lower(ctx: ExecuteContext, s: BlockMatrixStage2, evalCtx: IRBuilder, eltR: TypeWithRequiredness): IR = {
-    val etype = EBlockMatrixNDArray(EType.fromTypeAndAnalysis(s.typ.elementType, eltR), encodeRowMajor = forceRowMajor, required = true)
-    val spec = TypedCodecSpec(etype, TNDArray(s.typ.elementType, Nat(2)), BlockMatrix.bufferSpec)
-    val writer = ETypeValueWriter(spec)
-
-    val paths = s.collectBlocks(evalCtx, "block_matrix_native_writer") { (_, idx, block) =>
-      val suffix = strConcat("parts/part-", idx, UUID4())
-      val filepath = strConcat(s"$path/", suffix)
-      WriteValue(block, filepath, writer,
-        if (stageLocally) Some(strConcat(s"${ctx.localTmpdir}/", suffix)) else None
-      )
->>>>>>> af04dd12
     }
 }
 
@@ -141,26 +127,16 @@
 
   def loweredTyp: Type = TString
 
-<<<<<<< HEAD
   override def lower[M[_]: MonadLower](s: BlockMatrixStage2, evalCtx: IRBuilder, eltR: TypeWithRequiredness): M[IR] =
     MonadLower[M].pure {
       val nd = s.collectLocal(evalCtx, "block_matrix_binary_writer")
+
+      // FIXME remove numpy encoder
       val etype = ENumpyBinaryNDArray(s.typ.nRows, s.typ.nCols, true)
       val spec = TypedCodecSpec(etype, TNDArray(s.typ.elementType, Nat(2)), new StreamBufferSpec())
-      val writer = ETypeFileValueWriter(spec)
+      val writer = ETypeValueWriter(spec)
       WriteValue(nd, Str(path), writer)
     }
-=======
-  override def lower(ctx: ExecuteContext, s: BlockMatrixStage2, evalCtx: IRBuilder, eltR: TypeWithRequiredness): IR = {
-    val nd = s.collectLocal(evalCtx, "block_matrix_binary_writer")
-
-    // FIXME remove numpy encoder
-    val etype = ENumpyBinaryNDArray(s.typ.nRows, s.typ.nCols, true)
-    val spec = TypedCodecSpec(etype, TNDArray(s.typ.elementType, Nat(2)), new StreamBufferSpec())
-    val writer = ETypeValueWriter(spec)
-    WriteValue(nd, Str(path), writer)
-  }
->>>>>>> af04dd12
 }
 
 case class BlockMatrixPersistWriter(id: String, storageLevel: String) extends BlockMatrixWriter {
