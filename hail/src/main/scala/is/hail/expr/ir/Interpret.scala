package is.hail.expr.ir

import cats.data.{OptionT, StateT}
import cats.mtl.Ask
import cats.syntax.all._
import cats.{Foldable, MonadThrow, Traverse}
import is.hail.annotations._
import is.hail.asm4s._
import is.hail.backend.spark.SparkTaskContext
import is.hail.backend.{ExecuteContext, HailStateManager, HailTaskContext}
import is.hail.expr.ir.lowering.utils._
import is.hail.expr.ir.lowering.{Lower, LoweringPipeline, MonadLower}
import is.hail.io.BufferSpec
import is.hail.linalg.BlockMatrix
import is.hail.rvd.RVDContext
import is.hail.types.physical.stypes.{PTypeReferenceSingleCodeType, SingleCodeType}
import is.hail.types.physical.{PTuple, PType}
import is.hail.types.tcoerce
import is.hail.types.virtual._
import is.hail.utils._
import org.apache.spark.sql.Row

import scala.collection.mutable
import scala.language.higherKinds
import scala.util.Try

object Interpret {
  type Agg = (IndexedSeq[Row], TStruct)

  def apply[M[_]: MonadLower](tir: TableIR): M[TableValue] =
    apply[M](tir, optimize = true)

  def apply[M[_]: MonadLower](tir: TableIR, optimize: Boolean): M[TableValue] =
    for {
      lowered <- LoweringPipeline.legacyRelationalLowerer(optimize)(tir)
      intermediate <- lowered.asInstanceOf[TableIR].noSharing.analyzeAndExecute
      tv <- intermediate.asTableValue
    } yield tv

  def apply[M[_]: MonadLower](mir: MatrixIR, optimize: Boolean): M[TableValue] =
    for {
      lowered <- LoweringPipeline.legacyRelationalLowerer(optimize)(mir)
      intermediate <- lowered.asInstanceOf[TableIR].analyzeAndExecute
      tv <- intermediate.asTableValue
    } yield tv

  def apply[M[_]: MonadLower](bmir: BlockMatrixIR, optimize: Boolean): M[BlockMatrix] =
    for {
      lowered <- LoweringPipeline.legacyRelationalLowerer(optimize)(bmir)
      bm <- lowered.asInstanceOf[BlockMatrixIR].execute
    } yield bm

  def apply[M[_]: MonadLower, A >: Null](ir: IR) : M[A] =
    apply[M, A](ir, Env.empty[(Any, Type)], FastIndexedSeq[(Any, Type)]())

  def apply[M[_]: MonadLower, A >: Null](ir0: IR,
                                         env: Env[(Any, Type)],
                                         args: IndexedSeq[(Any, Type)],
                                         optimize: Boolean = true
                                        ): M[A] =
    for {
      lowered <- LoweringPipeline.relationalLowerer(optimize)(env.m.foldLeft[IR](ir0) {
        case (acc, (k, (value, t))) => Let(k, Literal.coerce(t, value), acc)
      })
      result <- run(lowered.asInstanceOf[IR], Env.empty[Any], args, Memo.empty).value
    } yield result.map(_.asInstanceOf[A]).orNull

  def alreadyLowered[M[_]](ir: IR)(implicit M: MonadLower[M]): M[Any] =
    run(ir, Env.empty, FastIndexedSeq(), Memo.empty).getOrElseF(M.pure(null))

  private def run[M[_]](ir: IR,
                        env: Env[Any],
                        args: IndexedSeq[(Any, Type)],
                        functionMemo: Memo[(SingleCodeType, AsmFunction2RegionLongLong)]
                       )
                       (implicit M: MonadLower[M])
  : OptionT[M, Any] = {

    type F[A] = OptionT[M, A]
    val F = MonadThrow[F]

    def empty =
      OptionT.none[M, Any]

    def readStateManager: F[HailStateManager] =
      Ask[F, ExecuteContext].reader(_.stateManager)

    def interpret(ir: IR, env: Env[Any] = env, args: IndexedSeq[(Any, Type)] = args): F[Any] =
      run(ir, env, args, functionMemo)

    ir match {
      case I32(x) => F.pure(x)
      case I64(x) => F.pure(x)
      case F32(x) => F.pure(x)
      case F64(x) => F.pure(x)
      case Str(x) => F.pure(x)
      case True() => F.pure(true)
      case False() => F.pure(false)
      case Literal(_, value) => F.pure(value)
      case x@EncodedLiteral(codec, value) =>
        OptionT.liftF(M.reader { ctx =>
          ctx.r.getPool().scopedRegion { r =>
            val (pt, addr) = codec.decodeArrays(ctx, x.typ, value.ba, ctx.r)
            SafeRow.read(pt, addr)
          }
        })
      case Void() => F.unit.widen[Any]
      case Cast(v, t) =>
        interpret(v, env, args).map { vValue =>
          (v.typ, t) match {
            case (TInt32, TInt32) => vValue
            case (TInt32, TInt64) => vValue.asInstanceOf[Int].toLong
            case (TInt32, TFloat32) => vValue.asInstanceOf[Int].toFloat
            case (TInt32, TFloat64) => vValue.asInstanceOf[Int].toDouble
            case (TInt64, TInt64) => vValue
            case (TInt64, TInt32) => vValue.asInstanceOf[Long].toInt
            case (TInt64, TFloat32) => vValue.asInstanceOf[Long].toFloat
            case (TInt64, TFloat64) => vValue.asInstanceOf[Long].toDouble
            case (TFloat32, TFloat32) => vValue
            case (TFloat32, TInt32) => vValue.asInstanceOf[Float].toInt
            case (TFloat32, TInt64) => vValue.asInstanceOf[Float].toLong
            case (TFloat32, TFloat64) => vValue.asInstanceOf[Float].toDouble
            case (TFloat64, TFloat64) => vValue
            case (TFloat64, TInt32) => vValue.asInstanceOf[Double].toInt
            case (TFloat64, TInt64) => vValue.asInstanceOf[Double].toLong
            case (TFloat64, TFloat32) => vValue.asInstanceOf[Double].toFloat
            case (TInt32, TCall) => vValue
          }
        }

      case CastRename(v, _) => interpret(v)
      case NA(_) => empty

      case IsNA(value) => interpret(value, env, args).map(_ == null)
      case Coalesce(values) =>
        FastSeq(values: _*).foldMapK { x =>
          interpret(x, env, args)
        }

      case If(cond, cnsq, altr) =>
        assertA[F](cnsq.typ == altr.typ) *> interpret(cond, env, args).flatMap { case tf: Boolean =>
          if (tf) interpret(cnsq, env, args)
          else interpret(altr, env, args)
        }

      case Let(name, value, body) =>
        for {
          v <- OptionT.liftF(interpret(value, env, args).value)
          r <- interpret(body, env.bind(name, v.orNull), args)
        } yield r

      case Ref(name, _) =>
        F.pure(env.lookup(name))

      case ApplyBinaryPrimOp(op, l, r) =>
        for {
          lValue <- interpret(l, env, args)
          rValue <- interpret(r, env, args)
        } yield (l.typ, r.typ) match {
          case (TInt32, TInt32) =>
            val ll = lValue.asInstanceOf[Int]
            val rr = rValue.asInstanceOf[Int]
            (op: @unchecked) match {
              case Add() => ll + rr
              case Subtract() => ll - rr
              case Multiply() => ll * rr
              case FloatingPointDivide() => ll.toDouble / rr.toDouble
              case RoundToNegInfDivide() => java.lang.Math.floorDiv(ll, rr)
              case BitAnd() => ll & rr
              case BitOr() => ll | rr
              case BitXOr() => ll ^ rr
              case LeftShift() => ll << rr
              case RightShift() => ll >> rr
              case LogicalRightShift() => ll >>> rr
            }
          case (TInt64, TInt32) =>
            val ll = lValue.asInstanceOf[Long]
            val rr = rValue.asInstanceOf[Int]
            (op: @unchecked) match {
              case LeftShift() => ll << rr
              case RightShift() => ll >> rr
              case LogicalRightShift() => ll >>> rr
            }
          case (TInt64, TInt64) =>
            val ll = lValue.asInstanceOf[Long]
            val rr = rValue.asInstanceOf[Long]
            (op: @unchecked) match {
              case Add() => ll + rr
              case Subtract() => ll - rr
              case Multiply() => ll * rr
              case FloatingPointDivide() => ll.toDouble / rr.toDouble
              case RoundToNegInfDivide() => java.lang.Math.floorDiv(ll, rr)
              case BitAnd() => ll & rr
              case BitOr() => ll | rr
              case BitXOr() => ll ^ rr
              case LeftShift() => ll << rr
              case RightShift() => ll >> rr
            }
          case (TFloat32, TFloat32) =>
            val ll = lValue.asInstanceOf[Float]
            val rr = rValue.asInstanceOf[Float]
            (op: @unchecked) match {
              case Add() => ll + rr
              case Subtract() => ll - rr
              case Multiply() => ll * rr
              case FloatingPointDivide() => ll / rr
              case RoundToNegInfDivide() => math.floor(ll / rr).toFloat
            }
          case (TFloat64, TFloat64) =>
            val ll = lValue.asInstanceOf[Double]
            val rr = rValue.asInstanceOf[Double]
            (op: @unchecked) match {
              case Add() => ll + rr
              case Subtract() => ll - rr
              case Multiply() => ll * rr
              case FloatingPointDivide() => ll / rr
              case RoundToNegInfDivide() => math.floor(ll / rr)
            }
        }

      case ApplyUnaryPrimOp(op, x) =>
        for {xValue <- interpret(x, env, args)}
          yield op match {
            case Bang() =>
              assert(x.typ == TBoolean)
              !xValue.asInstanceOf[Boolean]
            case Negate() =>
              assert(x.typ.isInstanceOf[TNumeric])
              x.typ match {
                case TInt32 => -xValue.asInstanceOf[Int]
                case TInt64 => -xValue.asInstanceOf[Long]
                case TFloat32 => -xValue.asInstanceOf[Float]
                case TFloat64 => -xValue.asInstanceOf[Double]
              }
            case BitNot() =>
              assert(x.typ.isInstanceOf[TIntegral])
              x.typ match {
                case TInt32 => ~xValue.asInstanceOf[Int]
                case TInt64 => ~xValue.asInstanceOf[Long]
              }
            case BitCount() =>
              assert(x.typ.isInstanceOf[TIntegral])
              x.typ match {
                case TInt32 => Integer.bitCount(xValue.asInstanceOf[Int])
                case TInt64 => java.lang.Long.bitCount(xValue.asInstanceOf[Long])
              }
          }

      case ApplyComparisonOp(op, l, r) =>
        OptionT {
          for {
            lValue <- interpret(l, env, args).getOrElse(null)
            rValue <- interpret(r, env, args).getOrElse(null)
            stateManager <- M.reader(_.stateManager)
          } yield Some(op).filter(_.strict && (lValue == null || rValue == null)).map {
            case EQ(t, _) => t.ordering(stateManager).equiv(lValue, rValue)
            case EQWithNA(t, _) => t.ordering(stateManager).equiv(lValue, rValue)
            case NEQ(t, _) => !t.ordering(stateManager).equiv(lValue, rValue)
            case NEQWithNA(t, _) => !t.ordering(stateManager).equiv(lValue, rValue)
            case LT(t, _) => t.ordering(stateManager).lt(lValue, rValue)
            case GT(t, _) => t.ordering(stateManager).gt(lValue, rValue)
            case LTEQ(t, _) => t.ordering(stateManager).lteq(lValue, rValue)
            case GTEQ(t, _) => t.ordering(stateManager).gteq(lValue, rValue)
            case Compare(t, _) => t.ordering(stateManager).compare(lValue, rValue)
          }
        }

      case MakeArray(elements, _) =>
        elements.traverse(interpret(_, env, args).orElse(F.pure(null))).widen[Any]

      case MakeStream(elements, _, _) =>
        elements.traverse(interpret(_, env, args).orElse(F.pure(null))).widen[Any]

      case x@ArrayRef(a, i, errorId) =>
        for {
          aValue <- interpret(a, env, args)
          iValue <- interpret(i, env, args)
        } yield {
          val a = aValue.asInstanceOf[IndexedSeq[Any]]
          val i = iValue.asInstanceOf[Int]

          if (i < 0 || i >= a.length) {
            fatal(s"array index out of bounds: index=$i, length=${a.length}", errorId = errorId)
          } else
            a.apply(i)
        }

      case ArraySlice(a, start, stop, step, errorID) =>
        for {
          aValue <- interpret(a, env, args)
          a = aValue.asInstanceOf[IndexedSeq[Any]]

          startValue <- interpret(start, env, args)
          stopValue <- stop.traverse(interpret(_, env, args))
          if stopValue.getOrElse(a.size) != null
          stepValue <- interpret(step, env, args)
        } yield {
          val requestedStart = startValue.asInstanceOf[Int]
          val requestedStep = stepValue.asInstanceOf[Int]

          if (requestedStep == 0)
            fatal("step cannot be 0 for array slice", errorID)

          val noneStop = if (requestedStep < 0) -a.size - 1 else a.size
          val maxBound = if (requestedStep > 0) a.size else a.size - 1
          val minBound = if (requestedStep > 0) 0 else -1
          val requestedStop = stopValue.getOrElse(noneStop).asInstanceOf[Int]

          val realStart =
            if (requestedStart >= a.size) maxBound
            else if (requestedStart >= 0) requestedStart
            else if (requestedStart + a.size >= 0) requestedStart + a.size
            else minBound

          val realStop =
            if (requestedStop >= a.size) maxBound
            else if (requestedStop >= 0) requestedStop
            else if (requestedStop + a.size > 0) requestedStop + a.size
            else minBound

          (realStart until realStop by requestedStep).map(idx => a(idx))
        }

      case ArrayLen(a) =>
        for {aValue <- interpret(a, env, args)}
          yield aValue.asInstanceOf[IndexedSeq[Any]].length

      case StreamLen(a) =>
        for {aValue <- interpret(a, env, args)}
          yield aValue.asInstanceOf[IndexedSeq[Any]].length

      case _: StreamIota =>
        F.raiseError(new UnsupportedOperationException)

      case StreamRange(start, stop, step, _, errorID) =>
        for {
          startValue <- interpret(start, env, args)
          stopValue <- interpret(stop, env, args)
          stepValue <- interpret(step, env, args)
          _ <- F.raiseWhen(stepValue == 0) {
            new HailException("Array range cannot have step size 0.", errorID)
          }
        } yield startValue.asInstanceOf[Int] until stopValue.asInstanceOf[Int] by stepValue.asInstanceOf[Int]

      case ArraySort(a, l, r, lessThan) =>
        interpret(a, env, args).flatMap { case aValue: IndexedSeq[Any] =>
          OptionT.liftF {
            M.liftLower {
              Lower { (ctx, s0) =>
                var s = s0
                val sorted = Try {
                  aValue.sortWith { (left, right) =>
                    if (left != null && right != null) {
                      val (s_, res) =
                        run[Lower](lessThan, env.bind(l, left).bind(r, right), args, functionMemo)
                          .value
                          .run(ctx, s)

                      s = s_

                      res match {
                        case Left(t) => throw t
                        case Right(r) =>
                          if (r.isEmpty || r.contains(null)) fatal("Result of sorting function cannot be missing.")
                          else r.get.asInstanceOf[Boolean]
                      }
                    }
                    else right == null
                  }
                }
                (s, sorted.toEither)
              }
            }
          }
        }

      case ToSet(a) =>
        for {aValue <- interpret(a, env, args)}
          yield aValue.asInstanceOf[IndexedSeq[Any]].toSet

      case ToDict(a) =>
        for {aValue <- interpret(a, env, args)}
          yield aValue.asInstanceOf[IndexedSeq[Any]].filter(_ != null).map { case Row(k, v) => (k, v) }.toMap

      case _: CastToArray | _: ToArray | _: ToStream =>
<<<<<<< HEAD
        val c = ir.children(0).asInstanceOf[IR]
        for {cValue <- interpret(c, env, args); sm <- OptionT.liftF(M.reader(_.stateManager))}
          yield {
            val ordering = tcoerce[TIterable](c.typ).elementType.ordering(sm).toOrdering
            cValue match {
              case s: Set[_] =>
                s.asInstanceOf[Set[Any]].toFastIndexedSeq.sorted(ordering)
              case d: Map[_, _] => d.iterator.map { case (k, v) => Row(k, v) }.toFastIndexedSeq.sorted(ordering)
              case a => a
            }
=======
        val c = ir.children.head.asInstanceOf[IR]
        val cValue = interpret(c, env, args)
        if (cValue == null)
          null
        else {
          val ordering = tcoerce[TIterable](c.typ).elementType.ordering(ctx.stateManager).toOrdering
          cValue match {
            case s: Set[_] =>
              s.asInstanceOf[Set[Any]].toFastIndexedSeq.sorted(ordering)
            case d: Map[_, _] => d.iterator.map { case (k, v) => Row(k, v) }.toFastIndexedSeq.sorted(ordering)
            case a => a
>>>>>>> 3f4c39af
          }

      case LowerBoundOnOrderedCollection(orderedCollection, elem, onKey) =>
        for {
          cValue <- interpret(orderedCollection, env, args)
          eValue <- OptionT.liftF(interpret(elem, env, args).value)
          stateManager <- readStateManager
        } yield {
          cValue match {
            case s: Set[_] =>
              assert(!onKey)
              s.count(elem.typ.ordering(stateManager).lt(_, eValue.orNull))

            case d: Map[_, _] =>
              assert(onKey)
              d.count { case (k, _) => elem.typ.ordering(stateManager).lt(k, eValue.orNull) }

            case a: IndexedSeq[_] =>
              if (onKey) {
                val (eltF, eltT) = orderedCollection.typ.asInstanceOf[TContainer].elementType match {
                  case t: TBaseStruct => ( { (x: Any) =>
                    if (x == null) null else x.asInstanceOf[Row].get(0)
                  }, t.types(0))
                  case i: TInterval => ( { (x: Any) =>
                    if (x == null) null else x.asInstanceOf[Interval].start
                  }, i.pointType)
                }
                val ordering = eltT.ordering(stateManager)
                val lb = a.count(elem => ordering.lt(eltF(elem), eValue.orNull))
                lb
              } else
                a.count(elem.typ.ordering(stateManager).lt(_, eValue.orNull))
          }
        }

      case GroupByKey(collection) =>
        for {c <- interpret(collection, env, args)}
          yield c.asInstanceOf[IndexedSeq[Row]]
            .groupBy { case Row(k, _) => k }
            .mapValues { elt: IndexedSeq[Row] => elt.map { case Row(_, v) => v } }

      case StreamTake(a, len) =>
        for {
          aValue <- interpret(a, env, args)
          lenValue <- interpret(len, env, args)
        } yield {
          val len = lenValue.asInstanceOf[Int]
          if (len < 0) fatal("stream take: negative num")
          aValue.asInstanceOf[IndexedSeq[Any]].take(len)
        }

      case StreamDrop(a, num) =>
        for {
          aValue <- interpret(a, env, args)
          numValue <- interpret(num, env, args)
        } yield {
          val n = numValue.asInstanceOf[Int]
          if (n < 0) fatal("stream drop: negative num")
          aValue.asInstanceOf[IndexedSeq[Any]].drop(n)
        }

      case StreamGrouped(a, size) =>
        for {
          aValue <- interpret(a, env, args)
          sizeValue <- interpret(size, env, args)
        } yield {
          val size = sizeValue.asInstanceOf[Int]
          if (size <= 0) fatal("stream grouped: non-positive size")
          aValue.asInstanceOf[IndexedSeq[Any]].grouped(size).toFastIndexedSeq
        }

      case StreamGroupByKey(a, key, missingEqual) =>
        for {
          aValue <- interpret(a, env, args)
          stateManager <- readStateManager
        } yield {
          val structType = tcoerce[TStruct](tcoerce[TStream](a.typ).elementType)
          val seq = aValue.asInstanceOf[IndexedSeq[Row]]
          if (seq.isEmpty)
            FastIndexedSeq[IndexedSeq[Row]]()
          else {
            val outer = new BoxedArrayBuilder[IndexedSeq[Row]]()
            val inner = new BoxedArrayBuilder[Row]()
            val (kType, getKey) = structType.select(key)
            val keyOrd = TBaseStruct.getJoinOrdering(stateManager, kType.types, missingEqual)
            var curKey: Row = getKey(seq.head)

            seq.foreach { elt =>
              val nextKey = getKey(elt)
              if (!keyOrd.equiv(curKey, nextKey)) {
                outer += inner.result()
                inner.clear()
                curKey = nextKey
              }
              inner += elt
            }
            outer += inner.result()

            outer.result().toFastIndexedSeq
          }
        }

      case StreamMap(a, name, body) =>
        for {
          aValue <- interpret(a, env, args)
          mapd <- aValue.asInstanceOf[IndexedSeq[Any]].traverse { x =>
            interpret(body, env.bind(name, x), args).orElse(F.pure(null))
          }
        } yield mapd

      case StreamZip(as, names, body, behavior, errorID) =>
        for {
          aValues <- as.traverse { a =>
            interpret(a, env, args).map(_.asInstanceOf[mutable.IndexedSeq[Any]])
          }

          len = behavior match {
            case ArrayZipBehavior.AssertSameLength | ArrayZipBehavior.AssumeSameLength =>
              val lengths = aValues.map(_.length).toSet
              if (lengths.size != 1)
                fatal(s"zip: length mismatch: ${lengths.mkString(", ")}", errorID)
              lengths.head
            case ArrayZipBehavior.TakeMinLength =>
              aValues.map(_.length).min
            case ArrayZipBehavior.ExtendNA =>
              aValues.map(_.length).max
          }

          res <- Traverse[IndexedSeq].traverse(0 until len) { i =>
            val e = env.bindIterable(names.zip(aValues.map(a => if (i >= a.length) null else a.apply(i))))
            interpret(body, e, args).orElse(F.pure(null))
          }

        } yield res

      case StreamMultiMerge(as, key) =>
        for {
          streams <- as.traverse(interpret(_, env, args).map(_.asInstanceOf[IndexedSeq[Row]]))
          stateManager <- readStateManager
        } yield {
          val k = as.length
          val tournament = Array.fill[Int](k)(-1)
          val structType = tcoerce[TStruct](tcoerce[TStream](as.head.typ).elementType)
          val (kType, getKey) = structType.select(key)
          val heads = Array.fill[Int](k)(-1)
          val ordering = kType.ordering(stateManager).toOrdering.on[Row](getKey)

          def get(i: Int): Row = streams(i)(heads(i))

          def lt(li: Int, lv: Row, ri: Int, rv: Row): Boolean = {
            val c = ordering.compare(lv, rv)
            c < 0 || (c == 0 && li < ri)
          }

          def advance(i: Int) {
            heads(i) += 1
            var winner = if (heads(i) < streams(i).length) i else k
            var j = (i + k) / 2
            while (j != 0 && tournament(j) != -1) {
              val challenger = tournament(j)
              if (challenger != k && (winner == k || lt(j, get(challenger), i, get(winner)))) {
                tournament(j) = winner
                winner = challenger
              }
              j = j / 2
            }
            tournament(j) = winner
          }

          for (i <- 0 until k) {
            advance(i)
          }

          val builder = new BoxedArrayBuilder[Row]()
          while (tournament(0) != k) {
            val i = tournament(0)
            val elt = streams(i)(heads(i))
            advance(i)
            builder += elt
          }
          builder.result().toFastIndexedSeq
        }

      case StreamZipJoin(as, key, curKeyName, curValsName, joinF) =>
        for {
          streams <- as.traverse(interpret(_, env, args).map(_.asInstanceOf[IndexedSeq[Row]]))
          stateManager <- readStateManager
        } yield {
          val k = as.length
          val tournament = Array.fill[Int](k)(-1)
          val structType = tcoerce[TStruct](tcoerce[TStream](as.head.typ).elementType)
          val (kType, getKey) = structType.select(key)
          val heads = Array.fill[Int](k)(-1)
          val ordering = kType.ordering(stateManager).toOrdering.on[Row](getKey)
          val hasKey = TBaseStruct.getJoinOrdering(stateManager, kType.types).equivNonnull _

          def get(i: Int): Row = streams(i)(heads(i))

          def advance(i: Int) {
            heads(i) += 1
            var winner = if (heads(i) < streams(i).length) i else k
            var j = (i + k) / 2
            while (j != 0 && tournament(j) != -1) {
              val challenger = tournament(j)
              if (challenger != k && (winner == k || ordering.lteq(get(challenger), get(winner)))) {
                tournament(j) = winner
                winner = challenger
              }
              j = j / 2
            }
            tournament(j) = winner
          }

          for (i <- 0 until k) {
            advance(i)
          }

          val builder = new mutable.ArrayBuffer[Any]()
          while (tournament(0) != k) {
            val i = tournament(0)
            val elt = Array.fill[Row](k)(null)
            elt(i) = streams(i)(heads(i))
            val curKey = getKey(elt(i))
            advance(i)
            var j = tournament(0)
            while (j != k && hasKey(getKey(get(j)), curKey)) {
              elt(j) = streams(j)(heads(j))
              advance(j)
              j = tournament(0)
            }
            builder += interpret(joinF, env.bind(curKeyName -> curKey, curValsName -> elt.toFastIndexedSeq), args)
          }
          builder.toFastIndexedSeq
        }

      case StreamFilter(a, name, cond) =>
        for {
          aValue <- interpret(a, env, args)
          filterd <- aValue.asInstanceOf[IndexedSeq[Any]].filterA { x =>
            interpret(cond, env.bind(name, x), args).map(_.asInstanceOf[Boolean]).orElse(F.pure(false))
          }
        } yield filterd

      case StreamTakeWhile(a, name, cond) =>
        interpret(a, env, args).flatMap { case as: IndexedSeq[Any] =>
          (for {idx <- StateT.get[F, Int]; _ <- StateT.set[F, Int](idx + 1)} yield as(idx))
            .whileM[Vector] {
              StateT.get[F, Int].flatMap { idx =>
                if (idx >= as.length) StateT.pure(false)
                else StateT.liftF {
                  interpret(cond, env.bind(name, as(idx)), args)
                    .map(_.asInstanceOf[Boolean])
                    .orElse(F.pure(false))
                }
              }
            }
            .runA(0)
            .widen[Any]
        }

      case StreamDropWhile(a, name, cond) =>
        for {
          aValue <- interpret(a, env, args)
          as = aValue.asInstanceOf[IndexedSeq[Any]]
          first <-
            (for {idx <- StateT.get[F, Int]; _ <- StateT.set[F, Int](idx + 1)} yield as(idx))
              .whileM_ {
                StateT.get[F, Int].flatMap { idx =>
                  if (idx >= as.length) StateT.pure(false)
                  else StateT.liftF {
                    interpret(cond, env.bind(name, as(idx)), args)
                      .map(_.asInstanceOf[Boolean])
                      .orElse(F.pure(false))
                  }
                }
              }
              .runS(0)
        } yield as.drop(first)

      case StreamFlatMap(a, name, body) =>
        for {
          as <- interpret(a, env, args)
          bs <- as.asInstanceOf[IndexedSeq[Any]].foldMapK { a =>
            interpret(body, env.bind(name, a), args)
              .map(_.asInstanceOf[IndexedSeq[Any]])
              .orElse(F.pure(IndexedSeq.empty[Any]))
          }
        } yield bs

      case StreamFold(a, zero, accumName, valueName, body) =>
        for {
          aValue <- interpret(a, env, args)
          zeroValue <- interpret(zero, env, args)
          result <- aValue.asInstanceOf[IndexedSeq[Any]].foldM(zeroValue) { (accum, element) =>
            interpret(body, env.bind(accumName -> accum, valueName -> element), args).orElse(F.pure(null))
          }
        } yield result

      case StreamFold2(a, accum, valueName, seq, res) =>
        for {
          aValue <- interpret(a, env, args)
          accVals <- accum.traverse { case (name, value) =>
            interpret(value, env, args)
              .orElse(F.pure(null))
              .map((name, _))
          }

          indices = accVals.asInstanceOf[IndexedSeq[Any]].indices
          e <- aValue.asInstanceOf[IndexedSeq[Any]].foldM(env.bindIterable(accVals)) { case (e, elt) =>
            Foldable[IndexedSeq].foldM(indices, e.bind(valueName, elt)) { case (e, i) =>
              for {v <- interpret(seq(i), e, args).orElse(F.pure(null))}
                yield e.bind(accum(i)._1, v)
            }
          }

          result <- interpret(res, e.delete(valueName), args)
        } yield result

      case StreamScan(a, zero, accumName, valueName, body) =>
        for {
          aValue <- interpret(a, env, args)
          zeroValue <- interpret(zero, env, args)
          result <- aValue.asInstanceOf[IndexedSeq[Any]].foldM(Vector(zeroValue)) { (accum, elt) =>
            interpret(body, env.bind(accumName -> accum.last, valueName -> elt), args)
              .orElse(F.pure(null))
              .map(b => accum :+ b)
          }
        } yield result

      case StreamJoinRightDistinct(left, right, lKey, rKey, l, r, join, joinType) =>
        for {
          lValue <- interpret(left, env, args).map(_.asInstanceOf[IndexedSeq[Any]])
          rValue <- interpret(right, env, args).map(_.asInstanceOf[IndexedSeq[Any]])
          stateManager <- readStateManager
        } yield {
          val (lKeyTyp, lGetKey) = tcoerce[TStruct](tcoerce[TStream](left.typ).elementType).select(lKey)
          val (rKeyTyp, rGetKey) = tcoerce[TStruct](tcoerce[TStream](right.typ).elementType).select(rKey)
          assert(lKeyTyp isIsomorphicTo rKeyTyp)
          val keyOrd = TBaseStruct.getJoinOrdering(stateManager, lKeyTyp.types)

          def compF(lelt: Any, relt: Any): Int =
            keyOrd.compare(lGetKey(lelt.asInstanceOf[Row]), rGetKey(relt.asInstanceOf[Row]))

          def joinF(lelt: Any, relt: Any): Any =
            interpret(join, env.bind(l -> lelt, r -> relt), args)

          val builder = scala.collection.mutable.ArrayBuilder.make[(Option[Int], Option[Int])]
          var i = 0
          var j = 0

          while (i < lValue.length && j < rValue.length) {
            val lelt = lValue(i)
            val relt = rValue(j)
            val c = compF(lelt, relt)
            if (c < 0) {
              builder += ((Some(i), None))
              i += 1
            } else if (c > 0) {
              builder += ((None, Some(j)))
              j += 1
            } else {
              builder += ((Some(i), Some(j)))
              i += 1
              if (i == lValue.length || compF(lValue(i), relt) > 0)
                j += 1
            }
          }
          while (i < lValue.length) {
            builder += ((Some(i), None))
            i += 1
          }
          while (j < rValue.length) {
            builder += ((None, Some(j)))
            j += 1
          }

          val outerResult = builder.result()
          val elts: Iterator[(Option[Int], Option[Int])] = joinType match {
            case "inner" => outerResult.iterator.filter { case (l, r) => l.isDefined && r.isDefined }
            case "outer" => outerResult.iterator
            case "left" => outerResult.iterator.filter { case (l, r) => l.isDefined }
            case "right" => outerResult.iterator.filter { case (l, r) => r.isDefined }
          }
          elts.map { case (lIdx, rIdx) => joinF(lIdx.map(lValue.apply).orNull, rIdx.map(rValue.apply).orNull) }
            .toFastIndexedSeq
        }

      case StreamFor(a, valueName, body) =>
        for {
          aValue <- interpret(a, env, args)
          _ <- aValue.asInstanceOf[IndexedSeq[Any]].traverse_ { element =>
            interpret(body, env.bind(valueName -> element), args).void.orElse(F.unit)
          }
        } yield ().asInstanceOf[Any]

      case Begin(xs) =>
        xs.traverse_(interpret(_)).widen[Any]


      case MakeStruct(fields) =>
        F.lift[Seq[Any], Any](Row.fromSeq)(fields.traverse { case (_, fieldIR) =>
          interpret(fieldIR, env, args).orElse(F.pure(null))
        }.widen)

      case SelectFields(old, fields) =>
        interpret(old, env, args).map { case oldRow: Row =>
          val oldt = tcoerce[TStruct](old.typ)
          Row.fromSeq(fields.map(id => oldRow.get(oldt.fieldIdx(id))))
        }

      case x@InsertFields(old, fields, fieldOrder) =>
        interpret(old, env, args).flatMap { case struct: Row =>
          fieldOrder match {
            case Some(fds) =>
              FastSeq(fields: _*).traverse { case (name, ir) =>
                interpret(ir, env, args).map((name, _: Any))
              }
                .map { kvs =>
                  val newValues = kvs.toMap
                  val oldIndices = old.typ.asInstanceOf[TStruct].fields.map(f => f.name -> f.index).toMap
                  Row.fromSeq(fds.map(name => newValues.getOrElse(name, struct.get(oldIndices(name)))))
                }

            case None =>
              FastSeq(fields: _*).foldM((old.typ.asInstanceOf[TStruct], struct.asInstanceOf[Any])) {
                case ((t, struct), (name, body)) =>
                  interpret(body, env, args).map { v =>
                    val (newT, ins) = t.insert(body.typ, name)
                    (newT.asInstanceOf[TStruct], ins(struct, v))
                  }
              }.widen
          }
        }

      case GetField(o, name) =>
        interpret(o, env, args).map { case oValue: Row =>
          val oType = o.typ.asInstanceOf[TStruct]
          val fieldIndex = oType.fieldIdx(name)
          oValue.get(fieldIndex)
        }

      case MakeTuple(types) =>
        F.lift[Seq[Any], Any](Row.fromSeq)(types.traverse { case (_, x) =>
            interpret(x, env, args).orElse(F.pure(null))
        }.widen)

      case GetTupleElement(o, idx) =>
        interpret(o, env, args).map { case r: Row =>
          r.get(o.typ.asInstanceOf[TTuple].fieldIndex(idx))
        }

      case In(i, _) =>
        val (a, _) = args(i)
        F.pure(a)

      case Die(message, _, errorId) =>
        interpret(message).orElse(F.pure("<exception message missing>")) >>= { case msg: String =>
          F.raiseError[Any](new HailException(msg, errorId))
        }

      case Trap(child) =>
        interpret(child).map(Row(null, _)).widen[Any].handleErrorWith {
          case e: HailException =>
            F.pure(Row(Row(e.msg, e.errorId), null))
          case t =>
            F.raiseError(t)
        }

      case ConsoleLog(message, result) =>
        for {
          message_ <- interpret(message)
          _ = info(message_.asInstanceOf[String])
          r <- interpret(result)
        } yield r

      case ir: ApplyIR =>
        interpret(ir.explicitNode, env, args)

      case ApplySpecial("lor", _, Seq(left_, right_), _, _) =>
        interpret(left_).map(_.asInstanceOf[Boolean]).ifF(F.pure(true), interpret(right_))

      case ApplySpecial("land", _, Seq(left_, right_), _, _) =>
        interpret(left_).map(_.asInstanceOf[Boolean]).ifF(interpret(right_), F.pure(false))

      case ir: AbstractApplyNode[_] =>
        OptionT.liftF {
          M.liftLower {
            Lower { (ctx, s0) =>
              var state = s0
              val result = Try {
                val argTuple = PType.canonical(TTuple(ir.args.map(_.typ): _*)).setRequired(true).asInstanceOf[PTuple]
                ctx.r.pool.scopedRegion { region =>
                  val (rt, f) = functionMemo.getOrElseUpdate(ir, {
                    val wrappedArgs = ir.args.toFastIndexedSeq.zipWithIndex.map { case (x, i) =>
                      GetTupleElement(Ref("in", argTuple.virtualType), i)
                    }

                    val wrappedIR = Copy(ir, ir match {
                      case _: ApplySeeded => wrappedArgs :+ NA(TRNGState)
                      case _ => wrappedArgs
                    })

                    val (s1, r) =
                      Compile[Lower, AsmFunction2RegionLongLong](
                        FastIndexedSeq(("in", SingleCodeEmitParamType(true, PTypeReferenceSingleCodeType(argTuple)))),
                        FastIndexedSeq(classInfo[Region], LongInfo), LongInfo,
                        MakeTuple.ordered(FastSeq(wrappedIR)),
                        optimize = false
                      )
                        .run(ctx, s0)
                    state = s1
                    r match {
                      case Left(t) => throw t
                      case Right((rt, makeFunction)) =>
                        (rt.get, makeFunction(ctx.theHailClassLoader, ctx.fs, ctx.taskContext, region))
                    }
                  })
                  val rvb = new RegionValueBuilder(ctx.stateManager)
                  rvb.set(region)
                  rvb.start(argTuple)
                  rvb.startTuple()
                  ir.args.zip(argTuple.types).foreach { case (arg, t) =>
                    val argValue = interpret(arg, env, args)
                    rvb.addAnnotation(t.virtualType, argValue)
                  }
                  rvb.endTuple()
                  val offset = rvb.end()

                  try {
                    val resultOffset = f(region, offset)
                    (state, SafeRow(rt.asInstanceOf[PTypeReferenceSingleCodeType].pt.asInstanceOf[PTuple], resultOffset).get(0))
                  } catch {
                    case e: Exception =>
                      fatal(s"error while calling '${ir.implementation.name}': ${e.getMessage}", e)
                  }
                }
              }

              (state, result.toEither)
            }
          }
        }

      case TableCount(child) =>
        child.partitionCounts.map(counts => F.pure[Long](counts.sum))
          .getOrElse {
            OptionT.liftF {
              for {inter <- child.analyzeAndExecute; tv <- inter.asTableValue}
                yield tv.rvd.count()
            }
          }
          .widen

      case TableGetGlobals(child) =>
        OptionT.liftF {
          for {inter <- child.analyzeAndExecute; tv <- inter.asTableValue}
            yield tv.globals.safeJavaValue
        }

      case TableCollect(child) =>
        OptionT.liftF {
          for {inter <- child.analyzeAndExecute; tv <- inter.asTableValue; ctx <- M.ask}
            yield Row(tv.rvd.collect(ctx).toFastIndexedSeq, tv.globals.safeJavaValue)
        }

      case TableMultiWrite(children, writer) =>
        OptionT.liftF {
          children.traverse(_.analyzeAndExecute >>= (_.asTableValue)) >>= writer[M]
        }.widen

      case TableWrite(child, writer) =>
        OptionT.liftF {
          child.analyzeAndExecute >>= (_.asTableValue) >>= writer[M]
        }.widen

      case BlockMatrixWrite(child, writer) =>
        OptionT.liftF {
          child.execute >>= writer[M]
        }.widen

      case BlockMatrixMultiWrite(blockMatrices, writer) =>
        OptionT.liftF {
          blockMatrices.traverse(_.execute) >>= writer[M]
        }.widen

      case TableToValueApply(child, function) =>
        OptionT.liftF {
          child.analyzeAndExecute >>= (_.asTableValue) >>= function.execute[M]
        }

      case BlockMatrixToValueApply(child, function) =>
        OptionT.liftF {
          child.execute >>= function.execute[M]
        }

      case BlockMatrixCollect(child) =>
        OptionT.liftF {
          child.execute.map { bm =>
            // transpose because breeze toArray is column major
            val breezeMat = bm.transpose().toBreezeMatrix()
            val shape = IndexedSeq(bm.nRows, bm.nCols)
            SafeNDArray(shape, breezeMat.toArray)
          }
        }

      case x@TableAggregate(child, query) =>
        OptionT.liftF {
          for {
            value <- child.analyzeAndExecute >>= (_.asTableValue)
            globalsBc <- value.globals.broadcast
            globalsOffset = value.globals.value.offset

            res = genUID()

            req <- Requiredness(x)
            extracted = agg.Extract(query, res, req)

            wrapped: Row <- if (extracted.aggs.isEmpty) {
              for {
                (Some(PTypeReferenceSingleCodeType(rt: PTuple)), f) <-
                  Compile[M, AsmFunction2RegionLongLong](
                    FastIndexedSeq(("global", SingleCodeEmitParamType(true, PTypeReferenceSingleCodeType(value.globals.t)))),
                    FastIndexedSeq(classInfo[Region], LongInfo), LongInfo,
                    MakeTuple.ordered(FastSeq(extracted.postAggIR))
                  )

                row <- scopedExecution { case (hcl, fs, htc, r) =>
                  M.pure {
                    SafeRow(rt, f(hcl, fs, htc, r)(r, globalsOffset))
                  }
                }

              } yield row
            } else {
              // A mutable reference to a byte array. If someone higher up the
              // call stack holds a WrappedByteArray, we can set the reference
              // to null to allow the array to be GCed.
              class WrappedByteArray(_bytes: Array[Byte]) {
                private var ref: Array[Byte] = _bytes

                def bytes: Array[Byte] = ref

                def clear(): Unit = {
                  ref = null
                }
              }

              for {
                (_, initOp) <-
                  CompileWithAggregators[M, AsmFunction2RegionLongUnit](
                    extracted.states,
                    FastIndexedSeq(("global", SingleCodeEmitParamType(true, PTypeReferenceSingleCodeType(value.globals.t)))),
                    FastIndexedSeq(classInfo[Region], LongInfo), UnitInfo,
                    extracted.init
                  )

                (_, partitionOpSeq) <-
                  CompileWithAggregators[M, AsmFunction3RegionLongLongUnit](
                    extracted.states,
                    FastIndexedSeq(("global", SingleCodeEmitParamType(true, PTypeReferenceSingleCodeType(value.globals.t))),
                      ("row", SingleCodeEmitParamType(true, PTypeReferenceSingleCodeType(value.rvd.rowPType)))),
                    FastIndexedSeq(classInfo[Region], LongInfo, LongInfo), UnitInfo,
                    extracted.seqPerElt
                  )

                useTreeAggregate = extracted.shouldTreeAggregate
                isCommutative = extracted.isCommutative
                _ = log.info(s"Aggregate: useTreeAggregate=$useTreeAggregate")
                _ = log.info(s"Aggregate: commutative=$isCommutative")

                spec = BufferSpec.blockedUncompressed

                // creates a region, giving ownership to the caller
                read <- extracted.deserialize(spec).map {
                  deserialize =>
                    (hcl: HailClassLoader, htc: HailTaskContext) => {
                      (a: WrappedByteArray) => {
                        val r = Region(Region.SMALL, htc.getRegionPool())
                        val res = deserialize(hcl, htc, r, a.bytes)
                        a.clear()
                        RegionValue(r, res)
                      }
                    }
                }

                // consumes a region, taking ownership from the caller
                write <- extracted.serialize(spec).map {
                  serialize =>
                    (hcl: HailClassLoader, htc: HailTaskContext, rv: RegionValue) => {
                      val a = serialize(hcl, htc, rv.region, rv.offset)
                      rv.region.invalidate()
                      new WrappedByteArray(a)
                    }
                }

                // takes ownership of both inputs, returns ownership of result
                combOpF <- extracted.combOpF[M]

                // returns ownership of a new region holding the partition aggregation result
                ctx <- M.ask
                fsBc = ctx.fsBc
                itF = (theHailClassLoader: HailClassLoader, i: Int, ctx: RVDContext, it: Iterator[Long]) => {
                  val partRegion = ctx.partitionRegion
                  val globalsOffset = globalsBc.value.readRegionValue(partRegion, theHailClassLoader)
                  val init = initOp(theHailClassLoader, fsBc.value, SparkTaskContext.get(), partRegion)
                  val seqOps = partitionOpSeq(theHailClassLoader, fsBc.value, SparkTaskContext.get(), partRegion)
                  val aggRegion = ctx.freshRegion(Region.SMALL)

                  init.newAggState(aggRegion)
                  init(partRegion, globalsOffset)
                  seqOps.setAggState(aggRegion, init.getAggOffset())
                  it.foreach { ptr =>
                    seqOps(ctx.region, globalsOffset, ptr)
                    ctx.region.clear()
                  }

                  RegionValue(aggRegion, seqOps.getAggOffset())
                }

                // creates a new region holding the zero value, giving ownership to
                // the caller
                mkZero = (theHailClassLoader: HailClassLoader, tc: HailTaskContext) => {
                  val region = Region(Region.SMALL, tc.getRegionPool())
                  val initF = initOp(theHailClassLoader, fsBc.value, tc, region)
                  initF.newAggState(region)
                  initF(region, globalsBc.value.readRegionValue(region, theHailClassLoader))
                  RegionValue(region, initF.getAggOffset())
                }

                rv = value.rvd.combine[WrappedByteArray, RegionValue](ctx, mkZero, itF, read, write,
                  combOpF, isCommutative, useTreeAggregate
                )

                (Some(PTypeReferenceSingleCodeType(rTyp: PTuple)), f) <-
                  CompileWithAggregators[M, AsmFunction2RegionLongLong](
                    extracted.states,
                    FastIndexedSeq(("global", SingleCodeEmitParamType(true, PTypeReferenceSingleCodeType(value.globals.t)))),
                    FastIndexedSeq(classInfo[Region], LongInfo), LongInfo,
                    Let(res, extracted.results, MakeTuple.ordered(FastSeq(extracted.postAggIR)))
                  )

                _ <- assertA(rTyp.types(0).virtualType == query.typ)

              } yield ctx.r.pool.scopedRegion { r =>
                val resF = f(ctx.theHailClassLoader, fsBc.value, ctx.taskContext, r)
                resF.setAggState(rv.region, rv.offset)
                val resAddr = resF(r, globalsOffset)
                val res = SafeRow(rTyp, resAddr)
                resF.storeAggsToRegion()
                rv.region.invalidate()
                res
              }
            }
          } yield wrapped.get(0)
        }

      case LiftMeOut(child) =>
        OptionT.liftF {
          for {
            (Some(PTypeReferenceSingleCodeType(rt)), makeFunction) <-
              Compile[M, AsmFunction1RegionLong](
                FastIndexedSeq(),
                FastIndexedSeq(classInfo[Region]), LongInfo,
                MakeTuple.ordered(FastSeq(child)),
                optimize = false
              )

            r <- scopedExecution { case (hcl, fs, htc, r) =>
              M.pure {
                SafeRow.read(rt, makeFunction(hcl, fs, htc, r)(r))
              }
            }

          } yield r.asInstanceOf[Row](0)
        }

      case UUID4(_) =>
         F.pure(uuid4())
    }
  }
}<|MERGE_RESOLUTION|>--- conflicted
+++ resolved
@@ -383,8 +383,7 @@
           yield aValue.asInstanceOf[IndexedSeq[Any]].filter(_ != null).map { case Row(k, v) => (k, v) }.toMap
 
       case _: CastToArray | _: ToArray | _: ToStream =>
-<<<<<<< HEAD
-        val c = ir.children(0).asInstanceOf[IR]
+        val c = ir.children.head.asInstanceOf[IR]
         for {cValue <- interpret(c, env, args); sm <- OptionT.liftF(M.reader(_.stateManager))}
           yield {
             val ordering = tcoerce[TIterable](c.typ).elementType.ordering(sm).toOrdering
@@ -394,19 +393,6 @@
               case d: Map[_, _] => d.iterator.map { case (k, v) => Row(k, v) }.toFastIndexedSeq.sorted(ordering)
               case a => a
             }
-=======
-        val c = ir.children.head.asInstanceOf[IR]
-        val cValue = interpret(c, env, args)
-        if (cValue == null)
-          null
-        else {
-          val ordering = tcoerce[TIterable](c.typ).elementType.ordering(ctx.stateManager).toOrdering
-          cValue match {
-            case s: Set[_] =>
-              s.asInstanceOf[Set[Any]].toFastIndexedSeq.sorted(ordering)
-            case d: Map[_, _] => d.iterator.map { case (k, v) => Row(k, v) }.toFastIndexedSeq.sorted(ordering)
-            case a => a
->>>>>>> 3f4c39af
           }
 
       case LowerBoundOnOrderedCollection(orderedCollection, elem, onKey) =>
