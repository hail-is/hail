--- conflicted
+++ resolved
@@ -217,13 +217,8 @@
     case ArrayMap(ArrayMap(a, n1, b1), n2, b2) =>
       ArrayMap(a, n1, Let(n2, b1, b2))
 
-<<<<<<< HEAD
-=======
     case ArrayFilter(ArraySort(a, left, right, compare), name, cond) => ArraySort(ArrayFilter(a, name, cond), left, right, compare)
 
-    case NDArrayShape(MakeNDArray(_, shape, _)) => shape
-
->>>>>>> b9f37c34
     case NDArrayShape(NDArrayMap(nd, _, _)) => NDArrayShape(nd)
 
     case GetField(MakeStruct(fields), name) =>
