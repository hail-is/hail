package is.hail.expr.ir

import is.hail.utils._
import is.hail.expr._
import is.hail.expr.types.{TInt32, TInt64, TStruct}
import is.hail.table.{Ascending, SortField}

object Simplify {
  private[this] def isStrict(x: IR): Boolean = {
    x match {
      case _: Apply |
           _: ApplyUnaryPrimOp |
           _: ApplyBinaryPrimOp |
           _: ArrayRange |
           _: ArrayRef |
           _: ArrayLen |
           _: GetField |
           _: GetTupleElement => true
      case ApplyComparisonOp(op, _, _) => op.strict
      case f: ApplySeeded => f.implementation.isStrict
      case _ => false
    }
  }

  private[this] def isDefinitelyDefined(x: IR): Boolean = {
    x match {
      case _: MakeArray |
           _: MakeStruct |
           _: MakeTuple |
           _: IsNA |
           ApplyComparisonOp(EQWithNA(_, _), _, _) |
           ApplyComparisonOp(NEQWithNA(_, _), _, _) |
           _: I32 | _: I64 | _: F32 | _: F64 | True() | False() => true
      case _ => false
    }
  }

  private[this] def areFieldSelects(fields: Seq[(String, IR)]): Boolean = {
    assert(fields.nonEmpty)
    fields.head match {
      case (_, GetField(s1, _)) =>
        fields.forall {
          case (f1, GetField(s2, f2)) if f1 == f2 && s1 == s2 => true
          case _ => false
        }
      case _ => false
    }
  }

  private[this] def storeRepartitionability(
    x: BaseIR,
    repartitionability: Memo[(Boolean, Boolean)],
    downstreamOK: Boolean
  ): Unit = {
    if (repartitionability.get(x).forall(_._1 != downstreamOK)) {
      val selfOK = repartitionability.getOrElse(x, true -> x.children.forall {
        case child: IR => !Exists(child, _.isInstanceOf[ApplySeeded])
        case _ => true
      })._2
      x.children.foreach(storeRepartitionability(_, repartitionability, downstreamOK && selfOK))
      repartitionability.update(x, downstreamOK -> selfOK)
    }
  }

  def apply(ir: BaseIR): BaseIR = {
    val repartitionabilityMap = Memo.empty[(Boolean, Boolean)]

    val canRepartition = { node: BaseIR =>
      val (downstream, self) = repartitionabilityMap(node)
      downstream && self
    }

    RewriteBottomUp(ir, { node =>
      val (downstream, _) = repartitionabilityMap.getOrElse(node, true -> true)
      storeRepartitionability(node, repartitionabilityMap, downstream)
      rules(canRepartition)(node).map { rewritten =>
        storeRepartitionability(rewritten, repartitionabilityMap, downstream)
        rewritten
      }
    })
  }

  def rules(canRepartition: BaseIR => Boolean): BaseIR => Option[BaseIR] =
    matchErrorToNone {
      // optimize IR

      // propagate NA
      case x: IR if isStrict(x) && Children(x).exists(_.isInstanceOf[NA]) =>
        NA(x.typ)

      case x@If(NA(_), _, _) => NA(x.typ)

      case x@ArrayMap(NA(_), _, _) => NA(x.typ)

      case x@ArrayFlatMap(NA(_), _, _) => NA(x.typ)

      case x@ArrayFilter(NA(_), _, _) => NA(x.typ)

      case x@ArrayFold(NA(_), _, _, _, _) => NA(x.typ)

      case IsNA(NA(_)) => True()

      case IsNA(x) if isDefinitelyDefined(x) => False()

      case Let(n1, v, Ref(n2, _)) if n1 == n2 => v

      case x@If(True(), cnsq, _) if x.typ == cnsq.typ => cnsq
      case x@If(False(), _, altr) if x.typ == altr.typ => altr

      case If(c, cnsq, altr) if cnsq == altr =>
        if (cnsq.typ.required)
          cnsq
        else
          If(IsNA(c), NA(cnsq.typ), cnsq)

      case Cast(x, t) if x.typ == t => x

      case ArrayLen(MakeArray(args, _)) => I32(args.length)

      case ArrayRef(MakeArray(args, _), I32(i)) if i >= 0 && i < args.length => args(i)

      case ArrayFilter(a, _, True()) => a

      case Let(n, v, b) if !Mentions(b, n) => b

      case Let(n, v, b) if CountMentions(b, n) == 1 =>
        Subst(b, Env.empty[IR].bind(n, v))

      case Let(_, _, Begin(Seq())) => Begin(FastIndexedSeq())

      case ArrayFor(_, _, Begin(Seq())) => Begin(FastIndexedSeq())

      case ArrayFold(ArrayMap(a, n1, b), zero, accumName, valueName, body) => ArrayFold(a, zero, accumName, n1, Let(valueName, b, body))

      case ArrayLen(ArrayRange(start, end, I32(1))) => ApplyBinaryPrimOp(Subtract(), end, start)

      case ArrayLen(ArrayMap(a, _, _)) => ArrayLen(a)

      case ArrayLen(ArrayFlatMap(a, _, MakeArray(args, _))) => ApplyBinaryPrimOp(Multiply(), I32(args.length), ArrayLen(a))

      case ArrayFlatMap(ArrayMap(a, n1, b1), n2, b2) =>
        ArrayFlatMap(a, n1, Let(n2, b1, b2))

      case ArrayMap(ArrayMap(a, n1, b1), n2, b2) =>
        ArrayMap(a, n1, Let(n2, b1, b2))

      case GetField(MakeStruct(fields), name) =>
        val (_, x) = fields.find { case (n, _) => n == name }.get
        x

      case GetField(InsertFields(old, fields), name) =>
        fields.find { case (n, _) => n == name } match {
          case Some((_, x)) => x
          case None => GetField(old, name)
        }

      case InsertFields(InsertFields(base, fields1), fields2) =>
        val fields1Set = fields1.map(_._1).toSet
        val fields2Map = fields2.toMap

        val finalFields = fields1.map { case (name, fieldIR) => name -> fields2Map.getOrElse(name, fieldIR) } ++
          fields2.filter { case (name, _) => !fields1Set.contains(name) }
        InsertFields(base, finalFields)

      case InsertFields(MakeStruct(fields1), fields2) =>
        val fields1Set = fields1.map(_._1).toSet
        val fields2Map = fields2.toMap

        val finalFields = fields1.map { case (name, fieldIR) => name -> fields2Map.getOrElse(name, fieldIR) } ++
          fields2.filter { case (name, _) => !fields1Set.contains(name) }
        MakeStruct(finalFields)

      case InsertFields(struct, Seq()) => struct

      case GetField(SelectFields(old, fields), name) => GetField(old, name)

      case SelectFields(MakeStruct(fields), fieldNames) =>
        val makeStructFields = fields.toMap
        MakeStruct(fieldNames.map(f => f -> makeStructFields(f)))

      case x@SelectFields(InsertFields(struct, insertFields), selectFields) =>
        val selectSet = selectFields.toSet
        val insertFields2 = insertFields.filter { case (fName, _) => selectSet.contains(fName) }
        val structSet = struct.typ.asInstanceOf[TStruct].fieldNames.toSet
        val selectFields2 = selectFields.filter(structSet.contains)
        val x2 = InsertFields(SelectFields(struct, selectFields2), insertFields2)
        assert(x2.typ == x.typ)
        x2

      case GetTupleElement(MakeTuple(xs), idx) => xs(idx)

      case ApplyIR("annotate", Seq(s1, MakeStruct(Seq())), _) =>
        s1

      // optimize TableIR
      case TableFilter(t, True()) => t

      case TableFilter(TableRead(path, spec, typ, _), False() | NA(_)) =>
        TableRead(path, spec, typ, dropRows = true)

      case TableFilter(TableFilter(t, p1), p2) =>
        TableFilter(t,
          ApplySpecial("&&", Array(p1, p2)))

      case t@TableFilter(TableOrderBy(child, sortFields), pred) if canRepartition(t) =>
        TableOrderBy(TableFilter(child, pred), sortFields)

      case t@TableKeyBy(TableOrderBy(child, sortFields), keys, false) if canRepartition(t) =>
        TableKeyBy(child, keys, false)

      case t@TableKeyBy(TableKeyBy(child, _, _), keys, false) if canRepartition(t) =>
        TableKeyBy(child, keys, false)

      case t@TableKeyBy(TableKeyBy(child, _, true), keys, true) if canRepartition(t) =>
        TableKeyBy(child, keys, true)

      case TableKeyBy(child, key, _) if key == child.typ.key => child

      // TODO: Write more rules like this to bubble 'TableRename' nodes towards the root.
      case t@TableRename(TableKeyBy(child, keys, isSorted), rowMap, globalMap) =>
        TableKeyBy(TableRename(child, rowMap, globalMap), keys.map(t.rowF), isSorted)

      case TableMapRows(child, Ref("row", _)) => child

      case TableMapRows(child, MakeStruct(fields))
      if fields.length == child.typ.rowType.size
        && fields.zip(child.typ.rowType.fields).forall { case ((_, ir), field) =>
          ir == GetField(Ref("row", field.typ), field.name)
      } =>
        val renamedPairs = for {
          (oldName, (newName, _)) <- child.typ.rowType.fieldNames zip fields
          if oldName != newName
        } yield oldName -> newName
        TableRename(child, Map(renamedPairs: _*), Map.empty)

      case TableMapGlobals(child, Ref("global", _)) => child

      case MatrixMapRows(child, Ref("va", _)) => child

      case t@MatrixKeyRowsBy(MatrixKeyRowsBy(child, _, _), keys, false) if canRepartition(t) =>
        MatrixKeyRowsBy(child, keys, false)

      case t@MatrixKeyRowsBy(MatrixKeyRowsBy(child, _, true), keys, true) if canRepartition(t) =>
        MatrixKeyRowsBy(child, keys, true)

      case MatrixMapCols(child, Ref("sa", _), None) => child

      case x@MatrixMapEntries(child, Ref("g", _)) =>
        assert(child.typ == x.typ)
        child

      case MatrixMapGlobals(child, Ref("global", _)) => child

      case TableCount(TableMapGlobals(child, _)) => TableCount(child)

      case TableCount(TableMapRows(child, _)) => TableCount(child)

      case TableCount(TableRepartition(child, _, _)) => TableCount(child)

      case TableCount(TableUnion(children)) =>
        children.map(TableCount).reduce[IR](ApplyBinaryPrimOp(Add(), _, _))

      case TableCount(TableKeyBy(child, _, _)) => TableCount(child)

      case TableCount(TableOrderBy(child, _)) => TableCount(child)

      case TableCount(TableLeftJoinRightDistinct(child, _, _)) => TableCount(child)

      case TableCount(TableRange(n, _)) => I64(n)

      case TableCount(TableParallelize(rows, _)) => Cast(ArrayLen(rows), TInt64())

      case TableCount(TableRename(child, _, _)) => TableCount(child)

      case TableRename(child, m1, m2) if m1.isEmpty && m2.isEmpty => child

      case ApplyIR("annotate", Seq(s, MakeStruct(fields)), _) =>
        InsertFields(s, fields)

      case SelectFields(SelectFields(old, _), fields) =>
        SelectFields(old, fields)

      // flatten unions
      case TableUnion(children) if children.exists(_.isInstanceOf[TableUnion]) & children.forall(canRepartition(_)) =>
        TableUnion(children.flatMap {
          case u: TableUnion => u.children
          case c => Some(c)
        })

      case MatrixUnionRows(children) if children.exists(_.isInstanceOf[MatrixUnionRows]) & children.forall(canRepartition(_)) =>
        MatrixUnionRows(children.flatMap {
          case u: MatrixUnionRows => u.children
          case c => Some(c)
        })

      // FIXME: currently doesn't work because TableUnion makes no guarantee on order. Put back in once ordering is enforced on Tables
      //      case MatrixRowsTable(MatrixUnionRows(children)) =>
      //        TableUnion(children.map(MatrixRowsTable))

      case MatrixColsTable(MatrixUnionRows(children)) =>
        MatrixColsTable(children(0))

      // optimize MatrixIR

      // Equivalent rewrites for the new Filter{Cols,Rows}IR
      case MatrixFilterRows(MatrixRead(typ, dropCols, _, reader), False() | NA(_)) =>
        MatrixRead(typ, dropCols, dropRows = true, reader)

      case MatrixFilterCols(MatrixRead(typ, _, dropRows, reader), False() | NA(_)) =>
        MatrixRead(typ, dropCols = true, dropRows, reader)

      // Ignore column or row data that is immediately dropped
      case MatrixRowsTable(MatrixRead(typ, false, dropRows, reader)) =>
        MatrixRowsTable(MatrixRead(typ, dropCols = true, dropRows, reader))

      case MatrixColsTable(MatrixRead(typ, dropCols, false, reader)) =>
        MatrixColsTable(MatrixRead(typ, dropCols, dropRows = true, reader))

      // Keep all rows/cols = do nothing
      case MatrixFilterRows(m, True()) => m

      case MatrixFilterCols(m, True()) => m

      case MatrixRowsTable(MatrixFilterRows(child, newRow))
        if !Mentions(newRow, "g") && !Mentions(newRow, "sa") && !ContainsAgg(newRow) =>
        val mrt = MatrixRowsTable(child)
        TableFilter(
          mrt,
          Subst(newRow, Env.empty[IR].bind("va" -> Ref("row", mrt.typ.rowType))))
      case MatrixRowsTable(MatrixMapGlobals(child, newRow)) => TableMapGlobals(MatrixRowsTable(child), newRow)
      case MatrixRowsTable(MatrixMapCols(child, _, _)) => MatrixRowsTable(child)
      case MatrixRowsTable(MatrixMapEntries(child, _)) => MatrixRowsTable(child)
      case MatrixRowsTable(MatrixFilterEntries(child, _)) => MatrixRowsTable(child)
      case MatrixRowsTable(MatrixFilterCols(child, _)) => MatrixRowsTable(child)
      case MatrixRowsTable(MatrixAggregateColsByKey(child, _, _)) => MatrixRowsTable(child)
      case MatrixRowsTable(MatrixChooseCols(child, _)) => MatrixRowsTable(child)
      case MatrixRowsTable(MatrixCollectColsByKey(child)) => MatrixRowsTable(child)
      case MatrixRowsTable(MatrixKeyRowsBy(child, keys, isSorted)) => TableKeyBy(MatrixRowsTable(child), keys, isSorted)

      case MatrixColsTable(x@MatrixMapCols(child, newRow, newKey))
        if newKey.isEmpty && !Mentions(newRow, "g") && !Mentions(newRow, "va") &&
          !ContainsAgg(newRow) && canRepartition(x) && !ContainsScan(newRow) =>
        val mct = MatrixColsTable(child)
        TableMapRows(
          mct,
          Subst(newRow, Env.empty[IR].bind("sa" -> Ref("row", mct.typ.rowType))))
      case MatrixColsTable(MatrixFilterCols(child, pred))
        if !Mentions(pred, "g") && !Mentions(pred, "va") =>
        val mct = MatrixColsTable(child)
        TableFilter(
          mct,
          Subst(pred, Env.empty[IR].bind("sa" -> Ref("row", mct.typ.rowType))))
      case MatrixColsTable(MatrixMapGlobals(child, newRow)) => TableMapGlobals(MatrixColsTable(child), newRow)
      case MatrixColsTable(MatrixMapRows(child, _)) => MatrixColsTable(child)
      case MatrixColsTable(MatrixMapEntries(child, _)) => MatrixColsTable(child)
      case MatrixColsTable(MatrixFilterEntries(child, _)) => MatrixColsTable(child)
      case MatrixColsTable(MatrixFilterRows(child, _)) => MatrixColsTable(child)
<<<<<<< HEAD
      case MatrixColsTable(MatrixAggregateRowsByKey(child, _)) => MatrixColsTable(child)
      case MatrixColsTable(MatrixKeyRowsBy(child, _, _)) => MatrixColsTable(child)
=======
      case MatrixColsTable(MatrixAggregateRowsByKey(child, _, _)) => MatrixColsTable(child)
>>>>>>> 5cd93a55

      case TableHead(TableMapRows(child, newRow), n) =>
        TableMapRows(TableHead(child, n), newRow)
      case t@TableHead(TableRepartition(child, nPar, shuffle), n) if canRepartition(t) =>
        TableRepartition(TableHead(child, n), nPar, shuffle)
      case t@TableHead(tr@TableRange(nRows, nPar), n) if canRepartition(t) =>
        if (n < nRows)
          TableRange(n.toInt, (nPar.toFloat * n / nRows).toInt.max(1))
        else
          tr
      case TableHead(TableMapGlobals(child, newRow), n) =>
        TableMapGlobals(TableHead(child, n), newRow)
      case t@TableHead(TableOrderBy(child, sortFields), n)
        if sortFields.forall(_.sortOrder == Ascending) && n < 256 && canRepartition(t) =>
        // n < 256 is arbitrary for memory concerns
        val uid = genUID()
        val row = Ref("row", child.typ.rowType)
        val keyStruct = MakeStruct(sortFields.map(f => f.field -> GetField(row, f.field)))
        val aggSig = AggSignature(TakeBy(), FastSeq(TInt32()), None, FastSeq(row.typ, keyStruct.typ))
        val te =
          TableExplode(
            TableKeyByAndAggregate(child,
              MakeStruct(Seq(
                "row" -> ApplyAggOp(
                  SeqOp(I32(0), Array(row, keyStruct), aggSig),
                  FastIndexedSeq(I32(n.toInt)),
                  None,
                  aggSig))),
              MakeStruct(Seq()), // aggregate to one row
              Some(1), 10),
            "row")
        TableMapRows(te, GetField(Ref("row", te.typ.rowType), "row"))

      case TableCount(TableAggregateByKey(child, _)) => TableCount(TableDistinct(child))
      case t@TableKeyByAndAggregate(child, MakeStruct(Seq()), k@MakeStruct(keyFields), _, _) if canRepartition(t) =>
        TableDistinct(TableMapRows(child, k))
      case t@TableKeyByAndAggregate(child, expr, newKey, _, _)
        if newKey == MakeStruct(child.typ.key.map(k => k -> GetField(Ref("row", child.typ.rowType), k)))
          && child.typ.key.nonEmpty && canRepartition(t) =>
        TableAggregateByKey(child, expr)
      case t@TableAggregateByKey(TableKeyBy(child, keys, _), expr) if canRepartition(t) =>
        TableKeyByAndAggregate(child, expr, MakeStruct(keys.map(k => k -> GetField(Ref("row", child.typ.rowType), k))))
    }
}<|MERGE_RESOLUTION|>--- conflicted
+++ resolved
@@ -355,12 +355,8 @@
       case MatrixColsTable(MatrixMapEntries(child, _)) => MatrixColsTable(child)
       case MatrixColsTable(MatrixFilterEntries(child, _)) => MatrixColsTable(child)
       case MatrixColsTable(MatrixFilterRows(child, _)) => MatrixColsTable(child)
-<<<<<<< HEAD
-      case MatrixColsTable(MatrixAggregateRowsByKey(child, _)) => MatrixColsTable(child)
+      case MatrixColsTable(MatrixAggregateRowsByKey(child, _, _)) => MatrixColsTable(child)
       case MatrixColsTable(MatrixKeyRowsBy(child, _, _)) => MatrixColsTable(child)
-=======
-      case MatrixColsTable(MatrixAggregateRowsByKey(child, _, _)) => MatrixColsTable(child)
->>>>>>> 5cd93a55
 
       case TableHead(TableMapRows(child, newRow), n) =>
         TableMapRows(TableHead(child, n), newRow)
