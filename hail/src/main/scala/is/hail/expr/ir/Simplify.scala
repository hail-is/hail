package is.hail.expr.ir

import is.hail.expr.types.virtual._
import is.hail.io.bgen.MatrixBGENReader
import is.hail.utils._

object Simplify {

  /** Transform 'ir' using simplification rules until none apply.
    */
  def apply(ir: BaseIR): BaseIR = Simplify(ir, allowRepartitioning = true)

  /** Use 'allowRepartitioning'=false when in a context where simplification
    * should not change the partitioning of the result of 'ast', such as when
    * some parent (downstream) node of 'ast' uses seeded randomness.
    */
  private[ir] def apply(ast: BaseIR, allowRepartitioning: Boolean): BaseIR =
    ast match {
      case ir: IR => simplifyValue(ir)
      case tir: TableIR => simplifyTable(allowRepartitioning)(tir)
      case mir: MatrixIR => simplifyMatrix(allowRepartitioning)(mir)
      case bmir: BlockMatrixIR => simplifyBlockMatrix(bmir)
    }

  private[this] def visitNode[T <: BaseIR](
    visitChildren: BaseIR => BaseIR,
    transform: T => Option[T],
    post: => (T => T)
  )(t: T): T = {
    val t1 = t.mapChildren(visitChildren).asInstanceOf[T]
    transform(t1).map(post).getOrElse(t1)
  }

  private[this] def simplifyValue: IR => IR =
    visitNode(
      Simplify(_),
      rewriteValueNode,
      simplifyValue)

  private[this] def simplifyTable(allowRepartitioning: Boolean)(tir: TableIR): TableIR =
    visitNode(
      Simplify(_, allowRepartitioning && isDeterministicallyRepartitionable(tir)),
      rewriteTableNode(allowRepartitioning),
      simplifyTable(allowRepartitioning)
    )(tir)

  private[this] def simplifyMatrix(allowRepartitioning: Boolean)(mir: MatrixIR): MatrixIR =
    visitNode(
      Simplify(_, allowRepartitioning && isDeterministicallyRepartitionable(mir)),
      rewriteMatrixNode(allowRepartitioning),
      simplifyMatrix(allowRepartitioning)
    )(mir)

  private[this] def simplifyBlockMatrix(bmir: BlockMatrixIR): BlockMatrixIR = {
    visitNode(
      Simplify(_),
      rewriteBlockMatrixNode,
      simplifyBlockMatrix
    )(bmir)
  }

  private[this] def rewriteValueNode: IR => Option[IR] = valueRules.lift

  private[this] def rewriteTableNode(allowRepartitioning: Boolean)(tir: TableIR): Option[TableIR] =
    tableRules(allowRepartitioning && isDeterministicallyRepartitionable(tir)).lift(tir)

  private[this] def rewriteMatrixNode(allowRepartitioning: Boolean)(mir: MatrixIR): Option[MatrixIR] =
    matrixRules(allowRepartitioning && isDeterministicallyRepartitionable(mir)).lift(mir)

  private[this] def rewriteBlockMatrixNode: BlockMatrixIR => Option[BlockMatrixIR] = blockMatrixRules.lift

  /** Returns true if 'x' propagates missingness, meaning if any child of 'x'
    * evaluates to missing, then 'x' will evaluate to missing.
    */
  private[this] def isStrict(x: IR): Boolean = {
    x match {
      case _: Apply |
           _: ApplyUnaryPrimOp |
           _: ApplyBinaryPrimOp |
           _: ArrayRef |
           _: ArrayLen |
           _: GetField |
           _: GetTupleElement => true
      case ApplyComparisonOp(op, _, _) => op.strict
      case f: ApplySeeded => f.implementation.isStrict
      case _ => false
    }
  }

  /** Returns true if 'x' will never evaluate to missing.
    */
  private[this] def isDefinitelyDefined(x: IR): Boolean = {
    x match {
      case _: MakeArray |
           _: MakeStruct |
           _: MakeTuple |
           _: IsNA |
           ApplyComparisonOp(EQWithNA(_, _), _, _) |
           ApplyComparisonOp(NEQWithNA(_, _), _, _) |
           _: I32 | _: I64 | _: F32 | _: F64 | True() | False() => true
      case _ => false
    }
  }

  /** Returns true if changing the partitioning of child (upstream) nodes of
    * 'ir' can not otherwise change the contents of the result of 'ir'.
    */
  private[this] def isDeterministicallyRepartitionable(ir: BaseIR): Boolean =
    ir.children.forall {
      case child: IR => !Exists(child, _.isInstanceOf[ApplySeeded])
      case _ => true
    }

  private[this] def areFieldSelects(fields: Seq[(String, IR)]): Boolean = {
    assert(fields.nonEmpty)
    fields.head match {
      case (_, GetField(s1, _)) =>
        fields.forall {
          case (f1, GetField(s2, f2)) if f1 == f2 && s1 == s2 => true
          case _ => false
        }
      case _ => false
    }
  }

  private[this] def valueRules: PartialFunction[IR, IR] = {
    // propagate NA
    case x: IR if isStrict(x) && Children(x).exists(_.isInstanceOf[NA]) =>
      NA(x.typ)

    case x@If(NA(_), _, _) => NA(x.typ)

    case Coalesce(values) if isDefinitelyDefined(values.head) => values.head

    case Coalesce(values) if values.zipWithIndex.exists { case (ir, i) => isDefinitelyDefined(ir) && i != values.size - 1 } =>
      val idx = values.indexWhere(isDefinitelyDefined)
      Coalesce(values.take(idx + 1))

    case Coalesce(values) if values.size == 1 => values.head

    case x@ArrayMap(NA(_), _, _) => NA(x.typ)

    case ArrayZip(as, names, body, _) if as.length == 1 => ArrayMap(as.head, names.head, body)
    case ArrayMap(ArrayZip(as, names, zipBody, b), name, mapBody) => ArrayZip(as, names, Let(name, zipBody, mapBody), b)

    case x@ArrayFlatMap(NA(_), _, _) => NA(x.typ)

    case x@ArrayFilter(NA(_), _, _) => NA(x.typ)

    case x@ArrayFold(NA(_), _, _, _, _) => NA(x.typ)

    case IsNA(NA(_)) => True()

    case IsNA(x) if isDefinitelyDefined(x) => False()

    case x@If(True(), cnsq, _) => cnsq

    case x@If(False(), _, altr) => altr

    case If(c, cnsq, altr) if cnsq == altr =>
      if (cnsq.typ.required)
        cnsq
      else
        If(IsNA(c), NA(cnsq.typ), cnsq)

    case If(ApplyUnaryPrimOp(Bang(), c), cnsq, altr) => If(c, altr, cnsq)

    case If(c1, If(c2, cnsq2, _), altr1) if c1 == c2 => If(c1, cnsq2, altr1)

    case If(c1, cnsq1, If(c2, _, altr2)) if c1 == c2 => If(c1, cnsq1, altr2)

    case Cast(x, t) if x.typ == t => x
    case Cast(Cast(x, _), t) if x.typ.isOfType(t) =>x

    case CastRename(x, t) if x.typ isOfType t => x

    case ApplyBinaryPrimOp(Add(), I32(0), x) => x
    case ApplyBinaryPrimOp(Add(), x, I32(0)) => x
    case ApplyBinaryPrimOp(Subtract(), I32(0), x) => x
    case ApplyBinaryPrimOp(Subtract(), x, I32(0)) => x

    case ApplyIR("indexArray", Seq(a, i@I32(v))) if v >= 0 =>
      ArrayRef(a, i)

    case ToArray(x) if x.typ.isInstanceOf[TArray] => x

    case ApplyIR("contains", Seq(ToArray(x), element)) if x.typ.isInstanceOf[TSet] => invoke("contains", TBoolean(), x, element)

    case ApplyIR("contains", Seq(Literal(t, v), element)) if t.isInstanceOf[TArray] =>
      invoke("contains", TBoolean(), Literal(TSet(t.asInstanceOf[TArray].elementType, t.required), v.asInstanceOf[IndexedSeq[_]].toSet), element)

    case ApplyIR("contains", Seq(ToSet(x), element)) if x.typ.isInstanceOf[TArray] => invoke("contains", TBoolean(), x, element)

    case x: ApplyIR if x.inline || x.body.size < 10 => x.explicitNode

    case ArrayLen(MakeArray(args, _)) => I32(args.length)

    case ArrayLen(ArrayMap(a, _, _)) => ArrayLen(a)

    case ArrayLen(ArrayFlatMap(a, _, MakeArray(args, _))) => ApplyBinaryPrimOp(Multiply(), I32(args.length), ArrayLen(a))

    case ArrayLen(ArraySort(a, _, _, _)) => ArrayLen(a)

    case ArrayRef(MakeArray(args, _), I32(i), _) if i >= 0 && i < args.length => args(i)

    case ArrayFilter(a, _, True()) => a

    case ArrayFor(_, _, Begin(Seq())) => Begin(FastIndexedSeq())

    case ArrayFold(ArrayMap(a, n1, b), zero, accumName, valueName, body) => ArrayFold(a, zero, accumName, n1, Let(valueName, b, body))

    case ArrayFlatMap(ArrayMap(a, n1, b1), n2, b2) =>
      ArrayFlatMap(a, n1, Let(n2, b1, b2))

<<<<<<< HEAD
    case ArrayMap(a, elt, r: Ref) if r.name == elt => a
=======
    case ArrayMap(a, elt, r: Ref) if r.name == elt && r.typ == a.typ.asInstanceOf[TIterable].elementType => a
>>>>>>> 6b249dab

    case ArrayMap(ArrayMap(a, n1, b1), n2, b2) =>
      ArrayMap(a, n1, Let(n2, b1, b2))

    case ArrayFilter(ArraySort(a, left, right, compare), name, cond) => ArraySort(ArrayFilter(a, name, cond), left, right, compare)

    case ArrayFilter(ToStream(ArraySort(a, left, right, compare)), name, cond) => ToStream(ArraySort(ArrayFilter(a, name, cond), left, right, compare))

    case ToArray(ToStream(a)) =>
      if(a.typ.isInstanceOf[TArray])
        a
      else
        ToArray(a)

    case ToStream(ToArray(s)) if s.typ.isInstanceOf[TStream] => s

    case ToStream(Let(name, value, ToArray(x))) if x.typ.isInstanceOf[TStream] => Let(name, value, x)

    case NDArrayShape(NDArrayMap(nd, _, _)) => NDArrayShape(nd)

    case GetField(MakeStruct(fields), name) =>
      val (_, x) = fields.find { case (n, _) => n == name }.get
      x

    case GetField(InsertFields(old, fields, _), name) =>
      fields.find { case (n, _) => n == name } match {
        case Some((_, x)) => x
        case None => GetField(old, name)
      }

    case GetField(SelectFields(old, fields), name) => GetField(old, name)

    case InsertFields(InsertFields(base, fields1, fieldOrder1), fields2, fieldOrder2) =>
        val fields2Set = fields2.map(_._1).toSet
        val newFields = fields1.filter { case (name, _) => !fields2Set.contains(name) } ++ fields2
      (fieldOrder1, fieldOrder2) match {
        case (Some(fo1), None) =>
          val fields1Set = fo1.toSet
          val fieldOrder = fo1 ++ fields2.map(_._1).filter(!fields1Set.contains(_))
          InsertFields(base, newFields, Some(fieldOrder))
        case _ =>
          InsertFields(base, newFields, fieldOrder2)
      }

    case InsertFields(MakeStruct(fields1), fields2, fieldOrder) =>
      val fields1Map = fields1.toMap
      val fields2Map = fields2.toMap

      fieldOrder match {
        case Some(fo) =>
          MakeStruct(fo.map(f => f -> fields2Map.getOrElse(f, fields1Map(f))))
        case None =>
          val finalFields = fields1.map { case (name, fieldIR) => name -> fields2Map.getOrElse(name, fieldIR) } ++
            fields2.filter { case (name, _) => !fields1Map.contains(name) }
          MakeStruct(finalFields)
      }

    case InsertFields(struct, Seq(), _) => struct

    case top@Let(x, Let(y, yVal, yBody), xBody) if (x != y) => Let(y, yVal, Let(x, yBody, xBody))

    case l@Let(name, x@InsertFields(old, newFields, fieldOrder), body) if x.typ.size < 500  && {
      val r = Ref(name, x.typ)
      val nfSet = newFields.map(_._1).toSet

      def allRefsCanBePassedThrough(ir1: IR): Boolean = ir1 match {
        case GetField(`r`, fd) => true
        case InsertFields(`r`, inserted, _) => inserted.forall { case (_, toInsert) => allRefsCanBePassedThrough(toInsert) }
        case SelectFields(`r`, fds) => fds.forall(f => !nfSet.contains(f))
        case `r` => false // if the binding is referenced in any other context, don't rewrite
        case _: TableAggregate => true
        case _: MatrixAggregate => true
        case _ => ir1.children
          .iterator
          .zipWithIndex
          .forall {
            case (child: IR, idx) => Binds(ir1, name, idx) || allRefsCanBePassedThrough(child)
            case _ => true
          }
      }

      allRefsCanBePassedThrough(body)
    } =>
      val r = Ref(name, x.typ)
      val fieldNames = newFields.map(_._1).toArray
      val newFieldMap = newFields.toMap
      val newFieldRefs = newFieldMap.map { case (k, ir) =>
        (k, Ref(genUID(), ir.typ))
      } // cannot be mapValues, or genUID() gets run for every usage!
      def copiedNewFieldRefs(): Array[(String, IR)] = fieldNames.map(name => (name, newFieldRefs(name).copy(FastSeq())))

      def rewrite(ir1: IR): IR = ir1 match {
        case GetField(Ref(`name`, _), fd) => newFieldRefs.get(fd) match {
          case Some(r) => r.deepCopy()
          case None => GetField(Ref(name, old.typ), fd)
        }
        case ins@InsertFields(`r`, fields, _) =>
          val newFieldSet = fields.map(_._1).toSet
          InsertFields(Ref(name, old.typ),
            copiedNewFieldRefs().filter { case (name, _) => !newFieldSet.contains(name) }
              ++ fields.map { case (name, ir) => (name, rewrite(ir)) },
            Some(ins.typ.fieldNames))
        case SelectFields(`r`, fds) =>
          SelectFields(InsertFields(Ref(name, old.typ), copiedNewFieldRefs(), Some(x.typ.fieldNames)), fds)
        case ta: TableAggregate => ta
        case ma: MatrixAggregate => ma
        case _ => ir1.copy(ir1.children
          .iterator
          .zipWithIndex
          .map {
            case (child: IR, idx) => if (Binds(ir1, name, idx)) child else rewrite(child)
            case (child, _) => child
          }.toFastIndexedSeq)
      }

      val rw = fieldNames.foldLeft[IR](Let(name, old, rewrite(body))) { case (comb, fieldName) =>
        Let(newFieldRefs(fieldName).name, newFieldMap(fieldName), comb)
      }
      FoldConstants(ForwardLets(rw)).asInstanceOf[IR]

    case SelectFields(old, fields) if coerce[TStruct](old.typ).fieldNames sameElements fields =>
      old

    case SelectFields(SelectFields(old, _), fields) =>
      SelectFields(old, fields)

    case SelectFields(MakeStruct(fields), fieldNames) =>
      val makeStructFields = fields.toMap
      MakeStruct(fieldNames.map(f => f -> makeStructFields(f)))

    case x@SelectFields(InsertFields(struct, insertFields, _), selectFields) =>
      val selectSet = selectFields.toSet
      val insertFields2 = insertFields.filter { case (fName, _) => selectSet.contains(fName) }
      val structSet = struct.typ.asInstanceOf[TStruct].fieldNames.toSet
      val selectFields2 = selectFields.filter(structSet.contains)
      val x2 = InsertFields(SelectFields(struct, selectFields2), insertFields2, Some(selectFields.toFastIndexedSeq))
      assert(x2.typ isOfType x.typ)
      x2

    case x@InsertFields(SelectFields(struct, selectFields), insertFields, _) if
    insertFields.exists { case (name, f) => f == GetField(struct, name) } =>
      val fields = x.typ.fieldNames
      val insertNames = insertFields.map(_._1).toSet
      val (oldFields, newFields) =
        insertFields.partition {  case (name, f) => f == GetField(struct, name) }
      val preservedFields = selectFields.filter(f => !insertNames.contains(f)) ++ oldFields.map(_._1)
      InsertFields(SelectFields(struct, preservedFields), newFields, Some(fields))

    case GetTupleElement(MakeTuple(xs), idx) => xs.find(_._1 == idx).get._2

    case TableCount(MatrixColsTable(child)) if child.columnCount.isDefined => I64(child.columnCount.get)

    case TableCount(child) if child.partitionCounts.isDefined => I64(child.partitionCounts.get.sum)
    case TableCount(CastMatrixToTable(child, _, _)) => TableCount(MatrixRowsTable(child))
    case TableCount(TableMapGlobals(child, _)) => TableCount(child)
    case TableCount(TableMapRows(child, _)) => TableCount(child)
    case TableCount(TableRepartition(child, _, _)) => TableCount(child)
    case TableCount(TableUnion(children)) =>
      children.map(TableCount(_): IR).treeReduce(ApplyBinaryPrimOp(Add(), _, _))
    case TableCount(TableKeyBy(child, _, _)) => TableCount(child)
    case TableCount(TableOrderBy(child, _)) => TableCount(child)
    case TableCount(TableLeftJoinRightDistinct(child, _, _)) => TableCount(child)
    case TableCount(TableIntervalJoin(child, _, _, _)) => TableCount(child)
    case TableCount(TableRange(n, _)) => I64(n)
    case TableCount(TableParallelize(rowsAndGlobal, _)) => Cast(ArrayLen(GetField(rowsAndGlobal, "rows")), TInt64())
    case TableCount(TableRename(child, _, _)) => TableCount(child)
    case TableCount(TableAggregateByKey(child, _)) => TableCount(TableDistinct(child))
    case TableCount(TableExplode(child, path)) =>
      TableAggregate(child,
        ApplyAggOp(
          FastIndexedSeq(),
          FastIndexedSeq(ArrayLen(ToArray(path.foldLeft[IR](Ref("row", child.typ.rowType)) { case (comb, s) => GetField(comb, s)})).toL),
          AggSignature(Sum(), FastSeq(), FastSeq(TInt64()))))

    case MatrixCount(child) if child.partitionCounts.isDefined || child.columnCount.isDefined =>
      val rowCount = child.partitionCounts match {
        case Some(pc) => I64(pc.sum)
        case None => TableCount(MatrixRowsTable(child))
      }
      val colCount = child.columnCount match {
        case Some(cc) => I32(cc)
        case None => TableCount(MatrixColsTable(child)).toI
      }
      MakeTuple.ordered(FastSeq(rowCount, colCount))
    case MatrixCount(MatrixMapRows(child, _)) => MatrixCount(child)
    case MatrixCount(MatrixMapCols(child,_,  _)) => MatrixCount(child)
    case MatrixCount(MatrixMapEntries(child,_)) => MatrixCount(child)
    case MatrixCount(MatrixFilterEntries(child,_)) => MatrixCount(child)
    case MatrixCount(MatrixAnnotateColsTable(child, _, _)) => MatrixCount(child)
    case MatrixCount(MatrixAnnotateRowsTable(child, _, _, _)) => MatrixCount(child)
    case MatrixCount(MatrixRepartition(child, _, _)) => MatrixCount(child)
    case MatrixCount(MatrixRename(child, _, _, _, _)) => MatrixCount(child)
    case TableCount(TableRead(_, false, r: MatrixBGENReader)) if r.includedVariants.isEmpty =>
      I64(r.fileMetadata.map(_.nVariants).sum)

    // TableGetGlobals should simplify very aggressively
    case TableGetGlobals(child) if child.typ.globalType == TStruct() => MakeStruct(FastSeq())
    case TableGetGlobals(TableKeyBy(child, _, _)) => TableGetGlobals(child)
    case TableGetGlobals(TableFilter(child, _)) => TableGetGlobals(child)
    case TableGetGlobals(TableHead(child, _)) => TableGetGlobals(child)
    case TableGetGlobals(TableRepartition(child, _, _)) => TableGetGlobals(child)
    case TableGetGlobals(TableJoin(child1, child2, _, _)) =>
      val g1 = TableGetGlobals(child1)
      val g2 = TableGetGlobals(child2)
      val g1s = genUID()
      val g2s = genUID()
      Let(g1s, g1,
        Let(g2s, g2,
          MakeStruct(
            g1.typ.asInstanceOf[TStruct].fields.map(f => f.name -> (GetField(Ref(g1s, g1.typ), f.name): IR)) ++
              g2.typ.asInstanceOf[TStruct].fields.map(f => f.name -> (GetField(Ref(g2s, g2.typ), f.name): IR)))))
    case TableGetGlobals(x@TableMultiWayZipJoin(children, _, globalName)) =>
      MakeStruct(FastSeq(globalName -> MakeArray(children.map(TableGetGlobals), TArray(children.head.typ.globalType))))
    case TableGetGlobals(TableZipUnchecked(left, _)) => TableGetGlobals(left)
    case TableGetGlobals(TableLeftJoinRightDistinct(child, _, _)) => TableGetGlobals(child)
    case TableGetGlobals(TableMapRows(child, _)) => TableGetGlobals(child)
    case TableGetGlobals(TableMapGlobals(child, newGlobals)) =>
      val uid = genUID()
      val ref = Ref(uid, child.typ.globalType)
      Let(uid, TableGetGlobals(child), Subst(newGlobals, BindingEnv(Env.empty[IR].bind("global", ref))))
    case TableGetGlobals(TableExplode(child, _)) => TableGetGlobals(child)
    case TableGetGlobals(TableUnion(children)) => TableGetGlobals(children.head)
    case TableGetGlobals(TableDistinct(child)) => TableGetGlobals(child)
    case TableGetGlobals(TableAggregateByKey(child, _)) => TableGetGlobals(child)
    case TableGetGlobals(TableKeyByAndAggregate(child, _, _, _, _)) => TableGetGlobals(child)
    case TableGetGlobals(TableOrderBy(child, _)) => TableGetGlobals(child)
    case TableGetGlobals(TableRename(child, _, globalMap)) =>
      if (globalMap.isEmpty)
        TableGetGlobals(child)
      else {
        val uid = genUID()
        val ref = Ref(uid, child.typ.globalType)
        Let(uid, TableGetGlobals(child), MakeStruct(child.typ.globalType.fieldNames.map { f =>
          globalMap.getOrElse(f, f) -> GetField(ref, f)
        }))
      }

    case TableCollect(TableParallelize(x, _)) => x
    case x@TableCollect(TableOrderBy(child, sortFields)) if sortFields.forall(_.sortOrder == Ascending) =>
      val uid = genUID()
      val uid2 = genUID()
      val left = genUID()
      val right = genUID()
      val uid3 = genUID()
      val sortType = child.typ.rowType.select(sortFields.map(_.field))._1

      val kvElement = MakeStruct(FastSeq(
        ("key", SelectFields(Ref(uid2, child.typ.rowType), sortFields.map(_.field))),
        ("value", Ref(uid2, child.typ.rowType))))
      val sorted = ArraySort(
        ArrayMap(
          GetField(Ref(uid, x.typ), "rows"),
          uid2,
          kvElement
        ),
        left,
        right,
        ApplyComparisonOp(LT(sortType),
          GetField(Ref(left, kvElement.typ), "key"),
          GetField(Ref(right, kvElement.typ), "key")))
      Let(uid,
        TableCollect(TableKeyBy(child, FastIndexedSeq())),
        MakeStruct(FastSeq(
          ("rows", ArrayMap(sorted,
            uid3,
            GetField(Ref(uid3, sorted.typ.asInstanceOf[TArray].elementType), "value"))),
          ("global", GetField(Ref(uid, x.typ), "global")))))
    case ArrayLen(GetField(TableCollect(child), "rows")) => Cast(TableCount(child), TInt32())
    case GetField(TableCollect(child), "global") => TableGetGlobals(child)

    case TableAggregate(child, query) if child.typ.key.nonEmpty && !ContainsNonCommutativeAgg(query) =>
      TableAggregate(TableKeyBy(child, FastIndexedSeq(), false), query)
    case TableAggregate(TableOrderBy(child, _), query) if !ContainsNonCommutativeAgg(query) =>
      if (child.typ.key.isEmpty)
        TableAggregate(child, query)
      else
        TableAggregate(TableKeyBy(child, FastIndexedSeq(), false), query)
    case TableAggregate(TableMapRows(child, newRow), query) if !ContainsScan(newRow) =>
      val uid = genUID()
      TableAggregate(child,
        AggLet(uid, newRow, Subst(query, BindingEnv(agg = Some(Env("row" -> Ref(uid, newRow.typ))))), isScan = false))

    // NOTE: The below rule should be reintroduced when it is possible to put an ArrayAgg inside a TableAggregate
    // case TableAggregate(TableParallelize(rowsAndGlobal, _), query) =>
    //   rowsAndGlobal match {
    //     // match because we currently don't optimize MakeStruct through Let, and this is a common pattern
    //     case MakeStruct(Seq((_, rows), (_, global))) =>
    //       Let("global", global, ArrayAgg(rows, "row", query))
    //     case other =>
    //       val uid = genUID()
    //       Let(uid,
    //         rowsAndGlobal,
    //         Let("global",
    //           GetField(Ref(uid, rowsAndGlobal.typ), "global"),
    //           ArrayAgg(GetField(Ref(uid, rowsAndGlobal.typ), "rows"), "row", query)))
    //   }

    case ApplyIR("annotate", Seq(s, MakeStruct(fields))) =>
      InsertFields(s, fields)

    // simplify Boolean equality
    case ApplyComparisonOp(EQ(_, _), expr, True()) => expr
    case ApplyComparisonOp(EQ(_, _), True(), expr) => expr
    case ApplyComparisonOp(EQ(_, _), expr, False()) => ApplyUnaryPrimOp(Bang(), expr)
    case ApplyComparisonOp(EQ(_, _), False(), expr) => ApplyUnaryPrimOp(Bang(), expr)

    case ApplyUnaryPrimOp(Bang(), ApplyComparisonOp(op, l, r)) =>
      ApplyComparisonOp(ComparisonOp.invert(op.asInstanceOf[ComparisonOp[Boolean]]), l, r)

    case ArrayAgg(_, _, query) if {
      def canBeLifted(x: IR): Boolean = x match {
        case _: TableAggregate => true
        case _: MatrixAggregate => true
        case AggLet(_, _, _, false) => false
        case x if IsAggResult(x) => false
        case other => other.children.forall {
          case child: IR => canBeLifted(child)
          case _: BaseIR => true
        }
      }
      canBeLifted(query)
    } => query

    case ArrayAggScan(_, _, query) if {
      def canBeLifted(x: IR): Boolean = x match {
        case _: TableAggregate => true
        case _: MatrixAggregate => true
        case AggLet(_, _, _, true) => false
        case x if IsScanResult(x) => false
        case other => other.children.forall {
          case child: IR => canBeLifted(child)
          case _: BaseIR => true
        }
      }
      canBeLifted(query)
    } => query

    case BlockMatrixToValueApply(ValueToBlockMatrix(child, IndexedSeq(nrows, ncols), _), functions.GetElement(Seq(i, j))) =>
      if (child.typ.isInstanceOf[TArray]) ArrayRef(child, I32((i * ncols + j).toInt)) else child

    case LiftMeOut(child) if IsConstant(child) => child
    case x@UnpersistBlockMatrix(BlockMatrixRead(BlockMatrixPersistReader(_))) => x
    case _: UnpersistBlockMatrix => Begin(FastIndexedSeq())
  }

  private[this] def tableRules(canRepartition: Boolean): PartialFunction[TableIR, TableIR] = {

    case TableRename(child, m1, m2) if m1.isTrivial && m2.isTrivial => child

    // TODO: Write more rules like this to bubble 'TableRename' nodes towards the root.
    case t@TableRename(TableKeyBy(child, keys, isSorted), rowMap, globalMap) =>
      TableKeyBy(TableRename(child, rowMap, globalMap), keys.map(t.rowF), isSorted)

    case TableFilter(t, True()) => t

    case TableFilter(TableRead(typ, _, tr), False() | NA(_)) =>
      TableRead(typ, dropRows = true, tr)

    case TableFilter(TableFilter(t, p1), p2) =>
      TableFilter(t,
        ApplySpecial("&&", Array(p1, p2), TBoolean()))

    case TableFilter(TableKeyBy(child, key, isSorted), p) if canRepartition => TableKeyBy(TableFilter(child, p), key, isSorted)
    case TableFilter(TableRepartition(child, n, strategy), p) => TableRepartition(TableFilter(child, p), n, strategy)

    case TableOrderBy(TableKeyBy(child, _, false), sortFields) => TableOrderBy(child, sortFields)

    case TableFilter(TableOrderBy(child, sortFields), pred) if canRepartition =>
      TableOrderBy(TableFilter(child, pred), sortFields)

    case TableFilter(TableParallelize(rowsAndGlobal, nPartitions), pred) if canRepartition =>
      val newRowsAndGlobal = rowsAndGlobal match {
        case MakeStruct(Seq(("rows", rows), ("global", globalVal))) =>
          Let("global", globalVal,
            MakeStruct(FastSeq(
              ("rows", ArrayFilter(rows, "row", pred)),
              ("global", Ref("global", globalVal.typ)))))
        case _ =>
          val uid = genUID()
          Let(uid, rowsAndGlobal,
            Let("global", GetField(Ref(uid, rowsAndGlobal.typ), "global"),
              MakeStruct(FastSeq(
                ("rows", ArrayFilter(GetField(Ref(uid, rowsAndGlobal.typ), "rows"), "row", pred)),
                ("global", Ref("global", rowsAndGlobal.typ.asInstanceOf[TStruct].fieldType("global")))
              ))))
      }
      TableParallelize(newRowsAndGlobal, nPartitions)

    case TableKeyBy(TableOrderBy(child, sortFields), keys, false) if canRepartition =>
      TableKeyBy(child, keys, false)

    case TableKeyBy(TableKeyBy(child, _, _), keys, false) if canRepartition =>
      TableKeyBy(child, keys, false)

    case TableKeyBy(TableKeyBy(child, _, true), keys, true) if canRepartition =>
      TableKeyBy(child, keys, true)

    case TableKeyBy(child, key, _) if key == child.typ.key => child

    case TableMapRows(child, Ref("row", _)) => child

    case TableMapRows(child, MakeStruct(fields))
      if fields.length == child.typ.rowType.size
        && fields.zip(child.typ.rowType.fields).forall { case ((_, ir), field) =>
        ir == GetField(Ref("row", field.typ), field.name)
      } =>
      val renamedPairs = for {
        (oldName, (newName, _)) <- child.typ.rowType.fieldNames zip fields
        if oldName != newName
      } yield oldName -> newName
      TableRename(child, Map(renamedPairs: _*), Map.empty)

    case TableMapRows(TableMapRows(child, newRow1), newRow2) if !ContainsScan(newRow2) =>
      TableMapRows(child, Let("row", newRow1, newRow2))

    case TableMapGlobals(child, Ref("global", _)) => child

    // flatten unions
    case TableUnion(children) if children.exists(_.isInstanceOf[TableUnion]) & canRepartition =>
      TableUnion(children.flatMap {
        case u: TableUnion => u.children
        case c => Some(c)
      })

    case MatrixRowsTable(MatrixUnionRows(children)) =>
      TableUnion(children.map(MatrixRowsTable))

    case MatrixColsTable(MatrixUnionRows(children)) =>
      MatrixColsTable(children(0))

    // Ignore column or row data that is immediately dropped
    case MatrixRowsTable(MatrixRead(typ, false, dropRows, reader)) =>
      MatrixRowsTable(MatrixRead(typ, dropCols = true, dropRows, reader))

    case MatrixColsTable(MatrixRead(typ, dropCols, false, reader)) =>
      MatrixColsTable(MatrixRead(typ, dropCols, dropRows = true, reader))

    case MatrixRowsTable(MatrixFilterRows(child, pred)) =>
      val mrt = MatrixRowsTable(child)
      TableFilter(
        mrt,
        Subst(pred, BindingEnv(Env("va" -> Ref("row", mrt.typ.rowType)))))

    case MatrixRowsTable(MatrixMapGlobals(child, newGlobals)) => TableMapGlobals(MatrixRowsTable(child), newGlobals)
    case MatrixRowsTable(MatrixMapCols(child, _, _)) => MatrixRowsTable(child)
    case MatrixRowsTable(MatrixMapEntries(child, _)) => MatrixRowsTable(child)
    case MatrixRowsTable(MatrixFilterEntries(child, _)) => MatrixRowsTable(child)
    case MatrixRowsTable(MatrixFilterCols(child, _)) => MatrixRowsTable(child)
    case MatrixRowsTable(MatrixAggregateColsByKey(child, _, _)) => MatrixRowsTable(child)
    case MatrixRowsTable(MatrixChooseCols(child, _)) => MatrixRowsTable(child)
    case MatrixRowsTable(MatrixCollectColsByKey(child)) => MatrixRowsTable(child)
    case MatrixRowsTable(MatrixKeyRowsBy(child, keys, isSorted)) => TableKeyBy(MatrixRowsTable(child), keys, isSorted)

    case MatrixColsTable(x@MatrixMapCols(child, newRow, newKey))
      if newKey.isEmpty
        && !ContainsAgg(newRow)
        && canRepartition
        && isDeterministicallyRepartitionable(x)
        && !ContainsScan(newRow) =>
      val mct = MatrixColsTable(child)
      TableMapRows(
        mct,
        Subst(newRow, BindingEnv(Env("sa" -> Ref("row", mct.typ.rowType)))))

    case MatrixColsTable(MatrixMapGlobals(child, newGlobals)) => TableMapGlobals(MatrixColsTable(child), newGlobals)
    case MatrixColsTable(MatrixMapRows(child, _)) => MatrixColsTable(child)
    case MatrixColsTable(MatrixMapEntries(child, _)) => MatrixColsTable(child)
    case MatrixColsTable(MatrixFilterEntries(child, _)) => MatrixColsTable(child)
    case MatrixColsTable(MatrixFilterRows(child, _)) => MatrixColsTable(child)
    case MatrixColsTable(MatrixAggregateRowsByKey(child, _, _)) => MatrixColsTable(child)
    case MatrixColsTable(MatrixKeyRowsBy(child, _, _)) => MatrixColsTable(child)

    case TableMapGlobals(TableMapGlobals(child, ng1), ng2) =>
      val uid = genUID()
      TableMapGlobals(child, Let(uid, ng1, Subst(ng2, BindingEnv(Env("global" -> Ref(uid, ng1.typ))))))

    case TableHead(MatrixColsTable(child), n) if child.typ.colKey.isEmpty =>
      if (n > Int.MaxValue) MatrixColsTable(child) else MatrixColsTable(MatrixColsHead(child, n.toInt))

    case TableHead(TableMapRows(child, newRow), n) =>
      TableMapRows(TableHead(child, n), newRow)

    case TableHead(TableRepartition(child, nPar, shuffle), n) if canRepartition =>
      TableRepartition(TableHead(child, n), nPar, shuffle)

    case TableHead(tr@TableRange(nRows, nPar), n) if canRepartition =>
      if (n < nRows)
        TableRange(n.toInt, (nPar.toFloat * n / nRows).toInt.max(1))
      else
        tr

    case TableHead(TableMapGlobals(child, newGlobals), n) =>
      TableMapGlobals(TableHead(child, n), newGlobals)

    case TableHead(TableOrderBy(child, sortFields), n)
      if !TableOrderBy.isAlreadyOrdered(sortFields, child.typ.key) // FIXME: https://github.com/hail-is/hail/issues/6234
        && sortFields.forall(_.sortOrder == Ascending)
        && n < 256 && canRepartition =>
      // n < 256 is arbitrary for memory concerns
      val row = Ref("row", child.typ.rowType)
      val keyStruct = MakeStruct(sortFields.map(f => f.field -> GetField(row, f.field)))
      val aggSig = AggSignature(TakeBy(), FastSeq(TInt32()),  FastSeq(row.typ, keyStruct.typ))
      val te =
        TableExplode(
          TableKeyByAndAggregate(child,
            MakeStruct(Seq(
              "row" -> ApplyAggOp(
                FastIndexedSeq(I32(n.toInt)),
                Array(row, keyStruct),
                aggSig))),
            MakeStruct(Seq()), // aggregate to one row
            Some(1), 10),
          FastIndexedSeq("row"))
      TableMapRows(te, GetField(Ref("row", te.typ.rowType), "row"))

    case TableDistinct(TableDistinct(child)) => TableDistinct(child)
    case TableDistinct(TableAggregateByKey(child, expr)) => TableAggregateByKey(child, expr)
    case TableDistinct(TableMapRows(child, newRow)) => TableMapRows(TableDistinct(child), newRow)
    case TableDistinct(TableLeftJoinRightDistinct(child, right, root)) => TableLeftJoinRightDistinct(TableDistinct(child), right, root)
    case TableDistinct(TableRepartition(child, n, strategy)) if canRepartition => TableRepartition(TableDistinct(child), n, strategy)

    case TableKeyByAndAggregate(child, MakeStruct(Seq()), k@MakeStruct(keyFields), _, _) if canRepartition =>
      TableDistinct(TableKeyBy(TableMapRows(TableKeyBy(child, FastIndexedSeq()), k), k.typ.asInstanceOf[TStruct].fieldNames))

    case TableKeyByAndAggregate(child, expr, newKey, _, _)
      if (newKey == MakeStruct(child.typ.key.map(k => k -> GetField(Ref("row", child.typ.rowType), k))) ||
        newKey == SelectFields(Ref("row", child.typ.rowType), child.typ.key))
        && child.typ.key.nonEmpty && canRepartition =>
      TableAggregateByKey(child, expr)

    case TableAggregateByKey(x@TableKeyBy(child, keys, false), expr) if canRepartition && !x.definitelyDoesNotShuffle =>
      TableKeyByAndAggregate(child, expr, MakeStruct(keys.map(k => k -> GetField(Ref("row", child.typ.rowType), k))))

    case TableParallelize(TableCollect(child), _) if isDeterministicallyRepartitionable(child) => child

    case TableZipUnchecked(left, right) if left.typ.rowType.size == 0 =>
      if (left.typ.globalType.size == 0)
        right
      else
        TableMapGlobals(right, TableGetGlobals(left))

    // push down filter intervals nodes
    case TableFilterIntervals(TableFilter(child, pred), intervals, keep) =>
      TableFilter(TableFilterIntervals(child, intervals, keep), pred)
    case TableFilterIntervals(TableMapRows(child, newRow), intervals, keep) if !ContainsScan(newRow) =>
      TableMapRows(TableFilterIntervals(child, intervals, keep), newRow)
    case TableFilterIntervals(TableMapGlobals(child, newRow), intervals, keep) =>
      TableMapGlobals(TableFilterIntervals(child, intervals, keep), newRow)
    case TableFilterIntervals(TableRepartition(child, n, strategy), intervals, keep) =>
      TableRepartition(TableFilterIntervals(child, intervals, keep), n, strategy)
    case TableFilterIntervals(TableLeftJoinRightDistinct(child, right, root), intervals, true) =>
      TableLeftJoinRightDistinct(TableFilterIntervals(child, intervals, true), TableFilterIntervals(right, intervals, true), root)
    case TableFilterIntervals(TableIntervalJoin(child, right, root, product), intervals, keep) =>
      TableIntervalJoin(TableFilterIntervals(child, intervals, keep), right, root, product)
    case TableFilterIntervals(TableJoin(left, right, jt, jk), intervals, true) =>
      TableJoin(TableFilterIntervals(left, intervals, true), TableFilterIntervals(right, intervals, true), jt, jk)
    case TableFilterIntervals(TableExplode(child, path), intervals, keep) =>
      TableExplode(TableFilterIntervals(child, intervals, keep), path)
    case TableFilterIntervals(TableAggregateByKey(child, expr), intervals, keep) =>
      TableAggregateByKey(TableFilterIntervals(child, intervals, keep), expr)
    case TableFilterIntervals(TableFilterIntervals(child, i1, keep1), i2, keep2) if keep1 == keep2 =>
      val ord = child.typ.keyType.ordering.intervalEndpointOrdering
      val intervals = if (keep1)
      // keep means intersect intervals
        Interval.intersection(i1.toArray[Interval], i2.toArray[Interval], ord)
      else
      // remove means union intervals
        Interval.union(i1.toArray[Interval] ++ i2.toArray[Interval], ord)
      TableFilterIntervals(child, intervals.toFastIndexedSeq, keep1)

      // FIXME: Can try to serialize intervals shorter than the key
      // case TableFilterIntervals(k@TableKeyBy(child, keys, isSorted), intervals, keep) if !child.typ.key.startsWith(keys) =>
      //   val ord = k.typ.keyType.ordering.intervalEndpointOrdering
      //   val maybeFlip: IR => IR = if (keep) identity else !_
      //   val pred = maybeFlip(invoke("sortedNonOverlappingIntervalsContain",
      //     TBoolean(),
      //     Literal(TArray(TInterval(k.typ.keyType)), Interval.union(intervals.toArray, ord).toFastIndexedSeq),
      //     MakeStruct(k.typ.keyType.fieldNames.map { keyField =>
      //       (keyField, GetField(Ref("row", child.typ.rowType), keyField))
      //     })))
      //   TableKeyBy(TableFilter(child, pred), keys, isSorted)

    case TableFilterIntervals(TableRead(t, false, tr: TableNativeReader), intervals, true) if canRepartition
      && tr.spec.indexed(tr.path)
      && tr.options.forall(_.filterIntervals)
      && SemanticVersion(tr.spec.file_version) >= SemanticVersion(1, 3, 0) =>
      val newOpts = tr.options match {
        case None =>
          val pt = t.keyType
          NativeReaderOptions(Interval.union(intervals.toArray, pt.ordering.intervalEndpointOrdering), pt, true)
        case Some(NativeReaderOptions(preIntervals, intervalPointType, _)) =>
          val iord = intervalPointType.ordering.intervalEndpointOrdering
          NativeReaderOptions(
            Interval.intersection(Interval.union(preIntervals.toArray, iord), Interval.union(intervals.toArray, iord), iord),
            intervalPointType, true)
      }
      TableRead(t, false, TableNativeReader(tr.path, Some(newOpts), tr.spec))

    case TableFilterIntervals(TableRead(t, false, tr: TableNativeZippedReader), intervals, true) if canRepartition
      && tr.specLeft.indexed(tr.pathLeft)
      && tr.options.forall(_.filterIntervals)
      && SemanticVersion(tr.specLeft.file_version) >= SemanticVersion(1, 3, 0) =>
      val newOpts = tr.options match {
        case None =>
          val pt = t.keyType
          NativeReaderOptions(Interval.union(intervals.toArray, pt.ordering.intervalEndpointOrdering), pt, true)
        case Some(NativeReaderOptions(preIntervals, intervalPointType, _)) =>
          val iord = intervalPointType.ordering.intervalEndpointOrdering
          NativeReaderOptions(
            Interval.intersection(Interval.union(preIntervals.toArray, iord), Interval.union(intervals.toArray, iord), iord),
            intervalPointType, true)
      }
      TableRead(t, false, TableNativeZippedReader(tr.pathLeft, tr.pathRight, Some(newOpts), tr.specLeft, tr.specRight))

  }

  private[this] def matrixRules(canRepartition: Boolean): PartialFunction[MatrixIR, MatrixIR] = {
    case MatrixMapRows(child, Ref("va", _)) => child

    case MatrixKeyRowsBy(MatrixKeyRowsBy(child, _, _), keys, false) if canRepartition =>
      MatrixKeyRowsBy(child, keys, false)

    case MatrixKeyRowsBy(MatrixKeyRowsBy(child, _, true), keys, true) if canRepartition =>
      MatrixKeyRowsBy(child, keys, true)

    case MatrixMapCols(child, Ref("sa", _), None) => child

    case x@MatrixMapEntries(child, Ref("g", _)) =>
      assert(child.typ == x.typ)
      child

    case x@MatrixMapEntries(MatrixMapEntries(child, newEntries1), newEntries2) =>
      val uid = genUID()
      val ne2 = Subst(newEntries2, BindingEnv(Env("g" -> Ref(uid, newEntries1.typ))))
      MatrixMapEntries(child, Let(uid, newEntries1, ne2))

    case MatrixMapGlobals(child, Ref("global", _)) => child

    // flatten unions
    case MatrixUnionRows(children) if children.exists(_.isInstanceOf[MatrixUnionRows]) & canRepartition =>
      MatrixUnionRows(children.flatMap {
        case u: MatrixUnionRows => u.children
        case c => Some(c)
      })

    // Equivalent rewrites for the new Filter{Cols,Rows}IR
    case MatrixFilterRows(MatrixRead(typ, dropCols, _, reader), False() | NA(_)) =>
      MatrixRead(typ, dropCols, dropRows = true, reader)

    case MatrixFilterCols(MatrixRead(typ, _, dropRows, reader), False() | NA(_)) =>
      MatrixRead(typ, dropCols = true, dropRows, reader)

    // Keep all rows/cols = do nothing
    case MatrixFilterRows(m, True()) => m

    case MatrixFilterCols(m, True()) => m

    case MatrixFilterRows(MatrixFilterRows(child, pred1), pred2) => MatrixFilterRows(child, ApplySpecial("&&", FastSeq(pred1, pred2), TBoolean()))

    case MatrixFilterCols(MatrixFilterCols(child, pred1), pred2) => MatrixFilterCols(child, ApplySpecial("&&", FastSeq(pred1, pred2), TBoolean()))

    case MatrixFilterEntries(MatrixFilterEntries(child, pred1), pred2) => MatrixFilterEntries(child, ApplySpecial("&&", FastSeq(pred1, pred2), TBoolean()))

    case MatrixMapGlobals(MatrixMapGlobals(child, ng1), ng2) =>
      val uid = genUID()
      MatrixMapGlobals(child, Let(uid, ng1, Subst(ng2, BindingEnv(Env("global" -> Ref(uid, ng1.typ))))))

    // Note: the following MMR and MMC fusing rules are much weaker than they could be. If they contain aggregations
    // but those aggregations that mention "row" / "sa" but do not depend on the updated value, we should locally
    // prune and fuse anyway.
    case MatrixMapRows(MatrixMapRows(child, newRow1), newRow2) if !Mentions.inAggOrScan(newRow2, "va")
      && !Exists.inIR(newRow2, {
      case a: ApplyAggOp => a.initOpArgs.exists(Mentions(_, "va")) // Lowering produces invalid IR
      case _ => false
    }) =>
      val uid = genUID()
      MatrixMapRows(child, Let(uid, newRow1,
        Subst(newRow2, BindingEnv[IR](Env(("va", Ref(uid, newRow1.typ))),
          agg = Some(Env.empty[IR]),
          scan = Some(Env.empty[IR])))))

    case MatrixMapCols(MatrixMapCols(child, newCol1, nk1), newCol2, nk2) if !Mentions.inAggOrScan(newCol2, "sa") =>
      val uid = genUID()
      MatrixMapCols(child, Let(uid, newCol1,
        Subst(newCol2, BindingEnv[IR](Env(("sa", Ref(uid, newCol1.typ))),
          agg = Some(Env.empty[IR]),
          scan = Some(Env.empty[IR])))),
        if (nk2.isDefined) nk2 else nk1)

    // bubble up MatrixColsHead node
    case MatrixColsHead(MatrixMapCols(child, newCol, newKey), n) => MatrixMapCols(MatrixColsHead(child, n), newCol, newKey)
    case MatrixColsHead(MatrixMapEntries(child, newEntries), n) => MatrixMapEntries(MatrixColsHead(child, n), newEntries)
    case MatrixColsHead(MatrixFilterEntries(child, newEntries), n) => MatrixFilterEntries(MatrixColsHead(child, n), newEntries)
    case MatrixColsHead(MatrixKeyRowsBy(child, keys, isSorted), n) => MatrixKeyRowsBy(MatrixColsHead(child, n), keys, isSorted)
    case MatrixColsHead(MatrixAggregateRowsByKey(child, rowExpr, entryExpr), n) => MatrixAggregateRowsByKey(MatrixColsHead(child, n), rowExpr, entryExpr)
    case MatrixColsHead(MatrixChooseCols(child, oldIndices), n) => MatrixChooseCols(child, oldIndices.take(n))
    case MatrixColsHead(MatrixColsHead(child, n1), n2) => MatrixColsHead(child, math.min(n1, n2))
    case MatrixColsHead(MatrixFilterRows(child, pred), n) => MatrixFilterRows(MatrixColsHead(child, n), pred)
    case MatrixColsHead(MatrixRead(t, dr, dc, MatrixRangeReader(nRows, nCols, nPartitions)), n) =>
      MatrixRead(t, dr, dc, MatrixRangeReader(nRows, math.min(nCols, n), nPartitions))
    case MatrixColsHead(MatrixMapRows(child, newRow), n) if !Mentions.inAggOrScan(newRow, "sa") =>
      MatrixMapRows(MatrixColsHead(child, n), newRow)
    case MatrixColsHead(MatrixMapGlobals(child, newGlobals), n) => MatrixMapGlobals(MatrixColsHead(child, n), newGlobals)
    case MatrixColsHead(MatrixAnnotateColsTable(child, table, root), n) => MatrixAnnotateColsTable(MatrixColsHead(child, n), table, root)
    case MatrixColsHead(MatrixAnnotateRowsTable(child, table, root, product), n) => MatrixAnnotateRowsTable(MatrixColsHead(child, n), table, root, product)
    case MatrixColsHead(MatrixRepartition(child, nPar, strategy), n) => MatrixRepartition(MatrixColsHead(child, n), nPar, strategy)
    case MatrixColsHead(MatrixExplodeRows(child, path), n) => MatrixExplodeRows(MatrixColsHead(child, n), path)
    case MatrixColsHead(MatrixUnionRows(children), n) =>
      // could prevent a dimension mismatch error, but we view errors as undefined behavior, so this seems OK.
      MatrixUnionRows(children.map(MatrixColsHead(_, n)))
    case MatrixColsHead(MatrixDistinctByRow(child), n) => MatrixDistinctByRow(MatrixColsHead(child, n))
    case MatrixColsHead(MatrixRename(child, glob, col, row, entry), n) => MatrixRename(MatrixColsHead(child, n), glob, col, row, entry)
  }

  private[this] def blockMatrixRules: PartialFunction[BlockMatrixIR, BlockMatrixIR] = {
    case BlockMatrixBroadcast(child, IndexedSeq(0, 1), _, _) => child
    case BlockMatrixSlice(BlockMatrixMap(child, n, f, reqDense), slices) => BlockMatrixMap(BlockMatrixSlice(child, slices), n, f, reqDense)
    case BlockMatrixSlice(BlockMatrixMap2(l, r, ln, rn, f, sparsityStrategy), slices) =>
      BlockMatrixMap2(BlockMatrixSlice(l, slices), BlockMatrixSlice(r, slices), ln, rn, f, sparsityStrategy)
    case BlockMatrixMap2(BlockMatrixBroadcast(scalarBM, IndexedSeq(), _, _), right, leftName, rightName, f, sparsityStrategy) =>
      val getElement = BlockMatrixToValueApply(scalarBM, functions.GetElement(Seq(0, 0)))
      val needsDense = sparsityStrategy == NeedsDense || sparsityStrategy.exists(leftBlock = true, rightBlock = false)
      val maybeDense = if (needsDense) BlockMatrixDensify(right) else right
      BlockMatrixMap(maybeDense, rightName, Subst(f, BindingEnv.eval(leftName -> getElement)), needsDense)
    case BlockMatrixMap2(left, BlockMatrixBroadcast(scalarBM, IndexedSeq(), _, _), leftName, rightName, f, sparsityStrategy) =>
      val getElement = BlockMatrixToValueApply(scalarBM, functions.GetElement(Seq(0, 0)))
      val needsDense = sparsityStrategy == NeedsDense || sparsityStrategy.exists(leftBlock = false, rightBlock = true)
      val maybeDense = if (needsDense) BlockMatrixDensify(left) else left
      BlockMatrixMap(maybeDense, leftName, Subst(f, BindingEnv.eval(rightName -> getElement)), needsDense)
  }
}<|MERGE_RESOLUTION|>--- conflicted
+++ resolved
@@ -212,11 +212,7 @@
     case ArrayFlatMap(ArrayMap(a, n1, b1), n2, b2) =>
       ArrayFlatMap(a, n1, Let(n2, b1, b2))
 
-<<<<<<< HEAD
-    case ArrayMap(a, elt, r: Ref) if r.name == elt => a
-=======
     case ArrayMap(a, elt, r: Ref) if r.name == elt && r.typ == a.typ.asInstanceOf[TIterable].elementType => a
->>>>>>> 6b249dab
 
     case ArrayMap(ArrayMap(a, n1, b1), n2, b2) =>
       ArrayMap(a, n1, Let(n2, b1, b2))
