package is.hail.expr.ir

import cats.implicits.toTraverseOps
import cats.syntax.all._
import cats.{Applicative, MonadThrow}
import is.hail.expr.ir.functions.{WrappedMatrixToTableFunction, WrappedMatrixToValueFunction}
import is.hail.expr.ir.lowering.MonadLower
import is.hail.types._
import is.hail.types.virtual._
import is.hail.utils._

import scala.language.higherKinds

object LowerMatrixIR {
  val entriesFieldName: String = MatrixType.entriesIdentifier
  val colsFieldName: String = "__cols"
  val colsField: Symbol = Symbol(colsFieldName)
  val entriesField: Symbol = Symbol(entriesFieldName)

  def apply[M[_]: MonadLower, A <: BaseIR](ir: A): M[BaseIR] =
    ir match {
      case ir: IR => apply(ir, lowerIR[M], RelationalLet).widen[BaseIR]
      case ir: TableIR => apply(ir, lowerTableIR[M], RelationalLetTable).widen[BaseIR]
      case ir: MatrixIR => apply(ir, lowerMatrixIR[M], RelationalLetTable).widen[BaseIR]
      case ir: BlockMatrixIR => apply(ir, lowerBlockMatrixIR[M], RelationalLetBlockMatrix).widen[BaseIR]
    }

  def apply[M[_]: MonadLower, A, B](ir: A,
                                    lower: (A, BoxedArrayBuilder[(String, IR)]) => M[B],
                                    let: (String, IR, B) => B
                                   ): M[B] = {
    val ab = new BoxedArrayBuilder[(String, IR)]
    lower(ir, ab).map {
      ab.result().foldRight(_) { case ((ident, value), body) => let(ident, value, body) }
    }
  }

  private[this] def lowerChildren[M[_]: MonadLower](ir: BaseIR, ab: BoxedArrayBuilder[(String, IR)])
  : M[BaseIR] =
    ir.children.traverse {
      case vir: IR => lowerIR(vir, ab).widen[BaseIR]
      case tir: TableIR => lowerTableIR(tir, ab).widen[BaseIR]
      case bmir: BlockMatrixIR => lowerBlockMatrixIR(bmir, ab).widen[BaseIR]

      case mir: MatrixIR =>
        throw new RuntimeException(
          s"expect specialized lowering rule for ${ir.getClass.getName}\n  Found MatrixIR child $mir"
        )

<<<<<<< HEAD
    }.map { loweredChildren =>
      if ((ir.children, loweredChildren).zipped.forall(_ eq _)) ir
      else ir.copy(loweredChildren)
    }
=======
  private[this] def lowerChildren(
    ctx: ExecuteContext,
    ir: BaseIR,
    ab: BoxedArrayBuilder[(String, IR)]
  ): BaseIR = {
    ir.mapChildren {
      case tir: TableIR => lower(ctx, tir, ab)
      case mir: MatrixIR => throw new RuntimeException(s"expect specialized lowering rule for " +
        s"${ ir.getClass.getName }\n  Found MatrixIR child $mir")
      case bmir: BlockMatrixIR => lower(ctx, bmir, ab)
      case vir: IR => lower(ctx, vir, ab)
    }
  }
>>>>>>> 3f4c39af

  def colVals(tir: TableIR): IR =
    GetField(Ref("global", tir.typ.globalType), colsFieldName)

  def globals(tir: TableIR): IR =
    SelectFields(
      Ref("global", tir.typ.globalType),
      tir.typ.globalType.fieldNames.diff(FastSeq(colsFieldName)))

  def nCols(tir: TableIR): IR = ArrayLen(colVals(tir))

  def entries(tir: TableIR): IR =
    GetField(Ref("row", tir.typ.rowType), entriesFieldName)

  import is.hail.expr.ir.DeprecatedIRBuilder._

  def matrixSubstEnv(child: MatrixIR): BindingEnv[IRProxy] = {
    val e = Env[IRProxy]("global" -> 'global.selectFields(child.typ.globalType.fieldNames: _*),
      "va" -> 'row.selectFields(child.typ.rowType.fieldNames: _*))
    BindingEnv(e, agg = Some(e), scan = Some(e))
  }

  def matrixGlobalSubstEnv(child: MatrixIR): BindingEnv[IRProxy] = {
    val e = Env[IRProxy]("global" -> 'global.selectFields(child.typ.globalType.fieldNames: _*))
    BindingEnv(e, agg = Some(e), scan = Some(e))
  }

  def matrixSubstEnvIR(child: MatrixIR, lowered: TableIR): BindingEnv[IR] = {
    val e = Env[IR]("global" -> SelectFields(Ref("global", lowered.typ.globalType), child.typ.globalType.fieldNames),
      "va" -> SelectFields(Ref("row", lowered.typ.rowType), child.typ.rowType.fieldNames))
    BindingEnv(e, agg = Some(e), scan = Some(e))
  }


  private[this] def lowerMatrixIR[M[_]: MonadLower](mir: MatrixIR, ab: BoxedArrayBuilder[(String, IR)])
  : M[TableIR] = {
    val lowered: M[TableIR] = mir match {
      case RelationalLetMatrixTable(name, value, body) =>
        for {
          loweredValue <- lowerIR(value, ab)
          loweredBody <- lowerMatrixIR(body, ab)
        } yield RelationalLetTable(name, loweredValue, loweredBody)

      case CastTableToMatrix(child, entries, cols, colKey) =>
        lowerTableIR(child, ab).map { lc =>
          val row = Ref("row", lc.typ.rowType)
          val glob = Ref("global", lc.typ.globalType)
          TableMapRows(
            lc,
            bindIR(GetField(row, entries)) { entries =>
              If(IsNA(entries),
                Die("missing entry array unsupported in 'to_matrix_table_row_major'", row.typ),
                bindIRs(ArrayLen(entries), ArrayLen(GetField(glob, cols))) { case Seq(entriesLen, colsLen) =>
                  If(entriesLen cne colsLen,
                    Die(
                      strConcat(
                        Str("length mismatch between entry array and column array in 'to_matrix_table_row_major': "),
                        invoke("str", TString, entriesLen),
                        Str(" entries, "),
                        invoke("str", TString, colsLen),
                        Str(" cols, at "),
                        invoke("str", TString, SelectFields(row, child.typ.key))
                      ), row.typ, -1),
                    row
                  )
                }
              )
            }
          ).rename(Map(entries -> entriesFieldName), Map(cols -> colsFieldName))
        }

      case MatrixToMatrixApply(child, function) =>
        lowerMatrixIR(child, ab).map {
          TableToTableApply(_, function.lower())
        }

      case MatrixRename(child, globalMap, colMap, rowMap, entryMap) =>
        lowerMatrixIR(child, ab).map { t0 =>
          var t = t0.rename(rowMap, globalMap)

          if (colMap.nonEmpty) {
            val newColsType = TArray(child.typ.colType.rename(colMap))
            t = t.mapGlobals('global.castRename(t.typ.globalType.insertFields(FastSeq((colsFieldName, newColsType)))))
          }

          if (entryMap.nonEmpty) {
            val newEntriesType = TArray(child.typ.entryType.rename(entryMap))
            t = t.mapRows('row.castRename(t.typ.rowType.insertFields(FastSeq((entriesFieldName, newEntriesType)))))
          }

          t
        }

      case MatrixKeyRowsBy(child, keys, isSorted) =>
        lowerMatrixIR(child, ab).map(_.keyBy(keys, isSorted))

      case MatrixFilterRows(child, pred) =>
        for {
          lc <- lowerMatrixIR(child, ab)
          lp <- lowerIR(pred, ab)
        } yield lc.filter(subst(lp, matrixSubstEnv(child)))

      case MatrixFilterCols(child, pred) =>
        for {
          lc <- lowerMatrixIR(child, ab)
          lp <- lowerIR(pred, ab)
        } yield lc.mapGlobals('global.insertFields('newColIdx ->
          irRange(0, 'global(colsField).len)
            .filter('i ~>
              (let(sa = 'global(colsField)('i))
                in subst(lp, matrixGlobalSubstEnv(child))))))
          .mapRows('row.insertFields(entriesField -> 'global('newColIdx).map('i ~> 'row(entriesField)('i))))
          .mapGlobals('global
            .insertFields(colsField ->
              'global('newColIdx).map('i ~> 'global(colsField)('i)))
            .dropFields('newColIdx))

      case MatrixAnnotateRowsTable(child, table, root, product) =>
        for {
          loweredChild <- lowerMatrixIR(child, ab)
          loweredTable <- lowerTableIR(table, ab)
          kt = table.typ.keyType
        } yield if (kt.size == 1 && kt.types(0) == TInterval(child.typ.rowKeyStruct.types(0)))
            TableIntervalJoin(loweredChild, loweredTable, root, product)
          else
            TableLeftJoinRightDistinct(loweredChild, loweredTable, root)

      case MatrixChooseCols(child, oldIndices) =>
        lowerMatrixIR(child, ab).map {
          _.mapGlobals('global.insertFields('newColIdx -> oldIndices.map(I32)))
            .mapRows('row.insertFields(entriesField -> 'global('newColIdx).map('i ~> 'row(entriesField)('i))))
            .mapGlobals('global
              .insertFields(colsField -> 'global('newColIdx).map('i ~> 'global(colsField)('i)))
              .dropFields('newColIdx))
        }

      case MatrixAnnotateColsTable(child, table, root) =>
        for {
          lowererChild <- lowerMatrixIR(child, ab)
          loweredTable <- lowerTableIR(table, ab)
        } yield {
          val col = Symbol(genUID())
          val colKey = makeStruct(table.typ.key.zip(child.typ.colKey).map { case (tk, mck) => Symbol(tk) -> col(Symbol(mck)) }: _*)
          lowererChild.mapGlobals(
            let(__dictfield = loweredTable
              .keyBy(FastIndexedSeq())
              .collect()
              .apply('rows)
              .arrayStructToDict(table.typ.key)
            ) {
              'global.insertFields(colsField ->
                'global(colsField).map(col ~>
                  col.insertFields(Symbol(root) ->
                    '__dictfield.invoke("get", table.typ.valueType, colKey)
                  )
                )
              )
            }
          )
        }

      case MatrixMapGlobals(child, newGlobals) =>
        for {
          loweredChild <- lowerMatrixIR(child, ab)
          loweredGlobals <- lowerIR(newGlobals, ab)
        } yield loweredChild.mapGlobals(
          subst(
            loweredGlobals,
            BindingEnv(Env[IRProxy]("global" ->
              'global.selectFields(child.typ.globalType.fieldNames: _*)
            ))
          ).insertFields(colsField -> 'global(colsField))
        )

      case MatrixMapRows(child, newRow) =>
        def liftScans(ir: IR): IRProxy = {
          def lift(ir: IR, builder: BoxedArrayBuilder[(String, IR)]): IR = ir match {
            case a: ApplyScanOp =>
              val s = genUID()
              builder += ((s, a))
              Ref(s, a.typ)

            case a@AggFold(zero, seqOp, combOp, accumName, otherAccumName, true) =>
              val s = genUID()
              builder += ((s, a))
              Ref(s, a.typ)

            case AggFilter(filt, body, true) =>
              val ab = new BoxedArrayBuilder[(String, IR)]
              val liftedBody = lift(body, ab)
              val uid = genUID()
              val aggs = ab.result()
              val structResult = MakeStruct(aggs)
              val aggFilterIR = AggFilter(filt, structResult, true)
              builder += ((uid, aggFilterIR))
              aggs.foldLeft[IR](liftedBody) { case (acc, (name, _)) => Let(name, GetField(Ref(uid, structResult.typ), name), acc) }

            case AggExplode(a, name, body, true) =>
              val ab = new BoxedArrayBuilder[(String, IR)]
              val liftedBody = lift(body, ab)
              val uid = genUID()
              val aggs = ab.result()
              val structResult = MakeStruct(aggs)
              val aggExplodeIR = AggExplode(a, name, structResult, true)
              builder += ((uid, aggExplodeIR))
              aggs.foldLeft[IR](liftedBody) { case (acc, (name, _)) => Let(name, GetField(Ref(uid, structResult.typ), name), acc) }

            case AggGroupBy(a, body, true) =>
              val ab = new BoxedArrayBuilder[(String, IR)]
              val liftedBody = lift(body, ab)
              val uid = genUID()
              val aggs = ab.result()
              val structResult = MakeStruct(aggs)
              val aggIR = AggGroupBy(a, structResult, true)
              builder += ((uid, aggIR))
              val eltUID = genUID()
              val valueUID = genUID()
              val elementType = aggIR.typ.asInstanceOf[TDict].elementType
              val valueType = elementType.asInstanceOf[TBaseStruct].types(1)
              ToDict(StreamMap(ToStream(Ref(uid, aggIR.typ)), eltUID, Let(valueUID, GetField(Ref(eltUID, elementType), "value"),
                MakeTuple.ordered(FastSeq(GetField(Ref(eltUID, elementType), "key"),
                  aggs.foldLeft[IR](liftedBody) { case (acc, (name, _)) => Let(name, GetField(Ref(valueUID, valueType), name), acc) })))))

            case AggArrayPerElement(a, elementName, indexName, body, knownLength, true) =>
              val ab = new BoxedArrayBuilder[(String, IR)]
              val liftedBody = lift(body, ab)
              val uid = genUID()
              val aggs = ab.result()
              val structResult = MakeStruct(aggs)
              val aggIR = AggArrayPerElement(a, elementName, indexName, structResult, knownLength, true)
              builder += ((uid, aggIR))
              val eltUID = genUID()
              val t = aggIR.typ.asInstanceOf[TArray]
              ToArray(StreamMap(ToStream(Ref(uid, t)), eltUID, aggs.foldLeft[IR](liftedBody) { case (acc, (name, _)) => Let(name, GetField(Ref(eltUID, structResult.typ), name), acc) }))

            case AggLet(name, value, body, true) =>
              val ab = new BoxedArrayBuilder[(String, IR)]
              val liftedBody = lift(body, ab)
              val uid = genUID()
              val aggs = ab.result()
              val structResult = MakeStruct(aggs)
              val aggIR = AggLet(name, value, structResult, true)
              builder += ((uid, aggIR))
              aggs.foldLeft[IR](liftedBody) { case (acc, (name, _)) => Let(name, GetField(Ref(uid, structResult.typ), name), acc) }

            case _ =>
              MapIR(lift(_, builder))(ir)
          }

          val ab = new BoxedArrayBuilder[(String, IR)]
          val b0 = lift(ir, ab)

          val scans = ab.result()
          val scanStruct = MakeStruct(scans)

          val scanResultRef = Ref(genUID(), scanStruct.typ)

          val b1 = if (ContainsAgg(b0)) {
            irRange(0, 'row(entriesField).len)
              .filter('i ~> !'row(entriesField)('i).isNA)
              .streamAgg('i ~>
                (aggLet(sa = 'global(colsField)('i),
                  g = 'row(entriesField)('i))
                  in b0))
          } else
            irToProxy(b0)

          let.applyDynamicNamed("apply")((scanResultRef.name, scanStruct))(
            scans.foldLeft[IRProxy](b1) { case (acc, (name, _)) => let.applyDynamicNamed("apply")((name, GetField(scanResultRef, name)))(acc) })
        }

        for {
          lc <- lowerMatrixIR(child, ab)
          loweredRow <- lowerIR(newRow, ab)
        } yield lc.mapRows {
          let(n_cols = 'global(colsField).len) {
            liftScans(Subst(loweredRow, matrixSubstEnvIR(child, lc)))
              .insertFields(entriesField -> 'row(entriesField))
          }
        }

      case MatrixMapCols(child, newCol, _) =>
        for {
          loweredChild <- lowerMatrixIR(child, ab)
          loweredCol <- lowerIR(newCol, ab)
        } yield {
            def lift(ir: IR, scanBindings: BoxedArrayBuilder[(String, IR)], aggBindings: BoxedArrayBuilder[(String, IR)]): IR = ir match {
              case a: ApplyScanOp =>
                val s = genUID()
                scanBindings += ((s, a))
                Ref(s, a.typ)

              case a: ApplyAggOp =>
                val s = genUID()
                aggBindings += ((s, a))
                Ref(s, a.typ)

              case a@AggFold(zero, seqOp, combOp, accumName, otherAccumName, isScan) =>
                val s = genUID()
                if (isScan) {
                  scanBindings += ((s, a))
                } else {
                  aggBindings += ((s, a))
                }
                Ref(s, a.typ)

              case AggFilter(filt, body, isScan) =>
                val ab = new BoxedArrayBuilder[(String, IR)]
                val (liftedBody, builder) = if (isScan)
                  (lift(body, ab, aggBindings), scanBindings)
                else
                  (lift(body, scanBindings, ab), aggBindings)
                val uid = genUID()
                val aggs = ab.result()
                val structResult = MakeStruct(aggs)
                val aggFilterIR = AggFilter(filt, structResult, isScan)
                builder += ((uid, aggFilterIR))
                aggs.foldLeft[IR](liftedBody) { case (acc, (name, _)) => Let(name, GetField(Ref(uid, structResult.typ), name), acc) }

              case AggExplode(a, name, body, isScan) =>
                val ab = new BoxedArrayBuilder[(String, IR)]
                val (liftedBody, builder) = if (isScan)
                  (lift(body, ab, aggBindings), scanBindings)
                else
                  (lift(body, scanBindings, ab), aggBindings)
                val uid = genUID()
                val aggs = ab.result()
                val structResult = MakeStruct(aggs)
                val aggExplodeIR = AggExplode(a, name, structResult, isScan)
                builder += ((uid, aggExplodeIR))
                aggs.foldLeft[IR](liftedBody) { case (acc, (name, _)) => Let(name, GetField(Ref(uid, structResult.typ), name), acc) }

              case AggGroupBy(a, body, isScan) =>
                val ab = new BoxedArrayBuilder[(String, IR)]
                val (liftedBody, builder) = if (isScan)
                  (lift(body, ab, aggBindings), scanBindings)
                else
                  (lift(body, scanBindings, ab), aggBindings)
                val uid = genUID()
                val aggs = ab.result()
                val structResult = MakeStruct(aggs)
                val aggIR = AggGroupBy(a, structResult, isScan)
                builder += ((uid, aggIR))
                val eltUID = genUID()
                val valueUID = genUID()
                val elementType = aggIR.typ.asInstanceOf[TDict].elementType
                val valueType = elementType.asInstanceOf[TBaseStruct].types(1)
                ToDict(StreamMap(ToStream(Ref(uid, aggIR.typ)), eltUID, Let(valueUID, GetField(Ref(eltUID, elementType), "value"),
                  MakeTuple.ordered(FastSeq(GetField(Ref(eltUID, elementType), "key"),
                    aggs.foldLeft[IR](liftedBody) { case (acc, (name, _)) => Let(name, GetField(Ref(valueUID, valueType), name), acc) })))))

              case AggArrayPerElement(a, elementName, indexName, body, knownLength, isScan) =>
                val ab = new BoxedArrayBuilder[(String, IR)]
                val (liftedBody, builder) = if (isScan)
                  (lift(body, ab, aggBindings), scanBindings)
                else
                  (lift(body, scanBindings, ab), aggBindings)
                val uid = genUID()
                val aggs = ab.result()
                val structResult = MakeStruct(aggs)
                val aggIR = AggArrayPerElement(a, elementName, indexName, structResult, knownLength, isScan)
                builder += ((uid, aggIR))
                val eltUID = genUID()
                val t = aggIR.typ.asInstanceOf[TArray]
                ToArray(StreamMap(ToStream(Ref(uid, t)), eltUID, aggs.foldLeft[IR](liftedBody) { case (acc, (name, _)) => Let(name, GetField(Ref(eltUID, structResult.typ), name), acc) }))

              case AggLet(name, value, body, isScan) =>
                val ab = new BoxedArrayBuilder[(String, IR)]
                val (liftedBody, builder) = if (isScan)
                  (lift(body, ab, aggBindings), scanBindings)
                else
                  (lift(body, scanBindings, ab), aggBindings)
                val uid = genUID()
                val aggs = ab.result()
                val structResult = MakeStruct(aggs)
                val aggIR = AggLet(name, value, structResult, isScan)
                builder += ((uid, aggIR))
                aggs.foldLeft[IR](liftedBody) { case (acc, (name, _)) => Let(name, GetField(Ref(uid, structResult.typ), name), acc) }

              case _ =>
                MapIR(lift(_, scanBindings, aggBindings))(ir)
            }

            val scanBuilder = new BoxedArrayBuilder[(String, IR)]
            val aggBuilder = new BoxedArrayBuilder[(String, IR)]

            val b0 = lift(Subst(loweredCol, matrixSubstEnvIR(child, loweredChild)), scanBuilder, aggBuilder)
            val aggs = aggBuilder.result()
            val scans = scanBuilder.result()

            val idx = Ref(genUID(), TInt32)
            val idxSym = Symbol(idx.name)

            val noOp: (IRProxy => IRProxy, IRProxy => IRProxy) = (identity[IRProxy], identity[IRProxy])

            val (aggOutsideTransformer: (IRProxy => IRProxy), aggInsideTransformer: (IRProxy => IRProxy)) = if (aggs.isEmpty)
              noOp
            else {
              val aggStruct = MakeStruct(aggs)

              val aggResult = loweredChild.aggregate(
                aggLet(va = 'row.selectFields(child.typ.rowType.fieldNames: _*)) {
                  makeStruct(
                    ('count, applyAggOp(Count(), FastIndexedSeq(), FastIndexedSeq())),
                    ('array_aggs, irRange(0, 'global(colsField).len)
                      .aggElements('__element_idx, '__result_idx, Some('global(colsField).len))(
                        let(sa = 'global(colsField)('__result_idx)) {
                          aggLet(sa = 'global(colsField)('__element_idx),
                            g = 'row(entriesField)('__element_idx)) {
                            aggFilter(!'g.isNA, aggStruct)
                          }
                        })))
                })

              val ident = genUID()
              ab += ((ident, aggResult))

              val aggResultRef = Ref(genUID(), aggResult.typ)
              val aggResultElementRef = Ref(genUID(), aggResult.typ.asInstanceOf[TStruct]
                .fieldType("array_aggs")
                .asInstanceOf[TArray].elementType)

              val bindResult: IRProxy => IRProxy = let.applyDynamicNamed("apply")((aggResultRef.name, irToProxy(RelationalRef(ident, aggResult.typ)))).apply(_)
              val bodyResult: IRProxy => IRProxy = (x: IRProxy) =>
                let.applyDynamicNamed("apply")((aggResultRef.name, irToProxy(RelationalRef(ident, aggResult.typ))))
                  .apply(let(n_rows = Symbol(aggResultRef.name)('count), array_aggs = Symbol(aggResultRef.name)('array_aggs)) {
                    let.applyDynamicNamed("apply")((aggResultElementRef.name, 'array_aggs(idx))) {
                      aggs.foldLeft[IRProxy](x) { case (acc, (name, _)) => let.applyDynamicNamed("apply")((name, GetField(aggResultElementRef, name)))(acc) }
                    }
                  })
              (bindResult, bodyResult)
            }

            val (scanOutsideTransformer: (IRProxy => IRProxy), scanInsideTransformer: (IRProxy => IRProxy)) = if (scans.isEmpty)
              noOp
            else {
              val scanStruct = MakeStruct(scans)

              val scanResultArray = ToArray(StreamAggScan(
                ToStream(GetField(Ref("global", loweredChild.typ.globalType), colsFieldName)),
                "sa",
                scanStruct))

              val scanResultRef = Ref(genUID(), scanResultArray.typ)
              val scanResultElementRef = Ref(genUID(), scanResultArray.typ.asInstanceOf[TArray].elementType)

              val bindResult: IRProxy => IRProxy = let.applyDynamicNamed("apply")((scanResultRef.name, scanResultArray)).apply(_)
              val bodyResult: IRProxy => IRProxy = (x: IRProxy) =>
                let.applyDynamicNamed("apply")((scanResultElementRef.name, ArrayRef(scanResultRef, idx)))(
                  scans.foldLeft[IRProxy](x) { case (acc, (name, _)) =>
                    let.applyDynamicNamed("apply")((name, GetField(scanResultElementRef, name)))(acc)
                  })
              (bindResult, bodyResult)
            }

            loweredChild.mapGlobals('global.insertFields(colsField ->
              aggOutsideTransformer(scanOutsideTransformer(irRange(0, 'global(colsField).len).map(idxSym ~> let(__cols_array = 'global(colsField), sa = '__cols_array(idxSym)) {
                aggInsideTransformer(scanInsideTransformer(b0))
              })))
            ))
          }

      case MatrixFilterEntries(child, pred) =>
        for {
          lc <- lowerMatrixIR(child, ab)
          lp <- lowerIR(pred, ab)
        } yield lc.mapRows('row.insertFields(entriesField ->
          irRange(0, 'global(colsField).len).map {
            'i ~>
              let(g = 'row(entriesField)('i)) {
                irIf(let(sa = 'global(colsField)('i))
                  in !subst(lp, matrixSubstEnv(child))) {
                  NA(child.typ.entryType)
                } {
                  'g
                }
              }
          }))

      case MatrixUnionCols(left, right, joinType) =>
        for {
          loweredLeft <- lowerMatrixIR(left, ab)
          loweredRight <- lowerMatrixIR(right, ab)
        } yield {
          val rightEntries = genUID()
          val rightCols = genUID()
          val ll = loweredLeft.distinct()

          def handleMissingEntriesArray(entries: Symbol, cols: Symbol): IRProxy =
            if (joinType == "inner")
              'row(entries)
            else
              irIf('row(entries).isNA) {
                irRange(0, 'global(cols).len)
                  .map('a ~> irToProxy(MakeStruct(right.typ.entryType.fieldNames.map(f => (f, NA(right.typ.entryType.fieldType(f)))))))
              } {
                'row(entries)
              }

          val rr = loweredRight.distinct()
          TableJoin(
            ll,
            rr.mapRows('row.castRename(rr.typ.rowType.rename(Map(entriesFieldName -> rightEntries))))
              .mapGlobals('global
                .insertFields(Symbol(rightCols) -> 'global(colsField))
                .selectFields(rightCols)),
            joinType)
            .mapRows('row
              .insertFields(entriesField ->
                makeArray(
                  handleMissingEntriesArray(entriesField, colsField),
                  handleMissingEntriesArray(Symbol(rightEntries), Symbol(rightCols)))
                  .flatMap('a ~> 'a))
              .dropFields(Symbol(rightEntries)))
            .mapGlobals('global
              .insertFields(colsField ->
                makeArray('global(colsField), 'global(Symbol(rightCols))).flatMap('a ~> 'a))
              .dropFields(Symbol(rightCols)))
        }

      case MatrixMapEntries(child, newEntries) =>
        for {
          loweredChild <- lowerMatrixIR(child, ab)
          loweredEntries <- lowerIR(newEntries, ab)
        } yield {
          val rt = loweredChild.typ.rowType
          val gt = loweredChild.typ.globalType
          TableMapRows(
            loweredChild,
            InsertFields(
              Ref("row", rt),
              FastSeq((entriesFieldName, ToArray(StreamZip(
                FastIndexedSeq(
                  ToStream(GetField(Ref("row", rt), entriesFieldName)),
                  ToStream(GetField(Ref("global", gt), colsFieldName))),
                FastIndexedSeq("g", "sa"),
                Subst(loweredEntries, BindingEnv(Env(
                  "global" -> SelectFields(Ref("global", gt), child.typ.globalType.fieldNames),
                  "va" -> SelectFields(Ref("row", rt), child.typ.rowType.fieldNames)))),
                ArrayZipBehavior.AssumeSameLength
              ))))))
        }

      case MatrixRepartition(child, n, shuffle) =>
        lowerMatrixIR(child, ab).map {
          TableRepartition(_, n, shuffle)
        }

      case MatrixFilterIntervals(child, intervals, keep) =>
        lowerMatrixIR(child, ab).map {
          TableFilterIntervals(_, intervals, keep)
        }

      case MatrixUnionRows(children) =>
        // FIXME: this should check that all children have the same column keys.
        children.traverse(lowerMatrixIR(_, ab)).map { newChildren =>
          TableUnion(newChildren)
            .mapRows('row.selectFields(newChildren.head.typ.rowType.fieldNames: _*))
        }

      case MatrixDistinctByRow(child) =>
        lowerMatrixIR(child, ab).map(TableDistinct)

      case MatrixRowsHead(child, n) =>
        lowerMatrixIR(child, ab).map(TableHead(_, n))

      case MatrixRowsTail(child, n) =>
        lowerMatrixIR(child, ab).map(TableTail(_, n))

      case MatrixColsHead(child, n) =>
        lowerMatrixIR(child, ab).map(_
          .mapGlobals('global.insertFields(colsField -> 'global(colsField).arraySlice(0, Some(n), 1)))
          .mapRows('row.insertFields(entriesField -> 'row(entriesField).arraySlice(0, Some(n), 1)))
        )

      case MatrixColsTail(child, n) =>
        lowerMatrixIR(child, ab).map(_
          .mapGlobals('global.insertFields(colsField -> 'global(colsField).arraySlice(-n, None, 1)))
          .mapRows('row.insertFields(entriesField -> 'row(entriesField).arraySlice(-n, None, 1)))
        )

      case MatrixExplodeCols(child, path) =>
        lowerMatrixIR(child, ab).map { loweredChild =>
          val lengths = Symbol(genUID())
          val colIdx = Symbol(genUID())
          val nestedIdx = Symbol(genUID())
          val colElementUID1 = Symbol(genUID())


          val nestedRefs = path.init.scanLeft('global(colsField)(colIdx): IRProxy)((irp, name) => irp(Symbol(name)))
          val postExplodeSelector = path.zip(nestedRefs).zipWithIndex.foldRight[IRProxy](nestedIdx) {
            case (((field, ref), i), arg) =>
              ref.insertFields(Symbol(field) ->
                (if (i == nestedRefs.length - 1)
                  ref(Symbol(field)).toArray(arg)
                else
                  arg))
          }

          val arrayIR = path.foldLeft[IRProxy](colElementUID1) { case (irp, fieldName) => irp(Symbol(fieldName)) }
          loweredChild
            .mapGlobals('global.insertFields(lengths -> 'global(colsField).map({
              colElementUID1 ~> arrayIR.len.orElse(0)
            })))
            .mapGlobals('global.insertFields(colsField ->
              irRange(0, 'global(colsField).len, 1)
                .flatMap({
                  colIdx ~>
                    irRange(0, 'global(lengths)(colIdx), 1)
                      .map({
                        nestedIdx ~> postExplodeSelector
                      })
                })))
            .mapRows('row.insertFields(entriesField ->
              irRange(0, 'row(entriesField).len, 1)
                .flatMap(colIdx ~>
                  irRange(0, 'global(lengths)(colIdx), 1).map(Symbol(genUID()) ~> 'row(entriesField)(colIdx)))))
            .mapGlobals('global.dropFields(lengths))
        }

      case MatrixAggregateRowsByKey(child, entryExpr, rowExpr) =>
        for {
          loweredChild <- lowerMatrixIR(child, ab)
          loweredEntry <- lowerIR(entryExpr, ab)
          loweredRow <- lowerIR(rowExpr, ab)
        } yield {
          val substEnv = matrixSubstEnv(child)
          val eeSub = subst(loweredEntry, substEnv)
          val reSub = subst(loweredRow, substEnv)
          loweredChild
            .aggregateByKey(
              reSub.insertFields(entriesField -> irRange(0, 'global(colsField).len)
                .aggElements('__element_idx, '__result_idx, Some('global(colsField).len))(
                  let(sa = 'global(colsField)('__result_idx)) {
                    aggLet(sa = 'global(colsField)('__element_idx),
                      g = 'row(entriesField)('__element_idx)) {
                      aggFilter(!'g.isNA, eeSub)
                    }
                  })))
        }

      case MatrixCollectColsByKey(child) =>
        lowerMatrixIR(child, ab).map(_
          .mapGlobals('global.insertFields('newColIdx ->
            irRange(0, 'global (colsField).len).map {
              'i ~>
                makeTuple('global (colsField)('i).selectFields(child.typ.colKey: _*),
                  'i)
            }.groupByKey.toArray))
          .mapRows('row.insertFields(entriesField ->
            'global ('newColIdx).map {
              'kv ~>
                makeStruct(child.typ.entryType.fieldNames.map { s =>
                  (Symbol(s), 'kv ('value).map {
                    'i ~> 'row (entriesField)('i)(Symbol(s))
                  })
                }: _*)
            }))
          .mapGlobals('global
            .insertFields(colsField ->
              'global ('newColIdx).map {
                'kv ~>
                  'kv ('key).insertFields(
                    child.typ.colValueStruct.fieldNames.map { s =>
                      (Symbol(s), 'kv ('value).map('i ~> 'global (colsField)('i)(Symbol(s))))
                    }: _*)
              })
            .dropFields('newColIdx)
          )
        )

      case MatrixExplodeRows(child, path) =>
        lowerMatrixIR(child, ab).map {
          TableExplode(_, path)
        }

      case mr: MatrixRead =>
        mr.lower[M]

      case MatrixAggregateColsByKey(child, entryExpr, colExpr) =>
        for {
          loweredChild <- lowerMatrixIR(child, ab)
          loweredEntry <- lowerIR(entryExpr, ab)
          loweredCol <- lowerIR(colExpr, ab)
        } yield {
          val colKey = child.typ.colKey

          val originalColIdx = Symbol(genUID())
          val newColIdx1 = Symbol(genUID())
          val newColIdx2 = Symbol(genUID())
          val colsAggIdx = Symbol(genUID())
          val keyMap = Symbol(genUID())
          val aggElementIdx = Symbol(genUID())

          val e1 = Env[IRProxy]("global" -> 'global.selectFields(child.typ.globalType.fieldNames: _*),
            "va" -> 'row.selectFields(child.typ.rowType.fieldNames: _*))
          val e2 = Env[IRProxy]("global" -> 'global.selectFields(child.typ.globalType.fieldNames: _*))
          val ceSub = subst(loweredCol, BindingEnv(e2, agg = Some(e1)))
          val eeSub = subst(loweredEntry, BindingEnv(e1, agg = Some(e1)))

          loweredChild
            .mapGlobals('global.insertFields(keyMap ->
              let(__cols_field = 'global(colsField)) {
                irRange(0, '__cols_field.len)
                  .map(originalColIdx ~> let(__cols_field_element = '__cols_field(originalColIdx)) {
                    makeStruct('key -> '__cols_field_element.selectFields(colKey: _*), 'value -> originalColIdx)
                  })
                  .groupByKey
                  .toArray
              }))
            .mapRows('row.insertFields(entriesField ->
              let(__entries = 'row(entriesField), __key_map = 'global(keyMap)) {
                irRange(0, '__key_map.len)
                  .map(newColIdx1 ~> '__key_map(newColIdx1)
                    .apply('value)
                    .streamAgg(aggElementIdx ~>
                      aggLet(g = '__entries(aggElementIdx), sa = 'global(colsField)(aggElementIdx)) {
                        aggFilter(!'g.isNA, eeSub)
                      }))
              }))
            .mapGlobals(
              'global.insertFields(colsField ->
                let(__key_map = 'global(keyMap)) {
                  irRange(0, '__key_map.len)
                    .map(newColIdx2 ~>
                      concatStructs(
                        '__key_map(newColIdx2)('key),
                        '__key_map(newColIdx2)('value)
                          .streamAgg(colsAggIdx ~> aggLet(sa = 'global(colsField)(colsAggIdx)) {
                            ceSub
                          })
                      ))
                }
              ).dropFields(keyMap))
        }

      case MatrixLiteral(_, tl) =>
        Applicative[M].pure(tl)
    }

    lowered.map { lowered =>
      if (!mir.typ.isCompatibleWith(lowered.typ))
        throw new RuntimeException(s"Lowering changed type:\n  BEFORE: ${Pretty(mir)}\n    ${mir.typ}\n    ${mir.typ.canonicalTableType}\n  AFTER: ${Pretty(lowered)}\n    ${lowered.typ}")
      lowered
    }
  }

  private[this] def lowerTableIR[M[_]: MonadLower](tir: TableIR, ab: BoxedArrayBuilder[(String, IR)])
  : M[TableIR] =
    assertTypeUnchanged(tir) {
      tir match {
        case CastMatrixToTable(child, entries, cols) =>
          lowerMatrixIR(child, ab).map(_
            .mapRows('row.selectFields(child.typ.rowType.fieldNames ++ Array(entriesFieldName): _*))
            .mapGlobals('global.selectFields(child.typ.globalType.fieldNames ++ Array(colsFieldName): _*))
            .rename(Map(entriesFieldName -> entries), Map(colsFieldName -> cols))
          )

        case x@MatrixEntriesTable(child) =>
          lowerMatrixIR(child, ab).map { lc =>

            if (child.typ.rowKey.nonEmpty && child.typ.colKey.nonEmpty) {
              val oldColIdx = Symbol(genUID())
              val lambdaIdx1 = Symbol(genUID())
              val lambdaIdx2 = Symbol(genUID())
              val lambdaIdx3 = Symbol(genUID())
              val toExplode = Symbol(genUID())
              val values = Symbol(genUID())
              lc.mapGlobals('global.insertFields(oldColIdx -> irRange(0, 'global(colsField).len)
                .map(lambdaIdx1 ~> makeStruct('key -> 'global(colsField)(lambdaIdx1).selectFields(child.typ.colKey: _*), 'value -> lambdaIdx1))
                .sort(ascending = true, onKey = true)
                .map(lambdaIdx1 ~> lambdaIdx1('value))))
                .aggregateByKey(makeStruct(values -> applyAggOp(Collect(), seqOpArgs = FastIndexedSeq('row.selectFields(lc.typ.valueType.fieldNames: _*)))))
                .mapRows('row.dropFields(values).insertFields(toExplode ->
                  'global(oldColIdx)
                    .flatMap(lambdaIdx1 ~> 'row(values)
                      .filter(lambdaIdx2 ~> !lambdaIdx2(entriesField)(lambdaIdx1).isNA)
                      .map(lambdaIdx3 ~> let(__col = 'global(colsField)(lambdaIdx1), __entry = lambdaIdx3(entriesField)(lambdaIdx1)) {
                        makeStruct(
                          child.typ.rowValueStruct.fieldNames.map(Symbol(_)).map(f => f -> lambdaIdx3(f)) ++
                            child.typ.colType.fieldNames.map(Symbol(_)).map(f => f -> '__col(f)) ++
                            child.typ.entryType.fieldNames.map(Symbol(_)).map(f => f -> '__entry(f)): _*
                        )
                      }
                      )
                    )
                ))
                .explode(toExplode)
                .mapRows(makeStruct(x.typ.rowType.fieldNames.map { f =>
                  val fd = Symbol(f)
                  (fd, if (child.typ.rowKey.contains(f)) 'row(fd) else 'row(toExplode)(fd))
                }: _*))
                .mapGlobals('global.dropFields(colsField, oldColIdx))
                .keyBy(child.typ.rowKey ++ child.typ.colKey, isSorted = true)
            } else {
              val colIdx = Symbol(genUID())
              val lambdaIdx = Symbol(genUID())
              val result = lc
                .mapRows('row.insertFields(colIdx -> irRange(0, 'global(colsField).len)
                  .filter(lambdaIdx ~> !'row(entriesField)(lambdaIdx).isNA)))
                .explode(colIdx)
                .mapRows(let(__col_struct = 'global(colsField)('row(colIdx)),
                  __entry_struct = 'row(entriesField)('row(colIdx))) {
                  val newFields = child.typ.colType.fieldNames.map(Symbol(_)).map(f => f -> '__col_struct(f)) ++
                    child.typ.entryType.fieldNames.map(Symbol(_)).map(f => f -> '__entry_struct(f))

                  'row.dropFields(entriesField, colIdx).insertFieldsList(newFields,
                    ordering = Some(x.typ.rowType.fieldNames.toFastIndexedSeq))
                })
                .mapGlobals('global.dropFields(colsField))
              if (child.typ.colKey.isEmpty)
                result
              else {
                assert(child.typ.rowKey.isEmpty)
                result.keyBy(child.typ.colKey)
              }
            }
          }

        case MatrixToTableApply(child, function) =>
          lowerMatrixIR(child, ab).map {
            TableToTableApply(_,
              function.lower().getOrElse(
                WrappedMatrixToTableFunction(function, colsFieldName, entriesFieldName, child.typ.colKey)
              )
            )
          }

        case MatrixRowsTable(child) =>
          lowerMatrixIR(child, ab).map {
            _.mapGlobals('global.dropFields(colsField))
              .mapRows('row.dropFields(entriesField))
          }

        case MatrixColsTable(child) =>
          val colKey = child.typ.colKey
          lowerMatrixIR(child, ab).map { lowered =>
            let(__cols_and_globals = lowered.getGlobals) {
              val sortedCols = if (colKey.isEmpty)
                '__cols_and_globals(colsField)
              else
                '__cols_and_globals(colsField).map {
                  '__cols_element ~>
                    makeStruct(
                      // key struct
                      '_1 -> '__cols_element.selectFields(colKey: _*),
                      '_2 -> '__cols_element)
                }.sort(true, onKey = true)
                  .map {
                    'elt ~> 'elt('_2)
                  }
              makeStruct('rows -> sortedCols, 'global -> '__cols_and_globals.dropFields(colsField))
            }.parallelize(None).keyBy(child.typ.colKey)
          }

        case table => lowerChildren(table, ab).map(_.asInstanceOf[TableIR])
      }
    }

  private[this] def lowerBlockMatrixIR[M[_]: MonadLower](bmir: BlockMatrixIR,
                                                         ab: BoxedArrayBuilder[(String, IR)]
                                                        ): M[BlockMatrixIR] =
    assertTypeUnchanged(bmir) {
      for {ir <- lowerChildren(bmir, ab)}
        yield ir.asInstanceOf[BlockMatrixIR]
    }

  private[this] def lowerIR[M[_]: MonadLower](ir: IR, ab: BoxedArrayBuilder[(String, IR)]): M[IR] =
    assertTypeUnchanged(ir) {
      ir match {
        case MatrixToValueApply(child, function) =>
          lowerMatrixIR(child, ab).map { tableIr =>
            TableToValueApply(
              tableIr,
              function.lower().getOrElse(
                WrappedMatrixToValueFunction(function, colsFieldName, entriesFieldName, child.typ.colKey)
              )
            )
          }

        case MatrixWrite(child, writer) =>
          lowerMatrixIR(child, ab).map { tir =>
            TableWrite(tir, WrappedMatrixWriter(writer, colsFieldName, entriesFieldName, child.typ.colKey))
          }

        case MatrixMultiWrite(children, writer) =>
          children.traverse(lowerMatrixIR(_, ab)).map { lowered =>
            TableMultiWrite(lowered, WrappedMatrixNativeMultiWriter(writer, children.head.typ.colKey))
          }

        case MatrixCount(child) =>
          lowerMatrixIR(child, ab).map {
            _.aggregate(makeTuple(applyAggOp(Count(), FastIndexedSeq(), FastIndexedSeq()), 'global(colsField).len))
          }

        case MatrixAggregate(child, query) =>
          lowerMatrixIR(child, ab).map { lc =>
            TableAggregate(lc,
              aggExplodeIR(
                filterIR(
                  zip2(
                    ToStream(GetField(Ref("row", lc.typ.rowType), entriesFieldName)),
                    ToStream(GetField(Ref("global", lc.typ.globalType), colsFieldName)),
                    ArrayZipBehavior.AssertSameLength
                  ) { case (e, c) =>
                    MakeTuple.ordered(FastSeq(e, c))
                  }) { filterTuple =>
                  ApplyUnaryPrimOp(Bang(), IsNA(GetTupleElement(filterTuple, 0)))
                }) { explodedTuple =>
                AggLet("g", GetTupleElement(explodedTuple, 0),
                  AggLet("sa", GetTupleElement(explodedTuple, 1), Subst(query, matrixSubstEnvIR(child, lc)),
                    isScan = false),
                  isScan = false
                )
              })
          }
        case _ => lowerChildren(ir, ab).map(_.asInstanceOf[IR])
      }
    }

  private[this] def assertTypeUnchanged[M[_], A <: BaseIR](original: A)(lowered: M[A])
                                                          (implicit M: MonadThrow[M]): M[A] =
    for {
      l <- lowered
      _ <- M.raiseWhen(l.typ != original.typ) {
        new HailException(
          s"lowering changed type:" +
            s"\n  before: ${original.typ}" +
            s"\n  after: ${l.typ}" +
            s"\n  ${ original.getClass.getName } => ${ lowered.getClass.getName })"
        )
      }
    } yield l
}<|MERGE_RESOLUTION|>--- conflicted
+++ resolved
@@ -37,36 +37,17 @@
 
   private[this] def lowerChildren[M[_]: MonadLower](ir: BaseIR, ab: BoxedArrayBuilder[(String, IR)])
   : M[BaseIR] =
-    ir.children.traverse {
+    ir.traverseChildren {
       case vir: IR => lowerIR(vir, ab).widen[BaseIR]
       case tir: TableIR => lowerTableIR(tir, ab).widen[BaseIR]
       case bmir: BlockMatrixIR => lowerBlockMatrixIR(bmir, ab).widen[BaseIR]
-
       case mir: MatrixIR =>
-        throw new RuntimeException(
-          s"expect specialized lowering rule for ${ir.getClass.getName}\n  Found MatrixIR child $mir"
+        MonadLower[M].raiseError(
+          new RuntimeException(
+            s"expect specialized lowering rule for ${ir.getClass.getName}\n  Found MatrixIR child $mir"
+          )
         )
-
-<<<<<<< HEAD
-    }.map { loweredChildren =>
-      if ((ir.children, loweredChildren).zipped.forall(_ eq _)) ir
-      else ir.copy(loweredChildren)
     }
-=======
-  private[this] def lowerChildren(
-    ctx: ExecuteContext,
-    ir: BaseIR,
-    ab: BoxedArrayBuilder[(String, IR)]
-  ): BaseIR = {
-    ir.mapChildren {
-      case tir: TableIR => lower(ctx, tir, ab)
-      case mir: MatrixIR => throw new RuntimeException(s"expect specialized lowering rule for " +
-        s"${ ir.getClass.getName }\n  Found MatrixIR child $mir")
-      case bmir: BlockMatrixIR => lower(ctx, bmir, ab)
-      case vir: IR => lower(ctx, vir, ab)
-    }
-  }
->>>>>>> 3f4c39af
 
   def colVals(tir: TableIR): IR =
     GetField(Ref("global", tir.typ.globalType), colsFieldName)
