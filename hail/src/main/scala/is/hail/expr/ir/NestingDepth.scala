package is.hail.expr.ir

case class ScopedDepth(eval: Int, agg: Int, scan: Int) {
  def incrementEval: ScopedDepth = ScopedDepth(eval + 1, agg, scan)

  def incrementAgg: ScopedDepth = ScopedDepth(eval, agg + 1, scan)

  def promoteAgg: ScopedDepth = ScopedDepth(agg, 0, 0)

  def incrementScan: ScopedDepth = ScopedDepth(eval, agg, scan + 1)

  def promoteScan: ScopedDepth = ScopedDepth(scan, 0, 0)

  def incrementScanOrAgg(isScan: Boolean): ScopedDepth = if (isScan) incrementScan else incrementAgg

  def promoteScanOrAgg(isScan: Boolean): ScopedDepth = if (isScan) promoteScan else promoteAgg
}

object NestingDepth {
  def apply(ir0: BaseIR): Memo[Int] = {

    val memo = Memo.empty[Int]

    def computeChildren(ir: BaseIR): Unit = {
      ir.children
        .zipWithIndex
        .foreach {
          case (child: IR, i) => computeIR(child, ScopedDepth(0, 0, 0))
          case (tir: TableIR, i) => computeTable(tir)
          case (mir: MatrixIR, i) => computeMatrix(mir)
          case (bmir: BlockMatrixIR, i) => computeBlockMatrix(bmir)
        }
    }

    def computeTable(tir: TableIR): Unit = computeChildren(tir)

    def computeMatrix(mir: MatrixIR): Unit = computeChildren(mir)

    def computeBlockMatrix(bmir: BlockMatrixIR): Unit = computeChildren(bmir)

    def computeIR(ir: IR, depth: ScopedDepth): Unit = {
      ir match {
        case x@AggLet(_, _, _, false) =>
          memo.bind(x, depth.agg)
        case x@AggLet(_, _, _, true) =>
          memo.bind(x, depth.scan)
        case _ =>
          memo.bind(ir, depth.eval)
      }
      ir match {
        case StreamMap(a, name, body) =>
          computeIR(a, depth)
          computeIR(body, depth.incrementEval)
        case StreamAgg(a, name, body) =>
          computeIR(a, depth)
          computeIR(body, ScopedDepth(depth.eval, depth.eval + 1, depth.scan))
        case StreamAggScan(a, name, body) =>
          computeIR(a, depth)
          computeIR(body, ScopedDepth(depth.eval, depth.agg, depth.eval + 1))
        case StreamZip(as, _, body, _, _) =>
          as.foreach(computeIR(_, depth))
          computeIR(body, depth.incrementEval)
        case StreamZipJoin(as, _, _, _, joinF) =>
          as.foreach(computeIR(_, depth))
          computeIR(joinF, depth.incrementEval)
        case StreamZipJoinProducers(contexts, _, makeProducer, _, _, _, joinF) =>
          computeIR(contexts, depth)
          computeIR(makeProducer, depth.incrementEval)
          computeIR(joinF, depth.incrementEval)
        case StreamFor(a, valueName, body) =>
          computeIR(a, depth)
          computeIR(body, depth.incrementEval)
        case StreamFlatMap(a, name, body) =>
          computeIR(a, depth)
          computeIR(body, depth.incrementEval)
        case StreamFilter(a, name, cond) =>
          computeIR(a, depth)
          computeIR(cond, depth.incrementEval)
        case StreamTakeWhile(a, name, cond) =>
          computeIR(a, depth)
          computeIR(cond, depth.incrementEval)
        case StreamDropWhile(a, name, cond) =>
          computeIR(a, depth)
          computeIR(cond, depth.incrementEval)
        case StreamFold(a, zero, accumName, valueName, body) =>
          computeIR(a, depth)
          computeIR(zero, depth)
          computeIR(body, depth.incrementEval)
        case StreamFold2(a, accum, _, seq, result) =>
          computeIR(a, depth)
          accum.foreach { case (_, value) => computeIR(value, depth) }
          seq.foreach(computeIR(_, depth.incrementEval))
          computeIR(result, depth)
        case StreamScan(a, zero, accumName, valueName, body) =>
          computeIR(a, depth)
          computeIR(zero, depth)
          computeIR(body, depth.incrementEval)
        case StreamJoinRightDistinct(left, right, lKey, rKey, l, r, joinF, joinType) =>
          computeIR(left, depth)
          computeIR(right, depth)
          computeIR(joinF, depth.incrementEval)
<<<<<<< HEAD
        case StreamLeftIntervalJoin(left, right, _, _, _, _, body) =>
          computeIR(left, depth)
          computeIR(right, depth)
          computeIR(body, depth.incrementEval)
        case TailLoop(_, params, body) =>
=======
        case TailLoop(_, params, _, body) =>
>>>>>>> df46a96b
          params.foreach { case (_, p) => computeIR(p, depth) }
          computeIR(body, depth.incrementEval)
        case NDArrayMap(nd, _, body) =>
          computeIR(nd, depth)
          computeIR(body, depth.incrementEval)
        case NDArrayMap2(nd1, nd2, _, _, body, _) =>
          computeIR(nd1, depth)
          computeIR(nd2, depth)
          computeIR(body, depth.incrementEval)
        case AggExplode(array, _, aggBody, isScan) =>
          computeIR(array, depth.promoteScanOrAgg(isScan))
          computeIR(aggBody, depth.incrementScanOrAgg(isScan))
        case AggArrayPerElement(a, _, _, aggBody, knownLength, isScan) =>
          computeIR(a, depth.promoteScanOrAgg(isScan))
          computeIR(aggBody, depth.incrementScanOrAgg(isScan))
          knownLength.foreach(computeIR(_, depth))
        case TableAggregate(child, query) =>
          computeTable(child)
          computeIR(query, ScopedDepth(0, 0, 0))
        case MatrixAggregate(child, query) =>
          computeMatrix(child)
          computeIR(query, ScopedDepth(0, 0, 0))
        case _ =>
          ir.children
            .zipWithIndex
            .foreach {
              case (child: IR, i) => if (UsesAggEnv(ir, i))
                computeIR(child, depth.promoteAgg)
              else if (UsesScanEnv(ir, i))
                computeIR(child, depth.promoteScan)
              else
                computeIR(child, depth)
              case (child: TableIR, _) => computeTable(child)
              case (child: MatrixIR, _) => computeMatrix(child)
              case (child: BlockMatrixIR, _) => computeBlockMatrix(child)
            }
      }
    }

    ir0 match {
      case ir: IR => computeIR(ir, ScopedDepth(0, 0, 0))
      case tir: TableIR => computeTable(tir)
      case mir: MatrixIR => computeMatrix(mir)
      case bmir: BlockMatrixIR => computeBlockMatrix(bmir)
    }

    memo
  }
}<|MERGE_RESOLUTION|>--- conflicted
+++ resolved
@@ -99,15 +99,11 @@
           computeIR(left, depth)
           computeIR(right, depth)
           computeIR(joinF, depth.incrementEval)
-<<<<<<< HEAD
         case StreamLeftIntervalJoin(left, right, _, _, _, _, body) =>
           computeIR(left, depth)
           computeIR(right, depth)
           computeIR(body, depth.incrementEval)
-        case TailLoop(_, params, body) =>
-=======
         case TailLoop(_, params, _, body) =>
->>>>>>> df46a96b
           params.foreach { case (_, p) => computeIR(p, depth) }
           computeIR(body, depth.incrementEval)
         case NDArrayMap(nd, _, body) =>
