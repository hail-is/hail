package is.hail.expr.ir

import is.hail.utils._

object Children {
  private val none: IndexedSeq[BaseIR] = Array.empty[BaseIR]

  def apply(x: IR): IndexedSeq[BaseIR] = x match {
    case I32(_) => none
    case I64(_) => none
    case F32(_) => none
    case F64(_) => none
    case Str(_) => none
    case UUID4(_) => none
    case True() => none
    case False() => none
    case Literal(_, _) => none
    case EncodedLiteral(_, _) => none
    case Void() => none
    case Cast(v, _) =>
      Array(v)
    case CastRename(v, _) =>
      Array(v)
    case NA(_) => none
    case IsNA(value) =>
      Array(value)
    case Coalesce(values) => values.toFastSeq
    case Consume(value) => FastSeq(value)
    case If(cond, cnsq, altr) =>
      Array(cond, cnsq, altr)
    case s @ Switch(x, default, cases) =>
      val children = Array.ofDim[BaseIR](s.size)
      children(0) = x
      children(1) = default
      for (i <- cases.indices) children(2 + i) = cases(i)
      children
    case Let(bindings, body) =>
      val children = Array.ofDim[BaseIR](x.size)
      for (i <- bindings.indices) children(i) = bindings(i)._2
      children(bindings.size) = body
      children
    case RelationalLet(_, value, body) =>
      Array(value, body)
    case AggLet(_, value, body, _) =>
      Array(value, body)
    case TailLoop(_, args, _, body) =>
      args.map(_._2).toFastSeq :+ body
    case Recur(_, args, _) =>
      args.toFastSeq
    case Ref(_, _) =>
      none
    case RelationalRef(_, _) =>
      none
    case ApplyBinaryPrimOp(_, l, r) =>
      Array(l, r)
    case ApplyUnaryPrimOp(_, x) =>
      Array(x)
    case ApplyComparisonOp(_, l, r) =>
      Array(l, r)
    case MakeArray(args, _) =>
      args.toFastSeq
    case MakeStream(args, _, _) =>
      args.toFastSeq
    case ArrayRef(a, i, _) =>
      Array(a, i)
    case ArraySlice(a, start, stop, step, _) =>
      if (stop.isEmpty)
        Array(a, start, step)
      else
        Array(a, start, stop.get, step)
    case ArrayLen(a) =>
      Array(a)
    case StreamIota(start, step, _) =>
      Array(start, step)
    case StreamRange(start, stop, step, _, _) =>
      Array(start, stop, step)
    case SeqSample(totalRange, numToSample, rngState, _) =>
      Array(totalRange, numToSample, rngState)
    case StreamDistribute(child, pivots, path, _, _) =>
      Array(child, pivots, path)
    case StreamWhiten(stream, _, _, _, _, _, _, _) =>
      Array(stream)
    case ArrayZeros(length) =>
      Array(length)
    case MakeNDArray(data, shape, rowMajor, _) =>
      Array(data, shape, rowMajor)
    case NDArrayShape(nd) =>
      Array(nd)
    case NDArrayReshape(nd, shape, _) =>
      Array(nd, shape)
    case NDArrayConcat(nds, _) =>
      Array(nds)
    case ArraySort(a, _, _, lessThan) =>
      Array(a, lessThan)
    case ArrayMaximalIndependentSet(a, tieBreaker) =>
      Array(a) ++ tieBreaker.map { case (_, _, tb) => tb }
    case ToSet(a) =>
      Array(a)
    case ToDict(a) =>
      Array(a)
    case ToArray(a) =>
      Array(a)
    case CastToArray(a) =>
      Array(a)
    case ToStream(a, _) =>
      Array(a)
    case LowerBoundOnOrderedCollection(orderedCollection, elem, _) =>
      Array(orderedCollection, elem)
    case GroupByKey(collection) =>
      Array(collection)
    case RNGStateLiteral() => none
    case RNGSplit(state, split) =>
      Array(state, split)
    case StreamLen(a) =>
      Array(a)
    case StreamTake(a, len) =>
      Array(a, len)
    case StreamDrop(a, len) =>
      Array(a, len)
    case StreamGrouped(a, size) =>
      Array(a, size)
    case StreamGroupByKey(a, _, _) =>
      Array(a)
    case StreamMap(a, _, body) =>
      Array(a, body)
    case StreamZip(as, _, body, _, _) =>
      as :+ body
    case StreamZipJoin(as, _, _, _, joinF) =>
      as :+ joinF
    case StreamZipJoinProducers(contexts, _, makeProducer, _, _, _, joinF) =>
      Array(contexts, makeProducer, joinF)
    case StreamMultiMerge(as, _) =>
      as
    case StreamFilter(a, _, cond) =>
      Array(a, cond)
    case StreamTakeWhile(a, _, cond) =>
      Array(a, cond)
    case StreamDropWhile(a, _, cond) =>
      Array(a, cond)
    case StreamFlatMap(a, _, body) =>
      Array(a, body)
    case StreamFold(a, zero, _, _, body) =>
      Array(a, zero, body)
    case StreamFold2(a, accum, _, seq, result) =>
      Array(a) ++ accum.map(_._2) ++ seq ++ Array(result)
    case StreamScan(a, zero, _, _, body) =>
      Array(a, zero, body)
    case StreamJoinRightDistinct(left, right, _, _, _, _, join, _) =>
      Array(left, right, join)
    case StreamFor(a, _, body) =>
      Array(a, body)
    case StreamAgg(a, _, query) =>
      Array(a, query)
    case StreamAggScan(a, _, query) =>
      Array(a, query)
    case StreamBufferedAggregate(streamChild, initAggs, newKey, seqOps, _, _, _) =>
      Array(streamChild, initAggs, newKey, seqOps)
    case StreamLocalLDPrune(streamChild, r2Threshold, windowSize, maxQueueSize, nSamples) =>
      Array(streamChild, r2Threshold, windowSize, maxQueueSize, nSamples)
    case RunAggScan(array, _, init, seq, result, _) =>
      Array(array, init, seq, result)
    case RunAgg(body, result, _) =>
      Array(body, result)
    case NDArrayRef(nd, idxs, _) =>
      nd +: idxs
    case NDArraySlice(nd, slices) =>
      Array(nd, slices)
    case NDArrayFilter(nd, keep) =>
      nd +: keep
    case NDArrayMap(nd, _, body) =>
      Array(nd, body)
    case NDArrayMap2(l, r, _, _, body, _) =>
      Array(l, r, body)
    case NDArrayReindex(nd, _) =>
      Array(nd)
    case NDArrayAgg(nd, _) =>
      Array(nd)
    case NDArrayMatMul(l, r, _) =>
      Array(l, r)
    case NDArrayQR(nd, _, _) =>
      Array(nd)
    case NDArraySVD(nd, _, _, _) =>
      Array(nd)
    case NDArrayEigh(nd, _, _) =>
      Array(nd)
    case NDArrayInv(nd, _) =>
      Array(nd)
    case NDArrayWrite(nd, path) =>
      Array(nd, path)
    case AggFilter(cond, aggIR, _) =>
      Array(cond, aggIR)
    case AggExplode(array, _, aggBody, _) =>
      Array(array, aggBody)
    case AggGroupBy(key, aggIR, _) =>
      Array(key, aggIR)
    case AggArrayPerElement(a, _, _, aggBody, knownLength, _) =>
      Array(a, aggBody) ++ knownLength.toArray[IR]
    case MakeStruct(fields) =>
      fields.map(_._2).toFastSeq
    case SelectFields(old, _) =>
      Array(old)
    case InsertFields(old, fields, _) =>
      (old +: fields.map(_._2)).toFastSeq
    case InitOp(_, args, _) => args
    case SeqOp(_, args, _) => args
    case _: ResultOp => none
    case _: AggStateValue => none
    case _: CombOp => none
    case CombOpValue(_, value, _) => Array(value)
    case InitFromSerializedValue(_, value, _) => Array(value)
    case SerializeAggs(_, _, _, _) => none
    case DeserializeAggs(_, _, _, _) => none
<<<<<<< HEAD
    case ApplyAggOp(initOpArgs, seqOpArgs, aggSig) =>
=======
    case Begin(xs) =>
      xs
    case ApplyAggOp(initOpArgs, seqOpArgs, _) =>
>>>>>>> b7bde56d
      initOpArgs ++ seqOpArgs
    case ApplyScanOp(initOpArgs, seqOpArgs, _) =>
      initOpArgs ++ seqOpArgs
    case AggFold(zero, seqOp, combOp, _, _, _) =>
      Array(zero, seqOp, combOp)
    case GetField(o, _) =>
      Array(o)
    case MakeTuple(fields) =>
      fields.map(_._2).toFastSeq
    case GetTupleElement(o, _) =>
      Array(o)
    case In(_, _) =>
      none
    case Die(message, _, _) =>
      Array(message)
    case Trap(child) => Array(child)
    case ConsoleLog(message, result) =>
      Array(message, result)
    case ApplyIR(_, _, args, _, _) =>
      args.toFastSeq
    case Apply(_, _, args, _, _) =>
      args.toFastSeq
    case ApplySeeded(_, args, rngState, _, _) =>
      args.toFastSeq :+ rngState
    case ApplySpecial(_, _, args, _, _) =>
      args.toFastSeq
    // from MatrixIR
    case MatrixWrite(child, _) => Array(child)
    case MatrixMultiWrite(children, _) => children
    // from TableIR
    case TableCount(child) => Array(child)
    case MatrixCount(child) => Array(child)
    case TableGetGlobals(child) => Array(child)
    case TableCollect(child) => Array(child)
    case TableAggregate(child, query) => Array(child, query)
    case MatrixAggregate(child, query) => Array(child, query)
    case TableWrite(child, _) => Array(child)
    case TableMultiWrite(children, _) => children
    case TableToValueApply(child, _) => Array(child)
    case MatrixToValueApply(child, _) => Array(child)
    // from BlockMatrixIR
    case BlockMatrixToValueApply(child, _) => Array(child)
    case BlockMatrixCollect(child) => Array(child)
    case BlockMatrixWrite(child, _) => Array(child)
    case BlockMatrixMultiWrite(blockMatrices, _) => blockMatrices
    case CollectDistributedArray(ctxs, globals, _, _, body, dynamicID, _, _) =>
      Array(ctxs, globals, body, dynamicID)
    case ReadPartition(path, _, _) => Array(path)
    case WritePartition(stream, ctx, _) => Array(stream, ctx)
    case WriteMetadata(writeAnnotations, _) => Array(writeAnnotations)
    case ReadValue(path, _, _) => Array(path)
    case WriteValue(value, path, _, staged) => Array(value, path) ++ staged.toArray[IR]
    case LiftMeOut(child) => Array(child)
  }
}<|MERGE_RESOLUTION|>--- conflicted
+++ resolved
@@ -210,13 +210,7 @@
     case InitFromSerializedValue(_, value, _) => Array(value)
     case SerializeAggs(_, _, _, _) => none
     case DeserializeAggs(_, _, _, _) => none
-<<<<<<< HEAD
-    case ApplyAggOp(initOpArgs, seqOpArgs, aggSig) =>
-=======
-    case Begin(xs) =>
-      xs
     case ApplyAggOp(initOpArgs, seqOpArgs, _) =>
->>>>>>> b7bde56d
       initOpArgs ++ seqOpArgs
     case ApplyScanOp(initOpArgs, seqOpArgs, _) =>
       initOpArgs ++ seqOpArgs
