--- conflicted
+++ resolved
@@ -2,7 +2,6 @@
 
 import cats.syntax.all._
 import is.hail.expr.ir.{BaseIR, CompileAndEvaluate, IR, RelationalLet, RelationalLetMatrixTable, RelationalLetTable, RelationalRef}
-import is.hail.utils.traverseInstanceGenTraversable
 
 import scala.language.higherKinds
 
@@ -40,15 +39,7 @@
           MonadLower[M].pure(letsAbove(name))
 
         case x =>
-<<<<<<< HEAD
-          val children = x.children
-          children.traverse(lower(_, letsAbove)).map { newChildren =>
-            if (children.zip(newChildren).forall { case (a, b) => a eq b }) x
-            else x.copy(newChildren)
-          }
-=======
-          x.mapChildren(lower(_, letsAbove))
->>>>>>> 3f4c39af
+          x.traverseChildren(lower(_, letsAbove))
       }
     }
 
