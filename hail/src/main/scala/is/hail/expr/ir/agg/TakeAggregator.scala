--- conflicted
+++ resolved
@@ -21,15 +21,10 @@
 
   def newState(off: Code[Long])(implicit line: LineNumber): Code[Unit] = region.getNewRegion(regionSize)
 
-<<<<<<< HEAD
   def createState(cb: EmitCodeBuilder): Unit = {
     implicit val line = cb.lineNumber
-    cb.ifx(region.isNull, { cb.assign(r, Region.stagedCreate(regionSize)) })
+    cb.ifx(region.isNull, { cb.assign(r, Region.stagedCreate(regionSize, kb.pool())) })
   }
-=======
-  def createState(cb: EmitCodeBuilder): Unit =
-    cb.ifx(region.isNull, { cb.assign(r, Region.stagedCreate(regionSize, kb.pool())) })
->>>>>>> 25e5e5b8
 
   override def load(regionLoader: Value[Region] => Code[Unit], src: Code[Long])(implicit line: LineNumber): Code[Unit] =
     Code.memoize(src, "take_rvas_src") { src =>
