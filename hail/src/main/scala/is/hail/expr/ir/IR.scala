package is.hail.expr.ir

import is.hail.annotations.{Annotation, Region}
import is.hail.asm4s.Value
import is.hail.backend.ExecuteContext
import is.hail.expr.ir.ArrayZipBehavior.ArrayZipBehavior
import is.hail.expr.ir.agg.{AggStateSig, PhysicalAggSig}
import is.hail.expr.ir.functions._
import is.hail.expr.ir.lowering.TableStageDependency
import is.hail.expr.ir.streams.StreamProducer
import is.hail.io.avro.{AvroPartitionReader, AvroSchemaSerializer}
import is.hail.io.bgen.BgenPartitionReader
import is.hail.io.vcf.{GVCFPartitionReader, VCFHeaderInfo}
import is.hail.io.{AbstractTypedCodecSpec, BufferSpec, TypedCodecSpec}
import is.hail.rvd.RVDSpecMaker
import is.hail.types.encoded._
import is.hail.types.physical._
import is.hail.types.physical.stypes._
import is.hail.types.physical.stypes.concrete.SJavaString
import is.hail.types.physical.stypes.interfaces._
import is.hail.types.virtual._
import is.hail.types.{RIterable, RStruct, TypeWithRequiredness, tcoerce}
import is.hail.utils._
import org.json4s.JsonAST.{JNothing, JString}
import org.json4s.{DefaultFormats, Extraction, Formats, JValue, ShortTypeHints}

import java.io.OutputStream
import scala.language.existentials

sealed trait IR extends BaseIR {
  private var _typ: Type = null

  def typ: Type = {
    if (_typ == null)
      try {
        _typ = InferType(this)
      } catch {
        case e: Throwable => throw new RuntimeException(s"typ: inference failure:", e)
      }
    _typ
  }

  protected lazy val childrenSeq: IndexedSeq[BaseIR] =
    Children(this)

  protected override def copy(newChildren: IndexedSeq[BaseIR]): IR =
    Copy(this, newChildren)

  override def mapChildren(f: BaseIR => BaseIR): IR = super.mapChildren(f).asInstanceOf[IR]

  override def mapChildrenWithIndex(f: (BaseIR, Int) => BaseIR): IR = super.mapChildrenWithIndex(f).asInstanceOf[IR]

  override def deepCopy(): this.type = {

    val cp = super.deepCopy()
    if (_typ != null)
      cp._typ = _typ
    cp
  }

  lazy val size: Int = 1 + children.map {
      case x: IR => x.size
      case _ => 0
    }.sum

  private[this] def _unwrap: IR => IR = {
    case node: ApplyIR => MapIR(_unwrap)(node.explicitNode)
    case node => MapIR(_unwrap)(node)
  }

  def unwrap: IR = _unwrap(this)
}

sealed trait TypedIR[T <: Type] extends IR {
  override def typ: T = tcoerce[T](super.typ)
}

// Mark Refs and constants as IRs that are safe to duplicate
sealed trait TrivialIR extends IR

object Literal {
  def coerce(t: Type, x: Any): IR = {
    if (x == null)
      return NA(t)
    t match {
      case TInt32 => I32(x.asInstanceOf[Number].intValue())
      case TInt64 => I64(x.asInstanceOf[Number].longValue())
      case TFloat32 => F32(x.asInstanceOf[Number].floatValue())
      case TFloat64 => F64(x.asInstanceOf[Number].doubleValue())
      case TBoolean => if (x.asInstanceOf[Boolean]) True() else False()
      case TString => Str(x.asInstanceOf[String])
      case _ => Literal(t, x)
    }
  }
}

final case class Literal(_typ: Type, value: Annotation) extends IR {
  require(!CanEmit(_typ))
  require(value != null)
  // expensive, for debugging
//   require(SafeRow.isSafe(value))
//   assert(_typ.typeCheck(value), s"literal invalid:\n  ${_typ}\n  $value")
}

object EncodedLiteral {
  def apply(codec: AbstractTypedCodecSpec, value: Array[Array[Byte]]): EncodedLiteral = {
    EncodedLiteral(codec, new WrappedByteArrays(value))
  }

  def fromPTypeAndAddress(pt: PType, addr: Long, ctx: ExecuteContext): IR = {
    pt match {
      case _: PInt32 => I32(Region.loadInt(addr))
      case _: PInt64 => I64(Region.loadLong(addr))
      case _: PFloat32 => F32(Region.loadFloat(addr))
      case _: PFloat64 => F64(Region.loadDouble(addr))
      case _: PBoolean => if (Region.loadBoolean(addr)) True() else False()
      case ts: PString => Str(ts.loadString(addr))
      case _ =>
        val etype = EType.defaultFromPType(pt)
        val codec = TypedCodecSpec(etype, pt.virtualType, BufferSpec.wireSpec)
        val bytes = codec.encodeArrays(ctx, pt, addr)
        EncodedLiteral(codec, bytes)
    }
  }
}

final case class EncodedLiteral(codec: AbstractTypedCodecSpec, value: WrappedByteArrays) extends IR {
  require(!CanEmit(codec.encodedVirtualType))
  require(value != null)
}

class WrappedByteArrays(val ba: Array[Array[Byte]]) {
  override def hashCode(): Int = {
    ba.foldLeft(31) { (h, b) => 37 * h + java.util.Arrays.hashCode(b) }
  }

  override def equals(obj: Any): Boolean = {
    this.eq(obj.asInstanceOf[AnyRef]) || {
      if (!obj.isInstanceOf[WrappedByteArrays]) {
        false
      }
      else {
        val other = obj.asInstanceOf[WrappedByteArrays]
        ba.length == other.ba.length && (ba, other.ba).zipped.forall(java.util.Arrays.equals)
      }
    }
  }
}

final case class I32(x: Int) extends IR with TrivialIR
final case class I64(x: Long) extends IR with TrivialIR
final case class F32(x: Float) extends IR with TrivialIR
final case class F64(x: Double) extends IR with TrivialIR
final case class Str(x: String) extends IR with TrivialIR {
  override def toString(): String = s"""Str("${StringEscapeUtils.escapeString(x)}")"""
}
final case class True() extends IR with TrivialIR
final case class False() extends IR with TrivialIR
final case class Void() extends IR with TrivialIR

object UUID4 {
  def apply(): UUID4 = UUID4(genUID())
}

// WARNING! This node can only be used when trying to append a one-off,
// random string that will not be reused elsewhere in the pipeline.
// Any other uses will need to write and then read again; this node is
// non-deterministic and will not e.g. exhibit the correct semantics when
// self-joining on streams.
final case class UUID4(id: String) extends IR

final case class Cast(v: IR, _typ: Type) extends IR
final case class CastRename(v: IR, _typ: Type) extends IR

final case class NA(_typ: Type) extends IR with TrivialIR
final case class IsNA(value: IR) extends IR

final case class Coalesce(values: Seq[IR]) extends IR {
  require(values.nonEmpty)
}

final case class Consume(value: IR) extends IR

final case class If(cond: IR, cnsq: IR, altr: IR) extends IR

final case class Switch(x: IR, default: IR, cases: IndexedSeq[IR]) extends IR {
  override lazy val size: Int =
    2 + cases.length
}

final case class AggLet(name: String, value: IR, body: IR, isScan: Boolean) extends IR
final case class Let(bindings: IndexedSeq[(String, IR)], body: IR) extends IR {
  override lazy val size: Int =
    bindings.length + 1
}

object Let {
  case class Extract(p: ((String, IR)) => Boolean) {
    def unapply(bindings: IndexedSeq[(String, IR)]):
    Option[(IndexedSeq[(String, IR)], IndexedSeq[(String, IR)])] = {
      val idx = bindings.indexWhere(p)
      if (idx == -1) None else Some(bindings.splitAt(idx))
    }
  }

  object Nested extends Extract(_._2.isInstanceOf[Let])
  object Insert extends Extract(_._2.isInstanceOf[InsertFields])

}

sealed abstract class BaseRef extends IR with TrivialIR {
  def name: String
  def _typ: Type
}

final case class Ref(name: String, var _typ: Type) extends BaseRef {
  override def typ: Type = {
    assert(_typ != null)
    _typ
  }
}


// Recur can't exist outside of loop
// Loops can be nested, but we can't call outer loops in terms of inner loops so there can only be one loop "active" in a given context
final case class TailLoop(name: String, params: IndexedSeq[(String, IR)], resultType: Type, body: IR) extends IR {
  lazy val paramIdx: Map[String, Int] = params.map(_._1).zipWithIndex.toMap
}
final case class Recur(name: String, args: IndexedSeq[IR], var _typ: Type) extends BaseRef

final case class RelationalLet(name: String, value: IR, body: IR) extends IR
final case class RelationalRef(name: String, _typ: Type) extends BaseRef

final case class ApplyBinaryPrimOp(op: BinaryOp, l: IR, r: IR) extends IR
final case class ApplyUnaryPrimOp(op: UnaryOp, x: IR) extends IR
final case class ApplyComparisonOp(var op: ComparisonOp[_], l: IR, r: IR) extends IR

object MakeArray {
  def apply(args: IR*): MakeArray = {
    assert(args.nonEmpty)
    MakeArray(args.toArray, TArray(args.head.typ))
  }

  def unify(ctx: ExecuteContext, args: IndexedSeq[IR], requestedType: TArray = null): MakeArray = {
    assert(requestedType != null || args.nonEmpty)

    if(args.nonEmpty)
      if (args.forall(_.typ == args.head.typ))
        return MakeArray(args, TArray(args.head.typ))

    MakeArray(args.map { arg =>
      val upcast = PruneDeadFields.upcast(ctx, arg, requestedType.elementType)
      assert(upcast.typ == requestedType.elementType)
      upcast
    }, requestedType)
  }
}

final case class MakeArray(args: IndexedSeq[IR], _typ: TArray) extends IR

object MakeStream {
  def unify(ctx: ExecuteContext, args: IndexedSeq[IR], requiresMemoryManagementPerElement: Boolean = false, requestedType: TStream = null): MakeStream = {
    assert(requestedType != null || args.nonEmpty)

    if (args.nonEmpty)
      if (args.forall(_.typ == args.head.typ))
        return MakeStream(args, TStream(args.head.typ), requiresMemoryManagementPerElement)

    MakeStream(args.map { arg =>
      val upcast = PruneDeadFields.upcast(ctx, arg, requestedType.elementType)
      assert(upcast.typ == requestedType.elementType)
      upcast
    }, requestedType, requiresMemoryManagementPerElement)
  }
}

final case class MakeStream(args: IndexedSeq[IR], _typ: TStream, requiresMemoryManagementPerElement: Boolean = false) extends IR

object ArrayRef {
  def apply(a: IR, i: IR): ArrayRef = ArrayRef(a, i, ErrorIDs.NO_ERROR)
}

final case class ArrayRef(a: IR, i: IR, errorID: Int) extends IR
final case class ArraySlice(a: IR, start: IR, stop: Option[IR], step:IR = I32(1), errorID: Int = ErrorIDs.NO_ERROR) extends IR
final case class ArrayLen(a: IR) extends IR
final case class ArrayZeros(length: IR) extends IR
final case class ArrayMaximalIndependentSet(edges: IR, tieBreaker: Option[(String, String, IR)]) extends IR

/**
  * [[StreamIota]] is an infinite stream producer, whose element is an integer starting at `start`, updated by
  * `step` at each iteration. The name comes from APL:
  * [[https://stackoverflow.com/questions/9244879/what-does-iota-of-stdiota-stand-for]]
  */
final case class StreamIota(start: IR, step: IR, requiresMemoryManagementPerElement: Boolean = false) extends IR

final case class StreamRange(start: IR, stop: IR, step: IR, requiresMemoryManagementPerElement: Boolean = false,
                             errorID: Int = ErrorIDs.NO_ERROR) extends IR

object ArraySort {
  def apply(a: IR, ascending: IR = True(), onKey: Boolean = false): ArraySort = {
    val l = genUID()
    val r = genUID()
    val atyp = tcoerce[TStream](a.typ)
    val compare = if (onKey) {
      val elementType = atyp.elementType.asInstanceOf[TBaseStruct]
      elementType match {
        case t: TStruct =>
          val elt = tcoerce[TStruct](atyp.elementType)
          ApplyComparisonOp(Compare(elt.types(0)), GetField(Ref(l, elt), elt.fieldNames(0)), GetField(Ref(r, atyp.elementType), elt.fieldNames(0)))
        case t: TTuple =>
          val elt = tcoerce[TTuple](atyp.elementType)
          ApplyComparisonOp(Compare(elt.types(0)), GetTupleElement(Ref(l, elt), elt.fields(0).index), GetTupleElement(Ref(r, atyp.elementType), elt.fields(0).index))
      }
    } else {
      ApplyComparisonOp(Compare(atyp.elementType), Ref(l, atyp.elementType), Ref(r, atyp.elementType))
    }

    ArraySort(a, l, r, If(ascending, compare < 0, compare > 0))
  }
}

final case class ArraySort(a: IR, left: String, right: String, lessThan: IR) extends IR
final case class ToSet(a: IR) extends IR
final case class ToDict(a: IR) extends IR
final case class ToArray(a: IR) extends IR
final case class CastToArray(a: IR) extends IR
final case class ToStream(a: IR, requiresMemoryManagementPerElement: Boolean = false) extends IR
final case class StreamBufferedAggregate(streamChild: IR, initAggs: IR, newKey: IR, seqOps: IR, name: String,
  aggSignatures: IndexedSeq[PhysicalAggSig], bufferSize: Int) extends IR

final case class LowerBoundOnOrderedCollection(orderedCollection: IR, elem: IR, onKey: Boolean) extends IR

final case class GroupByKey(collection: IR) extends IR

final case class RNGStateLiteral() extends IR

final case class RNGSplit(state: IR, dynBitstring: IR) extends IR

final case class StreamLen(a: IR) extends IR

final case class StreamGrouped(a: IR, groupSize: IR) extends IR
final case class StreamGroupByKey(a: IR, key: IndexedSeq[String], missingEqual: Boolean) extends IR

final case class StreamMap(a: IR, name: String, body: IR) extends TypedIR[TStream] {
  def elementTyp: Type = typ.elementType
}

final case class StreamTakeWhile(a: IR, elementName: String, body: IR) extends IR

final case class StreamDropWhile(a: IR, elementName: String, body: IR) extends IR

final case class StreamTake(a: IR, num: IR) extends IR
final case class StreamDrop(a: IR, num: IR) extends IR

// Generate, in ascending order, a uniform random sample, without replacement, of numToSample integers in the range [0, totalRange)
final case class SeqSample(totalRange: IR, numToSample: IR, rngState: IR, requiresMemoryManagementPerElement: Boolean) extends IR

// Take the child stream and sort each element into buckets based on the provided pivots. The first and last elements of
// pivots are the endpoints of the first and last interval respectively, should not be contained in the dataset.
final case class StreamDistribute(child: IR, pivots: IR, path: IR, comparisonOp: ComparisonOp[_],spec: AbstractTypedCodecSpec) extends IR

// "Whiten" a stream of vectors by regressing out from each vector all components
// in the direction of vectors in the preceding window. For efficiency, takes
// a stream of "chunks" of vectors.
// Takes a stream of structs, with two designated fields: `prevWindow` is the
// previous window (e.g. from the previous partition), if there is one, and
// `newChunk` is the new chunk to whiten.
final case class StreamWhiten(stream: IR, newChunk: String, prevWindow: String, vecSize: Int, windowSize: Int, chunkSize: Int, blockSize: Int, normalizeAfterWhiten: Boolean) extends IR

object ArrayZipBehavior extends Enumeration {
  type ArrayZipBehavior = Value
  val AssumeSameLength: Value = Value(0)
  val AssertSameLength: Value = Value(1)
  val TakeMinLength: Value = Value(2)
  val ExtendNA: Value = Value(3)
}

final case class StreamZip(
  as: IndexedSeq[IR], names: IndexedSeq[String], body: IR, behavior: ArrayZipBehavior,
  errorID: Int = ErrorIDs.NO_ERROR
) extends TypedIR[TStream]

final case class StreamMultiMerge(as: IndexedSeq[IR], key: IndexedSeq[String]) extends TypedIR[TStream]


final case class StreamZipJoinProducers(
  contexts: IR, ctxName: String, makeProducer: IR, key: IndexedSeq[String],
  curKey: String, curVals: String, joinF: IR
) extends TypedIR[TStream]

/**
  * The StreamZipJoin node assumes that input streams have distinct keys. If input streams
  * do not have distinct keys, the key that is included in the result is undefined, but
  * is likely the last.
 */
final case class StreamZipJoin(
  as: IndexedSeq[IR], key: IndexedSeq[String], curKey: String, curVals: String, joinF: IR
) extends TypedIR[TStream]

final case class StreamFilter(a: IR, name: String, cond: IR) extends TypedIR[TStream]
final case class StreamFlatMap(a: IR, name: String, body: IR) extends TypedIR[TStream]

final case class StreamFold(a: IR, zero: IR, accumName: String, valueName: String, body: IR) extends IR

object StreamFold2 {
  def apply(a: StreamFold): StreamFold2 = {
    StreamFold2(a.a, FastSeq((a.accumName, a.zero)), a.valueName, FastSeq(a.body), Ref(a.accumName, a.zero.typ))
  }
}

final case class StreamFold2(a: IR, accum: IndexedSeq[(String, IR)], valueName: String, seq: IndexedSeq[IR], result: IR) extends IR {
  assert(accum.length == seq.length)
  val nameIdx: Map[String, Int] = accum.map(_._1).zipWithIndex.toMap
}

final case class StreamScan(a: IR, zero: IR, accumName: String, valueName: String, body: IR) extends IR

final case class StreamFor(a: IR, valueName: String, body: IR) extends IR

final case class StreamAgg(a: IR, name: String, query: IR) extends IR
final case class StreamAggScan(a: IR, name: String, query: IR) extends IR

object StreamJoin {
  def apply(
    left: IR, right: IR,
    lKey: IndexedSeq[String], rKey: IndexedSeq[String],
    l: String, r: String,
    joinF: IR,
    joinType: String,
    requiresMemoryManagement: Boolean,
    rightKeyIsDistinct: Boolean = false
  ): IR = {
    val lType = tcoerce[TStream](left.typ)
    val rType = tcoerce[TStream](right.typ)
    val lEltType = tcoerce[TStruct](lType.elementType)
    val rEltType = tcoerce[TStruct](rType.elementType)
    assert(lEltType.typeAfterSelectNames(lKey) isIsomorphicTo rEltType.typeAfterSelectNames(rKey))

    if(!rightKeyIsDistinct) {
      val rightGroupedStream = StreamGroupByKey(right, rKey, missingEqual = false)
      val groupField = genUID()

      // stream of {key, groupField}, where 'groupField' is an array of all rows
      // in 'right' with key 'key'
      val rightGrouped = mapIR(rightGroupedStream) { group =>
        bindIR(ToArray(group)) { array =>
          bindIR(ArrayRef(array, 0)) { head =>
            MakeStruct(rKey.map { key => key -> GetField(head, key) } :+ groupField -> array)
          }
        }
      }

      val rElt = Ref(genUID(), tcoerce[TStream](rightGrouped.typ).elementType)
      val lElt = Ref(genUID(), lEltType)
      val makeTupleFromJoin = MakeStruct(FastSeq("left" -> lElt, "rightGroup" -> rElt))
      val joined = StreamJoinRightDistinct(left, rightGrouped, lKey, rKey, lElt.name, rElt.name, makeTupleFromJoin, joinType)

      // joined is a stream of {leftElement, rightGroup}
      bindIR(MakeArray(NA(rEltType))) { missingSingleton =>
        flatMapIR(joined) { x =>
          Let(FastSeq(l -> GetField(x, "left")), bindIR(GetField(GetField(x, "rightGroup"), groupField)) { rightElts =>
            joinType match {
              case "left" | "outer" => StreamMap(ToStream(If(IsNA(rightElts), missingSingleton, rightElts), requiresMemoryManagement), r, joinF)
              case "right" | "inner" => StreamMap(ToStream(rightElts, requiresMemoryManagement), r, joinF)
            }
          })
        }
      }
    }
    else {
      val rElt = Ref(r, rEltType)
      val lElt = Ref(l, lEltType)
      StreamJoinRightDistinct(left, right, lKey, rKey, lElt.name, rElt.name, joinF, joinType)
    }
  }
}

final case class StreamJoinRightDistinct(left: IR, right: IR, lKey: IndexedSeq[String], rKey: IndexedSeq[String], l: String, r: String, joinF: IR, joinType: String) extends IR {
  def isIntervalJoin: Boolean = {
    if (rKey.size != 1) return false
    val lKeyTyp = tcoerce[TStruct](tcoerce[TStream](left.typ).elementType).fieldType(lKey(0))
    val rKeyTyp = tcoerce[TStruct](tcoerce[TStream](right.typ).elementType).fieldType(rKey(0))

    rKeyTyp.isInstanceOf[TInterval] && lKeyTyp != rKeyTyp
  }
}

final case class StreamLocalLDPrune(child: IR, r2Threshold: IR, windowSize: IR, maxQueueSize: IR, nSamples: IR) extends IR

sealed trait NDArrayIR extends TypedIR[TNDArray] {
  def elementTyp: Type = typ.elementType
}

object MakeNDArray {
  def fill(elt: IR, shape: IndexedSeq[IR], rowMajor: IR): MakeNDArray = {
    val flatSize: IR = if (shape.nonEmpty)
      shape.reduce { (l, r) => l * r }
    else
      0L
    MakeNDArray(
      ToArray(mapIR(rangeIR(flatSize.toI))(_ => elt)),
      MakeTuple.ordered(shape), rowMajor, ErrorIDs.NO_ERROR)
  }
}

final case class MakeNDArray(data: IR, shape: IR, rowMajor: IR, errorId: Int) extends NDArrayIR

final case class NDArrayShape(nd: IR) extends IR

final case class NDArrayReshape(nd: IR, shape: IR, errorID: Int) extends NDArrayIR

final case class NDArrayConcat(nds: IR, axis: Int) extends NDArrayIR

final case class NDArrayRef(nd: IR, idxs: IndexedSeq[IR], errorId: Int) extends IR
final case class NDArraySlice(nd: IR, slices: IR) extends NDArrayIR
final case class NDArrayFilter(nd: IR, keep: IndexedSeq[IR]) extends NDArrayIR

final case class NDArrayMap(nd: IR, valueName: String, body: IR) extends NDArrayIR
final case class NDArrayMap2(l: IR, r: IR, lName: String, rName: String, body: IR, errorID: Int) extends NDArrayIR

final case class NDArrayReindex(nd: IR, indexExpr: IndexedSeq[Int]) extends NDArrayIR
final case class NDArrayAgg(nd: IR, axes: IndexedSeq[Int]) extends IR
final case class NDArrayWrite(nd: IR, path: IR) extends IR

final case class NDArrayMatMul(l: IR, r: IR, errorID: Int) extends NDArrayIR

object NDArrayQR {
  def pType(mode: String, req: Boolean): PType = {
    mode match {
      case "r" => PCanonicalNDArray(PFloat64Required, 2, req)
      case "raw" => PCanonicalTuple(req, PCanonicalNDArray(PFloat64Required, 2, true), PCanonicalNDArray(PFloat64Required, 1, true))
      case "reduced" => PCanonicalTuple(req, PCanonicalNDArray(PFloat64Required, 2, true), PCanonicalNDArray(PFloat64Required, 2, true))
      case "complete" => PCanonicalTuple(req, PCanonicalNDArray(PFloat64Required, 2, true), PCanonicalNDArray(PFloat64Required, 2, true))
    }
  }
}

object NDArraySVD {
  def pTypes(computeUV: Boolean, req: Boolean): PType = {
    if (computeUV) {
      PCanonicalTuple(req, PCanonicalNDArray(PFloat64Required, 2, true), PCanonicalNDArray(PFloat64Required, 1, true), PCanonicalNDArray(PFloat64Required, 2, true))
    }
    else {
      PCanonicalNDArray(PFloat64Required, 1, req)
    }
  }
}

object NDArrayInv {
  val pType = PCanonicalNDArray(PFloat64Required, 2)
}

final case class NDArrayQR(nd: IR, mode: String, errorID: Int) extends IR

final case class NDArraySVD(nd: IR, fullMatrices: Boolean, computeUV: Boolean, errorID: Int) extends IR

object NDArrayEigh {
  def pTypes(eigvalsOnly: Boolean, req: Boolean): PType = {
    if (eigvalsOnly) {
      PCanonicalNDArray(PFloat64Required, 1, req)
    } else {
      PCanonicalTuple(req, PCanonicalNDArray(PFloat64Required, 1, true), PCanonicalNDArray(PFloat64Required, 2, true))
    }
  }
}
final case class NDArrayEigh(nd: IR, eigvalsOnly: Boolean, errorID: Int) extends IR

final case class NDArrayInv(nd: IR, errorID: Int) extends IR

final case class AggFilter(cond: IR, aggIR: IR, isScan: Boolean) extends IR

final case class AggExplode(array: IR, name: String, aggBody: IR, isScan: Boolean) extends IR

final case class AggGroupBy(key: IR, aggIR: IR, isScan: Boolean) extends IR

final case class AggArrayPerElement(a: IR, elementName: String, indexName: String, aggBody: IR, knownLength: Option[IR], isScan: Boolean) extends IR

object ApplyAggOp {
  def apply(op: AggOp, initOpArgs: IR*)(seqOpArgs: IR*): ApplyAggOp =
    ApplyAggOp(initOpArgs.toIndexedSeq, seqOpArgs.toIndexedSeq, AggSignature(op, initOpArgs.map(_.typ), seqOpArgs.map(_.typ)))
}

final case class ApplyAggOp(initOpArgs: IndexedSeq[IR], seqOpArgs: IndexedSeq[IR], aggSig: AggSignature) extends IR {

  def nSeqOpArgs = seqOpArgs.length

  def nInitArgs = initOpArgs.length

  def op: AggOp = aggSig.op
}

object AggFold {

  def min(element: IR, sortFields: IndexedSeq[SortField]): IR = {
    val elementType = element.typ.asInstanceOf[TStruct]
    val keyType = elementType.select(sortFields.map(_.field))._1
    minAndMaxHelper(element, keyType, StructLT(keyType, sortFields))
  }

  def max(element: IR, sortFields: IndexedSeq[SortField]): IR = {
    val elementType = element.typ.asInstanceOf[TStruct]
    val keyType = elementType.select(sortFields.map(_.field))._1
    minAndMaxHelper(element, keyType, StructGT(keyType, sortFields))
  }

  def all(element: IR): IR = {
    aggFoldIR(True(), element) { case (accum, element) =>
      ApplySpecial("land", Seq.empty[Type], Seq(accum, element), TBoolean, ErrorIDs.NO_ERROR)
    } { case (accum1, accum2) => ApplySpecial("land", Seq.empty[Type], Seq(accum1, accum2), TBoolean, ErrorIDs.NO_ERROR) }
  }

  private def minAndMaxHelper(element: IR, keyType: TStruct, comp: ComparisonOp[Boolean]): IR = {
    val keyFields = keyType.fields.map(_.name)

    val minAndMaxZero = NA(keyType)
    val aggFoldMinAccumName1 = genUID()
    val aggFoldMinAccumName2 = genUID()
    val aggFoldMinAccumRef1 = Ref(aggFoldMinAccumName1, keyType)
    val aggFoldMinAccumRef2 = Ref(aggFoldMinAccumName2, keyType)
    val minSeq = bindIR(SelectFields(element, keyFields)) { keyOfCurElementRef =>
      If(IsNA(aggFoldMinAccumRef1),
        keyOfCurElementRef,
        If(ApplyComparisonOp(comp, aggFoldMinAccumRef1, keyOfCurElementRef), aggFoldMinAccumRef1, keyOfCurElementRef)
      )
    }
    val minComb =
      If(IsNA(aggFoldMinAccumRef1),
        aggFoldMinAccumRef2,
        If (ApplyComparisonOp(comp, aggFoldMinAccumRef1, aggFoldMinAccumRef2), aggFoldMinAccumRef1, aggFoldMinAccumRef2)
      )

    AggFold(minAndMaxZero, minSeq, minComb, aggFoldMinAccumName1, aggFoldMinAccumName2, false)
  }
}

final case class AggFold(zero: IR, seqOp: IR, combOp: IR, accumName: String, otherAccumName: String, isScan: Boolean) extends IR

object ApplyScanOp {
  def apply(op: AggOp, initOpArgs: IR*)(seqOpArgs: IR*): ApplyScanOp =
    ApplyScanOp(initOpArgs.toIndexedSeq, seqOpArgs.toIndexedSeq, AggSignature(op, initOpArgs.map(_.typ), seqOpArgs.map(_.typ)))
}

final case class ApplyScanOp(initOpArgs: IndexedSeq[IR], seqOpArgs: IndexedSeq[IR], aggSig: AggSignature) extends IR {

  def nSeqOpArgs = seqOpArgs.length

  def nInitArgs = initOpArgs.length

  def op: AggOp = aggSig.op
}

final case class InitOp(i: Int, args: IndexedSeq[IR], aggSig: PhysicalAggSig) extends IR
final case class SeqOp(i: Int, args: IndexedSeq[IR], aggSig: PhysicalAggSig) extends IR
final case class CombOp(i1: Int, i2: Int, aggSig: PhysicalAggSig) extends IR
object ResultOp {
  def makeTuple(aggs: IndexedSeq[PhysicalAggSig]) = {
    MakeTuple.ordered(aggs.zipWithIndex.map { case (aggSig, index) =>
      ResultOp(index, aggSig)
    })
  }
}
final case class ResultOp(idx: Int, aggSig: PhysicalAggSig) extends IR

private final case class CombOpValue(i: Int, value: IR, aggSig: PhysicalAggSig) extends IR
final case class AggStateValue(i: Int, aggSig: AggStateSig) extends IR
final case class InitFromSerializedValue(i: Int, value: IR, aggSig: AggStateSig) extends IR

final case class SerializeAggs(startIdx: Int, serializedIdx: Int, spec: BufferSpec, aggSigs: IndexedSeq[AggStateSig]) extends IR
final case class DeserializeAggs(startIdx: Int, serializedIdx: Int, spec: BufferSpec, aggSigs: IndexedSeq[AggStateSig]) extends IR

final case class RunAgg(body: IR, result: IR, signature: IndexedSeq[AggStateSig]) extends IR
final case class RunAggScan(array: IR, name: String, init: IR, seqs: IR, result: IR, signature: IndexedSeq[AggStateSig]) extends IR

final case class Begin(xs: IndexedSeq[IR]) extends IR
final case class MakeStruct(fields: IndexedSeq[(String, IR)]) extends IR
final case class SelectFields(old: IR, fields: IndexedSeq[String]) extends IR

object InsertFields {
  def apply(old: IR, fields: Seq[(String, IR)]): InsertFields = InsertFields(old, fields, None)
}
final case class InsertFields(old: IR, fields: Seq[(String, IR)], fieldOrder: Option[IndexedSeq[String]]) extends TypedIR[TStruct]

object GetFieldByIdx {
  def apply(s: IR, field: Int): IR = {
    (s.typ: @unchecked) match {
      case t: TStruct => GetField(s, t.fieldNames(field))
      case _: TTuple => GetTupleElement(s, field)
    }
  }
}

final case class GetField(o: IR, name: String) extends IR

object MakeTuple {
  def ordered(types: IndexedSeq[IR]): MakeTuple = MakeTuple(types.zipWithIndex.map { case (ir, i) => (i, ir) })
}

final case class MakeTuple(fields: IndexedSeq[(Int, IR)]) extends IR
final case class GetTupleElement(o: IR, idx: Int) extends IR

object In {
  def apply(i: Int, typ: Type): In = In(i, SingleCodeEmitParamType(false, typ match {
    case TInt32 => Int32SingleCodeType
    case TInt64 => Int64SingleCodeType
    case TFloat32 => Float32SingleCodeType
    case TFloat64 => Float64SingleCodeType
    case TBoolean => BooleanSingleCodeType
    case ts: TStream => throw new UnsupportedOperationException
    case t => PTypeReferenceSingleCodeType(PType.canonical(t))
  }))
}

// Function Input
final case class In(i: Int, _typ: EmitParamType) extends IR

// FIXME: should be type any
object Die {
  def apply(message: String, typ: Type): Die = Die(Str(message), typ, ErrorIDs.NO_ERROR)
  def apply(message: String, typ: Type, errorId: Int): Die = Die(Str(message), typ, errorId)
}

/**
  * the Trap node runs the `child` node with an exception handler. If the child
  * throws a HailException (user exception), then we return the tuple ((msg, errorId), NA).
  * If the child throws any other exception, we raise that exception. If the
  * child does not throw, then we return the tuple (NA, child value).
  */
final case class Trap(child: IR) extends IR
final case class Die(message: IR, _typ: Type, errorId: Int) extends IR
final case class ConsoleLog(message: IR, result: IR) extends IR

final case class ApplyIR(function: String, typeArgs: Seq[Type], args: Seq[IR], returnType: Type, errorID: Int) extends IR {
  var conversion: (Seq[Type], Seq[IR], Int) => IR = _
  var inline: Boolean = _

  private lazy val refs = args.map(a => Ref(genUID(), a.typ)).toArray
  lazy val body: IR = conversion(typeArgs, refs, errorID).deepCopy()
  lazy val refIdx: Map[String, Int] = refs.map(_.name).zipWithIndex.toMap

<<<<<<< HEAD
  lazy val explicitNode: IR =
    Let(refs.map(_.name).zip(args), body)
=======
  lazy val explicitNode: IR = {
    // foldRight because arg1 should be at the top so it is evaluated first
    val ir = refs.zip(args).foldRight(body) { case ((ref, arg), bodyIR) => Let(ref.name, arg, bodyIR) }
    assert(ir.typ == returnType)
    ir
  }
>>>>>>> e9e8e172
}

sealed abstract class AbstractApplyNode[F <: JVMFunction] extends IR {
  def function: String
  def args: Seq[IR]
  def returnType: Type
  def typeArgs: Seq[Type]
  def argTypes: Seq[Type] = args.map(_.typ)
  lazy val implementation: F = IRFunctionRegistry.lookupFunctionOrFail(function, returnType, typeArgs, argTypes)
    .asInstanceOf[F]
}

final case class Apply(function: String, typeArgs: Seq[Type], args: Seq[IR], returnType: Type, errorID: Int) extends AbstractApplyNode[UnseededMissingnessObliviousJVMFunction]

final case class ApplySeeded(function: String, _args: Seq[IR], rngState: IR, staticUID: Long, returnType: Type) extends AbstractApplyNode[UnseededMissingnessObliviousJVMFunction] {
  val args = rngState +: _args
  val typeArgs: Seq[Type] = Seq.empty[Type]
}

final case class ApplySpecial(function: String, typeArgs: Seq[Type], args: Seq[IR], returnType: Type, errorID: Int) extends AbstractApplyNode[UnseededMissingnessAwareJVMFunction]

final case class LiftMeOut(child: IR) extends IR
final case class TableCount(child: TableIR) extends IR
final case class MatrixCount(child: MatrixIR) extends IR
final case class TableAggregate(child: TableIR, query: IR) extends IR
final case class MatrixAggregate(child: MatrixIR, query: IR) extends IR

final case class TableWrite(child: TableIR, writer: TableWriter) extends IR

final case class TableMultiWrite(_children: IndexedSeq[TableIR], writer: WrappedMatrixNativeMultiWriter) extends IR

final case class TableGetGlobals(child: TableIR) extends IR
final case class TableCollect(child: TableIR) extends IR

final case class MatrixWrite(child: MatrixIR, writer: MatrixWriter) extends IR

final case class MatrixMultiWrite(_children: IndexedSeq[MatrixIR], writer: MatrixNativeMultiWriter) extends IR

final case class TableToValueApply(child: TableIR, function: TableToValueFunction) extends IR
final case class MatrixToValueApply(child: MatrixIR, function: MatrixToValueFunction) extends IR
final case class BlockMatrixToValueApply(child: BlockMatrixIR, function: BlockMatrixToValueFunction) extends IR

final case class BlockMatrixCollect(child: BlockMatrixIR) extends NDArrayIR

final case class BlockMatrixWrite(child: BlockMatrixIR, writer: BlockMatrixWriter) extends IR

final case class BlockMatrixMultiWrite(blockMatrices: IndexedSeq[BlockMatrixIR], writer: BlockMatrixMultiWriter) extends IR

final case class CollectDistributedArray(contexts: IR, globals: IR, cname: String, gname: String, body: IR, dynamicID: IR, staticID: String, tsd: Option[TableStageDependency] = None) extends IR

object PartitionReader {
  implicit val formats: Formats = new DefaultFormats() {
    override val typeHints = ShortTypeHints(List(
      classOf[PartitionRVDReader],
      classOf[PartitionNativeReader],
      classOf[PartitionNativeReaderIndexed],
      classOf[PartitionNativeIntervalReader],
      classOf[PartitionZippedNativeReader],
      classOf[PartitionZippedIndexedNativeReader],
      classOf[BgenPartitionReader],
      classOf[GVCFPartitionReader],
      classOf[TextInputFilterAndReplace],
      classOf[VCFHeaderInfo],
      classOf[AbstractTypedCodecSpec],
      classOf[TypedCodecSpec],
      classOf[AvroPartitionReader]),
      typeHintFieldName = "name") + BufferSpec.shortTypeHints
  }  +
    new TStructSerializer +
    new TypeSerializer +
    new PTypeSerializer +
    new ETypeSerializer +
    new AvroSchemaSerializer

  def extract(ctx: ExecuteContext, jv: JValue): PartitionReader = {
    (jv \ "name").extract[String] match {
      case "PartitionNativeIntervalReader" =>
        val path = (jv \ "path").extract[String]
        val spec = TableNativeReader.read(ctx.fs, path, None).spec
        PartitionNativeIntervalReader(ctx.stateManager, path, spec, (jv \ "uidFieldName").extract[String])
      case "GVCFPartitionReader" =>
        val header = VCFHeaderInfo.fromJSON((jv \ "header"))
        val callFields = (jv \ "callFields").extract[Set[String]]
        val entryFloatType = IRParser.parseType((jv \ "entryFloatType").extract[String])
        val arrayElementsRequired = (jv \ "arrayElementsRequired").extract[Boolean]
        val rg = (jv \ "rg") match {
          case JString(s) => Some(s)
          case JNothing => None
        }
        val contigRecoding = (jv \ "contigRecoding").extract[Map[String, String]]
        val skipInvalidLoci = (jv \ "skipInvalidLoci").extract[Boolean]
        val filterAndReplace = (jv \ "filterAndReplace").extract[TextInputFilterAndReplace]
        val entriesFieldName = (jv \ "entriesFieldName").extract[String]
        val uidFieldName = (jv \ "uidFieldName").extract[String]
        GVCFPartitionReader(header, callFields, entryFloatType, arrayElementsRequired, rg, contigRecoding,
          skipInvalidLoci, filterAndReplace, entriesFieldName, uidFieldName)
      case _ => jv.extract[PartitionReader]
    }
  }
}

object PartitionWriter {
  implicit val formats: Formats = new DefaultFormats() {
    override val typeHints = ShortTypeHints(List(
      classOf[PartitionNativeWriter],
      classOf[TableTextPartitionWriter],
      classOf[VCFPartitionWriter],
      classOf[GenSampleWriter],
      classOf[GenVariantWriter],
      classOf[AbstractTypedCodecSpec],
      classOf[TypedCodecSpec]), typeHintFieldName = "name"
    ) + BufferSpec.shortTypeHints
  }  +
    new TStructSerializer +
    new TypeSerializer +
    new PTypeSerializer +
    new PStructSerializer +
    new ETypeSerializer
}

object MetadataWriter {
  implicit val formats: Formats = new DefaultFormats() {
    override val typeHints = ShortTypeHints(List(
      classOf[RVDSpecWriter],
      classOf[TableSpecWriter],
      classOf[RelationalWriter],
      classOf[TableTextFinalizer],
      classOf[VCFExportFinalizer],
      classOf[SimpleMetadataWriter],
      classOf[RVDSpecMaker],
      classOf[AbstractTypedCodecSpec],
      classOf[TypedCodecSpec]),
      typeHintFieldName = "name"
    ) + BufferSpec.shortTypeHints
  }  +
    new TStructSerializer +
    new TypeSerializer +
    new PTypeSerializer +
    new ETypeSerializer
}

abstract class PartitionReader {
  assert(fullRowType.hasField(uidFieldName))

  def contextType: Type

  def fullRowType: TStruct

  def uidFieldName: String

  def rowRequiredness(requestedType: TStruct): RStruct

  def emitStream(
    ctx: ExecuteContext,
    cb: EmitCodeBuilder,
    mb: EmitMethodBuilder[_],
    context: EmitCode,
    requestedType: TStruct
  ): IEmitCode

  def toJValue: JValue
}

abstract class PartitionWriter {
  def consumeStream(
    ctx: ExecuteContext,
    cb: EmitCodeBuilder,
    stream: StreamProducer,
    context: EmitCode,
    region: Value[Region]): IEmitCode

  def ctxType: Type
  def returnType: Type
  def unionTypeRequiredness(r: TypeWithRequiredness, ctxType: TypeWithRequiredness, streamType: RIterable): Unit

  def toJValue: JValue = Extraction.decompose(this)(PartitionWriter.formats)
}

abstract class SimplePartitionWriter extends PartitionWriter {
  def ctxType: Type = TString
  def returnType: Type = TString
  def unionTypeRequiredness(r: TypeWithRequiredness, ctxType: TypeWithRequiredness, streamType: RIterable): Unit = {
    r.union(ctxType.required)
    r.union(streamType.required)
  }

  def consumeElement(cb: EmitCodeBuilder, element: EmitCode, os: Value[OutputStream], region: Value[Region]): Unit
  def preConsume(cb: EmitCodeBuilder, os: Value[OutputStream]): Unit = ()
  def postConsume(cb: EmitCodeBuilder, os: Value[OutputStream]): Unit = ()

  final def consumeStream(ctx: ExecuteContext, cb: EmitCodeBuilder, stream: StreamProducer,
      context: EmitCode, region: Value[Region]): IEmitCode = {
    context.toI(cb).map(cb) { case ctx: SStringValue =>
      val filename = ctx.loadString(cb)
      val os = cb.memoize(cb.emb.create(filename))

      preConsume(cb, os)
      stream.memoryManagedConsume(region, cb) { cb =>
        consumeElement(cb, stream.element, os, stream.elementRegion)
      }
      postConsume(cb, os)

      cb += os.invoke[Unit]("flush")
      cb += os.invoke[Unit]("close")

      SJavaString.construct(cb, filename)
    }
  }
}

abstract class MetadataWriter {
  def annotationType: Type
  def writeMetadata(
    writeAnnotations: => IEmitCode,
    cb: EmitCodeBuilder,
    region: Value[Region]): Unit

  def toJValue: JValue = Extraction.decompose(this)(MetadataWriter.formats)
}

final case class SimpleMetadataWriter(val annotationType: Type) extends MetadataWriter {
  def writeMetadata(writeAnnotations: => IEmitCode, cb: EmitCodeBuilder, region: Value[Region]): Unit =
    writeAnnotations.consume(cb, {}, {_ => ()})
}

final case class ReadPartition(context: IR, rowType: TStruct, reader: PartitionReader) extends IR
final case class WritePartition(value: IR, writeCtx: IR, writer: PartitionWriter) extends IR
final case class WriteMetadata(writeAnnotations: IR, writer: MetadataWriter) extends IR

final case class ReadValue(path: IR, reader: ValueReader, requestedType: Type) extends IR
final case class WriteValue(value: IR, path: IR, writer: ValueWriter, stagingFile: Option[IR] = None) extends IR

class PrimitiveIR(val self: IR) extends AnyVal {
  def +(other: IR): IR = {
    assert(self.typ == other.typ)
    if (self.typ == TString)
      invoke("concat", TString, self, other)
    else
      ApplyBinaryPrimOp(Add(), self, other)
  }
  def -(other: IR): IR = ApplyBinaryPrimOp(Subtract(), self, other)
  def *(other: IR): IR = ApplyBinaryPrimOp(Multiply(), self, other)
  def /(other: IR): IR = ApplyBinaryPrimOp(FloatingPointDivide(), self, other)
  def floorDiv(other: IR): IR = ApplyBinaryPrimOp(RoundToNegInfDivide(), self, other)

  def &&(other: IR): IR = invoke("land", TBoolean, self, other)
  def ||(other: IR): IR = invoke("lor", TBoolean, self, other)

  def toI: IR = Cast(self, TInt32)
  def toL: IR = Cast(self, TInt64)
  def toF: IR = Cast(self, TFloat32)
  def toD: IR = Cast(self, TFloat64)

  def unary_-(): IR = ApplyUnaryPrimOp(Negate, self)
  def unary_!(): IR = ApplyUnaryPrimOp(Bang, self)

  def ceq(other: IR): IR = ApplyComparisonOp(EQWithNA(self.typ, other.typ), self, other)
  def cne(other: IR): IR = ApplyComparisonOp(NEQWithNA(self.typ, other.typ), self, other)
  def <(other: IR): IR = ApplyComparisonOp(LT(self.typ, other.typ), self, other)
  def >(other: IR): IR = ApplyComparisonOp(GT(self.typ, other.typ), self, other)
  def <=(other: IR): IR = ApplyComparisonOp(LTEQ(self.typ, other.typ), self, other)
  def >=(other: IR): IR = ApplyComparisonOp(GTEQ(self.typ, other.typ), self, other)
}

object ErrorIDs {
  val NO_ERROR = -1
}<|MERGE_RESOLUTION|>--- conflicted
+++ resolved
@@ -737,17 +737,11 @@
   lazy val body: IR = conversion(typeArgs, refs, errorID).deepCopy()
   lazy val refIdx: Map[String, Int] = refs.map(_.name).zipWithIndex.toMap
 
-<<<<<<< HEAD
-  lazy val explicitNode: IR =
-    Let(refs.map(_.name).zip(args), body)
-=======
   lazy val explicitNode: IR = {
-    // foldRight because arg1 should be at the top so it is evaluated first
-    val ir = refs.zip(args).foldRight(body) { case ((ref, arg), bodyIR) => Let(ref.name, arg, bodyIR) }
+    val ir = Let(refs.map(_.name).zip(args), body)
     assert(ir.typ == returnType)
     ir
   }
->>>>>>> e9e8e172
 }
 
 sealed abstract class AbstractApplyNode[F <: JVMFunction] extends IR {
