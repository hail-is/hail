package is.hail.expr.ir

import is.hail.annotations.Annotation
import is.hail.expr.ir.functions._
import is.hail.expr.types.physical._
import is.hail.expr.types.virtual._
import is.hail.io.CodecSpec
<<<<<<< HEAD
import is.hail.utils.FastIndexedSeq
=======
import is.hail.utils.{ExportType, FastIndexedSeq, log}
>>>>>>> f63f639e

import scala.language.existentials

sealed trait IR extends BaseIR {
  private var _pType: PType = null
  private var _typ: Type = null

  def pType = {
    assert(_pType != null)

    _pType
  }

  def inferSetPType(env: Env[PType]): Unit = {
    assert(_pType == null)

    _pType = InferPType(this, env)
  }

  def typ: Type = {
    if (_typ == null)
      try {
        _typ = InferType(this)
      } catch {
        case e: Throwable => throw new RuntimeException(s"typ: inference failure: \n${ Pretty(this) }", e)
      }
    _typ
  }

  lazy val children: IndexedSeq[BaseIR] =
    Children(this)

  override def copy(newChildren: IndexedSeq[BaseIR]): IR =
    Copy(this, newChildren)

  override def deepCopy(): this.type = {

    val cp = super.deepCopy()
    if (_typ != null)
      cp._typ = _typ
    if (_pType != null)
      cp._pType = _pType
    cp
  }

  def size: Int = 1 + children.map {
      case x: IR => x.size
      case _ => 0
    }.sum

  private[this] def _unwrap: IR => IR = {
    case node: ApplyIR => MapIR(_unwrap)(node.explicitNode)
    case node => MapIR(_unwrap)(node)
  }

  def unwrap: IR = _unwrap(this)
}

object Literal {
  def coerce(t: Type, x: Any): IR = {
    if (x == null)
      return NA(t)
    t match {
      case _: TInt32 => I32(x.asInstanceOf[Int])
      case _: TInt64 => I64(x.asInstanceOf[Long])
      case _: TFloat32 => F32(x.asInstanceOf[Float])
      case _: TFloat64 => F64(x.asInstanceOf[Double])
      case _: TBoolean => if (x.asInstanceOf[Boolean]) True() else False()
      case _: TString => Str(x.asInstanceOf[String])
      case _ => Literal(t, x)
    }
  }
}

final case class Literal(_typ: Type, value: Annotation) extends IR {
  require(!CanEmit(_typ))
  require(value != null)
}

final case class I32(x: Int) extends IR
final case class I64(x: Long) extends IR
final case class F32(x: Float) extends IR
final case class F64(x: Double) extends IR
final case class Str(x: String) extends IR
final case class True() extends IR
final case class False() extends IR
final case class Void() extends IR

final case class Cast(v: IR, _typ: Type) extends IR
final case class CastRename(v: IR, _typ: Type) extends IR

final case class NA(_typ: Type) extends IR { assert(!_typ.required) }
final case class IsNA(value: IR) extends IR

object Coalesce {
  def unify(values: Seq[IR], unifyType: Option[Type] = None): Coalesce = {
    require(values.nonEmpty)
    val t1 = values.head.typ
    if (values.forall(_.typ == t1))
      Coalesce(values)
    else {
      val t = unifyType.getOrElse(t1.deepOptional())
      Coalesce(values.map(PruneDeadFields.upcast(_, t)))
    }
  }
}

final case class Coalesce(values: Seq[IR]) extends IR {
  require(values.nonEmpty)
}

object If {
  def unify(cond: IR, cnsq: IR, altr: IR, unifyType: Option[Type] = None): If = {
    if (cnsq.typ == altr.typ)
      If(cond, cnsq, altr)
    else {
      cnsq match {
        case NA(_) => If(cond, NA(altr.typ), altr)
        case Die(msg, _) => If(cond, Die(msg, altr.typ), altr)
        case Literal(_, value) if altr.typ.typeCheck(value) => If(cond, Literal(altr.typ, value), altr)
        case _ =>
          altr match {
            case NA(_) => If(cond, cnsq, NA(cnsq.typ))
            case Die(msg, _) => If(cond, cnsq, Die(msg, cnsq.typ))
            case Literal(_, value) if cnsq.typ.typeCheck(value)  => If(cond, cnsq, Literal(cnsq.typ, value))
            case _ =>
              val t = unifyType.getOrElse(cnsq.typ.deepOptional())
              If(cond,
                PruneDeadFields.upcast(cnsq, t),
                PruneDeadFields.upcast(altr, t))
          }
      }
    }
  }
}

final case class If(cond: IR, cnsq: IR, altr: IR) extends IR

final case class AggLet(name: String, value: IR, body: IR, isScan: Boolean) extends IR
final case class Let(name: String, value: IR, body: IR) extends IR
final case class Ref(name: String, var _typ: Type) extends IR

final case class RelationalLet(name: String, value: IR, body: IR) extends IR
final case class RelationalRef(name: String, _typ: Type) extends IR

final case class ApplyBinaryPrimOp(op: BinaryOp, l: IR, r: IR) extends IR
final case class ApplyUnaryPrimOp(op: UnaryOp, x: IR) extends IR
final case class ApplyComparisonOp(op: ComparisonOp[_], l: IR, r: IR) extends IR

object MakeArray {
  def unify(args: Seq[IR], typ: TArray = null): MakeArray = {
    assert(typ != null || args.nonEmpty)
    var t: TArray = typ
    if (t == null) {
      t = if (args.tail.forall(_.typ == args.head.typ)) {
        TArray(args.head.typ)
      } else TArray(args.head.typ.deepOptional())
    }
    assert(t.elementType.deepOptional() == t.elementType ||
      args.forall(a => a.typ == t.elementType),
      s"${ t.parsableString() }: ${ args.map(a => "\n    " + a.typ.parsableString()).mkString } ")

    MakeArray(args.map { arg =>
      if (arg.typ == t.elementType)
        arg
      else {
        val upcast = PruneDeadFields.upcast(arg, t.elementType)
        assert(upcast.typ == t.elementType)
        upcast
      }
    }, t)
  }
}

final case class MakeArray(args: Seq[IR], _typ: TArray) extends IR
final case class MakeStream(args: Seq[IR], _typ: TStream) extends IR
final case class ArrayRef(a: IR, i: IR) extends IR
final case class ArrayLen(a: IR) extends IR
final case class ArrayRange(start: IR, stop: IR, step: IR) extends IR
final case class StreamRange(start: IR, stop: IR, step: IR) extends IR


object ArraySort {
  def apply(a: IR, ascending: IR = True(), onKey: Boolean = false): ArraySort = {
    val l = genUID()
    val r = genUID()
    val atyp = coerce[TIterable](a.typ)
    val compare = if (onKey) {
      a.typ match {
        case atyp: TDict =>
          ApplyComparisonOp(Compare(atyp.keyType), GetField(Ref(l, atyp.elementType), "key"), GetField(Ref(r, atyp.elementType), "key"))
        case atyp: TStreamable if atyp.elementType.isInstanceOf[TStruct] =>
          val elt = coerce[TStruct](atyp.elementType)
          ApplyComparisonOp(Compare(elt.types(0)), GetField(Ref(l, elt), elt.fieldNames(0)), GetField(Ref(r, atyp.elementType), elt.fieldNames(0)))
        case atyp: TStreamable if atyp.elementType.isInstanceOf[TTuple] =>
          val elt = coerce[TTuple](atyp.elementType)
          ApplyComparisonOp(Compare(elt.types(0)), GetTupleElement(Ref(l, elt), 0), GetTupleElement(Ref(r, atyp.elementType), 0))
      }
    } else {
      ApplyComparisonOp(Compare(atyp.elementType), Ref(l, -atyp.elementType), Ref(r, -atyp.elementType))
    }

    ArraySort(a, l, r, If(ascending, compare < 0, compare > 0))
  }
}
final case class ArraySort(a: IR, left: String, right: String, compare: IR) extends IR
final case class ToSet(a: IR) extends IR
final case class ToDict(a: IR) extends IR
final case class ToArray(a: IR) extends IR
final case class ToStream(a: IR) extends IR

final case class LowerBoundOnOrderedCollection(orderedCollection: IR, elem: IR, onKey: Boolean) extends IR

final case class GroupByKey(collection: IR) extends IR

final case class ArrayMap(a: IR, name: String, body: IR) extends IR {
  override def typ: TStreamable = coerce[TStreamable](super.typ)
  def elementTyp: Type = typ.elementType
}
final case class ArrayFilter(a: IR, name: String, cond: IR) extends IR {
  override def typ: TStreamable = coerce[TStreamable](super.typ)
}
final case class ArrayFlatMap(a: IR, name: String, body: IR) extends IR {
  override def typ: TStreamable = coerce[TStreamable](super.typ)
}
final case class ArrayFold(a: IR, zero: IR, accumName: String, valueName: String, body: IR) extends IR

final case class ArrayScan(a: IR, zero: IR, accumName: String, valueName: String, body: IR) extends IR

final case class ArrayFor(a: IR, valueName: String, body: IR) extends IR

final case class ArrayAgg(a: IR, name: String, query: IR) extends IR
final case class ArrayAggScan(a: IR, name: String, query: IR) extends IR

final case class ArrayLeftJoinDistinct(left: IR, right: IR, l: String, r: String, keyF: IR, joinF: IR) extends IR

final case class MakeNDArray(data: IR, shape: IR, rowMajor: IR) extends IR

final case class NDArrayShape(nd: IR) extends IR

final case class NDArrayReshape(nd: IR, shape: IR) extends IR {
  require(shape.typ.asInstanceOf[TTuple].size > 0)
}

final case class NDArrayRef(nd: IR, idxs: IndexedSeq[IR]) extends IR
final case class NDArraySlice(nd: IR, slices: IR) extends IR

final case class NDArrayMap(nd: IR, valueName: String, body: IR) extends IR {
  override def typ: TNDArray = coerce[TNDArray](super.typ)
  def elementTyp: Type = typ.elementType
}

final case class NDArrayMap2(l: IR, r: IR, lName: String, rName: String, body: IR) extends IR {
  override def typ: TNDArray = coerce[TNDArray](super.typ)
  def elementTyp: Type = typ.elementType
}

final case class NDArrayReindex(nd: IR, indexExpr: IndexedSeq[Int]) extends IR
final case class NDArrayAgg(nd: IR, axes: IndexedSeq[Int]) extends IR
final case class NDArrayWrite(nd: IR, path: IR) extends IR

final case class NDArrayMatMul(l: IR, r: IR) extends IR

final case class AggFilter(cond: IR, aggIR: IR, isScan: Boolean) extends IR

final case class AggExplode(array: IR, name: String, aggBody: IR, isScan: Boolean) extends IR

final case class AggGroupBy(key: IR, aggIR: IR, isScan: Boolean) extends IR

final case class AggArrayPerElement(a: IR, elementName: String, indexName: String, aggBody: IR, knownLength: Option[IR], isScan: Boolean) extends IR

final case class ApplyAggOp(constructorArgs: IndexedSeq[IR], initOpArgs: Option[IndexedSeq[IR]], seqOpArgs: IndexedSeq[IR], aggSig: AggSignature) extends IR {
  assert(!(seqOpArgs ++ constructorArgs ++ initOpArgs.getOrElse(FastIndexedSeq.empty[IR])).exists(ContainsScan(_)))
  assert(constructorArgs.map(_.typ) == aggSig.constructorArgs)
  assert(initOpArgs.map(_.map(_.typ)) == aggSig.initOpArgs)

  def nSeqOpArgs = seqOpArgs.length

  def nConstructorArgs = constructorArgs.length

  def hasInitOp = initOpArgs.isDefined

  def op: AggOp = aggSig.op
}

final case class ApplyScanOp(constructorArgs: IndexedSeq[IR], initOpArgs: Option[IndexedSeq[IR]], seqOpArgs: IndexedSeq[IR], aggSig: AggSignature) extends IR {
  assert(!(seqOpArgs ++ constructorArgs ++ initOpArgs.getOrElse(FastIndexedSeq.empty[IR])).exists(ContainsAgg(_)))
  assert(constructorArgs.map(_.typ) == aggSig.constructorArgs)
  assert(initOpArgs.map(_.map(_.typ)) == aggSig.initOpArgs)

  def nSeqOpArgs = seqOpArgs.length

  def nConstructorArgs = constructorArgs.length

  def hasInitOp = initOpArgs.isDefined

  def op: AggOp = aggSig.op
}

final case class InitOp(i: IR, args: IndexedSeq[IR], aggSig: AggSignature) extends IR
final case class SeqOp(i: IR, args: IndexedSeq[IR], aggSig: AggSignature) extends IR

final case class InitOp2(i: Int, args: IndexedSeq[IR], aggSig: AggSignature) extends IR
final case class SeqOp2(i: Int, args: IndexedSeq[IR], aggSig: AggSignature) extends IR
final case class CombOp2(i1: Int, i2: Int, aggSig: AggSignature) extends IR
final case class ResultOp2(startIdx: Int, aggSigs: IndexedSeq[AggSignature]) extends IR

final case class WriteAggs(startIdx: Int, path: IR, spec: CodecSpec, aggSigs: IndexedSeq[AggSignature]) extends IR
final case class ReadAggs(startIdx: Int, path: IR, spec: CodecSpec, aggSigs: IndexedSeq[AggSignature]) extends IR
final case class SerializeAggs(startIdx: Int, serializedIdx: Int, spec: CodecSpec, aggSigs: IndexedSeq[AggSignature]) extends IR
final case class DeserializeAggs(startIdx: Int, serializedIdx: Int, spec: CodecSpec, aggSigs: IndexedSeq[AggSignature]) extends IR

final case class Begin(xs: IndexedSeq[IR]) extends IR
final case class MakeStruct(fields: Seq[(String, IR)]) extends IR
final case class SelectFields(old: IR, fields: Seq[String]) extends IR

object InsertFields {
  def apply(old: IR, fields: Seq[(String, IR)]): InsertFields = InsertFields(old, fields, None)
}
final case class InsertFields(old: IR, fields: Seq[(String, IR)], fieldOrder: Option[IndexedSeq[String]]) extends IR {

  override def typ: TStruct = coerce[TStruct](super.typ)

  override def pType: PStruct = coerce[PStruct](super.pType)
}

object GetFieldByIdx {
  def apply(s: IR, field: Int): IR = {
    (s.typ: @unchecked) match {
      case t: TStruct => GetField(s, t.fieldNames(field))
      case _: TTuple => GetTupleElement(s, field)
    }
  }
}

final case class GetField(o: IR, name: String) extends IR

final case class MakeTuple(types: Seq[IR]) extends IR
final case class GetTupleElement(o: IR, idx: Int) extends IR

final case class In(i: Int, _typ: Type) extends IR

// FIXME: should be type any
object Die {
  def apply(message: String, typ: Type): Die = Die(Str(message), typ)
}

final case class Die(message: IR, _typ: Type) extends IR

final case class ApplyIR(function: String, args: Seq[IR]) extends IR {
  var conversion: Seq[IR] => IR = _

  private lazy val refs = args.map(a => Ref(genUID(), a.typ)).toArray
  lazy val body: IR = conversion(refs).deepCopy()

  lazy val explicitNode: IR = {
    // foldRight because arg1 should be at the top so it is evaluated first
    refs.zip(args).foldRight(body) { case ((ref, arg), bodyIR) => Let(ref.name, arg, bodyIR) }
  }
}

sealed abstract class AbstractApplyNode[F <: IRFunction] extends IR {
  def function: String
  def args: Seq[IR]
  def argTypes: Seq[Type] = args.map(_.typ)
  lazy val implementation: F = IRFunctionRegistry.lookupFunction(function, argTypes)
    .getOrElse(throw new RuntimeException(s"no function match for $function: ${ argTypes.map(_.parsableString()).mkString(", ") }"))
      .asInstanceOf[F]
}

final case class Apply(function: String, args: Seq[IR]) extends AbstractApplyNode[IRFunctionWithoutMissingness]

final case class ApplySeeded(function: String, args: Seq[IR], seed: Long) extends AbstractApplyNode[SeededIRFunction]

final case class ApplySpecial(function: String, args: Seq[IR]) extends AbstractApplyNode[IRFunctionWithMissingness]

final case class Uniroot(argname: String, function: IR, min: IR, max: IR) extends IR

final case class TableCount(child: TableIR) extends IR
final case class TableAggregate(child: TableIR, query: IR) extends IR
final case class MatrixAggregate(child: MatrixIR, query: IR) extends IR

final case class TableWrite(child: TableIR, writer: TableWriter) extends IR

final case class TableMultiWrite(_children: IndexedSeq[TableIR], writer: WrappedMatrixNativeMultiWriter) extends IR {
  private val t = _children.head.typ
  require(_children.forall(_.typ == t))
}

final case class TableGetGlobals(child: TableIR) extends IR
final case class TableCollect(child: TableIR) extends IR

final case class MatrixWrite(child: MatrixIR, writer: MatrixWriter) extends IR

final case class MatrixMultiWrite(_children: IndexedSeq[MatrixIR], writer: MatrixNativeMultiWriter) extends IR {
  private val t = _children.head.typ
  require(_children.forall(_.typ == t))
}

final case class TableToValueApply(child: TableIR, function: TableToValueFunction) extends IR
final case class MatrixToValueApply(child: MatrixIR, function: MatrixToValueFunction) extends IR
final case class BlockMatrixToValueApply(child: BlockMatrixIR, function: BlockMatrixToValueFunction) extends IR

final case class BlockMatrixWrite(child: BlockMatrixIR, writer: BlockMatrixWriter) extends IR

final case class BlockMatrixMultiWrite(blockMatrices: IndexedSeq[BlockMatrixIR], writer: BlockMatrixMultiWriter) extends IR

final case class CollectDistributedArray(contexts: IR, globals: IR, cname: String, gname: String, body: IR) extends IR
final case class ReadPartition(path: IR, spec: CodecSpec, encodedType: TStruct, rowType: TStruct) extends IR

class PrimitiveIR(val self: IR) extends AnyVal {
  def +(other: IR): IR = ApplyBinaryPrimOp(Add(), self, other)
  def -(other: IR): IR = ApplyBinaryPrimOp(Subtract(), self, other)
  def *(other: IR): IR = ApplyBinaryPrimOp(Multiply(), self, other)
  def /(other: IR): IR = ApplyBinaryPrimOp(FloatingPointDivide(), self, other)
  def floorDiv(other: IR): IR = ApplyBinaryPrimOp(RoundToNegInfDivide(), self, other)

  def &&(other: IR): IR = invoke("&&", self, other)
  def ||(other: IR): IR = invoke("||", self, other)

  def toI: IR = Cast(self, TInt32())
  def toL: IR = Cast(self, TInt64())
  def toF: IR = Cast(self, TFloat32())
  def toD: IR = Cast(self, TFloat64())

  def unary_-(): IR = ApplyUnaryPrimOp(Negate(), self)
  def unary_!(): IR = ApplyUnaryPrimOp(Bang(), self)

  def ceq(other: IR): IR = ApplyComparisonOp(EQWithNA(self.typ, other.typ), self, other)
  def cne(other: IR): IR = ApplyComparisonOp(NEQWithNA(self.typ, other.typ), self, other)
  def <(other: IR): IR = ApplyComparisonOp(LT(self.typ, other.typ), self, other)
  def >(other: IR): IR = ApplyComparisonOp(GT(self.typ, other.typ), self, other)
  def <=(other: IR): IR = ApplyComparisonOp(LTEQ(self.typ, other.typ), self, other)
  def >=(other: IR): IR = ApplyComparisonOp(GTEQ(self.typ, other.typ), self, other)
}<|MERGE_RESOLUTION|>--- conflicted
+++ resolved
@@ -5,28 +5,32 @@
 import is.hail.expr.types.physical._
 import is.hail.expr.types.virtual._
 import is.hail.io.CodecSpec
-<<<<<<< HEAD
-import is.hail.utils.FastIndexedSeq
-=======
 import is.hail.utils.{ExportType, FastIndexedSeq, log}
->>>>>>> f63f639e
 
 import scala.language.existentials
 
 sealed trait IR extends BaseIR {
+  private var _pType2: PType = null
   private var _pType: PType = null
   private var _typ: Type = null
 
   def pType = {
-    assert(_pType != null)
+    if (_pType == null)
+      _pType = PType.canonical(typ)
 
     _pType
   }
 
+  def pType2 = {
+    assert(_pType2 != null)
+
+    _pType2
+  }
+
   def inferSetPType(env: Env[PType]): Unit = {
-    assert(_pType == null)
-
-    _pType = InferPType(this, env)
+    assert(_pType2 == null)
+
+    _pType2 = InferPType(this, env)
   }
 
   def typ: Type = {
