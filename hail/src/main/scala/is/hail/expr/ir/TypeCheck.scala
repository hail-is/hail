package is.hail.expr.ir

import is.hail.expr.types.virtual._
import is.hail.utils._

object TypeCheck {
  def apply(ir: BaseIR): Unit = {
    try {
      ir match {
        case ir: IR => check(ir, BindingEnv.empty)
        case tir: TableIR => check(tir)
        case mir: MatrixIR => check(mir)
        case bmir: BlockMatrixIR => check(bmir)
      }
    } catch {
      case e: Throwable => fatal(s"Error while typechecking IR:\n${ Pretty(ir) }", e)
    }
  }

  def apply(ir: IR, env: BindingEnv[Type]): Unit = {
    try {
      check(ir, env)
    } catch {
      case e: Throwable => fatal(s"Error while typechecking IR:\n${ Pretty(ir) }", e)
    }
  }

  private def check(tir: TableIR): Unit = {
    tir match {
      case TableMapRows(child, newRow) =>
        val newFieldSet = newRow.typ.asInstanceOf[TStruct].fieldNames.toSet
        assert(child.typ.key.forall(newFieldSet.contains))
      case _ =>
    }

    tir.children
      .iterator
      .zipWithIndex
      .foreach {
        case (child: IR, i) => check(child, NewBindings(tir, i))
        case (tir: TableIR, _) => check(tir)
        case (mir: MatrixIR, _) => check(mir)
        case (bmir: BlockMatrixIR, _) => check(bmir)
      }
  }


  private def check(mir: MatrixIR): Unit = mir.children
    .iterator
    .zipWithIndex
    .foreach {
      case (child: IR, i) => check(child, NewBindings(mir, i))
      case (tir: TableIR, _) => check(tir)
      case (mir: MatrixIR, _) => check(mir)
      case (bmir: BlockMatrixIR, _) => check(bmir)
    }

  private def check(bmir: BlockMatrixIR): Unit = bmir.children
    .iterator
    .zipWithIndex
    .foreach {
      case (child: IR, i) => check(child, NewBindings(bmir, i))
      case (tir: TableIR, _) => check(tir)
      case (mir: MatrixIR, _) => check(mir)
      case (bmir: BlockMatrixIR, _) => check(bmir)
    }

  private def check(ir: IR, env: BindingEnv[Type]): Unit = {
    ir.children
      .iterator
      .zipWithIndex
      .foreach {
        case (child: IR, i) => check(child, ChildBindings(ir, i, env))
        case (tir: TableIR, _) => check(tir)
        case (mir: MatrixIR, _) => check(mir)
        case (bmir: BlockMatrixIR, _) => check(bmir)
      }

    ir match {
      case I32(x) =>
      case I64(x) =>
      case F32(x) =>
      case F64(x) =>
      case True() =>
      case False() =>
      case Str(x) =>
      case Literal(_, _) =>
      case Void() =>
      case Cast(v, typ) => if (!Casts.valid(v.typ, typ))
        throw new RuntimeException(s"invalid cast:\n  " +
          s"child type: ${ v.typ.parsableString() }\n  " +
          s"cast type:  ${ typ.parsableString() }")
      case CastRename(v, typ) =>
        if (!v.typ.canCastTo(typ))
          throw new RuntimeException(s"invalid cast:\n  " +
            s"child type: ${ v.typ.parsableString() }\n  " +
            s"cast type:  ${ typ.parsableString() }")
      case NA(t) =>
        assert(t != null)
        assert(!t.required)
      case IsNA(v) =>
      case Coalesce(values) =>
        assert(values.tail.forall(_.typ.isOfType(values.head.typ)))
      case x@If(cond, cnsq, altr) =>
        assert(cond.typ.isOfType(TBoolean()))
        assert(x.typ.isOfType(cnsq.typ) && x.typ.isOfType(altr.typ))
      case x@Let(_, _, body) =>
        assert(x.typ isOfType body.typ)
      case x@AggLet(_, _, body, _) =>
        assert(x.typ isOfType body.typ)
      case x@Ref(name, _) =>
        val expected = env.eval.lookup(name)
        assert(x.typ isOfType expected, s"type mismatch:\n  name: $name\n  actual: ${ x.typ.parsableString() }\n  expect: ${ expected.parsableString() }")
      case RelationalRef(_, _) =>
      case x@TailLoop(name, _, body) =>
        assert(x.typ isOfType body.typ)
        def recurInTail(node: IR, tailPosition: Boolean): Boolean = node match {
          case x: Recur =>
            x.name != name || tailPosition
          case _ =>
            node.children.zipWithIndex
              .forall {
                case (c: IR, i) => recurInTail(c, tailPosition && InTailPosition(node, i))
                case _ => true
              }
        }
        assert(recurInTail(body, tailPosition = true))
      case x@Recur(name, args, typ) =>
        val TTuple(IndexedSeq(TupleField(_, argTypes), TupleField(_, rt)), _) = env.eval.lookup(name)
        assert(argTypes.asInstanceOf[TTuple].types.zip(args).forall { case (t, ir) => t isOfType ir.typ } )
        assert(typ isOfType rt)
      case x@ApplyBinaryPrimOp(op, l, r) =>
        assert(x.typ isOfType BinaryOp.getReturnType(op, l.typ, r.typ))
      case x@ApplyUnaryPrimOp(op, v) =>
        assert(x.typ isOfType UnaryOp.getReturnType(op, v.typ))
      case x@ApplyComparisonOp(op, l, r) =>
        assert(-op.t1.fundamentalType isOfType -l.typ.fundamentalType)
        assert(-op.t2.fundamentalType isOfType -r.typ.fundamentalType)
        op match {
          case _: Compare => assert(x.typ.isInstanceOf[TInt32])
          case _ => assert(x.typ.isInstanceOf[TBoolean])
        }
      case x@MakeArray(args, typ) =>
        assert(typ != null)
        args.map(_.typ).zipWithIndex.foreach { case (x, i) => assert(x.isOfType(typ.elementType),
          s"at position $i type mismatch: ${ typ.parsableString() } ${ x.parsableString() }")
        }
      case x@MakeStream(args, typ) =>
        assert(typ != null)

        args.map(_.typ).zipWithIndex.foreach { case (x, i) => assert(x.isOfType(typ.elementType),
          s"at position $i type mismatch: ${ typ.elementType.parsableString() } ${ x.parsableString() }")
        }
      case x@ArrayRef(a, i, s) =>
        assert(i.typ.isOfType(TInt32()))
        assert(s.typ.isOfType(TString()))
        assert(x.typ isOfType -coerce[TArray](a.typ).elementType)
      case ArrayLen(a) =>
        assert(a.typ.isInstanceOf[TArray])
      case x@StreamRange(a, b, c) =>
        assert(a.typ.isOfType(TInt32()))
        assert(b.typ.isOfType(TInt32()))
        assert(c.typ.isOfType(TInt32()))
      case x@ArrayZeros(length) =>
        assert(length.typ.isOfType(TInt32()))
      case x@MakeNDArray(data, shape, rowMajor) =>
        assert(data.typ.isInstanceOf[TArray])
        assert(shape.typ.asInstanceOf[TTuple].types.forall(t => t.isInstanceOf[TInt64]))
        assert(rowMajor.typ.isOfType(TBoolean()))
      case x@NDArrayShape(nd) =>
        assert(nd.typ.isInstanceOf[TNDArray])
      case x@NDArrayReshape(nd, shape) =>
        assert(nd.typ.isInstanceOf[TNDArray])
        assert(shape.typ.asInstanceOf[TTuple].types.forall(t => t.isInstanceOf[TInt64]))
      case x@NDArrayConcat(nds, axis) =>
        assert(coerce[TArray](nds.typ).elementType.isInstanceOf[TNDArray])
        assert(axis < x.typ.nDims)
      case x@NDArrayRef(nd, idxs) =>
        assert(nd.typ.isInstanceOf[TNDArray])
        assert(nd.typ.asInstanceOf[TNDArray].nDims == idxs.length)
        assert(idxs.forall(_.typ.isOfType(TInt64())))
      case x@NDArraySlice(nd, slices) =>
        assert(nd.typ.isInstanceOf[TNDArray])
        val childTyp =nd.typ.asInstanceOf[TNDArray]
        val slicesTuple = slices.typ.asInstanceOf[TTuple]
        assert(slicesTuple.size == childTyp.nDims)
        assert(slicesTuple.types.forall { t =>
          (t isOfType TTuple(TInt64(), TInt64(), TInt64())) || (t isOfType TInt64())
        })
      case NDArrayFilter(nd, filters) =>
        val ndtyp = coerce[TNDArray](nd.typ)
        assert(ndtyp.nDims == filters.length)
        assert(filters.forall(f => coerce[TArray](f.typ).elementType.isOfType(TInt64())))
      case x@NDArrayMap(_, _, body) =>
        assert(x.elementTyp isOfType body.typ)
      case x@NDArrayMap2(l, r, _, _, body) =>
        val lTyp = coerce[TNDArray](l.typ)
        val rTyp = coerce[TNDArray](r.typ)
        assert(lTyp.nDims == rTyp.nDims)
        assert(x.elementTyp isOfType  body.typ)
      case x@NDArrayReindex(nd, indexExpr) =>
        assert(nd.typ.isInstanceOf[TNDArray])
        val nInputDims = coerce[TNDArray](nd.typ).nDims
        val nOutputDims = indexExpr.length
        assert(nInputDims <= nOutputDims)
        assert(indexExpr.forall(i => i < nOutputDims))
        assert((0 until nOutputDims).forall(i => indexExpr.contains(i)))
      case x@NDArrayAgg(nd, axes) =>
        assert(nd.typ.isInstanceOf[TNDArray])
        val nInputDims = coerce[TNDArray](nd.typ).nDims
        assert(axes.length <= nInputDims)
        assert(axes.forall(i => i < nInputDims))
        assert(axes.distinct.length == axes.length)
      case x@NDArrayWrite(nd, path) =>
        assert(nd.typ.isInstanceOf[TNDArray])
        assert(path.typ.isInstanceOf[TString])
      case x@NDArrayMatMul(l, r) =>
        assert(l.typ.isInstanceOf[TNDArray])
        assert(r.typ.isInstanceOf[TNDArray])
        val lType = l.typ.asInstanceOf[TNDArray]
        val rType = r.typ.asInstanceOf[TNDArray]
        assert(lType.elementType isOfType rType.elementType, "element type did not match")
        assert(lType.nDims > 0)
        assert(rType.nDims > 0)
        assert(lType.nDims == 1 || rType.nDims == 1 || lType.nDims == rType.nDims)
      case x@NDArrayQR(nd, mode) =>
        val ndType = nd.typ.asInstanceOf[TNDArray]
        assert(ndType.elementType.isInstanceOf[TFloat64])
        assert(ndType.nDims == 2)
      case x@ArraySort(a, l, r, compare) =>
        assert(a.typ.isInstanceOf[TStream])
        assert(compare.typ.isOfType(TBoolean()))
      case x@ToSet(a) =>
        assert(a.typ.isInstanceOf[TStream])
      case x@ToDict(a) =>
        assert(a.typ.isInstanceOf[TStream])
        assert(coerce[TBaseStruct](coerce[TStream](a.typ).elementType).size == 2)
      case x@ToArray(a) =>
        assert(a.typ.isInstanceOf[TStream])
      case x@CastToArray(a) =>
        assert(a.typ.isInstanceOf[TContainer])
      case x@ToStream(a) =>
        assert(a.typ.isInstanceOf[TContainer])
      case x@LowerBoundOnOrderedCollection(orderedCollection, elem, onKey) =>
        val elt = -coerce[TIterable](orderedCollection.typ).elementType
        assert(-elem.typ isOfType (if (onKey) elt match {
          case t: TBaseStruct => -t.types(0)
          case t: TInterval => -t.pointType
        } else elt))
      case x@GroupByKey(collection) =>
        val telt = coerce[TBaseStruct](coerce[TStream](collection.typ).elementType)
        val td = coerce[TDict](x.typ)
        assert(td.keyType == telt.types(0))
        assert(td.valueType == TArray(telt.types(1)))
      case x@StreamMap(a, name, body) =>
        assert(a.typ.isInstanceOf[TStream])
        assert(x.elementTyp == body.typ)
      case x@StreamZip(as, names, body, _) =>
        assert(as.length == names.length)
        assert(x.typ.elementType == body.typ)
        assert(as.forall(_.typ.isInstanceOf[TStream]))
      case x@StreamFilter(a, name, cond) =>
        assert(a.typ.isInstanceOf[TStream])
        assert(cond.typ.isOfType(TBoolean()))
      case x@StreamFlatMap(a, name, body) =>
        assert(a.typ.isInstanceOf[TStream])
        assert(body.typ.isInstanceOf[TStream])
      case x@StreamFold(a, zero, accumName, valueName, body) =>
        assert(a.typ.isInstanceOf[TStream])
        assert(body.typ == zero.typ)
        assert(x.typ == zero.typ)
      case x@StreamFold2(a, accum, valueName, seq, res) =>
        assert(a.typ.isInstanceOf[TStream])
        assert(x.typ == res.typ)
        assert(accum.zip(seq).forall { case ((_, z), s) => s.typ == z.typ })
      case x@StreamScan(a, zero, accumName, valueName, body) =>
        assert(a.typ.isInstanceOf[TStream])
        assert(body.typ == zero.typ)
        assert(coerce[TStream](x.typ).elementType == zero.typ)
      case x@StreamLeftJoinDistinct(left, right, l, r, compare, join) =>
        val ltyp = coerce[TStream](left.typ)
        val rtyp = coerce[TStream](right.typ)
        assert(compare.typ.isOfType(TInt32()))
        assert(coerce[TStream](x.typ).elementType == join.typ)
      case x@StreamFor(a, valueName, body) =>
        assert(a.typ.isInstanceOf[TStream])
        assert(body.typ == TVoid)
      case x@StreamAgg(a, name, query) =>
        assert(a.typ.isInstanceOf[TStream])
        assert(env.agg.isEmpty)
      case x@StreamAggScan(a, name, query) =>
        assert(a.typ.isInstanceOf[TStream])
        assert(env.scan.isEmpty)
        assert(x.typ.asInstanceOf[TStream].elementType isOfType query.typ)
      case x@RunAgg(body, result, _) =>
        assert(x.typ isOfType result.typ)
<<<<<<< HEAD
        assert(body.typ == TVoid)
=======
        assert(body.typ isOfType TVoid)
>>>>>>> f5f4868f
      case x@RunAggScan(array, _, init, seqs, result, _) =>
        assert(array.typ.isInstanceOf[TStream])
        assert(init.typ isOfType TVoid)
        assert(seqs.typ isOfType TVoid)
        assert(x.typ.asInstanceOf[TStream].elementType isOfType result.typ)
      case x@AggFilter(cond, aggIR, _) =>
        assert(cond.typ isOfType TBoolean())
        assert(x.typ isOfType aggIR.typ)
      case x@AggExplode(array, name, aggBody, _) =>
        assert(array.typ.isInstanceOf[TStream])
        assert(x.typ isOfType aggBody.typ)
      case x@AggGroupBy(key, aggIR, _) =>
        assert(x.typ isOfType TDict(key.typ, aggIR.typ))
      case x@AggArrayPerElement(a, _, _, aggBody, knownLength, _) =>
        assert(x.typ isOfType TArray(aggBody.typ))
        assert(knownLength.forall(_.typ isOfType TInt32()))
      case x@InitOp(_, args, aggSig, op) =>
        assert(args.map(_.typ).zip(aggSig.lookup(op).initOpArgs).forall { case (l, r) => l isOfType r })
      case x@SeqOp(_, args, aggSig, op) =>
        val sig = aggSig.lookup(op)
        assert(args.map(_.typ).zip(sig.seqOpArgs).forall { case (l, r) => l isOfType r },
          s"${args.map(_.typ.parsableString())} ${sig.seqOpArgs.map(_.parsableString)}")
      case _: CombOp =>
      case _: ResultOp =>
      case AggStateValue(i, sig) =>
      case CombOpValue(i, value, sig) => assert(value.typ.isOfType(TBinary()))
      case _: SerializeAggs =>
      case _: DeserializeAggs =>
      case x@Begin(xs) =>
        xs.foreach { x =>
          assert(x.typ == TVoid)
        }
      case x@ApplyAggOp(initOpArgs, seqOpArgs, aggSig) =>
        assert(x.typ isOfType aggSig.returnType)
        assert(initOpArgs.map(_.typ).zip(aggSig.initOpArgs).forall { case (l, r) => l isOfType r })
        assert(seqOpArgs.map(_.typ).zip(aggSig.seqOpArgs).forall { case (l, r) => l isOfType r })
      case x@ApplyScanOp(initOpArgs, seqOpArgs, aggSig) =>
        assert(x.typ isOfType aggSig.returnType)
        assert(initOpArgs.map(_.typ).zip(aggSig.initOpArgs).forall { case (l, r) => l isOfType r })
        assert(seqOpArgs.map(_.typ).zip(aggSig.seqOpArgs).forall { case (l, r) => l isOfType r })
      case x@MakeStruct(fields) =>
        assert(x.typ isOfType TStruct(fields.map { case (name, a) =>
          (name, a.typ)
        }: _*))
      case x@SelectFields(old, fields) =>
        assert {
          val oldfields = coerce[TStruct](old.typ).fieldNames.toSet
          fields.forall { id => oldfields.contains(id) }
        }
      case x@InsertFields(old, fields, fieldOrder) =>
        fieldOrder.foreach { fds =>
          val newFieldSet = fields.map(_._1).toSet
          val oldFieldNames = old.typ.asInstanceOf[TStruct].fieldNames
          val oldFieldNameSet = oldFieldNames.toSet
          assert(fds.length == x.typ.size)
          assert(fds.areDistinct())
          assert(fds.toSet.forall(f => newFieldSet.contains(f) || oldFieldNameSet.contains(f)))
        }
      case x@GetField(o, name) =>
        val t = coerce[TStruct](o.typ)
        assert(t.index(name).nonEmpty, s"$name not in $t")
        assert(x.typ isOfType -t.field(name).typ)
      case x@MakeTuple(fields) =>
        val indices = fields.map(_._1)
        assert(indices.areDistinct())
        assert(indices.isSorted)
        assert(x.typ isOfType TTuple(fields.map { case (idx, f) => TupleField(idx, f.typ)}.toFastIndexedSeq))
      case x@GetTupleElement(o, idx) =>
        val t = coerce[TTuple](o.typ)
        val fd = t.fields(t.fieldIndex(idx))
        assert(x.typ isOfType -fd.typ)
      case In(i, typ) =>
        assert(typ != null)
      case Die(msg, typ) =>
        assert(msg.typ isOfType TString())
      case x@ApplyIR(fn, args) =>
      case x: AbstractApplyNode[_] =>
        assert(x.implementation.unify(x.args.map(_.typ) :+ x.returnType))
      case MatrixWrite(_, _) =>
      case MatrixMultiWrite(_, _) => // do nothing
      case x@TableAggregate(child, query) =>
        assert(x.typ isOfType query.typ)
      case x@MatrixAggregate(child, query) =>
        assert(x.typ isOfType query.typ)
      case RelationalLet(_, _, _) =>
      case TableWrite(_, _) =>
      case TableMultiWrite(_, _) =>
      case TableCount(_) =>
      case MatrixCount(_) =>
      case TableGetGlobals(_) =>
      case TableCollect(child) =>
        assert(child.typ.key.isEmpty)
      case TableToValueApply(_, _) =>
      case MatrixToValueApply(_, _) =>
      case BlockMatrixToValueApply(_, _) =>
      case BlockMatrixCollect(_) =>
      case BlockMatrixWrite(_, _) =>
      case BlockMatrixMultiWrite(_, _) =>
      case UnpersistBlockMatrix(_) =>
      case CollectDistributedArray(ctxs, globals, cname, gname, body) =>
        assert(ctxs.typ.isInstanceOf[TStream])
      case x@ReadPartition(path, spec, rowType) =>
        assert(path.typ isOfType TString())
        assert(x.typ isOfType TStream(rowType))
        assert(spec.encodedType.decodedPType(rowType).virtualType isOfType rowType)
      case x@ReadValue(path, spec, requestedType) =>
        assert(path.typ isOfType TString())
        assert(spec.encodedType.decodedPType(requestedType).virtualType isOfType requestedType)
      case x@WriteValue(value, pathPrefix, spec) =>
        assert(pathPrefix.typ isOfType TString())
        spec.encodedType.encodeCompatible(value.pType2)
      case LiftMeOut(_) =>
    }
  }
}<|MERGE_RESOLUTION|>--- conflicted
+++ resolved
@@ -294,11 +294,7 @@
         assert(x.typ.asInstanceOf[TStream].elementType isOfType query.typ)
       case x@RunAgg(body, result, _) =>
         assert(x.typ isOfType result.typ)
-<<<<<<< HEAD
-        assert(body.typ == TVoid)
-=======
         assert(body.typ isOfType TVoid)
->>>>>>> f5f4868f
       case x@RunAggScan(array, _, init, seqs, result, _) =>
         assert(array.typ.isInstanceOf[TStream])
         assert(init.typ isOfType TVoid)
