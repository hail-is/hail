package is.hail.expr.ir

import is.hail.backend.ExecuteContext
import is.hail.expr.Nat
import is.hail.types.tcoerce
import is.hail.types.virtual._
import is.hail.utils._
import is.hail.utils.StackSafe._

import scala.reflect.ClassTag

object TypeCheck {
  def apply(ctx: ExecuteContext, ir: BaseIR): Unit =
    try
      check(ctx, ir, BindingEnv.empty).run()
    catch {
      case e: Throwable => fatal(s"Error while typechecking IR:\n${Pretty(ctx, ir)}", e)
    }

  def apply(ctx: ExecuteContext, ir: IR, env: BindingEnv[Type]): Unit =
    try
      check(ctx, ir, env).run()
    catch {
      case e: Throwable => fatal(s"Error while typechecking IR:\n${Pretty(ctx, ir)}", e)
    }

  def check(ctx: ExecuteContext, ir: BaseIR, env: BindingEnv[Type]): StackFrame[Unit] = {
    for {
      _ <- ir.forEachChildWithEnvStackSafe(env) { (child, i, childEnv) =>
        for {
          _ <- call(check(ctx, child, childEnv))
        } yield
          if (child.typ == TVoid) {
            checkVoidTypedChild(ctx, ir, i, env)
          } else ()
      }
    } yield checkSingleNode(ctx, ir, env)
  }

  private def checkVoidTypedChild(ctx: ExecuteContext, ir: BaseIR, i: Int, env: BindingEnv[Type])
    : Unit = ir match {
    case l: Let if i == l.bindings.length || l.body.typ == TVoid =>
    case _: StreamFor if i == 1 =>
    case _: RunAggScan if (i == 1 || i == 2) =>
    case _: StreamBufferedAggregate if (i == 1 || i == 3) =>
    case _: RunAgg if i == 0 =>
    case _: SeqOp => // let seqop checking below catch bad void arguments
    case _: InitOp => // let initop checking below catch bad void arguments
    case _: If if i != 0 =>
    case _: RelationalLet if i == 1 =>
    case _: WriteMetadata =>
    case _ =>
      throw new RuntimeException(
        s"unexpected void-typed IR at child $i of ${ir.getClass.getSimpleName}" +
          s"\n  IR: ${Pretty(ctx, ir)}"
      )
  }

  private def checkSingleNode(ctx: ExecuteContext, ir: BaseIR, env: BindingEnv[Type]): Unit = {
    ir match {
      case I32(_) =>
      case I64(_) =>
      case F32(_) =>
      case F64(_) =>
      case True() =>
      case False() =>
      case Str(_) =>
      case UUID4(_) =>
      case Literal(_, _) =>
      case EncodedLiteral(_, _) =>
      case Void() =>
      case Cast(v, typ) => if (!Casts.valid(v.typ, typ))
          throw new RuntimeException(s"invalid cast:\n  " +
            s"child type: ${v.typ.parsableString()}\n  " +
            s"cast type:  ${typ.parsableString()}")
      case CastRename(v, typ) =>
        if (!v.typ.canCastTo(typ))
          throw new RuntimeException(s"invalid cast:\n  " +
            s"child type: ${v.typ.parsableString()}\n  " +
            s"cast type:  ${typ.parsableString()}")
      case NA(t) =>
        assert(t != null)
      case IsNA(_) =>
      case Coalesce(values) =>
        assert(values.tail.forall(_.typ == values.head.typ))
      case x @ If(cond, cnsq, altr) =>
        assert(cond.typ == TBoolean)
        assert(x.typ == cnsq.typ && x.typ == altr.typ)
        x.typ match {
          case tstream: TStream => assert(tstream.elementType.isRealizable)
          case _ =>
        }
      case Switch(x, default, cases) =>
        assert(x.typ == TInt32)
        assert(cases.forall(_.typ == default.typ))
      case x @ Let(_, body) =>
        assert(x.typ == body.typ)
      case x @ AggLet(_, _, body, _) =>
        assert(x.typ == body.typ)
      case x @ Ref(name, _) =>
        env.eval.lookupOption(name) match {
          case Some(expected) =>
            assert(
              x.typ == expected,
              s"type mismatch:\n  name: $name\n  actual: ${x.typ.parsableString()}\n  expect: ${expected.parsableString()}",
            )
          case None =>
            throw new NoSuchElementException(
              s"Ref with name $name could not be resolved in env $env"
            )
        }

      case RelationalRef(name, t) =>
        env.relational.lookupOption(name) match {
          case Some(t2) =>
            if (t != t2)
              throw new RuntimeException(s"RelationalRef type mismatch:\n  node=$t\n   env=$t2")
          case None =>
            throw new RuntimeException(s"RelationalRef not found in env: $name")
        }
      case x @ TailLoop(name, _, rt, body) =>
        assert(x.typ == rt)
        assert(body.typ == rt)
        def recurInTail(node: IR, tailPosition: Boolean): Boolean = node match {
          case x: Recur =>
            x.name != name || tailPosition
          case _ =>
            node.children.zipWithIndex
              .forall {
                case (c: IR, i) => recurInTail(c, tailPosition && InTailPosition(node, i))
                case _ => true
              }
        }
        assert(recurInTail(body, tailPosition = true))
      case Recur(name, args, typ) =>
        val TTuple(IndexedSeq(TupleField(_, argTypes), TupleField(_, rt))) = env.eval.lookup(name)
        assert(argTypes.asInstanceOf[TTuple].types.zip(args).forall { case (t, ir) => t == ir.typ })
        assert(typ == rt)
      case x @ ApplyBinaryPrimOp(op, l, r) =>
        assert(x.typ == BinaryOp.getReturnType(op, l.typ, r.typ))
      case x @ ApplyUnaryPrimOp(op, v) =>
        assert(x.typ == UnaryOp.getReturnType(op, v.typ))
      case x @ ApplyComparisonOp(op, l, r) =>
        assert(op.t1 == l.typ)
        assert(op.t2 == r.typ)
        ComparisonOp.checkCompatible(op.t1, op.t2)
        op match {
          case _: Compare => assert(x.typ == TInt32)
          case _ => assert(x.typ == TBoolean)
        }
      case MakeArray(args, typ) =>
        assert(typ != null)
        args.map(_.typ).zipWithIndex.foreach { case (x, i) =>
          assert(
            x == typ.elementType && x.isRealizable,
            s"at position $i type mismatch: ${typ.parsableString()} ${x.parsableString()}",
          )
        }
      case MakeStream(args, typ, _) =>
        assert(typ != null)
        assert(typ.elementType.isRealizable)

        args.map(_.typ).zipWithIndex.foreach { case (x, i) =>
          assert(
            x == typ.elementType,
            s"at position $i type mismatch: ${typ.elementType.parsableString()} ${x.parsableString()}",
          )
        }
      case x @ ArrayRef(a, i, _) =>
        assert(i.typ == TInt32)
        assert(x.typ == tcoerce[TArray](a.typ).elementType)
      case x @ ArraySlice(a, start, stop, step, _) =>
        assert(start.typ == TInt32)
        stop.foreach(ir => assert(ir.typ == TInt32))
        assert(step.typ == TInt32)
        assert(x.typ == tcoerce[TArray](a.typ))
      case ArrayLen(a) =>
        assert(a.typ.isInstanceOf[TArray])
      case ArrayMaximalIndependentSet(edges, tieBreaker) =>
        assert(edges.typ.isInstanceOf[TArray])
        val edgeType = tcoerce[TArray](edges.typ).elementType
        assert(edgeType.isInstanceOf[TBaseStruct])
        val Array(leftType, rightType) = edgeType.asInstanceOf[TBaseStruct].types
        assert(leftType == rightType)
        tieBreaker.foreach { case (_, _, tb) => assert(tb.typ == TFloat64) }
      case StreamIota(start, step, _) =>
        assert(start.typ == TInt32)
        assert(step.typ == TInt32)
      case StreamRange(a, b, c, _, _) =>
        assert(a.typ == TInt32)
        assert(b.typ == TInt32)
        assert(c.typ == TInt32)
      case SeqSample(totalRange, numToSample, rngState, _) =>
        assert(totalRange.typ == TInt32)
        assert(numToSample.typ == TInt32)
        assert(rngState.typ == TRNGState)
      case StreamDistribute(child, pivots, path, _, _) =>
        assert(path.typ == TString)
        assert(child.typ.isInstanceOf[TStream])
        assert(pivots.typ.isInstanceOf[TArray])
        assert(pivots.typ.asInstanceOf[TArray].elementType.isInstanceOf[TStruct])
      case StreamWhiten(stream, newChunk, prevWindow, _, windowSize, chunkSize, _,
            _) =>
        assert(stream.typ.isInstanceOf[TStream])
        val eltTyp = stream.typ.asInstanceOf[TStream].elementType
        assert(eltTyp.isInstanceOf[TStruct])
        val structTyp = eltTyp.asInstanceOf[TStruct]
        val matTyp = TNDArray(TFloat64, Nat(2))
        assert(structTyp.field(newChunk).typ == matTyp)
        assert(structTyp.field(prevWindow).typ == matTyp)
        assert(windowSize % chunkSize == 0)
      case ArrayZeros(length) =>
        assert(length.typ == TInt32)
      case MakeNDArray(data, shape, rowMajor, _) =>
        assert(data.typ.isInstanceOf[TArray] || data.typ.isInstanceOf[TStream])
        assert(shape.typ.asInstanceOf[TTuple].types.forall(t => t == TInt64))
        assert(rowMajor.typ == TBoolean)
      case NDArrayShape(nd) =>
        assert(nd.typ.isInstanceOf[TNDArray])
      case NDArrayReshape(nd, shape, _) =>
        assert(nd.typ.isInstanceOf[TNDArray])
        assert(shape.typ.asInstanceOf[TTuple].types.forall(t => t == TInt64))
      case x @ NDArrayConcat(nds, axis) =>
        assert(tcoerce[TArray](nds.typ).elementType.isInstanceOf[TNDArray])
        assert(axis < x.typ.nDims)
      case NDArrayRef(nd, idxs, _) =>
        assert(nd.typ.isInstanceOf[TNDArray])
        assert(nd.typ.asInstanceOf[TNDArray].nDims == idxs.length)
        assert(idxs.forall(_.typ == TInt64))
      case NDArraySlice(nd, slices) =>
        assert(nd.typ.isInstanceOf[TNDArray])
        val childTyp = nd.typ.asInstanceOf[TNDArray]
        val slicesTuple = slices.typ.asInstanceOf[TTuple]
        assert(slicesTuple.size == childTyp.nDims)
        assert(slicesTuple.types.forall { t =>
          (t == TTuple(TInt64, TInt64, TInt64)) || (t == TInt64)
        })
      case NDArrayFilter(nd, filters) =>
        val ndtyp = tcoerce[TNDArray](nd.typ)
        assert(ndtyp.nDims == filters.length)
        assert(filters.forall(f => tcoerce[TArray](f.typ).elementType == TInt64))
      case x @ NDArrayMap(_, _, body) =>
        assert(x.elementTyp == body.typ)
      case x @ NDArrayMap2(l, r, _, _, body, _) =>
        val lTyp = tcoerce[TNDArray](l.typ)
        val rTyp = tcoerce[TNDArray](r.typ)
        assert(lTyp.nDims == rTyp.nDims)
        assert(x.elementTyp == body.typ)
      case NDArrayReindex(nd, indexExpr) =>
        assert(nd.typ.isInstanceOf[TNDArray])
        val nInputDims = tcoerce[TNDArray](nd.typ).nDims
        val nOutputDims = indexExpr.length
        assert(nInputDims <= nOutputDims)
        assert(indexExpr.forall(i => i < nOutputDims))
        assert((0 until nOutputDims).forall(i => indexExpr.contains(i)))
      case NDArrayAgg(nd, axes) =>
        assert(nd.typ.isInstanceOf[TNDArray])
        val nInputDims = tcoerce[TNDArray](nd.typ).nDims
        assert(axes.length <= nInputDims)
        assert(axes.forall(i => i < nInputDims))
        assert(axes.distinct.length == axes.length)
      case NDArrayWrite(nd, path) =>
        assert(nd.typ.isInstanceOf[TNDArray])
        assert(path.typ == TString)
      case NDArrayMatMul(l, r, _) =>
        assert(l.typ.isInstanceOf[TNDArray])
        assert(r.typ.isInstanceOf[TNDArray])
        val lType = l.typ.asInstanceOf[TNDArray]
        val rType = r.typ.asInstanceOf[TNDArray]
        assert(lType.elementType == rType.elementType, "element type did not match")
        assert(lType.nDims > 0)
        assert(rType.nDims > 0)
        assert(lType.nDims == 1 || rType.nDims == 1 || lType.nDims == rType.nDims)
      case NDArrayQR(nd, _, _) =>
        val ndType = nd.typ.asInstanceOf[TNDArray]
        assert(ndType.elementType == TFloat64)
        assert(ndType.nDims == 2)
      case NDArraySVD(nd, _, _, _) =>
        val ndType = nd.typ.asInstanceOf[TNDArray]
        assert(ndType.elementType == TFloat64)
        assert(ndType.nDims == 2)
      case NDArrayEigh(nd, _, _) =>
        val ndType = nd.typ.asInstanceOf[TNDArray]
        assert(ndType.elementType == TFloat64)
        assert(ndType.nDims == 2)
      case NDArrayInv(nd, _) =>
        val ndType = nd.typ.asInstanceOf[TNDArray]
        assert(ndType.elementType == TFloat64)
        assert(ndType.nDims == 2)
      case ArraySort(a, _, _, lessThan) =>
        assert(a.typ.isInstanceOf[TStream])
        assert(lessThan.typ == TBoolean)
      case ToSet(a) =>
        assert(a.typ.isInstanceOf[TStream], a.typ)
      case ToDict(a) =>
        assert(a.typ.isInstanceOf[TStream])
        assert(tcoerce[TBaseStruct](tcoerce[TStream](a.typ).elementType).size == 2)
      case ToArray(a) =>
        assert(a.typ.isInstanceOf[TStream])
      case CastToArray(a) =>
        assert(a.typ.isInstanceOf[TContainer])
      case ToStream(a, _) =>
        assert(a.typ.isInstanceOf[TContainer])
      case LowerBoundOnOrderedCollection(orderedCollection, elem, onKey) =>
        val elt = tcoerce[TIterable](orderedCollection.typ).elementType
        assert(elem.typ == (if (onKey) elt match {
                              case t: TBaseStruct => t.types(0)
                              case t: TInterval => t.pointType
                            }
                            else elt))
      case x @ GroupByKey(collection) =>
        val telt = tcoerce[TBaseStruct](tcoerce[TStream](collection.typ).elementType)
        val td = tcoerce[TDict](x.typ)
        assert(td.keyType == telt.types(0))
        assert(td.valueType == TArray(telt.types(1)))
      case x @ RNGStateLiteral() =>
        assert(x.typ == TRNGState)
      case RNGSplit(state, dynBitstring) =>
        assert(state.typ == TRNGState)
        def isValid: Type => Boolean = {
          case tuple: TTuple => tuple.types.forall(_ == TInt64)
          case t => t == TInt64
        }
        assert(isValid(dynBitstring.typ))
      case StreamLen(a) =>
        assert(a.typ.isInstanceOf[TStream])
      case x @ StreamTake(a, num) =>
        assert(a.typ.isInstanceOf[TStream])
        assert(x.typ == a.typ)
        assert(num.typ == TInt32)
      case x @ StreamDrop(a, num) =>
        assert(a.typ.isInstanceOf[TStream])
        assert(x.typ == a.typ)
        assert(num.typ == TInt32)
      case x @ StreamGrouped(a, size) =>
        val ts = tcoerce[TStream](x.typ)
        assert(a.typ.isInstanceOf[TStream])
        assert(ts.elementType == a.typ)
        assert(size.typ == TInt32)
      case x @ StreamGroupByKey(a, key, _) =>
        val ts = tcoerce[TStream](x.typ)
        assert(ts.elementType == a.typ)
        val structType = tcoerce[TStruct](tcoerce[TStream](a.typ).elementType)
        assert(key.forall(structType.hasField))
      case x @ StreamMap(a, _, body) =>
        assert(a.typ.isInstanceOf[TStream])
        assert(x.elementTyp == body.typ)
      case x @ StreamZip(as, names, body, _, _) =>
        assert(as.length == names.length)
        assert(x.typ.elementType == body.typ)
        assert(as.forall(_.typ.isInstanceOf[TStream]))
      case x @ StreamZipJoin(as, key, _, _, joinF) =>
        val streamType = tcoerce[TStream](as.head.typ)
        assert(as.forall(_.typ == streamType))
        val eltType = tcoerce[TStruct](streamType.elementType)
        assert(key.forall(eltType.hasField))
        assert(x.typ.elementType == joinF.typ)
      case x @ StreamZipJoinProducers(contexts, _, makeProducer, key, _, _,
            joinF) =>
        assert(contexts.typ.isInstanceOf[TArray])
        val streamType = tcoerce[TStream](makeProducer.typ)
        val eltType = tcoerce[TStruct](streamType.elementType)
        assert(key.forall(eltType.hasField))
        assert(x.typ.elementType == joinF.typ)
      case x @ StreamMultiMerge(as, key) =>
        val streamType = tcoerce[TStream](as.head.typ)
        assert(as.forall(_.typ == streamType))
        val eltType = tcoerce[TStruct](streamType.elementType)
        assert(x.typ.elementType == eltType)
        assert(key.forall(eltType.hasField))
      case x @ StreamFilter(a, _, cond) =>
        assert(a.typ.asInstanceOf[TStream].elementType.isRealizable)
        assert(cond.typ == TBoolean, cond.typ)
        assert(x.typ == a.typ)
      case x @ StreamTakeWhile(a, _, cond) =>
        assert(a.typ.asInstanceOf[TStream].elementType.isRealizable)
        assert(cond.typ == TBoolean)
        assert(x.typ == a.typ)
      case x @ StreamDropWhile(a, _, cond) =>
        assert(a.typ.asInstanceOf[TStream].elementType.isRealizable)
        assert(cond.typ == TBoolean)
        assert(x.typ == a.typ)
      case StreamFlatMap(a, _, body) =>
        assert(a.typ.isInstanceOf[TStream])
        assert(body.typ.isInstanceOf[TStream])
      case x @ StreamFold(a, zero, _, _, body) =>
        assert(a.typ.isInstanceOf[TStream])
        assert(a.typ.asInstanceOf[TStream].elementType.isRealizable, Pretty(ctx, x))
        assert(body.typ == zero.typ)
        assert(x.typ == zero.typ)
      case x @ StreamFold2(a, accum, _, seq, res) =>
        assert(a.typ.isInstanceOf[TStream])
        assert(x.typ == res.typ)
        assert(accum.zip(seq).forall { case ((_, z), s) => s.typ == z.typ })
      case x @ StreamScan(a, zero, _, _, body) =>
        assert(a.typ.isInstanceOf[TStream])
        assert(body.typ == zero.typ)
        assert(tcoerce[TStream](x.typ).elementType == zero.typ)
        assert(zero.typ.isRealizable)
      case x @ StreamJoinRightDistinct(left, right, lKey, rKey, _, _, join, joinType) =>
        val lEltTyp = tcoerce[TStruct](tcoerce[TStream](left.typ).elementType)
        val rEltTyp = tcoerce[TStruct](tcoerce[TStream](right.typ).elementType)
        assert(tcoerce[TStream](x.typ).elementType == join.typ)
        assert(lKey.forall(lEltTyp.hasField))
        assert(rKey.forall(rEltTyp.hasField))
        if (x.isIntervalJoin) {
          val lKeyTyp = lEltTyp.fieldType(lKey(0))
          val rKeyTyp = rEltTyp.fieldType(rKey(0)).asInstanceOf[TInterval]
          assert(lKeyTyp == rKeyTyp.pointType)
          assert((joinType == "left") || (joinType == "inner"))
        } else {
          assert((lKey, rKey).zipped.forall { case (lk, rk) =>
            lEltTyp.fieldType(lk) == rEltTyp.fieldType(rk)
          })
        }
      case StreamLeftIntervalJoin(left, right, lKeyFieldName, rIntrvlName, _, _, body) =>
        assert(left.typ.isInstanceOf[TStream])
        assert(right.typ.isInstanceOf[TStream])

        val lEltTy =
          TIterable.elementType(left.typ).asInstanceOf[TStruct]

        val rPointTy =
          TIterable.elementType(right.typ)
            .asInstanceOf[TStruct]
            .fieldType(rIntrvlName)
            .asInstanceOf[TInterval]
            .pointType

        assert(lEltTy.fieldType(lKeyFieldName) == rPointTy)
        assert(body.typ.isInstanceOf[TStruct])
      case StreamFor(a, _, body) =>
        assert(a.typ.isInstanceOf[TStream])
        assert(body.typ == TVoid)
      case StreamAgg(a, _, _) =>
        assert(a.typ.isInstanceOf[TStream])
      case x @ StreamAggScan(a, _, query) =>
        assert(a.typ.isInstanceOf[TStream])
        assert(x.typ.asInstanceOf[TStream].elementType == query.typ)
      case x @ StreamBufferedAggregate(streamChild, initAggs, newKey, seqOps, _, _, _) =>
        assert(streamChild.typ.isInstanceOf[TStream])
        assert(initAggs.typ == TVoid)
        assert(seqOps.typ == TVoid)
        assert(newKey.typ.isInstanceOf[TStruct])
        assert(x.typ.isInstanceOf[TStream])
      case x @ StreamLocalLDPrune(streamChild, r2Threshold, windowSize, maxQueueSize, nSamples) =>
        assert(streamChild.typ.isInstanceOf[TStream])
        assert(r2Threshold.typ == TFloat64)
        assert(windowSize.typ == TInt32)
        assert(maxQueueSize.typ == TInt32)
        assert(nSamples.typ == TInt32)
        val eltType = streamChild.typ.asInstanceOf[TStream].elementType
        assert(eltType.isInstanceOf[TStruct])
        val structType = eltType.asInstanceOf[TStruct]
        assert(structType.fieldType("locus").isInstanceOf[TLocus])
        val allelesType = structType.fieldType("alleles")
        assert(allelesType.isInstanceOf[TArray])
        assert(allelesType.asInstanceOf[TArray].elementType == TString)
        val gtType = structType.fieldType("genotypes")
        assert(gtType.isInstanceOf[TArray])
        assert(gtType.asInstanceOf[TArray].elementType == TCall)
        assert(x.typ.isInstanceOf[TStream])
      case x @ RunAgg(body, result, _) =>
        assert(x.typ == result.typ)
        assert(body.typ == TVoid)
      case x @ RunAggScan(array, _, init, seqs, result, _) =>
        assert(array.typ.isInstanceOf[TStream])
        assert(init.typ == TVoid)
        assert(seqs.typ == TVoid)
        assert(x.typ.asInstanceOf[TStream].elementType == result.typ)
      case x @ AggFilter(cond, aggIR, _) =>
        assert(cond.typ == TBoolean)
        assert(x.typ == aggIR.typ)
      case x @ AggExplode(array, _, aggBody, _) =>
        assert(array.typ.isInstanceOf[TStream])
        assert(x.typ == aggBody.typ)
      case x @ AggGroupBy(key, aggIR, _) =>
        assert(x.typ == TDict(key.typ, aggIR.typ))
      case x @ AggArrayPerElement(_, _, _, aggBody, knownLength, _) =>
        assert(x.typ == TArray(aggBody.typ))
        assert(knownLength.forall(_.typ == TInt32))
      case InitOp(_, args, aggSig) =>
        assert(
          args.map(_.typ) == aggSig.initOpTypes,
          s"${args.map(_.typ)} !=  ${aggSig.initOpTypes}",
        )
      case SeqOp(_, args, aggSig) =>
        assert(args.map(_.typ) == aggSig.seqOpTypes)
      case _: CombOp =>
      case _: ResultOp =>
      case AggStateValue(_, _) =>
      case CombOpValue(_, value, _) => assert(value.typ == TBinary)
      case InitFromSerializedValue(_, value, _) => assert(value.typ == TBinary)
      case _: SerializeAggs =>
      case _: DeserializeAggs =>
<<<<<<< HEAD
=======
      case Begin(xs) =>
        xs.foreach(x => assert(x.typ == TVoid))
>>>>>>> b7bde56d
      case x @ ApplyAggOp(initOpArgs, seqOpArgs, aggSig) =>
        assert(x.typ == aggSig.returnType)
        assert(initOpArgs.map(_.typ).zip(aggSig.initOpArgs).forall { case (l, r) => l == r })
        assert(seqOpArgs.map(_.typ).zip(aggSig.seqOpArgs).forall { case (l, r) => l == r })
      case x @ ApplyScanOp(initOpArgs, seqOpArgs, aggSig) =>
        assert(x.typ == aggSig.returnType)
        assert(initOpArgs.map(_.typ).zip(aggSig.initOpArgs).forall { case (l, r) => l == r })
        assert(seqOpArgs.map(_.typ).zip(aggSig.seqOpArgs).forall { case (l, r) => l == r })
      case AggFold(zero, seqOp, combOp, _, _, _) =>
        assert(zero.typ == seqOp.typ)
        assert(zero.typ == combOp.typ)
      case x @ MakeStruct(fields) =>
        assert(x.typ == TStruct(fields.map { case (name, a) =>
          (name, a.typ)
        }: _*))
      case SelectFields(old, fields) =>
        assert {
          val oldfields = tcoerce[TStruct](old.typ).fieldNames.toSet
          fields.forall(id => oldfields.contains(id))
        }
      case x @ InsertFields(old, fields, fieldOrder) =>
        fieldOrder.foreach { fds =>
          val newFieldSet = fields.map(_._1).toSet
          val oldFieldNames = old.typ.asInstanceOf[TStruct].fieldNames
          val oldFieldNameSet = oldFieldNames.toSet
          assert(fds.length == x.typ.size)
          assert(fds.areDistinct())
          assert(fds.toSet.forall(f => newFieldSet.contains(f) || oldFieldNameSet.contains(f)))
        }
      case x @ GetField(o, name) =>
        val t = tcoerce[TStruct](o.typ)
        assert(t.index(name).nonEmpty, s"$name not in $t")
        assert(x.typ == t.field(name).typ)
      case x @ MakeTuple(fields) =>
        val indices = fields.map(_._1)
        assert(indices.areDistinct())
        assert(indices.isSorted)
        assert(x.typ == TTuple(fields.map { case (idx, f) => TupleField(idx, f.typ) }.toFastSeq))
      case x @ GetTupleElement(o, idx) =>
        val t = tcoerce[TTuple](o.typ)
        val fd = t.fields(t.fieldIndex(idx))
        assert(x.typ == fd.typ)
      case In(_, typ) =>
        assert(typ != null)
        typ.virtualType match {
          case stream: TStream => assert(stream.elementType.isRealizable)
          case _ =>
        }
      case Die(msg, _, _) =>
        assert(msg.typ == TString)
      case Trap(_) =>
      case ConsoleLog(msg, _) => assert(msg.typ == TString)
      case ApplyIR(_, _, _, _, _) =>
      case x: AbstractApplyNode[_] =>
        assert(x.implementation.unify(x.typeArgs, x.args.map(_.typ), x.returnType))
      case MatrixWrite(_, _) =>
      case MatrixMultiWrite(children, _) =>
        val t = children.head.typ
        assert(
          !t.rowType.hasField(MatrixReader.rowUIDFieldName) &&
            !t.colType.hasField(MatrixReader.colUIDFieldName),
          t,
        )
        assert(children.forall(_.typ == t))
      case x @ TableAggregate(_, query) =>
        assert(x.typ == query.typ)
      case x @ MatrixAggregate(_, query) =>
        assert(x.typ == query.typ)
      case RelationalLet(_, _, _) =>
      case TableWrite(_, _) =>
      case TableMultiWrite(children, _) =>
        val t = children.head.typ
        assert(children.forall(_.typ == t))
      case TableCount(_) =>
      case MatrixCount(_) =>
      case TableGetGlobals(_) =>
      case TableCollect(child) =>
        assert(child.typ.key.isEmpty)
      case TableToValueApply(_, _) =>
      case MatrixToValueApply(_, _) =>
      case BlockMatrixToValueApply(_, _) =>
      case BlockMatrixCollect(_) =>
      case BlockMatrixWrite(_, writer) => writer.loweredTyp
      case BlockMatrixMultiWrite(_, _) =>
      case CollectDistributedArray(ctxs, _, _, _, _, dynamicID, _, _) =>
        assert(ctxs.typ.isInstanceOf[TStream])
        assert(dynamicID.typ == TString)
      case x @ ReadPartition(context, rowType, reader) =>
        assert(rowType.isRealizable)
        assert(context.typ == reader.contextType)
        assert(x.typ == TStream(rowType))
        assert(PruneDeadFields.isSupertype(rowType, reader.fullRowType))
      case x @ WritePartition(value, writeCtx, writer) =>
        assert(value.typ.isInstanceOf[TStream])
        assert(writeCtx.typ == writer.ctxType)
        assert(x.typ == writer.returnType)
      case WriteMetadata(writeAnnotations, writer) =>
        assert(writeAnnotations.typ == writer.annotationType)
      case ReadValue(path, reader, requestedType) =>
        assert(path.typ == TString)
        reader match {
          case reader: ETypeValueReader =>
            assert(reader.spec.encodedType.decodedPType(requestedType).virtualType == requestedType)
          case _ => // do nothing, we can't in general typecheck an arbitrary value reader
        }
      case WriteValue(_, path, _, stagingFile) =>
        assert(path.typ == TString)
        assert(stagingFile.forall(_.typ == TString))
      case LiftMeOut(_) =>
      case Consume(_) =>

      case x: TableIR => x.typecheck()
      case x: MatrixIR => x.typecheck()
      case x: BlockMatrixIR => x.typecheck()
    }
  }

  def coerce[A <: Type](argname: String, typ: Type)(implicit tag: ClassTag[A]): A =
    if (tag.runtimeClass.isInstance(typ)) typ.asInstanceOf[A]
    else throw new IllegalArgumentException(
      s"""'$argname': Type mismatch.
         |  Expected: ${tag.runtimeClass.getName}
         |    Actual: ${typ.getClass.getName}""".stripMargin
    )

}<|MERGE_RESOLUTION|>--- conflicted
+++ resolved
@@ -493,11 +493,6 @@
       case InitFromSerializedValue(_, value, _) => assert(value.typ == TBinary)
       case _: SerializeAggs =>
       case _: DeserializeAggs =>
-<<<<<<< HEAD
-=======
-      case Begin(xs) =>
-        xs.foreach(x => assert(x.typ == TVoid))
->>>>>>> b7bde56d
       case x @ ApplyAggOp(initOpArgs, seqOpArgs, aggSig) =>
         assert(x.typ == aggSig.returnType)
         assert(initOpArgs.map(_.typ).zip(aggSig.initOpArgs).forall { case (l, r) => l == r })
