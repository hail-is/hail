--- conflicted
+++ resolved
@@ -102,12 +102,8 @@
       case Coalesce(values) =>
         assert(values.tail.forall(_.typ.isOfType(values.head.typ)))
       case x@If(cond, cnsq, altr) =>
-<<<<<<< HEAD
-        assert(cond.typ.isOfType(TBoolean()) && x.typ.isOfType(cnsq.typ) && x.typ.isOfType(altr.typ))
-=======
         assert(cond.typ.isOfType(TBoolean()))
         assert(x.typ.isOfType(cnsq.typ) && x.typ.isOfType(altr.typ))
->>>>>>> 425fc6f0
       case x@Let(_, _, body) =>
         assert(x.typ == body.typ)
       case x@AggLet(_, _, body, _) =>
