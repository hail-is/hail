--- conflicted
+++ resolved
@@ -103,34 +103,29 @@
     }
   }
 
-<<<<<<< HEAD
-  def lookupFunctionOrFail(name: String, rt: Type, typeParams: Seq[Type], argTypes: Seq[Type]): IRFunction = {
-    codeRegistry.lift(name) match {
+  def lookupFunctionOrFail(
+    name: String,
+    returnType: Type,
+    typeParameters: Seq[Type],
+    valueParameterTypes: Seq[Type]
+  ): IRFunction = {
+    jvmRegistry.lift(name) match {
       case None =>
         fatal(s"no functions found with the name ${name}")
       case Some(functions) =>
-        functions.filter(t => t.unify(typeParams, argTypes, rt)).toSeq match {
+        functions.filter(t => t.unify(typeParameters, valueParameterTypes, returnType)).toSeq match {
           case Seq() =>
-            val prettyFunctionSignature = s"$name[${ typeParams.mkString(", ") }](${ argTypes.mkString(", ") }): $rt"
+            val prettyFunctionSignature = s"$name[${ typeParameters.mkString(", ") }](${ valueParameterTypes.mkString(", ") }): $returnType"
             val prettyMismatchedFunctionSignatures = functions.map(x => s"  $x").mkString("\n")
             fatal(
               s"No function found with the signature $prettyFunctionSignature.\n" +
               s"However, there are other functions with that name:\n$prettyMismatchedFunctionSignatures")
           case Seq(f) => f
-          case _ => fatal(s"Multiple functions found that satisfy $name(${ argTypes.mkString(", ") }).")
-        }
-    }
-  }
-
-  def lookupIR(name: String, rt: Type, typeParams: Seq[Type], argTypes: Seq[Type]): Option[((Seq[Type], Seq[Type], Type, Boolean), (Seq[Type], Seq[IR]) => IR)] = {
-    irRegistry.getOrElse(name, Map.empty).filter { case ((typeParamsFound: Seq[Type], argTypesFound: Seq[Type], _, _), _) =>
-      typeParamsFound.length == typeParams.length && {
-        typeParamsFound.foreach(_.clear())
-        (typeParamsFound, typeParams).zipped.forall(_.unify(_))
-      } && argTypesFound.length == argTypes.length && {
-        argTypesFound.foreach(_.clear())
-        (argTypesFound, argTypes).zipped.forall(_.unify(_))
-=======
+          case _ => fatal(s"Multiple functions found that satisfy $name(${ valueParameterTypes.mkString(", ") }).")
+        }
+    }
+  }
+
   def lookupIR(
     name: String,
     returnType: Type,
@@ -144,7 +139,6 @@
       } && valueParameterTypesFound.length == valueParameterTypes.length && {
         valueParameterTypesFound.foreach(_.clear())
         (valueParameterTypesFound, valueParameterTypes).zipped.forall(_.unify(_))
->>>>>>> a26e5202
       }
     }.toSeq match {
       case Seq() => None
