package is.hail.expr.ir

import java.io.OutputStream
import scala.language.existentials
import is.hail.GenericIndexedSeqSerializer
import is.hail.annotations.Region
import is.hail.asm4s._
import is.hail.backend.ExecuteContext
import is.hail.expr.ir.lowering.{LowererUnsupportedOperation, TableStage}
import is.hail.expr.ir.streams.StreamProducer
import is.hail.io.fs.FS
import is.hail.io.index.StagedIndexWriter
import is.hail.io.{AbstractTypedCodecSpec, BufferSpec, OutputBuffer, TypedCodecSpec}
import is.hail.rvd.{AbstractRVDSpec, IndexSpec, RVDPartitioner, RVDSpecMaker}
import is.hail.types.encoded.EType
import is.hail.types.physical.stypes.interfaces.{SBaseStruct, SContainer, SStringValue, SVoidValue}
import is.hail.types.physical._
import is.hail.types.physical.stypes.EmitType
import is.hail.types.physical.stypes.concrete.SStackStruct
import is.hail.types.physical.stypes.primitives.{SBooleanValue, SInt64Value}
import is.hail.types.virtual._
import is.hail.types.{RIterable, RStruct, RTable, TableType, TypeWithRequiredness}
import is.hail.utils._
import is.hail.utils.richUtils.ByteTrackingOutputStream
import is.hail.variant.ReferenceGenome
import org.json4s.JsonAST.JString
import org.json4s.{DefaultFormats, Formats, JBool, JObject, ShortTypeHints}

object TableWriter {
  implicit val formats: Formats = new DefaultFormats()  {
    override val typeHints = ShortTypeHints(
      List(classOf[TableNativeWriter], classOf[TableTextWriter]), typeHintFieldName = "name")
  }
}

abstract class TableWriter {
  def path: String
  def apply(ctx: ExecuteContext, mv: TableValue): Unit
  def lower(ctx: ExecuteContext, ts: TableStage, t: TableIR, r: RTable, relationalLetsAbove: Map[String, IR]): IR =
    throw new LowererUnsupportedOperation(s"${ this.getClass } does not have defined lowering!")

  def canLowerEfficiently: Boolean = false
}

object TableNativeWriter {
  def lower(ctx: ExecuteContext, ts: TableStage, tt: TableType, path: String, overwrite: Boolean, stageLocally: Boolean,
    rowSpec: TypedCodecSpec, globalSpec: TypedCodecSpec, relationalLetsAbove: Map[String, IR]): IR = {
    // write out partitioner key, which may be stricter than table key
    val partitioner = ts.partitioner
    val pKey: PStruct = coerce[PStruct](rowSpec.decodedPType(partitioner.kType))
    val rowWriter = PartitionNativeWriter(rowSpec, pKey.fieldNames, s"$path/rows/parts/", Some(s"$path/index/" -> pKey), if (stageLocally) Some(ctx.localTmpdir) else None)
    val globalWriter = PartitionNativeWriter(globalSpec, IndexedSeq(), s"$path/globals/parts/", None, None)

    ts.mapContexts { oldCtx =>
      val d = digitsNeeded(ts.numPartitions)
      val partFiles = Literal(TArray(TString), Array.tabulate(ts.numPartitions)(i => s"${ partFile(d, i) }-").toFastIndexedSeq)

      zip2(oldCtx, ToStream(partFiles), ArrayZipBehavior.AssertSameLength) { (ctxElt, pf) =>
        MakeStruct(FastSeq(
          "oldCtx" -> ctxElt,
          "writeCtx" -> pf))
      }
    }(GetField(_, "oldCtx")).mapCollectWithContextsAndGlobals(relationalLetsAbove) { (rows, ctxRef) =>
      val file = GetField(ctxRef, "writeCtx")
      WritePartition(rows, file + UUID4(), rowWriter)
    } { (parts, globals) =>
      val writeGlobals = WritePartition(MakeStream(FastSeq(globals), TStream(globals.typ)),
        Str(partFile(1, 0)), globalWriter)

      RelationalWriter.scoped(path, overwrite, Some(tt))(
        bindIR(parts) { fileCountAndDistinct =>
          Begin(FastIndexedSeq(
            WriteMetadata(MakeArray(GetField(writeGlobals, "filePath")),
              RVDSpecWriter(s"$path/globals", RVDSpecMaker(globalSpec, RVDPartitioner.unkeyed(1)))),
            WriteMetadata(ToArray(mapIR(ToStream(fileCountAndDistinct)) { fc => GetField(fc, "filePath") }),
              RVDSpecWriter(s"$path/rows", RVDSpecMaker(rowSpec, partitioner, IndexSpec.emptyAnnotation("../index", coerce[PStruct](pKey))))),
            WriteMetadata(ToArray(mapIR(ToStream(fileCountAndDistinct)) { fc =>
              SelectFields(fc, Seq("partitionCounts", "distinctlyKeyed", "firstKey", "lastKey"))
            }),
              TableSpecWriter(path, tt, "rows", "globals", "references", log = true))))
        })
    }
  }
}

case class TableNativeWriter(
  path: String,
  overwrite: Boolean = true,
  stageLocally: Boolean = false,
  codecSpecJSONStr: String = null
) extends TableWriter {

  override def canLowerEfficiently: Boolean = !stageLocally

  override def lower(ctx: ExecuteContext, ts: TableStage, t: TableIR, r: RTable, relationalLetsAbove: Map[String, IR]): IR = {
    val bufferSpec: BufferSpec = BufferSpec.parseOrDefault(codecSpecJSONStr)
    val rowSpec = TypedCodecSpec(EType.fromTypeAndAnalysis(t.typ.rowType, r.rowType), t.typ.rowType, bufferSpec)
    val globalSpec = TypedCodecSpec(EType.fromTypeAndAnalysis(t.typ.globalType, r.globalType), t.typ.globalType, bufferSpec)

    TableNativeWriter.lower(ctx, ts, t.typ, path, overwrite, stageLocally, rowSpec, globalSpec, relationalLetsAbove)
  }

  def apply(ctx: ExecuteContext, tv: TableValue): Unit = {
    val bufferSpec: BufferSpec = BufferSpec.parseOrDefault(codecSpecJSONStr)
    assert(tv.typ.isCanonical)
    val fs = ctx.fs

    if (overwrite)
      fs.delete(path, recursive = true)
    else if (fs.exists(path))
      fatal(s"file already exists: $path")

    fs.mkDir(path)

    val globalsPath = path + "/globals"
    fs.mkDir(globalsPath)
    val Array(globalFileData) = AbstractRVDSpec.writeSingle(ctx, globalsPath, tv.globals.t, bufferSpec, Array(tv.globals.javaValue))

    val codecSpec = TypedCodecSpec(tv.rvd.rowPType, bufferSpec)
    val fileData = tv.rvd.write(ctx, path + "/rows", "../index", stageLocally, codecSpec)
    val partitionCounts = fileData.map(_.rowsWritten)

    val referencesPath = path + "/references"
    fs.mkDir(referencesPath)
    ReferenceGenome.exportReferences(fs, referencesPath, tv.typ.rowType)
    ReferenceGenome.exportReferences(fs, referencesPath, tv.typ.globalType)

    val spec = TableSpecParameters(
      FileFormat.version.rep,
      is.hail.HAIL_PRETTY_VERSION,
      "references",
      tv.typ,
      Map("globals" -> RVDComponentSpec("globals"),
        "rows" -> RVDComponentSpec("rows"),
        "partition_counts" -> PartitionCountsComponentSpec(partitionCounts)))
    spec.write(fs, path)

    writeNativeFileReadMe(fs, path)

    using(fs.create(path + "/_SUCCESS"))(_ => ())

    val partitionBytesWritten = fileData.map(_.bytesWritten)
    val totalRowsBytes = partitionBytesWritten.sum
    val globalBytesWritten = globalFileData.bytesWritten
    val totalBytesWritten: Long = totalRowsBytes + globalBytesWritten
    val (smallestStr, largestStr) = if (fileData.isEmpty)
      ("N/A", "N/A")
    else {
      val smallestPartition = fileData.minBy(_.bytesWritten)
      val largestPartition = fileData.maxBy(_.bytesWritten)
      val smallestStr = s"${ smallestPartition.rowsWritten } rows (${ formatSpace(smallestPartition.bytesWritten) })"
      val largestStr = s"${ largestPartition.rowsWritten } rows (${ formatSpace(largestPartition.bytesWritten) })"
      (smallestStr, largestStr)
    }

    val nRows = partitionCounts.sum
    info(s"wrote table with $nRows ${ plural(nRows, "row") } " +
      s"in ${ partitionCounts.length } ${ plural(partitionCounts.length, "partition") } " +
      s"to $path" +
      s"\n    Total size: ${ formatSpace(totalBytesWritten) }" +
      s"\n    * Rows: ${ formatSpace(totalRowsBytes) }" +
      s"\n    * Globals: ${ formatSpace(globalBytesWritten) }" +
      s"\n    * Smallest partition: $smallestStr" +
      s"\n    * Largest partition:  $largestStr")
  }
}

case class PartitionNativeWriter(spec: AbstractTypedCodecSpec, keyFields: IndexedSeq[String], partPrefix: String, index: Option[(String, PStruct)], localDir: Option[String]) extends PartitionWriter {
  def stageLocally: Boolean = localDir.isDefined
  def hasIndex: Boolean = index.isDefined
  val filenameType = PCanonicalString(required = true)
  def pContextType = PCanonicalString()

  val keyType = spec.encodedVirtualType.asInstanceOf[TStruct].select(keyFields)._1

  def ctxType: Type = TString
  def returnType: Type = TStruct("filePath" -> TString, "partitionCounts" -> TInt64, "distinctlyKeyed" -> TBoolean, "firstKey" -> keyType, "lastKey" -> keyType)
  def unionTypeRequiredness(r: TypeWithRequiredness, ctxType: TypeWithRequiredness, streamType: RIterable): Unit = {
    val rs = r.asInstanceOf[RStruct]
    val rKeyType = streamType.elementType.asInstanceOf[RStruct].select(keyFields.toArray)
    rs.field("firstKey").union(false)
    rs.field("firstKey").unionFrom(rKeyType)
    rs.field("lastKey").union(false)
    rs.field("lastKey").unionFrom(rKeyType)
    r.union(ctxType.required)
    r.union(streamType.required)
  }

  if (stageLocally)
    throw new LowererUnsupportedOperation("stageLocally option not yet implemented")
  def ifIndexed[T >: Null](obj: => T): T = if (hasIndex) obj else null

  def consumeStream(
    ctx: ExecuteContext,
    cb: EmitCodeBuilder,
    stream: StreamProducer,
    context: EmitCode,
    region: Value[Region]): IEmitCode = {

    val mb = cb.emb

    val indexKeyType = ifIndexed { index.get._2 }
    val indexWriter = ifIndexed { StagedIndexWriter.withDefaults(indexKeyType, mb.ecb) }

    context.toI(cb).map(cb) { case ctx: SStringValue =>
      val filename = mb.newLocal[String]("filename")
      val os = mb.newLocal[ByteTrackingOutputStream]("write_os")
      val ob = mb.newLocal[OutputBuffer]("write_ob")
      val n = mb.newLocal[Long]("partition_count")
      val distinctlyKeyed = mb.newLocal[Boolean]("distinctlyKeyed")
      cb.assign(distinctlyKeyed, !keyFields.isEmpty) // True until proven otherwise, if there's a key to care about at all.

      val keyEmitType = EmitType(spec.decodedPType(keyType).sType, false)

      val firstSeenSettable =  mb.newEmitLocal("pnw_firstSeen", keyEmitType)
      val lastSeenSettable =  mb.newEmitLocal("pnw_lastSeen", keyEmitType)
      // Start off missing, we will use this to determine if we haven't processed any rows yet.
      cb.assign(firstSeenSettable, EmitCode.missing(cb.emb, keyEmitType.st))
      cb.assign(lastSeenSettable, EmitCode.missing(cb.emb, keyEmitType.st))


      def writeFile(cb: EmitCodeBuilder, codeRow: EmitCode): Unit = {
        val row = codeRow.toI(cb).get(cb, "row can't be missing").asBaseStruct

        if (hasIndex) {
          indexWriter.add(cb, {
            val indexKeyPType = index.get._2
            IEmitCode.present(cb, indexKeyPType.asInstanceOf[PCanonicalBaseStruct]
              .constructFromFields(cb, stream.elementRegion,
                indexKeyPType.fields.map{ f =>
                  EmitCode.fromI(cb.emb)(cb => row.loadField(cb, f.name))
                },
                deepCopy = true))
          },
            ob.invoke[Long]("indexOffset"),
            IEmitCode.present(cb, PCanonicalStruct().loadCheapSCode(cb, 0L)))
        }

        val key = SStackStruct.constructFromArgs(cb, stream.elementRegion, keyType, keyType.fields.map { f =>
          EmitCode.fromI(cb.emb)(cb => row.loadField(cb, f.name))
        }:_*)

        if (!keyFields.isEmpty) {
          cb.ifx(distinctlyKeyed, {
            lastSeenSettable.loadI(cb).consume(cb, {
              // If there's no last seen, we are in the first row.
              cb.assign(firstSeenSettable, EmitValue.present(key.copyToRegion(cb, region, firstSeenSettable.st)))
            }, { lastSeen =>
              val comparator = EQ(lastSeenSettable.emitType.virtualType).codeOrdering(cb.emb.ecb, lastSeenSettable.st, key.st)
              val equalToLast = comparator(cb, lastSeenSettable, EmitValue.present(key))
              cb.ifx(equalToLast.asInstanceOf[Value[Boolean]], {
                cb.assign(distinctlyKeyed, false)
              })
            })
          })
          cb.assign(lastSeenSettable, IEmitCode.present(cb, key.copyToRegion(cb, region, lastSeenSettable.st)))
        }

        cb += ob.writeByte(1.asInstanceOf[Byte])

        spec.encodedType.buildEncoder(row.st, cb.emb.ecb)
          .apply(cb, row, ob)

        cb.assign(n, n + 1L)
      }

      cb.assign(filename, ctx.loadString(cb))
      if (hasIndex) {
        val indexFile = cb.newLocal[String]("indexFile")
        cb.assign(indexFile, const(index.get._1).concat(filename).concat(".idx"))
        indexWriter.init(cb, indexFile)
      }
      cb.assign(filename, const(partPrefix).concat(filename))
      cb.assign(os, Code.newInstance[ByteTrackingOutputStream, OutputStream](mb.create(filename)))
      cb.assign(ob, spec.buildCodeOutputBuffer(Code.checkcast[OutputStream](os)))
      cb.assign(n, 0L)

      stream.memoryManagedConsume(region, cb) { cb =>
        writeFile(cb, stream.element)
      }

      cb += ob.writeByte(0.asInstanceOf[Byte])
      if (hasIndex)
        indexWriter.close(cb)
      cb += ob.flush()
      cb += os.invoke[Unit]("close")

      SStackStruct.constructFromArgs(cb, region, returnType.asInstanceOf[TBaseStruct],
        EmitCode.present(mb, ctx),
        EmitCode.present(mb, new SInt64Value(n)),
        EmitCode.present(mb, new SBooleanValue(distinctlyKeyed)),
        firstSeenSettable,
        lastSeenSettable
      )
    }
  }
}

case class RVDSpecWriter(path: String, spec: RVDSpecMaker) extends MetadataWriter {
  def annotationType: Type = TArray(TString)

  def writeMetadata(
    writeAnnotations: => IEmitCode,
    cb: EmitCodeBuilder,
    region: Value[Region]): Unit = {
    cb += cb.emb.getFS.invoke[String, Unit]("mkDir", path)
    val a = writeAnnotations.get(cb, "write annotations can't be missing!").asIndexable
    val partFiles = cb.newLocal[Array[String]]("partFiles")
    val n = cb.newLocal[Int]("n", a.loadLength())
    val i = cb.newLocal[Int]("i", 0)
    cb.assign(partFiles, Code.newArray[String](n))
    cb.whileLoop(i < n, {
      val s = a.loadElement(cb, i).get(cb, "file name can't be missing!").asString
      cb += partFiles.update(i, s.loadString(cb))
      cb.assign(i, i + 1)
    })
    cb += cb.emb.getObject(spec)
      .invoke[Array[String], AbstractRVDSpec]("apply", partFiles)
      .invoke[FS, String, Unit]("write", cb.emb.getFS, path)
  }
}

class TableSpecHelper(path: String, rowRelPath: String, globalRelPath: String, refRelPath: String, typ: TableType, log: Boolean) extends Serializable {
<<<<<<< HEAD
  def write(fs: FS, partCounts: Array[Long]): Unit = {
=======
  def write(fs: FS, partCounts: Array[Long], distinctlyKeyed: Boolean): Unit = {
>>>>>>> 40d88824
    val spec = TableSpecParameters(
      FileFormat.version.rep,
      is.hail.HAIL_PRETTY_VERSION,
      refRelPath,
      typ,
      Map("globals" -> RVDComponentSpec(globalRelPath),
        "rows" -> RVDComponentSpec(rowRelPath),
        "partition_counts" -> PartitionCountsComponentSpec(partCounts),
        "properties" -> PropertiesSpec(JObject(
          "distinctlyKeyed" -> JBool(distinctlyKeyed)
        ))
      ))

    spec.write(fs, path)

    val nRows = partCounts.sum
    if (log) info(s"wrote table with $nRows ${ plural(nRows, "row") } " +
      s"in ${ partCounts.length } ${ plural(partCounts.length, "partition") } " +
      s"to $path")
  }
}

case class TableSpecWriter(path: String, typ: TableType, rowRelPath: String, globalRelPath: String, refRelPath: String, log: Boolean) extends MetadataWriter {
  def annotationType: Type = TArray(TStruct("partitionCounts" -> TInt64, "distinctlyKeyed" -> TBoolean, "firstKey" -> typ.keyType, "lastKey" -> typ.keyType))

  def writeMetadata(
    writeAnnotations: => IEmitCode,
    cb: EmitCodeBuilder,
    region: Value[Region]): Unit = {
    cb += cb.emb.getFS.invoke[String, Unit]("mkDir", path)

    val hasKey = !this.typ.keyType.fields.isEmpty

    val a = writeAnnotations.get(cb, "write annotations can't be missing!").asIndexable
    val partCounts = cb.newLocal[Array[Long]]("partCounts")

    val idxOfFirstKeyField = annotationType.asInstanceOf[TArray].elementType.asInstanceOf[TStruct].fieldIdx("firstKey")
    val keySType = a.st.elementType.asInstanceOf[SBaseStruct].fieldTypes(idxOfFirstKeyField)

    val lastSeenSettable = cb.emb.newEmitLocal(EmitType(keySType, false))
    cb.assign(lastSeenSettable, EmitCode.missing(cb.emb, keySType))
    val distinctlyKeyed = cb.newLocal[Boolean]("tsw_write_metadata_distinctlyKeyed", hasKey)

    val n = cb.newLocal[Int]("n", a.loadLength())
    val i = cb.newLocal[Int]("i", 0)
    cb.assign(partCounts, Code.newArray[Long](n))
    cb.whileLoop(i < n, {
      val curElement =  a.loadElement(cb, i).get(cb, "writeMetadata annotation can't be missing").asBaseStruct
      val count = curElement.asBaseStruct.loadField(cb, "partitionCounts").get(cb, "part count can't be missing!").asLong.value

      if (hasKey) {
        // Only nonempty partitions affect first, last, and distinctlyKeyed.
        cb.ifx(count cne 0L, {
          val curFirst = curElement.loadField(cb, "firstKey").get(cb, const("firstKey of curElement can't be missing, part size was ") concat count.toS)

          val comparator = NEQ(lastSeenSettable.emitType.virtualType).codeOrdering(cb.emb.ecb, lastSeenSettable.st, curFirst.st)
          val notEqualToLast = comparator(cb, lastSeenSettable, EmitValue.present(curFirst)).asInstanceOf[Value[Boolean]]

          val partWasDistinctlyKeyed = curElement.loadField(cb, "distinctlyKeyed").get(cb).asBoolean.value
          cb.assign(distinctlyKeyed, distinctlyKeyed && partWasDistinctlyKeyed && notEqualToLast)
          cb.assign(lastSeenSettable, curElement.loadField(cb, "lastKey"))
        })
      }

      cb += partCounts.update(i, count)
      cb.assign(i, i + 1)
    })
    cb += cb.emb.getObject(new TableSpecHelper(path, rowRelPath, globalRelPath, refRelPath, typ, log))
      .invoke[FS, Array[Long], Boolean, Unit]("write", cb.emb.getFS, partCounts, distinctlyKeyed)
  }
}

object RelationalWriter {
  def scoped(path: String, overwrite: Boolean, refs: Option[TableType])(write: IR): IR = WriteMetadata(
    write, RelationalWriter(path, overwrite, refs.map(typ => "references" -> (ReferenceGenome.getReferences(typ.rowType) ++ ReferenceGenome.getReferences(typ.globalType)))))
}

case class RelationalWriter(path: String, overwrite: Boolean, maybeRefs: Option[(String, Set[ReferenceGenome])]) extends MetadataWriter {
  def annotationType: Type = TVoid

  def writeMetadata(
    writeAnnotations: => IEmitCode,
    cb: EmitCodeBuilder,
    region: Value[Region]): Unit = {
    if (overwrite)
      cb += cb.emb.getFS.invoke[String, Boolean, Unit]("delete", path, true)
    else
      cb.ifx(cb.emb.getFS.invoke[String, Boolean]("exists", path), cb._fatal(s"file already exists: $path"))
    cb += cb.emb.getFS.invoke[String, Unit]("mkDir", path)

    maybeRefs.foreach { case (refRelPath, refs) =>
      cb += cb.emb.getFS.invoke[String, Unit]("mkDir", s"$path/$refRelPath")
      refs.foreach { rg =>
        cb += Code.invokeScalaObject3[FS, String, ReferenceGenome, Unit](ReferenceGenome.getClass, "writeReference", cb.emb.getFS, path, cb.emb.getReferenceGenome(rg))
      }
    }

    writeAnnotations.consume(cb, {}, { pc => assert(pc == SVoidValue) }) // PVoidCode.code is Code._empty

    cb += Code.invokeScalaObject2[FS, String, Unit](Class.forName("is.hail.utils.package$"), "writeNativeFileReadMe", cb.emb.getFS, path)
    cb += cb.emb.create(s"$path/_SUCCESS").invoke[Unit]("close")
  }
}

case class TableTextWriter(
  path: String,
  typesFile: String = null,
  header: Boolean = true,
  exportType: String = ExportType.CONCATENATED,
  delimiter: String
) extends TableWriter {
  def apply(ctx: ExecuteContext, tv: TableValue): Unit = tv.export(ctx, path, typesFile, header, exportType, delimiter)
}

object WrappedMatrixNativeMultiWriter {
  implicit val formats: Formats = MatrixNativeMultiWriter.formats +
    ShortTypeHints(List(classOf[WrappedMatrixNativeMultiWriter])) +
    GenericIndexedSeqSerializer
}

case class WrappedMatrixNativeMultiWriter(
  writer: MatrixNativeMultiWriter,
  colKey: IndexedSeq[String]
) {
  def apply(ctx: ExecuteContext, mvs: IndexedSeq[TableValue]): Unit = writer.apply(
    ctx, mvs.map(_.toMatrixValue(colKey)))
}<|MERGE_RESOLUTION|>--- conflicted
+++ resolved
@@ -321,11 +321,7 @@
 }
 
 class TableSpecHelper(path: String, rowRelPath: String, globalRelPath: String, refRelPath: String, typ: TableType, log: Boolean) extends Serializable {
-<<<<<<< HEAD
-  def write(fs: FS, partCounts: Array[Long]): Unit = {
-=======
   def write(fs: FS, partCounts: Array[Long], distinctlyKeyed: Boolean): Unit = {
->>>>>>> 40d88824
     val spec = TableSpecParameters(
       FileFormat.version.rep,
       is.hail.HAIL_PRETTY_VERSION,
