--- conflicted
+++ resolved
@@ -84,10 +84,9 @@
     builder.initialize(cb)
   }
 
-<<<<<<< HEAD
   def gc(cb: EmitCodeBuilder): Unit =
     cb.invokeVoid(
-      cb.emb.ecb.getOrGenEmitMethod("reservoir_sample_gc", (this, "gc"), FastIndexedSeq(), UnitInfo) { mb =>
+      cb.emb.ecb.getOrGenEmitMethod("reservoir_sample_gc", (this, "gc"), FastSeq(), UnitInfo) { mb =>
         mb.voidWithBuilder { cb =>
           cb.ifx(garbage > (maxSize.toL * 2L + 1024L), {
             val oldRegion = mb.newLocal[Region]("old_region")
@@ -101,23 +100,6 @@
       },
       cb._this
     )
-=======
-  def gc(cb: EmitCodeBuilder): Unit = {
-    cb.invokeVoid(cb.emb.ecb.getOrGenEmitMethod("reservoir_sample_gc",
-      (this, "gc"), FastSeq(), UnitInfo) { mb =>
-      mb.voidWithBuilder { cb =>
-        cb.ifx(garbage > (maxSize.toL * 2L + 1024L), {
-          val oldRegion = mb.newLocal[Region]("old_region")
-          cb.assign(oldRegion, region)
-          cb.assign(r, Region.stagedCreate(regionSize, kb.pool()))
-          builder.reallocateData(cb)
-          cb.assign(garbage, 0L)
-          cb += oldRegion.invoke[Unit]("invalidate")
-        })
-      }
-    })
-  }
->>>>>>> 87398e1b
 
   def seqOp(cb: EmitCodeBuilder, elt: EmitCode): Unit = {
     val eltVal = cb.memoize(elt)
