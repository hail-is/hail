package is.hail.expr.ir

import is.hail.types.tcoerce
import is.hail.types.virtual._
import is.hail.utils._

object Binds {
  def apply(x: IR, v: String, i: Int): Boolean = Bindings(x, i).exists(_._1 == v)
}

object Bindings {
  private val empty: Array[(String, Type)] = Array()

  // A call to Bindings(x, i) may only query the types of children with
  // index < i
  def apply(x: BaseIR, i: Int): Iterable[(String, Type)] = x match {
<<<<<<< HEAD
    case Let(bindings, _) =>
      val result = Array.ofDim[(String, Type)](i)
      for (k <- 0 until i) result(k) = bindings(k)._1 -> bindings(k)._2.typ
      result
    case TailLoop(name, args, body) => if (i == args.length)
=======
    case Let(name, value, _) => if (i == 1) Array(name -> value.typ) else empty
    case TailLoop(name, args, resultType, _) => if (i == args.length)
>>>>>>> e9e8e172
      args.map { case (name, ir) => name -> ir.typ } :+
        name -> TTuple(TTuple(args.map(_._2.typ): _*), resultType) else empty
    case StreamMap(a, name, _) => if (i == 1) Array(name -> tcoerce[TStream](a.typ).elementType) else empty
    case StreamZip(as, names, _, _, _) => if (i == as.length) names.zip(as.map(a => tcoerce[TStream](a.typ).elementType)) else empty
    case StreamZipJoin(as, key, curKey, curVals, _) =>
      val eltType = tcoerce[TStruct](tcoerce[TStream](as.head.typ).elementType)
      if (i == as.length)
        Array(curKey -> eltType.typeAfterSelectNames(key),
              curVals -> TArray(eltType))
      else
        empty
    case StreamZipJoinProducers(contexts, ctxName, makeProducer, key, curKey, curVals, _) =>
      if (i == 1) {
        val contextType = TIterable.elementType(contexts.typ)
        Array(ctxName -> contextType)
      } else if (i == 2) {
        val eltType = tcoerce[TStruct](tcoerce[TStream](makeProducer.typ).elementType)
        Array(curKey -> eltType.typeAfterSelectNames(key),
          curVals -> TArray(eltType))
      } else
        empty
    case StreamFor(a, name, _) => if (i == 1) Array(name -> tcoerce[TStream](a.typ).elementType) else empty
    case StreamFlatMap(a, name, _) => if (i == 1) Array(name -> tcoerce[TStream](a.typ).elementType) else empty
    case StreamFilter(a, name, _) => if (i == 1) Array(name -> tcoerce[TStream](a.typ).elementType) else empty
    case StreamTakeWhile(a, name, _) => if (i == 1) Array(name -> tcoerce[TStream](a.typ).elementType) else empty
    case StreamDropWhile(a, name, _) => if (i == 1) Array(name -> tcoerce[TStream](a.typ).elementType) else empty
    case StreamFold(a, zero, accumName, valueName, _) => if (i == 2) Array(accumName -> zero.typ, valueName -> tcoerce[TStream](a.typ).elementType) else empty
    case StreamFold2(a, accum, valueName, seq, result) =>
      if (i <= accum.length)
        empty
      else if (i < 2 * accum.length + 1)
        Array((valueName, tcoerce[TStream](a.typ).elementType)) ++ accum.map { case (name, value) => (name, value.typ) }
      else
        accum.map { case (name, value) => (name, value.typ) }
    case StreamBufferedAggregate(stream, _,  _, _, name, _, _) => if (i > 0) Array(name -> tcoerce[TStream](stream.typ).elementType) else empty
    case RunAggScan(a, name, _, _, _, _) => if (i == 2 || i == 3) Array(name -> tcoerce[TStream](a.typ).elementType) else empty
    case StreamScan(a, zero, accumName, valueName, _) => if (i == 2) Array(accumName -> zero.typ, valueName -> tcoerce[TStream](a.typ).elementType) else empty
    case StreamAggScan(a, name, _) => if (i == 1) FastSeq(name -> a.typ.asInstanceOf[TStream].elementType) else empty
    case StreamJoinRightDistinct(ll, rr, _, _, l, r, _, _) => if (i == 2) Array(l -> tcoerce[TStream](ll.typ).elementType, r -> tcoerce[TStream](rr.typ).elementType) else empty
    case ArraySort(a, left, right, _) => if (i == 1) Array(left -> tcoerce[TStream](a.typ).elementType, right -> tcoerce[TStream](a.typ).elementType) else empty
    case ArrayMaximalIndependentSet(a, Some((left, right, _))) =>
      if (i == 1) {
        val typ = tcoerce[TArray](a.typ).elementType.asInstanceOf[TBaseStruct].types.head
        val tupleType = TTuple(typ)
        Array(left -> tupleType, right -> tupleType)
      } else {
        empty
      }
    case AggArrayPerElement(a, _, indexName, _, _, _) => if (i == 1) FastSeq(indexName -> TInt32) else empty
    case AggFold(zero, seqOp, combOp, accumName, otherAccumName, _) => {
      if (i == 1) FastSeq(accumName -> zero.typ)
      else if (i == 2) FastSeq(accumName -> zero.typ, otherAccumName -> zero.typ)
      else empty
    }
    case NDArrayMap(nd, name, _) => if (i == 1) Array(name -> tcoerce[TNDArray](nd.typ).elementType) else empty
    case NDArrayMap2(l, r, lName, rName, _, _) => if (i == 2) Array(lName -> tcoerce[TNDArray](l.typ).elementType, rName -> tcoerce[TNDArray](r.typ).elementType) else empty
    case CollectDistributedArray(contexts, globals, cname, gname, _, _, _, _) => if (i == 2) Array(cname -> tcoerce[TStream](contexts.typ).elementType, gname -> globals.typ) else empty
    case TableAggregate(child, _) => if (i == 1) child.typ.globalEnv.m else empty
    case MatrixAggregate(child, _) => if (i == 1) child.typ.globalEnv.m else empty
    case TableFilter(child, _) => if (i == 1) child.typ.rowEnv.m else empty
    case TableGen(contexts, globals, cname, gname, _, _, _) =>
      if (i == 2) Array(cname -> TIterable.elementType(contexts.typ), gname -> globals.typ)
      else empty
    case TableMapGlobals(child, _) => if (i == 1) child.typ.globalEnv.m else empty
    case TableMapRows(child, _) => if (i == 1) child.typ.rowEnv.m else empty
    case TableAggregateByKey(child, _) => if (i == 1) child.typ.globalEnv.m else empty
    case TableKeyByAndAggregate(child, _, _, _, _) => if (i == 1) child.typ.globalEnv.m else if (i == 2) child.typ.rowEnv.m else empty
    case TableMapPartitions(child, g, p, _, _, _) => if (i == 1) Array(g -> child.typ.globalType, p -> TStream(child.typ.rowType)) else empty
    case MatrixMapRows(child, _) => if (i == 1) child.typ.rowEnv.bind("n_cols", TInt32).m else empty
    case MatrixFilterRows(child, _) => if (i == 1) child.typ.rowEnv.m else empty
    case MatrixMapCols(child, _, _) => if (i == 1) child.typ.colEnv.bind("n_rows", TInt64).m else empty
    case MatrixFilterCols(child, _) => if (i == 1) child.typ.colEnv.m else empty
    case MatrixMapEntries(child, _) => if (i == 1) child.typ.entryEnv.m else empty
    case MatrixFilterEntries(child, _) => if (i == 1) child.typ.entryEnv.m else empty
    case MatrixMapGlobals(child, _) => if (i == 1) child.typ.globalEnv.m else empty
    case MatrixAggregateColsByKey(child, _, _) => if (i == 1) child.typ.rowEnv.m else if (i == 2) child.typ.globalEnv.m else empty
    case MatrixAggregateRowsByKey(child, _, _) => if (i == 1) child.typ.colEnv.m else if (i == 2) child.typ.globalEnv.m else empty
    case BlockMatrixMap(_, eltName, _, _) => if (i == 1) Array(eltName -> TFloat64) else empty
    case BlockMatrixMap2(_, _, lName, rName, _, _) => if (i == 2) Array(lName -> TFloat64, rName -> TFloat64) else empty
    case _ => empty
  }
}


object AggBindings {

  def apply(x: BaseIR, i: Int, parent: BindingEnv[_]): Option[Iterable[(String, Type)]] = {
    def wrapped(bindings: Iterable[(String, Type)]): Option[Iterable[(String, Type)]] = {
      if (parent.agg.isEmpty)
        throw new RuntimeException(s"aggEnv was None for child $i of $x")
      Some(bindings)
    }

    def base: Option[Iterable[(String, Type)]] = parent.agg.map(_ => FastSeq())

    x match {
      case AggLet(name, value, _, false) => if (i == 1) wrapped(FastSeq(name -> value.typ)) else None
      case AggFilter(_, _, false) => if (i == 0) None else base
      case AggGroupBy(_, _, false) => if (i == 0) None else base
      case AggExplode(a, name, _, false) => if (i == 1) wrapped(FastSeq(name -> a.typ.asInstanceOf[TIterable].elementType)) else None
      case AggArrayPerElement(a, elementName, indexName, _, _, false) => if (i == 1) wrapped(FastSeq(elementName -> a.typ.asInstanceOf[TIterable].elementType, indexName -> TInt32)) else if (i == 2) base else None
      case StreamAgg(a, name, _) => if (i == 1) Some(FastSeq(name -> a.typ.asInstanceOf[TIterable].elementType)) else base
      case TableAggregate(child, _) => if (i == 1) Some(child.typ.rowEnv.m) else None
      case MatrixAggregate(child, _) => if (i == 1) Some(child.typ.entryEnv.m) else None
      case RelationalLet(_, _, _) => None
      case CollectDistributedArray(_, _, _, _, _, _, _, _) if (i == 2) => None
      case _: ApplyAggOp => None
      case AggFold(_, _, _, _, _, false) => None
      case _: IR => base

      case TableAggregateByKey(child, _) => if (i == 1) Some(child.typ.rowEnv.m) else None
      case TableKeyByAndAggregate(child, _, _, _, _) => if (i == 1) Some(child.typ.rowEnv.m) else None
      case _: TableIR => None

      case MatrixMapRows(child, _) => if (i == 1) Some(child.typ.entryEnv.m) else None
      case MatrixMapCols(child, _, _) => if (i == 1) Some(child.typ.entryEnv.m) else None
      case MatrixAggregateColsByKey(child, _, _) => if (i == 1) Some(child.typ.entryEnv.m) else if (i == 2) Some(child.typ.colEnv.m) else None
      case MatrixAggregateRowsByKey(child, _, _) => if (i == 1) Some(child.typ.entryEnv.m) else if (i == 2) Some(child.typ.rowEnv.m) else None
      case _: MatrixIR => None

      case _: BlockMatrixIR => None

    }
  }
}

object ScanBindings {
  def apply(x: BaseIR, i: Int, parent: BindingEnv[_]): Option[Iterable[(String, Type)]] = {
    def wrapped(bindings: Iterable[(String, Type)]): Option[Iterable[(String, Type)]] = {
      if (parent.scan.isEmpty)
        throw new RuntimeException(s"scanEnv was None for child $i of $x")
      Some(bindings)
    }

    def base: Option[Iterable[(String, Type)]] = parent.scan.map(_ => FastSeq())

    x match {
      case AggLet(name, value, _, true) => if (i == 1) wrapped(FastSeq(name -> value.typ)) else None
      case AggFilter(_, _, true) => if (i == 0) None else base
      case AggGroupBy(_, _, true) => if (i == 0) None else base
      case AggExplode(a, name, _, true) => if (i == 1) wrapped(FastSeq(name -> a.typ.asInstanceOf[TIterable].elementType)) else None
      case AggArrayPerElement(a, elementName, indexName, _, _, true) => if (i == 1) wrapped(FastSeq(elementName -> a.typ.asInstanceOf[TIterable].elementType, indexName -> TInt32)) else if (i == 2) base else None
      case AggFold(_, _, _, _, _, true) =>  None
      case StreamAggScan(a, name, _) => if (i == 1) Some(FastSeq(name -> a.typ.asInstanceOf[TIterable].elementType)) else base
      case TableAggregate(_, _) => None
      case MatrixAggregate(_, _) => None
      case RelationalLet(_, _, _) => None
      case CollectDistributedArray(_, _, _, _, _, _, _, _) if (i == 2) => None
      case _: ApplyScanOp => None
      case _: IR => base

      case TableMapRows(child, _) => if (i == 1) Some(child.typ.rowEnv.m) else None
      case _: TableIR => None

      case MatrixMapRows(child, _) => if (i == 1) Some(child.typ.rowEnv.m) else None
      case MatrixMapCols(child, _, _) => if (i == 1) Some(child.typ.colEnv.m) else None
      case _: MatrixIR => None

      case _: BlockMatrixIR => None
    }
  }
}

object RelationalBindings {
  private val empty: Array[(String, Type)] = Array()

  def apply(x: BaseIR, i: Int): Iterable[(String, Type)] = {
    x match {
      case RelationalLet(name, value, _) => if (i == 1) FastSeq(name -> value.typ) else empty
      case RelationalLetTable(name, value, _) => if (i == 1) FastSeq(name -> value.typ) else empty
      case RelationalLetMatrixTable(name, value, _) => if (i == 1) FastSeq(name -> value.typ) else empty
      case RelationalLetBlockMatrix(name, value, _) => if (i == 1) FastSeq(name -> value.typ) else empty
      case _ => empty
    }
  }
}

object NewBindings {
  def apply(x: BaseIR, i: Int, parent: BindingEnv[_]): BindingEnv[Type] = {
    BindingEnv(Env.fromSeq(Bindings(x, i)),
      agg = AggBindings(x, i, parent).map(b => Env.fromSeq(b)),
      scan = ScanBindings(x, i, parent).map(b => Env.fromSeq(b)),
      relational = Env.fromSeq(RelationalBindings(x, i)))
  }
}

object ChildEnvWithoutBindings {
  def apply[T](ir: BaseIR, i: Int, env: BindingEnv[T]): BindingEnv[T] = {
    ir match {
      case ArrayMaximalIndependentSet(_, Some(_)) if (i == 1) => env.copy(eval = Env.empty)
      case StreamAgg(_, _, _) => if (i == 1) env.createAgg else env
      case StreamAggScan(_, _, _) => if (i == 1) env.createScan else env
      case ApplyAggOp(init, _, _) => if (i < init.length) env.copy(agg = None) else env.promoteAgg
      case ApplyScanOp(init, _, _) => if (i < init.length) env.copy(scan = None) else env.promoteScan
      case AggFold(zero, seqOp, combOp, elementName, accumName, isScan) => (isScan, i) match {
        case (true, 0) => env.noScan
        case (false, 0) => env.noAgg
        case (true, 1) => env.promoteScan
        case (false, 1) => env.promoteAgg
        case (true, 2) => env.copy(eval = Env.empty, scan = None)
        case (false, 2) => env.copy(eval = Env.empty, agg = None)
      }
      case CollectDistributedArray(_, _, _, _, _, _, _, _) => if (i == 2) BindingEnv(relational = env.relational) else env
      case MatrixAggregate(_, _) => if (i == 0) env.onlyRelational else BindingEnv(Env.empty, agg = Some(Env.empty), relational = env.relational)
      case TableAggregate(_, _) => if (i == 0) env.onlyRelational else BindingEnv(Env.empty, agg = Some(Env.empty), relational = env.relational)
      case RelationalLet(_, _, _) => if (i == 0) env.onlyRelational else env.copy(agg = None, scan = None)
      case LiftMeOut(_) => BindingEnv(Env.empty[T], env.agg.map(_ => Env.empty), env.scan.map(_ => Env.empty), relational = env.relational)
      case _: IR => if (UsesAggEnv(ir, i)) env.promoteAgg else if (UsesScanEnv(ir, i)) env.promoteScan else env
      case x => BindingEnv(
        agg = AggBindings(x, i, env).map(_ => Env.empty),
        scan = ScanBindings(x, i, env).map(_ => Env.empty),
        relational = env.relational)
    }
  }
}

object ChildBindings {
  def apply(ir: BaseIR, i: Int, baseEnv: BindingEnv[Type]): BindingEnv[Type] = {
    val env = ChildEnvWithoutBindings(ir, i, baseEnv)
    val newBindings = NewBindings(ir, i, env)
    env.merge(newBindings)
  }

  def transformed[T](ir: BaseIR, i: Int, baseEnv: BindingEnv[T], f: (String, Type) => T): BindingEnv[T] = {
    val env = ChildEnvWithoutBindings(ir, i, baseEnv)
    val newBindings = NewBindings(ir, i, env).mapValuesWithKey(f)
    env.merge(newBindings)
  }
}<|MERGE_RESOLUTION|>--- conflicted
+++ resolved
@@ -14,16 +14,11 @@
   // A call to Bindings(x, i) may only query the types of children with
   // index < i
   def apply(x: BaseIR, i: Int): Iterable[(String, Type)] = x match {
-<<<<<<< HEAD
     case Let(bindings, _) =>
       val result = Array.ofDim[(String, Type)](i)
       for (k <- 0 until i) result(k) = bindings(k)._1 -> bindings(k)._2.typ
       result
-    case TailLoop(name, args, body) => if (i == args.length)
-=======
-    case Let(name, value, _) => if (i == 1) Array(name -> value.typ) else empty
     case TailLoop(name, args, resultType, _) => if (i == args.length)
->>>>>>> e9e8e172
       args.map { case (name, ir) => name -> ir.typ } :+
         name -> TTuple(TTuple(args.map(_._2.typ): _*), resultType) else empty
     case StreamMap(a, name, _) => if (i == 1) Array(name -> tcoerce[TStream](a.typ).elementType) else empty
