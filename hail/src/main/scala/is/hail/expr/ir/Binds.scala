package is.hail.expr.ir

import is.hail.types.tcoerce
import is.hail.types.virtual.TIterable.elementType
import is.hail.types.virtual._
import is.hail.utils._

object Binds {
  def apply(x: IR, v: String, i: Int): Boolean = Bindings(x, i).exists(_._1 == v)
}

object Bindings {
  private val empty: Array[(String, Type)] = Array()

  // A call to Bindings(x, i) may only query the types of children with
  // index < i
  def apply(x: BaseIR, i: Int): Iterable[(String, Type)] = x match {
    case Let(name, value, _) => if (i == 1) Array(name -> value.typ) else empty
    case TailLoop(name, args, resultType, _) => if (i == args.length)
      args.map { case (name, ir) => name -> ir.typ } :+
        name -> TTuple(TTuple(args.map(_._2.typ): _*), resultType) else empty
    case StreamMap(a, name, _) => if (i == 1) Array(name -> tcoerce[TStream](a.typ).elementType) else empty
    case StreamZip(as, names, _, _, _) => if (i == as.length) names.zip(as.map(a => tcoerce[TStream](a.typ).elementType)) else empty
    case StreamZipJoin(as, key, curKey, curVals, _) =>
      val eltType = tcoerce[TStruct](tcoerce[TStream](as.head.typ).elementType)
      if (i == as.length)
        Array(curKey -> eltType.typeAfterSelectNames(key),
              curVals -> TArray(eltType))
      else
        empty
    case StreamZipJoinProducers(contexts, ctxName, makeProducer, key, curKey, curVals, _) =>
<<<<<<< HEAD
      val contextType = elementType(contexts.typ)
      val eltType = tcoerce[TStruct](tcoerce[TStream](makeProducer.typ).elementType)
      if (i == 1)
=======
      if (i == 1) {
        val contextType = TIterable.elementType(contexts.typ)
>>>>>>> df46a96b
        Array(ctxName -> contextType)
      } else if (i == 2) {
        val eltType = tcoerce[TStruct](tcoerce[TStream](makeProducer.typ).elementType)
        Array(curKey -> eltType.typeAfterSelectNames(key),
          curVals -> TArray(eltType))
      } else
        empty
    case StreamLeftIntervalJoin(left, right, _, _, lEltName, rEltName, _) =>
      if (i == 2) Array(lEltName -> elementType(left.typ), rEltName -> elementType(right.typ))
      else empty
    case StreamFor(a, name, _) => if (i == 1) Array(name -> tcoerce[TStream](a.typ).elementType) else empty
    case StreamFlatMap(a, name, _) => if (i == 1) Array(name -> tcoerce[TStream](a.typ).elementType) else empty
    case StreamFilter(a, name, _) => if (i == 1) Array(name -> tcoerce[TStream](a.typ).elementType) else empty
    case StreamTakeWhile(a, name, _) => if (i == 1) Array(name -> tcoerce[TStream](a.typ).elementType) else empty
    case StreamDropWhile(a, name, _) => if (i == 1) Array(name -> tcoerce[TStream](a.typ).elementType) else empty
    case StreamFold(a, zero, accumName, valueName, _) => if (i == 2) Array(accumName -> zero.typ, valueName -> tcoerce[TStream](a.typ).elementType) else empty
    case StreamFold2(a, accum, valueName, seq, result) =>
      if (i <= accum.length)
        empty
      else if (i < 2 * accum.length + 1)
        Array((valueName, tcoerce[TStream](a.typ).elementType)) ++ accum.map { case (name, value) => (name, value.typ) }
      else
        accum.map { case (name, value) => (name, value.typ) }
    case StreamBufferedAggregate(stream, _,  _, _, name, _, _) => if (i > 0) Array(name -> tcoerce[TStream](stream.typ).elementType) else empty
    case RunAggScan(a, name, _, _, _, _) => if (i == 2 || i == 3) Array(name -> tcoerce[TStream](a.typ).elementType) else empty
    case StreamScan(a, zero, accumName, valueName, _) => if (i == 2) Array(accumName -> zero.typ, valueName -> tcoerce[TStream](a.typ).elementType) else empty
    case StreamAggScan(a, name, _) => if (i == 1) FastSeq(name -> a.typ.asInstanceOf[TStream].elementType) else empty
    case StreamJoinRightDistinct(ll, rr, _, _, l, r, _, _) => if (i == 2) Array(l -> tcoerce[TStream](ll.typ).elementType, r -> tcoerce[TStream](rr.typ).elementType) else empty
    case ArraySort(a, left, right, _) => if (i == 1) Array(left -> tcoerce[TStream](a.typ).elementType, right -> tcoerce[TStream](a.typ).elementType) else empty
    case ArrayMaximalIndependentSet(a, Some((left, right, _))) =>
      if (i == 1) {
        val typ = tcoerce[TArray](a.typ).elementType.asInstanceOf[TBaseStruct].types.head
        val tupleType = TTuple(typ)
        Array(left -> tupleType, right -> tupleType)
      } else {
        empty
      }
    case AggArrayPerElement(a, _, indexName, _, _, _) => if (i == 1) FastSeq(indexName -> TInt32) else empty
    case AggFold(zero, seqOp, combOp, accumName, otherAccumName, _) => {
      if (i == 1) FastSeq(accumName -> zero.typ)
      else if (i == 2) FastSeq(accumName -> zero.typ, otherAccumName -> zero.typ)
      else empty
    }
    case NDArrayMap(nd, name, _) => if (i == 1) Array(name -> tcoerce[TNDArray](nd.typ).elementType) else empty
    case NDArrayMap2(l, r, lName, rName, _, _) => if (i == 2) Array(lName -> tcoerce[TNDArray](l.typ).elementType, rName -> tcoerce[TNDArray](r.typ).elementType) else empty
    case CollectDistributedArray(contexts, globals, cname, gname, _, _, _, _) => if (i == 2) Array(cname -> tcoerce[TStream](contexts.typ).elementType, gname -> globals.typ) else empty
    case TableAggregate(child, _) => if (i == 1) child.typ.globalEnv.m else empty
    case MatrixAggregate(child, _) => if (i == 1) child.typ.globalEnv.m else empty
    case TableFilter(child, _) => if (i == 1) child.typ.rowEnv.m else empty
    case TableGen(contexts, globals, cname, gname, _, _, _) =>
      if (i == 2) Array(cname -> elementType(contexts.typ), gname -> globals.typ)
      else empty
    case TableMapGlobals(child, _) => if (i == 1) child.typ.globalEnv.m else empty
    case TableMapRows(child, _) => if (i == 1) child.typ.rowEnv.m else empty
    case TableAggregateByKey(child, _) => if (i == 1) child.typ.globalEnv.m else empty
    case TableKeyByAndAggregate(child, _, _, _, _) => if (i == 1) child.typ.globalEnv.m else if (i == 2) child.typ.rowEnv.m else empty
    case TableMapPartitions(child, g, p, _, _, _) => if (i == 1) Array(g -> child.typ.globalType, p -> TStream(child.typ.rowType)) else empty
    case MatrixMapRows(child, _) => if (i == 1) child.typ.rowEnv.bind("n_cols", TInt32).m else empty
    case MatrixFilterRows(child, _) => if (i == 1) child.typ.rowEnv.m else empty
    case MatrixMapCols(child, _, _) => if (i == 1) child.typ.colEnv.bind("n_rows", TInt64).m else empty
    case MatrixFilterCols(child, _) => if (i == 1) child.typ.colEnv.m else empty
    case MatrixMapEntries(child, _) => if (i == 1) child.typ.entryEnv.m else empty
    case MatrixFilterEntries(child, _) => if (i == 1) child.typ.entryEnv.m else empty
    case MatrixMapGlobals(child, _) => if (i == 1) child.typ.globalEnv.m else empty
    case MatrixAggregateColsByKey(child, _, _) => if (i == 1) child.typ.rowEnv.m else if (i == 2) child.typ.globalEnv.m else empty
    case MatrixAggregateRowsByKey(child, _, _) => if (i == 1) child.typ.colEnv.m else if (i == 2) child.typ.globalEnv.m else empty
    case BlockMatrixMap(_, eltName, _, _) => if (i == 1) Array(eltName -> TFloat64) else empty
    case BlockMatrixMap2(_, _, lName, rName, _, _) => if (i == 2) Array(lName -> TFloat64, rName -> TFloat64) else empty
    case _ => empty
  }
}


object AggBindings {

  def apply(x: BaseIR, i: Int, parent: BindingEnv[_]): Option[Iterable[(String, Type)]] = {
    def wrapped(bindings: Iterable[(String, Type)]): Option[Iterable[(String, Type)]] = {
      if (parent.agg.isEmpty)
        throw new RuntimeException(s"aggEnv was None for child $i of $x")
      Some(bindings)
    }

    def base: Option[Iterable[(String, Type)]] = parent.agg.map(_ => FastSeq())

    x match {
      case AggLet(name, value, _, false) => if (i == 1) wrapped(FastSeq(name -> value.typ)) else None
      case AggFilter(_, _, false) => if (i == 0) None else base
      case AggGroupBy(_, _, false) => if (i == 0) None else base
      case AggExplode(a, name, _, false) => if (i == 1) wrapped(FastSeq(name -> a.typ.asInstanceOf[TIterable].elementType)) else None
      case AggArrayPerElement(a, elementName, indexName, _, _, false) => if (i == 1) wrapped(FastSeq(elementName -> a.typ.asInstanceOf[TIterable].elementType, indexName -> TInt32)) else if (i == 2) base else None
      case StreamAgg(a, name, _) => if (i == 1) Some(FastSeq(name -> a.typ.asInstanceOf[TIterable].elementType)) else base
      case TableAggregate(child, _) => if (i == 1) Some(child.typ.rowEnv.m) else None
      case MatrixAggregate(child, _) => if (i == 1) Some(child.typ.entryEnv.m) else None
      case RelationalLet(_, _, _) => None
      case CollectDistributedArray(_, _, _, _, _, _, _, _) if (i == 2) => None
      case _: ApplyAggOp => None
      case AggFold(_, _, _, _, _, false) => None
      case _: IR => base

      case TableAggregateByKey(child, _) => if (i == 1) Some(child.typ.rowEnv.m) else None
      case TableKeyByAndAggregate(child, _, _, _, _) => if (i == 1) Some(child.typ.rowEnv.m) else None
      case _: TableIR => None

      case MatrixMapRows(child, _) => if (i == 1) Some(child.typ.entryEnv.m) else None
      case MatrixMapCols(child, _, _) => if (i == 1) Some(child.typ.entryEnv.m) else None
      case MatrixAggregateColsByKey(child, _, _) => if (i == 1) Some(child.typ.entryEnv.m) else if (i == 2) Some(child.typ.colEnv.m) else None
      case MatrixAggregateRowsByKey(child, _, _) => if (i == 1) Some(child.typ.entryEnv.m) else if (i == 2) Some(child.typ.rowEnv.m) else None
      case _: MatrixIR => None

      case _: BlockMatrixIR => None

    }
  }
}

object ScanBindings {
  def apply(x: BaseIR, i: Int, parent: BindingEnv[_]): Option[Iterable[(String, Type)]] = {
    def wrapped(bindings: Iterable[(String, Type)]): Option[Iterable[(String, Type)]] = {
      if (parent.scan.isEmpty)
        throw new RuntimeException(s"scanEnv was None for child $i of $x")
      Some(bindings)
    }

    def base: Option[Iterable[(String, Type)]] = parent.scan.map(_ => FastSeq())

    x match {
      case AggLet(name, value, _, true) => if (i == 1) wrapped(FastSeq(name -> value.typ)) else None
      case AggFilter(_, _, true) => if (i == 0) None else base
      case AggGroupBy(_, _, true) => if (i == 0) None else base
      case AggExplode(a, name, _, true) => if (i == 1) wrapped(FastSeq(name -> a.typ.asInstanceOf[TIterable].elementType)) else None
      case AggArrayPerElement(a, elementName, indexName, _, _, true) => if (i == 1) wrapped(FastSeq(elementName -> a.typ.asInstanceOf[TIterable].elementType, indexName -> TInt32)) else if (i == 2) base else None
      case AggFold(_, _, _, _, _, true) =>  None
      case StreamAggScan(a, name, _) => if (i == 1) Some(FastSeq(name -> a.typ.asInstanceOf[TIterable].elementType)) else base
      case TableAggregate(_, _) => None
      case MatrixAggregate(_, _) => None
      case RelationalLet(_, _, _) => None
      case CollectDistributedArray(_, _, _, _, _, _, _, _) if (i == 2) => None
      case _: ApplyScanOp => None
      case _: IR => base

      case TableMapRows(child, _) => if (i == 1) Some(child.typ.rowEnv.m) else None
      case _: TableIR => None

      case MatrixMapRows(child, _) => if (i == 1) Some(child.typ.rowEnv.m) else None
      case MatrixMapCols(child, _, _) => if (i == 1) Some(child.typ.colEnv.m) else None
      case _: MatrixIR => None

      case _: BlockMatrixIR => None
    }
  }
}

object RelationalBindings {
  private val empty: Array[(String, Type)] = Array()

  def apply(x: BaseIR, i: Int): Iterable[(String, Type)] = {
    x match {
      case RelationalLet(name, value, _) => if (i == 1) FastSeq(name -> value.typ) else empty
      case RelationalLetTable(name, value, _) => if (i == 1) FastSeq(name -> value.typ) else empty
      case RelationalLetMatrixTable(name, value, _) => if (i == 1) FastSeq(name -> value.typ) else empty
      case RelationalLetBlockMatrix(name, value, _) => if (i == 1) FastSeq(name -> value.typ) else empty
      case _ => empty
    }
  }
}

object NewBindings {
  def apply(x: BaseIR, i: Int, parent: BindingEnv[_]): BindingEnv[Type] = {
    BindingEnv(Env.fromSeq(Bindings(x, i)),
      agg = AggBindings(x, i, parent).map(b => Env.fromSeq(b)),
      scan = ScanBindings(x, i, parent).map(b => Env.fromSeq(b)),
      relational = Env.fromSeq(RelationalBindings(x, i)))
  }
}

object ChildEnvWithoutBindings {
  def apply[T](ir: BaseIR, i: Int, env: BindingEnv[T]): BindingEnv[T] = {
    ir match {
      case ArrayMaximalIndependentSet(_, Some(_)) if (i == 1) => env.copy(eval = Env.empty)
      case StreamAgg(_, _, _) => if (i == 1) env.createAgg else env
      case StreamAggScan(_, _, _) => if (i == 1) env.createScan else env
      case ApplyAggOp(init, _, _) => if (i < init.length) env.copy(agg = None) else env.promoteAgg
      case ApplyScanOp(init, _, _) => if (i < init.length) env.copy(scan = None) else env.promoteScan
      case AggFold(zero, seqOp, combOp, elementName, accumName, isScan) => (isScan, i) match {
        case (true, 0) => env.noScan
        case (false, 0) => env.noAgg
        case (true, 1) => env.promoteScan
        case (false, 1) => env.promoteAgg
        case (true, 2) => env.copy(eval = Env.empty, scan = None)
        case (false, 2) => env.copy(eval = Env.empty, agg = None)
      }
      case CollectDistributedArray(_, _, _, _, _, _, _, _) => if (i == 2) BindingEnv(relational = env.relational) else env
      case MatrixAggregate(_, _) => if (i == 0) env.onlyRelational else BindingEnv(Env.empty, agg = Some(Env.empty), relational = env.relational)
      case TableAggregate(_, _) => if (i == 0) env.onlyRelational else BindingEnv(Env.empty, agg = Some(Env.empty), relational = env.relational)
      case RelationalLet(_, _, _) => if (i == 0) env.onlyRelational else env.copy(agg = None, scan = None)
      case LiftMeOut(_) => BindingEnv(Env.empty[T], env.agg.map(_ => Env.empty), env.scan.map(_ => Env.empty), relational = env.relational)
      case _: IR => if (UsesAggEnv(ir, i)) env.promoteAgg else if (UsesScanEnv(ir, i)) env.promoteScan else env
      case x => BindingEnv(
        agg = AggBindings(x, i, env).map(_ => Env.empty),
        scan = ScanBindings(x, i, env).map(_ => Env.empty),
        relational = env.relational)
    }
  }
}

object ChildBindings {
  def apply(ir: BaseIR, i: Int, baseEnv: BindingEnv[Type]): BindingEnv[Type] = {
    val env = ChildEnvWithoutBindings(ir, i, baseEnv)
    val newBindings = NewBindings(ir, i, env)
    env.merge(newBindings)
  }

  def transformed[T](ir: BaseIR, i: Int, baseEnv: BindingEnv[T], f: (String, Type) => T): BindingEnv[T] = {
    val env = ChildEnvWithoutBindings(ir, i, baseEnv)
    val newBindings = NewBindings(ir, i, env).mapValuesWithKey(f)
    env.merge(newBindings)
  }
}<|MERGE_RESOLUTION|>--- conflicted
+++ resolved
@@ -29,17 +29,11 @@
       else
         empty
     case StreamZipJoinProducers(contexts, ctxName, makeProducer, key, curKey, curVals, _) =>
-<<<<<<< HEAD
-      val contextType = elementType(contexts.typ)
-      val eltType = tcoerce[TStruct](tcoerce[TStream](makeProducer.typ).elementType)
-      if (i == 1)
-=======
       if (i == 1) {
-        val contextType = TIterable.elementType(contexts.typ)
->>>>>>> df46a96b
+        val contextType = elementType(contexts.typ)
         Array(ctxName -> contextType)
       } else if (i == 2) {
-        val eltType = tcoerce[TStruct](tcoerce[TStream](makeProducer.typ).elementType)
+        val eltType = tcoerce[TStruct](elementType(makeProducer.typ))
         Array(curKey -> eltType.typeAfterSelectNames(key),
           curVals -> TArray(eltType))
       } else
