--- conflicted
+++ resolved
@@ -1,11 +1,7 @@
 package is.hail.expr.ir.lowering
 
 import is.hail.expr.ir.agg.Extract
-<<<<<<< HEAD
-import is.hail.expr.ir.{ArrayAgg, ArrayAggScan, ArrayFor, BaseIR, Begin, BlockMatrixIR, ExecuteContext, IR, InterpretNonCompilable, Let, LowerArrayToStream, LowerMatrixIR, MatrixIR, Pretty, ResultOp, RewriteBottomUp, RunAgg, RunAggScan, TableIR, genUID}
-=======
-import is.hail.expr.ir.{ApplyIR, ArrayAgg, ArrayAggScan, ArrayFor, BaseIR, Begin, BlockMatrixIR, ExecuteContext, IR, InterpretNonCompilable, Let, LowerMatrixIR, MatrixIR, Pretty, ResultOp, RewriteBottomUp, RewriteTopDown, RunAgg, RunAggScan, TableIR, genUID}
->>>>>>> beddfa0d
+import is.hail.expr.ir._
 import is.hail.utils.FastSeq
 
 trait LoweringPass {
@@ -62,11 +58,7 @@
   def transform(ctx: ExecuteContext, ir: BaseIR): BaseIR = LowerTableIR.lower(ir.asInstanceOf[IR])
 }
 
-<<<<<<< HEAD
-case object LowerArrayAggsToRunAggsPass extends LoweringPass {
-=======
 case object InlineApplyIR extends LoweringPass {
->>>>>>> beddfa0d
   val before: IRState = CompilableIR
   val after: IRState = CompilableIRNoApply
   val context: String = "InlineApplyIR"
@@ -77,7 +69,7 @@
   })
 }
 
-case object LowerArrayAggsToRunAggs extends LoweringPass {
+case object LowerArrayAggsToRunAggsPass extends LoweringPass {
   val before: IRState = CompilableIRNoApply
   val after: IRState = EmittableIR
   val context: String = "LowerArrayAggsToRunAggs"
