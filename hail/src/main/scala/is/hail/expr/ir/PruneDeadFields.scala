--- conflicted
+++ resolved
@@ -1048,9 +1048,8 @@
           memoizeValueIR(ctx, len, len.typ, memo))
       case StreamDrop(a, len) =>
         unifyEnvs(
-<<<<<<< HEAD
-          memoizeValueIR(a, requestedType, memo),
-          memoizeValueIR(len, len.typ, memo))
+          memoizeValueIR(ctx, a, requestedType, memo),
+          memoizeValueIR(ctx, len, len.typ, memo))
       case StreamWhiten(a, newChunk, prevWindow, _, _, _, _, _) =>
         val matType = TNDArray(TFloat64, Nat(2))
         val unifiedStructType = unify(
@@ -1058,11 +1057,7 @@
           requestedType.asInstanceOf[TStream].elementType,
           TStruct((newChunk, matType), (prevWindow, matType)))
         unifyEnvs(
-          memoizeValueIR(a, TStream(unifiedStructType), memo))
-=======
-          memoizeValueIR(ctx, a, requestedType, memo),
-          memoizeValueIR(ctx, len, len.typ, memo))
->>>>>>> 120493fb
+          memoizeValueIR(ctx, a, TStream(unifiedStructType), memo))
       case StreamMap(a, name, body) =>
         val aType = a.typ.asInstanceOf[TStream]
         val bodyEnv = memoizeValueIR(ctx, body,
