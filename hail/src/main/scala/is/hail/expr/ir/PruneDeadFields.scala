package is.hail.expr.ir

import is.hail.annotations._
import is.hail.expr.types._
import is.hail.expr.types.virtual._
import is.hail.utils._

import scala.collection.mutable


object PruneDeadFields {

  case class ComputeMutableState(requestedType: Memo[BaseType], relationalRefs: mutable.HashMap[String, ArrayBuilder[Type]]) {
    def rebuildState: RebuildMutableState = RebuildMutableState(requestedType, mutable.HashMap.empty)
  }

  case class RebuildMutableState(requestedType: Memo[BaseType], relationalRefs: mutable.HashMap[String, Type])

  def subsetType(t: Type, path: Array[String], index: Int = 0): Type = {
    if (index == path.length)
      PruneDeadFields.minimal(t)
    else
      t match {
        case ts: TStruct => TStruct(ts.required, path(index) -> subsetType(ts.field(path(index)).typ, path, index + 1))
        case ta: TStreamable => ta.copyStreamable(subsetType(ta.elementType, path, index))
      }
  }

  def isSupertype(superType: BaseType, subType: BaseType): Boolean = {
    try {
      (superType, subType) match {
        case (tt1: TableType, tt2: TableType) =>
          isSupertype(tt1.globalType, tt2.globalType) &&
            isSupertype(tt1.rowType, tt2.rowType) &&
            tt2.key.startsWith(tt1.key)
        case (mt1: MatrixType, mt2: MatrixType) =>
          isSupertype(mt1.globalType, mt2.globalType) &&
            isSupertype(mt1.rowType, mt2.rowType) &&
            isSupertype(mt1.colType, mt2.colType) &&
            isSupertype(mt1.entryType, mt2.entryType) &&
            mt2.rowKey.startsWith(mt1.rowKey) &&
            mt2.colKey.startsWith(mt1.colKey)
        case (TArray(et1, r1), TArray(et2, r2)) => (!r1 || r2) && isSupertype(et1, et2)
        case (TStream(et1, r1), TStream(et2, r2)) => (!r1 || r2) && isSupertype(et1, et2)
        case (TSet(et1, r1), TSet(et2, r2)) => (!r1 || r2) && isSupertype(et1, et2)
        case (TDict(kt1, vt1, r1), TDict(kt2, vt2, r2)) => (!r1 || r2) && isSupertype(kt1, kt2) && isSupertype(vt1, vt2)
        case (s1: TStruct, s2: TStruct) =>
          var idx = -1
          (!s1.required || s2.required) && s1.fields.forall { f =>
            val s2field = s2.field(f.name)
            if (s2field.index > idx) {
              idx = s2field.index
              isSupertype(f.typ, s2field.typ)
            } else
              false
          }
        case (t1: TTuple, t2: TTuple) =>
          (!t1.required || t2.required) &&
            t1.size == t2.size &&
            t1.types.zip(t2.types)
              .forall { case (elt1, elt2) => isSupertype(elt1, elt2) }
        case (t1: Type, t2: Type) => t1 == t2 || t2.required && t2.isOfType(t1)
        case _ => fatal(s"invalid comparison: $superType / $subType")
      }
    } catch {
      case e: Throwable =>
        fatal(s"error while checking subtype:\n  super: $superType\n  sub:   $subType", e)
    }
  }

  def apply(ir: BaseIR): BaseIR = {
    try {
      val irCopy = ir.deepCopy()
      val ms = ComputeMutableState(Memo.empty[BaseType], mutable.HashMap.empty)
      irCopy match {
        case mir: MatrixIR =>
          memoizeMatrixIR(mir, mir.typ, ms)
          rebuild(mir, ms.rebuildState)
        case tir: TableIR =>
          memoizeTableIR(tir, tir.typ, ms)
          rebuild(tir, ms.rebuildState)
        case bmir: BlockMatrixIR =>
          memoizeBlockMatrixIR(bmir, bmir.typ, ms)
          rebuild(bmir, ms.rebuildState)
        case vir: IR =>
          memoizeValueIR(vir, vir.typ, ms)
          rebuildIR(vir, BindingEnv(Env.empty, Some(Env.empty), Some(Env.empty)), ms.rebuildState)
      }
    } catch {
      case e: Throwable => fatal(s"error trying to rebuild IR:\n${ Pretty(ir) }", e)
    }
  }

  def selectKey(t: TStruct, k: IndexedSeq[String]): TStruct = t.filterSet(k.toSet)._1

  def minimal(tt: TableType): TableType = {
    TableType(
      rowType = TStruct(),
      key = FastIndexedSeq(),
      globalType = TStruct()
    )
  }

  def minimal(mt: MatrixType): MatrixType = {
    MatrixType(
      rowKey = FastIndexedSeq(),
      colKey = FastIndexedSeq(),
      rowType = TStruct(),
      colType = TStruct(),
      globalType = TStruct(),
      entryType = TStruct()
    )
  }

  def minimal[T <: Type](base: T): T = {
    val result = base match {
      case ts: TStruct => TStruct(ts.required)
      case ta: TStreamable => ta.copyStreamable(minimal(ta.elementType))
      case t => t
    }
    result.asInstanceOf[T]
  }

  def minimalBT[T <: BaseType](base: T): T = {
    (base match {
      case tt: TableType => minimal(tt)
      case mt: MatrixType => minimal(mt)
      case t: Type => minimal(t)
    }).asInstanceOf[T]
  }

  def unifyKey(children: Seq[IndexedSeq[String]]): IndexedSeq[String] = {
    children.foldLeft(FastIndexedSeq[String]()) { case (comb, k) => if (k.length > comb.length) k else comb }
  }

  def unifyBaseType(base: BaseType, children: BaseType*): BaseType = unifyBaseTypeSeq(base, children)

  def unifyBaseTypeSeq(base: BaseType, children: Seq[BaseType]): BaseType = {
    if (children.isEmpty)
      return minimalBT(base)
    base match {
      case tt: TableType =>
        val ttChildren = children.map(_.asInstanceOf[TableType])
        tt.copy(
          key = unifyKey(ttChildren.map(_.key)),
          rowType = unify(tt.rowType, ttChildren.map(_.rowType): _*),
          globalType = unify(tt.globalType, ttChildren.map(_.globalType): _*)
        )
      case mt: MatrixType =>
        val mtChildren = children.map(_.asInstanceOf[MatrixType])
        mt.copy(
          rowKey = unifyKey(mtChildren.map(_.rowKey)),
          colKey = unifyKey(mtChildren.map(_.colKey)),
          globalType = unifySeq(mt.globalType, mtChildren.map(_.globalType)),
          rowType = unifySeq(mt.rowType, mtChildren.map(_.rowType)),
          entryType = unifySeq(mt.entryType, mtChildren.map(_.entryType)),
          colType = unifySeq(mt.colType, mtChildren.map(_.colType))
        )
      case t: Type =>
        if (children.isEmpty)
          return -minimal(t)
        t match {
          case ts: TStruct =>
            val subStructs = children.map(_.asInstanceOf[TStruct])
            val subFields = ts.fields.map { f =>
              f -> subStructs.flatMap(s => s.fieldOption(f.name))
            }
              .filter(_._2.nonEmpty)
              .map { case (f, ss) => f.name -> unifySeq(f.typ, ss.map(_.typ)) }
            TStruct(ts.required, subFields: _*)
          case tt: TTuple =>
            val subTuples = children.map(_.asInstanceOf[TTuple])
            TTuple(tt._types.map { fd => fd -> subTuples.flatMap(child => child.fieldIndex.get(fd.index).map(child.types)) }
              .filter(_._2.nonEmpty)
              .map { case (fd, fdChildren) => TupleField(fd.index, unifySeq(fd.typ, fdChildren)) },
              tt.required)
          case ta: TStreamable =>
            ta.copyStreamable(unifySeq(ta.elementType, children.map(_.asInstanceOf[TStreamable].elementType)))
          case _ =>

            if (!children.forall(_.asInstanceOf[Type].isOfType(t))) {
              val badChildren = children.filter(c => !c.asInstanceOf[Type].isOfType(t))
                .map(c => "\n  child: " + c.asInstanceOf[Type].parsableString())
              throw new RuntimeException(s"invalid unification:\n  base:  ${ t.parsableString() }${ badChildren.mkString("\n") }")
            }
            base
        }
    }
  }

  def unify[T <: BaseType](base: T, children: T*): T = unifyBaseTypeSeq(base, children).asInstanceOf[T]

  def unifySeq[T <: BaseType](base: T, children: Seq[T]): T = unifyBaseTypeSeq(base, children).asInstanceOf[T]

  def unifyEnvs(envs: BindingEnv[ArrayBuilder[Type]]*): BindingEnv[ArrayBuilder[Type]] = unifyEnvsSeq(envs)

  def concatEnvs(envs: Seq[Env[ArrayBuilder[Type]]]): Env[ArrayBuilder[Type]] = {
    val lc = envs.lengthCompare(1)
    if (lc < 0)
      Env.empty
    else {
      var e1 = envs.head
      envs.iterator
        .drop(1)
        .foreach { e =>
          e.m.foreach { case (k, v) =>
            e1.lookupOption(k) match {
              case Some(ab) => ab ++= v.result()
              case None => e1 = e1.bind(k, v.clone())
            }
          }
        }

      e1
    }
  }

  def unifyEnvsSeq(envs: Seq[BindingEnv[ArrayBuilder[Type]]]): BindingEnv[ArrayBuilder[Type]] = {
    val lc = envs.lengthCompare(1)
    if (lc < 0)
      BindingEnv.empty[ArrayBuilder[Type]]
    else if (lc == 0)
      envs.head
    else {
      val evalEnv = concatEnvs(envs.map(_.eval))
      val aggEnv = if (envs.exists(_.agg.isDefined)) Some(concatEnvs(envs.flatMap(_.agg))) else None
      val scanEnv = if (envs.exists(_.scan.isDefined)) Some(concatEnvs(envs.flatMap(_.scan))) else None
      BindingEnv(evalEnv, aggEnv, scanEnv)
    }
  }

  def relationalTypeToEnv(bt: BaseType): BindingEnv[Type] = {
    val e = bt match {
      case tt: TableType =>
        Env.empty[Type]
          .bind("row", tt.rowType)
          .bind("global", tt.globalType)
      case mt: MatrixType =>
        Env.empty[Type]
          .bind("global", mt.globalType)
          .bind("sa", mt.colType)
          .bind("va", mt.rowType)
          .bind("g", mt.entryType)
    }
    BindingEnv(e, Some(e), Some(e))
  }

  def memoizeTableIR(tir: TableIR, requestedType: TableType, memo: ComputeMutableState) {
    memo.requestedType.bind(tir, requestedType)
    tir match {
      case TableRead(_, _, _) =>
      case TableLiteral(_, _, _, _) =>
      case TableParallelize(rowsAndGlobal, _) =>
        memoizeValueIR(rowsAndGlobal, TStruct("rows" -> TArray(requestedType.rowType), "global" -> requestedType.globalType), memo)
      case TableRange(_, _) =>
      case TableRepartition(child, _, _) => memoizeTableIR(child, requestedType, memo)
      case TableHead(child, _) => memoizeTableIR(child, TableType(
        key = child.typ.key,
        rowType = unify(child.typ.rowType, selectKey(child.typ.rowType, child.typ.key), requestedType.rowType),
        globalType = requestedType.globalType), memo)
      case TableTail(child, _) => memoizeTableIR(child, TableType(
        key = child.typ.key,
        rowType = unify(child.typ.rowType, selectKey(child.typ.rowType, child.typ.key), requestedType.rowType),
        globalType = requestedType.globalType), memo)
      case TableJoin(left, right, _, joinKey) =>
        val lk = unifyKey(FastSeq(requestedType.key.take(left.typ.key.length), left.typ.key.take(joinKey)))
        val lkSet = lk.toSet
        val leftDep = TableType(
          key = lk,
          rowType = TStruct(left.typ.rowType.required, left.typ.rowType.fieldNames.flatMap(f =>
            if (lkSet.contains(f))
              Some(f -> left.typ.rowType.field(f).typ)
            else
              requestedType.rowType.fieldOption(f).map(reqF => f -> reqF.typ)): _*),
          globalType = TStruct(left.typ.globalType.required, left.typ.globalType.fieldNames.flatMap(f =>
            requestedType.globalType.fieldOption(f).map(reqF => f -> reqF.typ)): _*))
        memoizeTableIR(left, leftDep, memo)

        val rk = right.typ.key.take(joinKey + math.max(0, requestedType.key.length - left.typ.key.length))
        val rightKeyFields = rk.toSet
        val rightDep = TableType(
          key = rk,
          rowType = TStruct(right.typ.rowType.required, right.typ.rowType.fieldNames.flatMap(f =>
            if (rightKeyFields.contains(f))
              Some(f -> right.typ.rowType.field(f).typ)
            else
              requestedType.rowType.fieldOption(f).map(reqF => f -> reqF.typ)): _*),
          globalType = TStruct(right.typ.globalType.required, right.typ.globalType.fieldNames.flatMap(f =>
            requestedType.globalType.fieldOption(f).map(reqF => f -> reqF.typ)): _*))
        memoizeTableIR(right, rightDep, memo)
      case TableLeftJoinRightDistinct(left, right, root) =>
        val fieldDep = requestedType.rowType.fieldOption(root).map(_.typ.asInstanceOf[TStruct])
        fieldDep match {
          case Some(struct) =>
            val rightDep = TableType(
              key = right.typ.key,
              rowType = unify(
                right.typ.rowType,
                FastIndexedSeq[TStruct](right.typ.rowType.filterSet(right.typ.key.toSet, true)._1) ++
                  FastIndexedSeq(struct): _*),
              globalType = minimal(right.typ.globalType))
            memoizeTableIR(right, rightDep, memo)

            val lk = unifyKey(FastSeq(left.typ.key.take(right.typ.key.length), requestedType.key))
            val leftDep = TableType(
              key = lk,
              rowType = unify(left.typ.rowType, requestedType.rowType.filterSet(Set(root), include = false)._1,
                selectKey(left.typ.rowType, lk)),
              globalType = requestedType.globalType)
            memoizeTableIR(left, leftDep, memo)
          case None =>
            // don't memoize right if we are going to elide it during rebuild
            memoizeTableIR(left, requestedType, memo)
        }
      case TableIntervalJoin(left, right, root, product) =>
        val fieldDep = requestedType.rowType.fieldOption(root).map { field =>
          if (product)
            field.typ.asInstanceOf[TArray].elementType.asInstanceOf[TStruct]
          else
            field.typ.asInstanceOf[TStruct]
        }
        fieldDep match {
          case Some(struct) =>
            val rightDep = TableType(
              key = right.typ.key,
              rowType = unify(
                right.typ.rowType,
                FastIndexedSeq[TStruct](right.typ.rowType.filterSet(right.typ.key.toSet, true)._1) ++
                  FastIndexedSeq(struct): _*),
              globalType = minimal(right.typ.globalType))
            memoizeTableIR(right, rightDep, memo)

            val lk = unifyKey(FastSeq(left.typ.key.take(right.typ.key.length), requestedType.key))
            val leftDep = TableType(
              key = lk,
              rowType = unify(left.typ.rowType, requestedType.rowType.filterSet(Set(root), include = false)._1,
                selectKey(left.typ.rowType, lk)),
              globalType = requestedType.globalType)
            memoizeTableIR(left, leftDep, memo)
          case None =>
            // don't memoize right if we are going to elide it during rebuild
            memoizeTableIR(left, requestedType, memo)
        }
      case TableZipUnchecked(left, right) =>
        val leftFieldSet = left.typ.rowType.fieldNames.toSet
        val rightFieldSet = right.typ.rowType.fieldNames.toSet
        if (requestedType.rowType.fieldNames.forall(f => !rightFieldSet.contains(f)))
        // no dependence on right
          memoizeTableIR(left, requestedType, memo)
        else if (requestedType.rowType.fieldNames.forall(f => !leftFieldSet.contains(f)) && requestedType.globalType.size == 0)
        // no dependence on left
          memoizeTableIR(right, requestedType, memo)
        else {
          val leftRType = requestedType.copy(rowType = requestedType.rowType.filter(f => leftFieldSet.contains(f.name))._1)
          val rightRType = TableType(
            requestedType.rowType.filter(f => rightFieldSet.contains(f.name))._1,
            FastIndexedSeq(),
            TStruct())
          memoizeTableIR(left, leftRType, memo)
          memoizeTableIR(right, rightRType, memo)
        }
      case TableMultiWayZipJoin(children, fieldName, globalName) =>
        val gType = requestedType.globalType.fieldOption(globalName)
          .map(_.typ.asInstanceOf[TStreamable].elementType)
          .getOrElse(TStruct()).asInstanceOf[TStruct]
        val rType = requestedType.rowType.fieldOption(fieldName)
          .map(_.typ.asInstanceOf[TStreamable].elementType)
          .getOrElse(TStruct()).asInstanceOf[TStruct]
        val child1 = children.head
        val dep = TableType(
          key = child1.typ.key,
          rowType = TStruct(child1.typ.rowType.required, child1.typ.rowType.fieldNames.flatMap(f =>
            child1.typ.keyType.fieldOption(f).orElse(rType.fieldOption(f)).map(reqF => f -> reqF.typ)
          ): _*),
          globalType = gType)
        children.foreach(memoizeTableIR(_, dep, memo))
      case TableExplode(child, path) =>
        def getExplodedField(typ: TableType): Type = typ.rowType.queryTyped(path.toList)._1

        val preExplosionFieldType = getExplodedField(child.typ)
        val prunedPreExlosionFieldType = try {
          val t = getExplodedField(requestedType)
          preExplosionFieldType match {
            case ta: TStreamable => ta.copyStreamable(t)
            case ts: TSet => ts.copy(elementType = t)
          }
        } catch {
          case e: AnnotationPathException => minimal(preExplosionFieldType)
        }
        val dep = requestedType.copy(rowType = unify(child.typ.rowType,
          requestedType.rowType.insert(prunedPreExlosionFieldType, path.toList)._1.asInstanceOf[TStruct]))
        memoizeTableIR(child, dep, memo)
      case TableFilter(child, pred) =>
        val irDep = memoizeAndGetDep(pred, pred.typ, child.typ, memo)
        memoizeTableIR(child, unify(child.typ, requestedType, irDep), memo)
      case TableKeyBy(child, _, isSorted) =>
        val reqKey = requestedType.key
        val isPrefix = reqKey.zip(child.typ.key).forall { case (l, r) => l == r }
        val childReqKey = if (isSorted)
          child.typ.key
        else if (isPrefix)
          if  (reqKey.length <= child.typ.key.length) reqKey else child.typ.key
        else FastIndexedSeq()

        memoizeTableIR(child, TableType(
          key = childReqKey,
          rowType = unify(child.typ.rowType, selectKey(child.typ.rowType, childReqKey), requestedType.rowType),
          globalType = requestedType.globalType), memo)
      case TableOrderBy(child, sortFields) =>
        val k = if (sortFields.forall(_.sortOrder == Ascending) && child.typ.key.startsWith(sortFields.map(_.field)))
          child.typ.key
        else
          FastIndexedSeq()
        memoizeTableIR(child, TableType(
          key = k,
          rowType = unify(child.typ.rowType,
            selectKey(child.typ.rowType, sortFields.map(_.field) ++ k),
            requestedType.rowType),
          globalType = requestedType.globalType), memo)
      case TableDistinct(child) =>
        val dep = TableType(key = child.typ.key,
          rowType = unify(child.typ.rowType, requestedType.rowType, selectKey(child.typ.rowType, child.typ.key)),
          globalType = requestedType.globalType)
        memoizeTableIR(child, dep, memo)
      case TableMapRows(child, newRow) =>
        val rowDep = memoizeAndGetDep(newRow, requestedType.rowType, child.typ, memo)
        val dep = TableType(
          key = requestedType.key,
          rowType = unify(child.typ.rowType, selectKey(requestedType.rowType, requestedType.key), rowDep.rowType),
          globalType = unify(child.typ.globalType, requestedType.globalType, rowDep.globalType)
        )
        memoizeTableIR(child, dep, memo)
      case TableMapGlobals(child, newGlobals) =>
        val globalDep = memoizeAndGetDep(newGlobals, requestedType.globalType, child.typ, memo)
        memoizeTableIR(child, unify(child.typ, requestedType.copy(globalType = globalDep.globalType), globalDep), memo)
      case TableAggregateByKey(child, newRow) =>
        val aggDep = memoizeAndGetDep(newRow, requestedType.rowType, child.typ, memo)
        memoizeTableIR(child, TableType(key = child.typ.key,
          rowType = unify(child.typ.rowType, aggDep.rowType, selectKey(child.typ.rowType, child.typ.key)),
          globalType = unify(child.typ.globalType, aggDep.globalType, requestedType.globalType)), memo)
      case TableKeyByAndAggregate(child, expr, newKey, _, _) =>
        val keyDep = memoizeAndGetDep(newKey, newKey.typ, child.typ, memo)
        val exprDep = memoizeAndGetDep(expr, requestedType.valueType, child.typ, memo)
        memoizeTableIR(child,
          TableType(
            key = FastIndexedSeq(), // note: this can deoptimize if prune runs before Simplify
            rowType = unify(child.typ.rowType, keyDep.rowType, exprDep.rowType),
            globalType = unify(child.typ.globalType, keyDep.globalType, exprDep.globalType, requestedType.globalType)),
          memo)
      case TableGroupWithinPartitions(child, n) =>
        memoizeTableIR(child, child.typ, memo)
      case MatrixColsTable(child) =>
        val mtDep = minimal(child.typ).copy(
          globalType = requestedType.globalType,
          entryType = TStruct(),
          colType = requestedType.rowType,
          colKey = requestedType.key)
        memoizeMatrixIR(child, mtDep, memo)
      case MatrixRowsTable(child) =>
        val minChild = minimal(child.typ)
        val mtDep = minChild.copy(
          globalType = requestedType.globalType,
          rowType = unify(child.typ.rowType, selectKey(child.typ.rowType, requestedType.key), requestedType.rowType),
          rowKey = requestedType.key)
        memoizeMatrixIR(child, mtDep, memo)
      case MatrixEntriesTable(child) =>
        val mtDep = MatrixType(
          rowKey = requestedType.key.take(child.typ.rowKey.length),
          colKey = requestedType.key.drop(child.typ.rowKey.length),
          globalType = requestedType.globalType,
          colType = TStruct(child.typ.colType.required,
            child.typ.colType.fields.flatMap(f => requestedType.rowType.fieldOption(f.name).map(f2 => f.name -> f2.typ)): _*),
          rowType = TStruct(child.typ.rowType.required,
            child.typ.rowType.fields.flatMap(f => requestedType.rowType.fieldOption(f.name).map(f2 => f.name -> f2.typ)): _*),
          entryType = TStruct(child.typ.entryType.required,
            child.typ.entryType.fields.flatMap(f => requestedType.rowType.fieldOption(f.name).map(f2 => f.name -> f2.typ)): _*)
          )
        memoizeMatrixIR(child, mtDep, memo)
      case TableUnion(children) =>
        children.foreach(memoizeTableIR(_, requestedType, memo))
      case CastMatrixToTable(child, entriesFieldName, colsFieldName) =>
        val childDep = MatrixType(
          rowKey = requestedType.key,
          colKey = FastIndexedSeq(),
          globalType = if (requestedType.globalType.hasField(colsFieldName))
            requestedType.globalType.deleteKey(colsFieldName)
          else
            requestedType.globalType,
          colType = if (requestedType.globalType.hasField(colsFieldName))
            requestedType.globalType.field(colsFieldName).typ.asInstanceOf[TStreamable].elementType.asInstanceOf[TStruct]
          else
            TStruct(),
          entryType = if (requestedType.rowType.hasField(entriesFieldName))
            requestedType.rowType.field(entriesFieldName).typ.asInstanceOf[TStreamable].elementType.asInstanceOf[TStruct]
          else
            TStruct(),
          rowType = if (requestedType.rowType.hasField(entriesFieldName))
            requestedType.rowType.deleteKey(entriesFieldName)
          else
            requestedType.rowType)
        memoizeMatrixIR(child, childDep, memo)
      case TableRename(child, rowMap, globalMap) =>
        val rowMapRev = rowMap.map { case (k, v) => (v, k) }
        val globalMapRev = globalMap.map { case (k, v) => (v, k) }
        val childDep = TableType(
          rowType = requestedType.rowType.rename(rowMapRev),
          globalType = requestedType.globalType.rename(globalMapRev),
          key = requestedType.key.map(k => rowMapRev.getOrElse(k, k)))
        memoizeTableIR(child, childDep, memo)
      case TableFilterIntervals(child, _, _) =>
        memoizeTableIR(child, requestedType.copy(key = child.typ.key,
          rowType = PruneDeadFields.unify(child.typ.rowType,
            requestedType.rowType,
            PruneDeadFields.selectKey(child.typ.rowType, child.typ.key))), memo)
      case TableToTableApply(child, f) => memoizeTableIR(child, child.typ, memo)
      case MatrixToTableApply(child, _) => memoizeMatrixIR(child, child.typ, memo)
      case BlockMatrixToTableApply(bm, aux, _) =>
        memoizeBlockMatrixIR(bm, bm.typ, memo)
        memoizeValueIR(aux, aux.typ, memo)
      case BlockMatrixToTable(child) => memoizeBlockMatrixIR(child, child.typ, memo)
      case RelationalLetTable(name, value, body) =>
        memoizeTableIR(body, requestedType, memo)
        val usages = memo.relationalRefs.get(name).map(_.result()).getOrElse(Array())
        memoizeValueIR(value, unifySeq(value.typ, usages), memo)
    }
  }

  def memoizeMatrixIR(mir: MatrixIR, requestedType: MatrixType, memo: ComputeMutableState) {
    memo.requestedType.bind(mir, requestedType)
    mir match {
      case MatrixFilterCols(child, pred) =>
        val irDep = memoizeAndGetDep(pred, pred.typ, child.typ, memo)
        memoizeMatrixIR(child, unify(child.typ, requestedType, irDep), memo)
      case MatrixFilterRows(child, pred) =>
        val irDep = memoizeAndGetDep(pred, pred.typ, child.typ, memo)
        memoizeMatrixIR(child, unify(child.typ, requestedType, irDep), memo)
      case MatrixFilterEntries(child, pred) =>
        val irDep = memoizeAndGetDep(pred, pred.typ, child.typ, memo)
        memoizeMatrixIR(child, unify(child.typ, requestedType, irDep), memo)
      case MatrixUnionCols(left, right, joinType) =>
        val leftRequestedType = requestedType.copy(
          rowKey = left.typ.rowKey,
          rowType = unify(left.typ.rowType, requestedType.rowType, selectKey(left.typ.rowType, left.typ.rowKey))
        )
        val rightRequestedType = requestedType.copy(
          globalType = TStruct(),
          rowKey = right.typ.rowKey,
          rowType = selectKey(right.typ.rowType, right.typ.rowKey))
        memoizeMatrixIR(left, leftRequestedType, memo)
        memoizeMatrixIR(right, rightRequestedType, memo)
      case MatrixMapEntries(child, newEntries) =>
        val irDep = memoizeAndGetDep(newEntries, requestedType.entryType, child.typ, memo)
        val depMod = requestedType.copy(entryType = TStruct())
        memoizeMatrixIR(child, unify(child.typ, depMod, irDep), memo)
      case MatrixKeyRowsBy(child, _, isSorted) =>
        val reqKey = requestedType.rowKey
        val childReqKey = if (isSorted) child.typ.rowKey.take(reqKey.length) else FastIndexedSeq()
        memoizeMatrixIR(child, requestedType.copy(
          rowKey = childReqKey,
          rowType = unify(child.typ.rowType, requestedType.rowType, selectKey(child.typ.rowType, childReqKey))),
          memo)
      case MatrixMapRows(child, newRow) =>
        val irDep = memoizeAndGetDep(newRow, requestedType.rowType, child.typ, memo)
        val depMod = requestedType.copy(rowType = selectKey(child.typ.rowType, child.typ.rowKey))
        memoizeMatrixIR(child, unify(child.typ, depMod, irDep), memo)
      case MatrixMapCols(child, newCol, newKey) =>
        val irDep = memoizeAndGetDep(newCol, requestedType.colType, child.typ, memo)
        val reqKey =  newKey match {
          case Some(_) => FastIndexedSeq()
          case None => requestedType.colKey
        }
        val depMod = requestedType.copy(colType = selectKey(child.typ.colType, reqKey), colKey = reqKey)
        memoizeMatrixIR(child, unify(child.typ, depMod, irDep), memo)
      case MatrixMapGlobals(child, newGlobals) =>
        val irDep = memoizeAndGetDep(newGlobals, requestedType.globalType, child.typ, memo)
        memoizeMatrixIR(child, unify(child.typ, requestedType.copy(globalType = irDep.globalType), irDep), memo)
      case MatrixRead(_, _, _, _) =>
      case MatrixLiteral(_, _) =>
      case MatrixChooseCols(child, _) =>
        memoizeMatrixIR(child, unify(child.typ, requestedType), memo)
      case MatrixCollectColsByKey(child) =>
        val colKeySet = child.typ.colKey.toSet
        val explodedDep = requestedType.copy(
          colKey = child.typ.colKey,
          colType = TStruct(requestedType.colType.required, requestedType.colType.fields.map { f =>
            if (colKeySet.contains(f.name))
              f.name -> f.typ
            else {
              f.name -> f.typ.asInstanceOf[TStreamable].elementType
            }
          }: _*),
          rowType = requestedType.rowType,
          entryType = TStruct(requestedType.entryType.fields.map(f => f.copy(typ = f.typ.asInstanceOf[TStreamable].elementType))))
        memoizeMatrixIR(child, explodedDep, memo)
      case MatrixAggregateRowsByKey(child, entryExpr, rowExpr) =>
        val irDepEntry = memoizeAndGetDep(entryExpr, requestedType.entryType, child.typ, memo)
        val irDepRow = memoizeAndGetDep(rowExpr, requestedType.rowValueStruct, child.typ, memo)
        val childDep = MatrixType(
          rowKey = child.typ.rowKey,
          colKey = requestedType.colKey,
          entryType = irDepEntry.entryType,
          rowType = unify(child.typ.rowType, selectKey(child.typ.rowType, child.typ.rowKey), irDepRow.rowType, irDepEntry.rowType),
          colType = unify(child.typ.colType, requestedType.colType, irDepEntry.colType, irDepRow.colType),
          globalType = unify(child.typ.globalType, requestedType.globalType, irDepEntry.globalType, irDepRow.globalType))
        memoizeMatrixIR(child, childDep, memo)
      case MatrixAggregateColsByKey(child, entryExpr, colExpr) =>
        val irDepEntry = memoizeAndGetDep(entryExpr, requestedType.entryType, child.typ, memo)
        val irDepCol = memoizeAndGetDep(colExpr, requestedType.colValueStruct, child.typ, memo)
        val childDep: MatrixType = MatrixType(
          rowKey = requestedType.rowKey,
          colKey = child.typ.colKey,
          colType = unify(child.typ.colType, irDepCol.colType, irDepEntry.colType, selectKey(child.typ.colType, child.typ.colKey)),
          globalType = unify(child.typ.globalType, requestedType.globalType, irDepEntry.globalType, irDepCol.globalType),
          rowType = unify(child.typ.rowType, irDepEntry.rowType, irDepCol.rowType, requestedType.rowType),
          entryType = irDepEntry.entryType)
        memoizeMatrixIR(child, childDep, memo)
      case MatrixAnnotateRowsTable(child, table, root, product) =>
        val fieldDep = requestedType.rowType.fieldOption(root).map { field =>
          if (product)
            field.typ.asInstanceOf[TArray].elementType.asInstanceOf[TStruct]
          else
            field.typ.asInstanceOf[TStruct]
        }
        fieldDep match {
          case Some(struct) =>
            val tk = table.typ.key
            val tableDep = TableType(
              key = tk,
              rowType = unify(table.typ.rowType, struct, selectKey(table.typ.rowType, tk)),
              globalType = minimal(table.typ.globalType))
            memoizeTableIR(table, tableDep, memo)

            val mk = unifyKey(FastSeq(child.typ.rowKey.take(tk.length), requestedType.rowKey))
            val matDep = requestedType.copy(
              rowKey = mk,
              rowType =
                unify(child.typ.rowType,
                  selectKey(child.typ.rowType, mk),
                  requestedType.rowType.filterSet(Set(root), include = false)._1))
            memoizeMatrixIR(child, matDep, memo)
          case None =>
            // don't depend on key IR dependencies if we are going to elide the node anyway
            memoizeMatrixIR(child, requestedType, memo)
        }
      case MatrixAnnotateColsTable(child, table, uid) =>
        val fieldDep = requestedType.colType.fieldOption(uid).map(_.typ.asInstanceOf[TStruct])
        fieldDep match {
          case Some(struct) =>
            val tk = table.typ.key
            val tableDep = TableType(
              key = tk,
              rowType = unify(table.typ.rowType, struct, selectKey(table.typ.rowType, tk)),
              globalType = minimal(table.typ.globalType))
            memoizeTableIR(table, tableDep, memo)

            val mk = unifyKey(FastSeq(child.typ.colKey.take(table.typ.key.length), requestedType.colKey))
            val matDep = requestedType.copy(
              colKey = mk,
              colType = unify(child.typ.colType, requestedType.colType.filterSet(Set(uid), include = false)._1,
                selectKey(child.typ.colType, mk)))
            memoizeMatrixIR(child, matDep, memo)
          case None =>
            // don't depend on key IR dependencies if we are going to elide the node anyway
            memoizeMatrixIR(child, requestedType, memo)
        }
      case MatrixExplodeRows(child, path) =>
        def getExplodedField(typ: MatrixType): Type = typ.rowType.queryTyped(path.toList)._1

        val preExplosionFieldType = getExplodedField(child.typ)
        val prunedPreExlosionFieldType = try {
          val t = getExplodedField(requestedType)
          preExplosionFieldType match {
            case ta: TStreamable => ta.copyStreamable(t)
            case ts: TSet => ts.copy(elementType = t)
          }
        } catch {
          case e: AnnotationPathException => minimal(preExplosionFieldType)
        }
        val dep = requestedType.copy(rowType = unify(child.typ.rowType,
          requestedType.rowType.insert(prunedPreExlosionFieldType, path.toList)._1.asInstanceOf[TStruct]))
        memoizeMatrixIR(child, dep, memo)
      case MatrixExplodeCols(child, path) =>
        def getExplodedField(typ: MatrixType): Type = typ.colType.queryTyped(path.toList)._1

        val preExplosionFieldType = getExplodedField(child.typ)
        val prunedPreExplosionFieldType = try {
          val t = getExplodedField(requestedType)
          preExplosionFieldType match {
            case ta: TStreamable => ta.copyStreamable(t)
            case ts: TSet => ts.copy(elementType = t)
          }
        } catch {
          case e: AnnotationPathException => minimal(preExplosionFieldType)
        }
        val dep = requestedType.copy(colType = unify(child.typ.colType,
          requestedType.colType.insert(prunedPreExplosionFieldType, path.toList)._1.asInstanceOf[TStruct]))
        memoizeMatrixIR(child, dep, memo)
      case MatrixRepartition(child, _, _) =>
        memoizeMatrixIR(child, requestedType, memo)
      case MatrixUnionRows(children) =>
        children.foreach(memoizeMatrixIR(_, requestedType, memo))
      case MatrixDistinctByRow(child) =>
        val dep = requestedType.copy(
          rowKey = child.typ.rowKey,
          rowType = unify(child.typ.rowType, requestedType.rowType, selectKey(child.typ.rowType, child.typ.rowKey))
        )
        memoizeMatrixIR(child, dep, memo)
      case MatrixRowsHead(child, n) =>
        val dep = requestedType.copy(
          rowKey = child.typ.rowKey,
          rowType = unify(child.typ.rowType, requestedType.rowType, selectKey(child.typ.rowType, child.typ.rowKey))
        )
        memoizeMatrixIR(child, dep, memo)
      case MatrixColsHead(child, n) => memoizeMatrixIR(child, requestedType, memo)
      case MatrixRowsTail(child, n) =>
        val dep = requestedType.copy(
          rowKey = child.typ.rowKey,
          rowType = unify(child.typ.rowType, requestedType.rowType, selectKey(child.typ.rowType, child.typ.rowKey))
        )
        memoizeMatrixIR(child, dep, memo)
      case MatrixColsTail(child, n) => memoizeMatrixIR(child, requestedType, memo)
      case CastTableToMatrix(child, entriesFieldName, colsFieldName, _) =>
        val m = Map(MatrixType.entriesIdentifier -> entriesFieldName)
        val childDep = child.typ.copy(
          key = requestedType.rowKey,
          globalType = unify(child.typ.globalType, requestedType.globalType, TStruct((colsFieldName, TArray(requestedType.colType)))),
          rowType = unify(child.typ.rowType, requestedType.rowType, TStruct((entriesFieldName, TArray(requestedType.entryType))))
        )
        memoizeTableIR(child, childDep, memo)
      case MatrixFilterIntervals(child, _, _) =>
        memoizeMatrixIR(child, requestedType.copy(rowKey = child.typ.rowKey,
          rowType = unify(child.typ.rowType,
            requestedType.rowType,
            selectKey(child.typ.rowType, child.typ.rowKey))), memo)
      case MatrixToMatrixApply(child, f) => memoizeMatrixIR(child, child.typ, memo)
      case MatrixRename(child, globalMap, colMap, rowMap, entryMap) =>
        val globalMapRev = globalMap.map { case (k, v) => (v, k) }
        val colMapRev = colMap.map { case (k, v) => (v, k) }
        val rowMapRev = rowMap.map { case (k, v) => (v, k) }
        val entryMapRev = entryMap.map { case (k, v) => (v, k) }
        val childDep = MatrixType(
          globalType = requestedType.globalType.rename(globalMapRev),
          colType = requestedType.colType.rename(colMapRev),
          rowKey = requestedType.rowKey.map(k => rowMapRev.getOrElse(k, k)),
          colKey = requestedType.colKey.map(k => colMapRev.getOrElse(k, k)),
          rowType = requestedType.rowType.rename(rowMapRev),
          entryType = requestedType.entryType.rename(entryMapRev))
        memoizeMatrixIR(child, childDep, memo)
      case RelationalLetMatrixTable(name, value, body) =>
        memoizeMatrixIR(body, requestedType, memo)
        val usages = memo.relationalRefs.get(name).map(_.result()).getOrElse(Array())
        memoizeValueIR(value, unifySeq(value.typ, usages), memo)
    }
  }

  def memoizeBlockMatrixIR(bmir: BlockMatrixIR, requestedType: BlockMatrixType, memo: ComputeMutableState): Unit = {
    memo.requestedType.bind(bmir, requestedType)
    bmir match {
      case RelationalLetBlockMatrix(name, value, body) =>
        memoizeBlockMatrixIR(body, requestedType, memo)
        val usages = memo.relationalRefs.get(name).map(_.result()).getOrElse(Array())
        memoizeValueIR(value, unifySeq(value.typ, usages), memo)
      case _ =>
        bmir.children.foreach {
          case mir: MatrixIR => memoizeMatrixIR(mir, mir.typ, memo)
          case tir: TableIR => memoizeTableIR(tir, tir.typ, memo)
          case bmir: BlockMatrixIR => memoizeBlockMatrixIR(bmir, bmir.typ, memo)
          case ir: IR => memoizeValueIR(ir, ir.typ, memo)
        }
    }
  }

  def memoizeAndGetDep(ir: IR, requestedType: Type, base: TableType, memo: ComputeMutableState): TableType = {
    val depEnv = memoizeValueIR(ir, requestedType, memo)
    val depEnvUnified = concatEnvs(FastIndexedSeq(depEnv.eval) ++ FastIndexedSeq(depEnv.agg, depEnv.scan).flatten)

    val expectedBindingSet = Set("row", "global")
    depEnvUnified.m.keys.foreach { k =>
      if (!expectedBindingSet.contains(k))
        throw new RuntimeException(s"found unexpected free variable in pruning: $k\n" +
          s"  ${ depEnv.pretty(_.result().mkString(",")) }\n" +
          s"  ${ Pretty(ir) }")
    }

    val min = minimal(base)
    val rowType = unifySeq(base.rowType,
      Array(min.rowType) ++ depEnvUnified.lookupOption("row").map(_.result()).getOrElse(Array()))
    val globalType = unifySeq(base.globalType,
      Array(min.globalType) ++ depEnvUnified.lookupOption("global").map(_.result()).getOrElse(Array()))
    TableType(key = FastIndexedSeq(),
      rowType = rowType.asInstanceOf[TStruct],
      globalType = globalType.asInstanceOf[TStruct])
  }

  def memoizeAndGetDep(ir: IR, requestedType: Type, base: MatrixType, memo: ComputeMutableState): MatrixType = {
    val depEnv = memoizeValueIR(ir, requestedType, memo)
    val depEnvUnified = concatEnvs(FastIndexedSeq(depEnv.eval) ++ FastIndexedSeq(depEnv.agg, depEnv.scan).flatten)

    val expectedBindingSet = Set("va", "sa", "g", "global")
    depEnvUnified.m.keys.foreach { k =>
      if (!expectedBindingSet.contains(k))
        throw new RuntimeException(s"found unexpected free variable in pruning: $k\n  ${ Pretty(ir) }")
    }

    val min = minimal(base)
    val globalType = unifySeq(base.globalType,
      Array(min.globalType) ++ depEnvUnified.lookupOption("global").map(_.result()).getOrElse(Array()))
      .asInstanceOf[TStruct]
    val rowType = unifySeq(base.rowType,
      Array(min.rowType) ++ depEnvUnified.lookupOption("va").map(_.result()).getOrElse(Array()))
      .asInstanceOf[TStruct]
    val colType = unifySeq(base.colType,
      Array(min.colType) ++ depEnvUnified.lookupOption("sa").map(_.result()).getOrElse(Array()))
      .asInstanceOf[TStruct]
    val entryType = unifySeq(base.entryType,
      Array(min.entryType) ++ depEnvUnified.lookupOption("g").map(_.result()).getOrElse(Array()))
      .asInstanceOf[TStruct]

    if (rowType.hasField(MatrixType.entriesIdentifier))
      throw new RuntimeException(s"prune: found dependence on entry array in row binding:\n${ Pretty(ir) }")

    MatrixType(
      rowKey = FastIndexedSeq(),
      colKey = FastIndexedSeq(),
      globalType = globalType,
      colType = colType,
      rowType = rowType,
      entryType = entryType)
  }

  /**
    * This function does *not* necessarily bind each child node in `memo`.
    * Known dead code is not memoized. For instance:
    *
    *   ir = MakeStruct(Seq("a" -> (child1), "b" -> (child2)))
    *   requestedType = TStruct("a" -> (reqType of a))
    *
    * In the above, `child2` will not be memoized because `ir` does not require
    * any of the "b" dependencies in order to create its own requested type,
    * which only contains "a".
    */
  def memoizeValueIR(ir: IR, requestedType: Type, memo: ComputeMutableState): BindingEnv[ArrayBuilder[Type]] = {
    memo.requestedType.bind(ir, requestedType)
    ir match {
      case IsNA(value) => memoizeValueIR(value, minimal(value.typ), memo)
      case CastRename(v, _typ) =>
        def recur(reqType: Type, castType: Type, baseType: Type): Type = {
          ((reqType, castType, baseType): @unchecked) match {
            case (TStruct(reqFields, _), cast: TStruct, base: TStruct) =>
              TStruct(reqFields.map { f =>
                val idx = cast.fieldIdx(f.name)
                Field(base.fieldNames(idx), recur(f.typ, cast.types(idx), base.types(idx)), f.index)
              }, base.required)
            case (TTuple(req, _), TTuple(cast, _), TTuple(base, r)) =>
              assert(base.length == cast.length)
              val castFields = cast.map { f => f.index -> f.typ }.toMap
              val baseFields = base.map { f => f.index -> f.typ }.toMap
              TTuple(req.map { f => TupleField(f.index, recur(f.typ, castFields(f.index), baseFields(f.index)))})
            case (TArray(req, _), TArray(cast, _), TArray(base, r)) =>
              TArray(recur(req, cast, base), r)
            case (TSet(req, _), TSet(cast, _), TSet(base, r)) =>
              TSet(recur(req, cast, base), r)
            case (TDict(reqK, reqV, _), TDict(castK, castV, _), TDict(baseK, baseV, r)) =>
              TDict(recur(reqK, castK, baseK), recur(reqV, castV, baseV), r)
            case (TInterval(req, _), TInterval(cast, _), TInterval(base, r)) =>
              TInterval(recur(req, cast, base), r)
            case _ => reqType
          }
        }

        memoizeValueIR(v, recur(requestedType, _typ, v.typ), memo)
      case If(cond, cnsq, alt) =>
        unifyEnvs(
          memoizeValueIR(cond, cond.typ, memo),
          memoizeValueIR(cnsq, requestedType, memo),
          memoizeValueIR(alt, requestedType, memo)
        )
      case Coalesce(values) => unifyEnvsSeq(values.map(memoizeValueIR(_, requestedType, memo)))
      case Let(name, value, body) =>
        val bodyEnv = memoizeValueIR(body, requestedType, memo)
        val valueType = bodyEnv.eval.lookupOption(name) match {
          case Some(ab) => unifySeq(value.typ, ab.result())
          case None => minimal(value.typ)
        }
        unifyEnvs(
          bodyEnv.deleteEval(name),
          memoizeValueIR(value, valueType, memo)
        )
      case AggLet(name, value, body, isScan) =>
        val bodyEnv = memoizeValueIR(body, requestedType, memo)
        if (isScan) {
          val valueType = unifySeq(
            value.typ,
            bodyEnv.scanOrEmpty.lookupOption(name).map(_.result()).getOrElse(Array()))

          val valueEnv = memoizeValueIR(value, valueType, memo)
          unifyEnvs(
            bodyEnv.copy(scan = bodyEnv.scan.map(_.delete(name))),
            valueEnv.copy(eval = Env.empty, scan = Some(valueEnv.eval))
          )
        } else {
          val valueType = unifySeq(
            value.typ,
            bodyEnv.aggOrEmpty.lookupOption(name).map(_.result()).getOrElse(Array()))

          val valueEnv = memoizeValueIR(value, valueType, memo)
          unifyEnvs(
            bodyEnv.copy(agg = bodyEnv.agg.map(_.delete(name))),
            valueEnv.copy(eval = Env.empty, agg = Some(valueEnv.eval))
          )
        }
      case Ref(name, t) =>
        val ab = new ArrayBuilder[Type]()
        ab += requestedType
        BindingEnv.empty.bindEval(name -> ab)
      case RelationalLet(name, value, body) =>
        val e = memoizeValueIR(body, requestedType, memo)
        val usages = memo.relationalRefs.get(name).map(_.result()).getOrElse(Array())
        memoizeValueIR(value, unifySeq(value.typ, usages), memo)
        e
      case RelationalRef(name, _) =>
        memo.relationalRefs.getOrElseUpdate(name, new ArrayBuilder[Type]) += requestedType
        BindingEnv.empty
      case MakeArray(args, _) =>
        val eltType = requestedType.asInstanceOf[TStreamable].elementType
        unifyEnvsSeq(args.map(a => memoizeValueIR(a, eltType, memo)))
      case ArrayRef(a, i, s) =>
        unifyEnvs(
          memoizeValueIR(a, a.typ.asInstanceOf[TStreamable].copyStreamable(requestedType), memo),
          memoizeValueIR(i, i.typ, memo),
          memoizeValueIR(s, s.typ, memo)
        )
      case ArrayLen(a) =>
        memoizeValueIR(a, minimal(a.typ), memo)
      case ArrayMap(a, name, body) =>
        val aType = a.typ.asInstanceOf[TStreamable]
        val bodyEnv = memoizeValueIR(body,
          requestedType.asInstanceOf[TStreamable].elementType,
          memo)
        val valueType = unifySeq(
          aType.elementType,
          bodyEnv.eval.lookupOption(name).map(_.result()).getOrElse(Array()))
        unifyEnvs(
          bodyEnv.deleteEval(name),
          memoizeValueIR(a, aType.copyStreamable(valueType), memo)
        )
      case ArrayZip(as, names, body, behavior) =>
        val bodyEnv = memoizeValueIR(body,
          requestedType.asInstanceOf[TStreamable].elementType,
          memo)
        val valueTypes = names.zip(as).map { case (name, a) =>
          bodyEnv.eval.lookupOption(name).map(ab => unifySeq(coerce[TStreamable](a.typ).elementType, ab.result()))
        }
        unifyEnvs(
          as.zip(valueTypes).map { case (a, vtOption) =>
            val at = coerce[TStreamable](a.typ)
            if (behavior == ArrayZipBehavior.AssumeSameLength) {
              vtOption.map { vt =>
                memoizeValueIR(a, at.copyStreamable(vt), memo)
              }.getOrElse(BindingEnv.empty)
            } else
              memoizeValueIR(a, at.copyStreamable(vtOption.getOrElse(minimal(at.elementType))), memo)
          } ++ Array(bodyEnv.deleteEval(names)): _*)
      case ArrayFilter(a, name, cond) =>
        val aType = a.typ.asInstanceOf[TStreamable]
        val bodyEnv = memoizeValueIR(cond, cond.typ, memo)
        val valueType = unifySeq(
          aType.elementType,
          FastIndexedSeq(requestedType.asInstanceOf[TStreamable].elementType) ++
            bodyEnv.eval.lookupOption(name).map(_.result()).getOrElse(Array()))
        unifyEnvs(
          bodyEnv.deleteEval(name),
          memoizeValueIR(a, aType.copyStreamable(valueType), memo)
        )
      case ArrayFlatMap(a, name, body) =>
        val aType = a.typ.asInstanceOf[TStreamable]
        val bodyEnv = memoizeValueIR(body, requestedType, memo)
        val valueType = unifySeq(
          aType.elementType,
          bodyEnv.eval.lookupOption(name).map(_.result()).getOrElse(Array()))
        unifyEnvs(
          bodyEnv.deleteEval(name),
          memoizeValueIR(a, aType.copyStreamable(valueType), memo)
        )
      case ArrayFold(a, zero, accumName, valueName, body) =>
        val aType = a.typ.asInstanceOf[TStreamable]
        val zeroEnv = memoizeValueIR(zero, zero.typ, memo)
        val bodyEnv = memoizeValueIR(body, body.typ, memo)
        val valueType = unifySeq(
          aType.elementType,
          bodyEnv.eval.lookupOption(valueName).map(_.result()).getOrElse(Array()))

        unifyEnvs(
          zeroEnv,
          bodyEnv.deleteEval(valueName).deleteEval(accumName),
          memoizeValueIR(a, aType.copyStreamable(valueType), memo)
        )
      case ArrayFold2(a, accum, valueName, seq, res) =>
        val aType = a.typ.asInstanceOf[TStreamable]
        val zeroEnvs = accum.map { case (name, zval) => memoizeValueIR(zval, zval.typ, memo) }
        val seqEnvs = seq.map { seq => memoizeValueIR(seq, seq.typ, memo) }
        val resEnv = memoizeValueIR(res, requestedType, memo)
        val valueType = unifySeq(
          aType.elementType,
          resEnv.eval.lookupOption(valueName).map(_.result()).getOrElse(Array()) ++
          seqEnvs.flatMap(_.eval.lookupOption(valueName).map(_.result()).getOrElse(Array())))

        val accumNames = accum.map(_._1)
        val seqNames = accumNames ++ Array(valueName)
        unifyEnvsSeq(
          zeroEnvs
            ++ Array(resEnv.copy(eval = resEnv.eval.delete(accumNames)))
            ++ seqEnvs.map(e => e.copy(eval = e.eval.delete(seqNames)))
            ++ Array(memoizeValueIR(a, aType.copyStreamable(valueType), memo))
        )
      case ArrayScan(a, zero, accumName, valueName, body) =>
        val aType = a.typ.asInstanceOf[TStreamable]
        val zeroEnv = memoizeValueIR(zero, zero.typ, memo)
        val bodyEnv = memoizeValueIR(body, body.typ, memo)
        val valueType = unifySeq(
          aType.elementType,
          bodyEnv.eval.lookupOption(valueName).map(_.result()).getOrElse(Array()))
        unifyEnvs(
          zeroEnv,
          bodyEnv.deleteEval(valueName).deleteEval(accumName),
          memoizeValueIR(a, aType.copyStreamable(valueType), memo)
        )
      case ArrayLeftJoinDistinct(left, right, l, r, compare, join) =>
        val lType = left.typ.asInstanceOf[TStreamable]
        val rType = right.typ.asInstanceOf[TStreamable]

        val compEnv = memoizeValueIR(compare, compare.typ, memo)
        val joinEnv = memoizeValueIR(join, requestedType.asInstanceOf[TStreamable].elementType, memo)

        val combEnv = unifyEnvs(compEnv, joinEnv)

        val lRequested = unifySeq(
          lType.elementType,
          combEnv.eval.lookupOption(l).map(_.result()).getOrElse(Array()))

        val rRequested = unifySeq(
          rType.elementType,
          combEnv.eval.lookupOption(r).map(_.result()).getOrElse(Array()))

        unifyEnvs(
          combEnv.deleteEval(l).deleteEval(r),
          memoizeValueIR(left, lType.copyStreamable(lRequested), memo),
          memoizeValueIR(right, rType.copyStreamable(rRequested), memo))
      case ArraySort(a, left, right, compare) =>
        val compEnv = memoizeValueIR(compare, compare.typ, memo)

        val aType = a.typ.asInstanceOf[TStreamable]
        val requestedElementType = unifySeq(
          aType.elementType,
          Array(requestedType.asInstanceOf[TStreamable].elementType) ++
            compEnv.eval.lookupOption(left).map(_.result()).getOrElse(Array()) ++
            compEnv.eval.lookupOption(right).map(_.result()).getOrElse(Array()))

        val aEnv = memoizeValueIR(a, aType.copyStreamable(requestedElementType), memo)

        unifyEnvs(
          compEnv.deleteEval(left).deleteEval(right),
          aEnv
        )
      case ArrayFor(a, valueName, body) =>
        assert(requestedType == TVoid)
        val aType = a.typ.asInstanceOf[TStreamable]
        val bodyEnv = memoizeValueIR(body, body.typ, memo)
        val valueType = unifySeq(
          aType.elementType,
          bodyEnv.eval.lookupOption(valueName).map(_.result()).getOrElse(Array()))
        unifyEnvs(
          bodyEnv.deleteEval(valueName),
          memoizeValueIR(a, aType.copyStreamable(valueType), memo)
        )
      case AggExplode(a, name, body, isScan) =>
        val aType = a.typ.asInstanceOf[TStreamable]
        val bodyEnv = memoizeValueIR(body,
          requestedType,
          memo)
        if (isScan) {
          val valueType = unifySeq(
            aType.elementType,
            bodyEnv.scanOrEmpty.lookupOption(name).map(_.result()).getOrElse(Array()))

          val aEnv = memoizeValueIR(a, aType.copyStreamable(valueType), memo)
          unifyEnvs(
            BindingEnv(scan = bodyEnv.scan.map(_.delete(name))),
            BindingEnv(scan = Some(aEnv.eval))
          )
        } else {
          val valueType = unifySeq(
            aType.elementType,
            bodyEnv.aggOrEmpty.lookupOption(name).map(_.result()).getOrElse(Array()))

          val aEnv = memoizeValueIR(a, aType.copyStreamable(valueType), memo)
          unifyEnvs(
            BindingEnv(agg = bodyEnv.agg.map(_.delete(name))),
            BindingEnv(agg = Some(aEnv.eval))
          )
        }
      case AggFilter(cond, aggIR, isScan) =>
        val condEnv = memoizeValueIR(cond, cond.typ, memo)
        unifyEnvs(
          if (isScan)
            BindingEnv(scan = Some(condEnv.eval))
          else
            BindingEnv(agg = Some(condEnv.eval)),
          memoizeValueIR(aggIR, requestedType, memo)
        )
      case AggGroupBy(key, aggIR, isScan) =>
        val keyEnv = memoizeValueIR(key, requestedType.asInstanceOf[TDict].keyType, memo)
        unifyEnvs(
          if (isScan)
            BindingEnv(scan = Some(keyEnv.eval))
          else
            BindingEnv(agg = Some(keyEnv.eval)),
          memoizeValueIR(aggIR, requestedType.asInstanceOf[TDict].valueType, memo)
        )
      case AggArrayPerElement(a, elementName, indexName, aggBody, knownLength, isScan) =>
        val aType = a.typ.asInstanceOf[TStreamable]
        val bodyEnv = memoizeValueIR(aggBody,
          requestedType.asInstanceOf[TStreamable].elementType,
          memo)
        if (isScan) {
          val valueType = unifySeq(
            aType.elementType,
            bodyEnv.scanOrEmpty.lookupOption(elementName).map(_.result()).getOrElse(Array()))

          val aEnv = memoizeValueIR(a, aType.copyStreamable(valueType), memo)
          unifyEnvsSeq(FastSeq(
            bodyEnv.copy(eval = bodyEnv.eval.delete(indexName), scan = bodyEnv.scan.map(_.delete(elementName))),
            BindingEnv(scan = Some(aEnv.eval))
          ) ++ knownLength.map(x => memoizeValueIR(x, x.typ, memo)))
        } else {
          val valueType = unifySeq(
            aType.elementType,
            bodyEnv.aggOrEmpty.lookupOption(elementName).map(_.result()).getOrElse(Array()))

          val aEnv = memoizeValueIR(a, aType.copyStreamable(valueType), memo)
          unifyEnvsSeq(FastSeq(
            bodyEnv.copy(eval = bodyEnv.eval.delete(indexName), agg = bodyEnv.agg.map(_.delete(elementName))),
            BindingEnv(agg = Some(aEnv.eval))
          ) ++ knownLength.map(x => memoizeValueIR(x, x.typ, memo)))
        }
      case ApplyAggOp(initOpArgs, seqOpArgs, _) =>
        val initEnv = unifyEnvsSeq(initOpArgs.map(i => memoizeValueIR(i, i.typ, memo)))
        val seqOpEnv = unifyEnvsSeq(seqOpArgs.map(arg => memoizeValueIR(arg, arg.typ, memo)))
        BindingEnv(eval = initEnv.eval, agg = Some(seqOpEnv.eval))
      case ApplyScanOp(initOpArgs, seqOpArgs, _) =>
        val initEnv = unifyEnvsSeq(initOpArgs.map(i => memoizeValueIR(i, i.typ, memo)))
        val seqOpEnv = unifyEnvsSeq(seqOpArgs.map(arg => memoizeValueIR(arg, arg.typ, memo)))
        BindingEnv(eval = initEnv.eval, scan = Some(seqOpEnv.eval))
      case ArrayAgg(a, name, query) =>
        val aType = a.typ.asInstanceOf[TStreamable]
        val queryEnv = memoizeValueIR(query, requestedType, memo)
        val requestedElemType = unifySeq(
          aType.elementType,
          queryEnv.aggOrEmpty.lookupOption(name).map(_.result()).getOrElse(Array()))
        val aEnv = memoizeValueIR(a, aType.copyStreamable(requestedElemType), memo)
        unifyEnvs(
          BindingEnv(eval = concatEnvs(Array(queryEnv.eval, queryEnv.aggOrEmpty.delete(name)))),
          aEnv)
      case ArrayAggScan(a, name, query) =>
        val aType = a.typ.asInstanceOf[TStreamable]
        val queryEnv = memoizeValueIR(query, requestedType.asInstanceOf[TStreamable].elementType, memo)
        val requestedElemType = unifySeq(
          aType.elementType,
          queryEnv.scanOrEmpty.lookupOption(name).map(_.result()).getOrElse(Array()) ++
            queryEnv.eval.lookupOption(name).map(_.result()).getOrElse(Array()))
        val aEnv = memoizeValueIR(a, aType.copyStreamable(requestedElemType), memo)
        unifyEnvs(
          BindingEnv(eval = concatEnvs(Array(queryEnv.eval.delete(name), queryEnv.scanOrEmpty.delete(name)))),
          aEnv)
      case RunAgg(body, result, _) =>
        unifyEnvs(
          memoizeValueIR(body, body.typ, memo),
          memoizeValueIR(result, requestedType, memo)
        )
      case RunAggScan(array, name, init, seqs, result, signature) =>
        val aType = array.typ.asInstanceOf[TStreamable]
        val resultEnv = memoizeValueIR(result, requestedType.asInstanceOf[TStreamable].elementType, memo)
        val seqEnv = memoizeValueIR(seqs, seqs.typ, memo)
        val elemEnv = unifyEnvs(resultEnv, seqEnv)
        val requestedElemType = unifySeq(aType.elementType,
          elemEnv.eval.lookupOption(name).map(_.result()).getOrElse(Array()))
        unifyEnvs(
          elemEnv,
          memoizeValueIR(array, aType.copyStreamable(requestedElemType), memo),
          memoizeValueIR(init, init.typ, memo)
        )
      case MakeStruct(fields) =>
        val sType = requestedType.asInstanceOf[TStruct]
        unifyEnvsSeq(fields.flatMap { case (fname, fir) =>
          // ignore unreachable fields, these are eliminated on the upwards pass
          sType.fieldOption(fname).map(f => memoizeValueIR(fir, f.typ, memo))
        })
      case InsertFields(old, fields, _) =>
        val sType = requestedType.asInstanceOf[TStruct]
        val insFieldNames = fields.map(_._1).toSet
        val rightDep = sType.filter(f => insFieldNames.contains(f.name))._1
        val rightDepFields = rightDep.fieldNames.toSet
        val leftDep = TStruct(old.typ.required,
          old.typ.asInstanceOf[TStruct]
            .fields
            .flatMap { f =>
              if (rightDep.hasField(f.name))
                Some(f.name -> minimal(f.typ))
              else
                sType.fieldOption(f.name).map(f.name -> _.typ)
            }: _*)
        unifyEnvsSeq(
          FastSeq(memoizeValueIR(old, leftDep, memo)) ++
            // ignore unreachable fields, these are eliminated on the upwards pass
            fields.flatMap { case (fname, fir) =>
              rightDep.fieldOption(fname).map(f => memoizeValueIR(fir, f.typ, memo))
            }
        )
      case SelectFields(old, fields) =>
        val sType = requestedType.asInstanceOf[TStruct]
        memoizeValueIR(old, TStruct(old.typ.required, fields.flatMap(f => sType.fieldOption(f).map(f -> _.typ)): _*), memo)
      case GetField(o, name) =>
        memoizeValueIR(o, TStruct(o.typ.required, name -> requestedType), memo)
      case MakeTuple(fields) =>
        val tType = requestedType.asInstanceOf[TTuple]

        unifyEnvsSeq(
          fields.flatMap { case (i, value) =>
            // ignore unreachable fields, these are eliminated on the upwards pass
            tType.fieldIndex.get(i)
              .map { idx =>
                memoizeValueIR(value, tType.types(idx), memo)
              }})
      case GetTupleElement(o, idx) =>
        val childTupleType = o.typ.asInstanceOf[TTuple]
        val tupleDep = TTuple(FastIndexedSeq(TupleField(idx, requestedType)), childTupleType.required)
        memoizeValueIR(o, tupleDep, memo)
      case TableCount(child) =>
        memoizeTableIR(child, minimal(child.typ), memo)
        BindingEnv.empty
      case TableGetGlobals(child) =>
        memoizeTableIR(child, minimal(child.typ).copy(globalType = requestedType.asInstanceOf[TStruct]), memo)
        BindingEnv.empty
      case TableCollect(child) =>
        val rStruct = requestedType.asInstanceOf[TStruct]
        memoizeTableIR(child, TableType(
          key = child.typ.key,
          rowType = unify(child.typ.rowType,
            rStruct.fieldOption("rows").map(_.typ.asInstanceOf[TStreamable].elementType.asInstanceOf[TStruct]).getOrElse(TStruct())),
          globalType = rStruct.fieldOption("global").map(_.typ.asInstanceOf[TStruct]).getOrElse(TStruct())),
          memo)
        BindingEnv.empty
      case TableToValueApply(child, _) =>
        memoizeTableIR(child, child.typ, memo)
        BindingEnv.empty
      case MatrixToValueApply(child, _) => memoizeMatrixIR(child, child.typ, memo)
        BindingEnv.empty
      case BlockMatrixToValueApply(child, _) => memoizeBlockMatrixIR(child, child.typ, memo)
        BindingEnv.empty
      case TableAggregate(child, query) =>
        val queryDep = memoizeAndGetDep(query, query.typ, child.typ, memo)
        val dep = TableType(
          key = child.typ.key,
          rowType = unify(child.typ.rowType, queryDep.rowType, selectKey(child.typ.rowType, child.typ.key)),
          globalType = queryDep.globalType
        )
        memoizeTableIR(child, dep, memo)
        BindingEnv.empty
      case MatrixAggregate(child, query) =>
        val queryDep = memoizeAndGetDep(query, query.typ, child.typ, memo)
        val dep = MatrixType(
          rowKey = child.typ.rowKey,
          colKey = FastIndexedSeq(),
          rowType = unify(child.typ.rowType, queryDep.rowType, selectKey(child.typ.rowType, child.typ.rowKey)),
          entryType = queryDep.entryType,
          colType = queryDep.colType,
          globalType = queryDep.globalType
        )
        memoizeMatrixIR(child, dep, memo)
        BindingEnv.empty
      case _: IR =>
        val envs = ir.children.flatMap {
          case mir: MatrixIR =>
            memoizeMatrixIR(mir, mir.typ, memo)
            None
          case tir: TableIR =>
            memoizeTableIR(tir, tir.typ, memo)
            None
          case bmir: BlockMatrixIR => //NOTE Currently no BlockMatrixIRs would have dead fields
            None
          case ir: IR =>
            Some(memoizeValueIR(ir, ir.typ, memo))
        }
        unifyEnvsSeq(envs)
    }
  }

  def rebuild(tir: TableIR, memo: RebuildMutableState): TableIR = {
    val requestedType = memo.requestedType.lookup(tir).asInstanceOf[TableType]
    tir match {
      case TableParallelize(rowsAndGlobal, nPartitions) =>
        TableParallelize(
          upcast(rebuildIR(rowsAndGlobal, BindingEnv.empty, memo),
            memo.requestedType.lookup(rowsAndGlobal).asInstanceOf[TStruct]),
          nPartitions)
      case TableRead(typ, dropRows, tr) =>
        // FIXME: remove this when all readers know how to read without keys
        val requestedTypeWithKey = TableType(
          key = typ.key,
          rowType = unify(typ.rowType, selectKey(typ.rowType, typ.key), requestedType.rowType),
          globalType = requestedType.globalType)
        TableRead(requestedTypeWithKey, dropRows, tr)
      case TableFilter(child, pred) =>
        val child2 = rebuild(child, memo)
        val pred2 = rebuildIR(pred, BindingEnv(child2.typ.rowEnv), memo)
        TableFilter(child2, pred2)
      case TableMapRows(child, newRow) =>
        val child2 = rebuild(child, memo)
        val newRow2 = rebuildIR(newRow, BindingEnv(child2.typ.rowEnv, scan = Some(child2.typ.rowEnv)), memo)
        val newRowType = newRow2.typ.asInstanceOf[TStruct]
        val child2Keyed = if (child2.typ.key.exists(k => !newRowType.hasField(k)))
          TableKeyBy(child2, child2.typ.key.takeWhile(newRowType.hasField))
        else
          child2
        TableMapRows(child2Keyed, newRow2)
      case TableMapGlobals(child, newGlobals) =>
        val child2 = rebuild(child, memo)
        TableMapGlobals(child2, rebuildIR(newGlobals, BindingEnv(child2.typ.globalEnv), memo))
      case TableKeyBy(child, _, isSorted) =>
        var child2 = rebuild(child, memo)
        val keys2 = requestedType.key
        // fully upcast before shuffle
        if (!isSorted && keys2.nonEmpty)
          child2 = upcastTable(child2, memo.requestedType.lookup(child).asInstanceOf[TableType])
        TableKeyBy(child2, keys2, isSorted)
      case TableOrderBy(child, sortFields) =>
        // fully upcast before shuffle
        val child2 = upcastTable(rebuild(child, memo), memo.requestedType.lookup(child).asInstanceOf[TableType])
        TableOrderBy(child2, sortFields)
      case TableLeftJoinRightDistinct(left, right, root) =>
        if (requestedType.rowType.hasField(root))
          TableLeftJoinRightDistinct(rebuild(left, memo), rebuild(right, memo), root)
        else
          rebuild(left, memo)
      case TableIntervalJoin(left, right, root, product) =>
        if (requestedType.rowType.hasField(root))
          TableIntervalJoin(rebuild(left, memo), rebuild(right, memo), root, product)
        else
          rebuild(left, memo)
      case TableMultiWayZipJoin(children, fieldName, globalName) =>
        val rebuilt = children.map { c => rebuild(c, memo) }
        val upcasted = rebuilt.map { t => upcastTable(t, memo.requestedType.lookup(children(0)).asInstanceOf[TableType]) }
        TableMultiWayZipJoin(upcasted, fieldName, globalName)
      case TableZipUnchecked(left, right) =>
        if (!memo.requestedType.contains(right))
          rebuild(left, memo)
        else if (!memo.requestedType.contains(left))
          rebuild(right, memo)
        else
          TableZipUnchecked(rebuild(left, memo), rebuild(right, memo))
      case TableAggregateByKey(child, expr) =>
        val child2 = rebuild(child, memo)
        TableAggregateByKey(child2, rebuildIR(expr, BindingEnv(child2.typ.globalEnv, agg = Some(child2.typ.rowEnv)), memo))
      case TableKeyByAndAggregate(child, expr, newKey, nPartitions, bufferSize) =>
        val child2 = rebuild(child, memo)
        val expr2 = rebuildIR(expr, BindingEnv(child2.typ.globalEnv, agg = Some(child2.typ.rowEnv)), memo)
        val newKey2 = rebuildIR(newKey, BindingEnv(child2.typ.rowEnv), memo)
        TableKeyByAndAggregate(child2, expr2, newKey2, nPartitions, bufferSize)
      case TableRename(child, rowMap, globalMap) =>
        val child2 = rebuild(child, memo)
        TableRename(
          child2,
          rowMap.filterKeys(child2.typ.rowType.hasField),
          globalMap.filterKeys(child2.typ.globalType.hasField))
      case TableUnion(children) =>
        val requestedType = memo.requestedType.lookup(tir).asInstanceOf[TableType]
        val rebuilt = children.map { c =>
          upcastTable(rebuild(c, memo), requestedType, upcastGlobals = false)
        }
        TableUnion(rebuilt)
      case RelationalLetTable(name, value, body) =>
        val value2 = rebuildIR(value, BindingEnv.empty, memo)
        memo.relationalRefs += name -> value2.typ
        RelationalLetTable(name, value2, rebuild(body, memo))
      case BlockMatrixToTableApply(bmir, aux, function) =>
        val bmir2 = rebuild(bmir, memo)
        val aux2 = rebuildIR(aux, BindingEnv.empty, memo)
        BlockMatrixToTableApply(bmir2, aux2, function)
      case _ => tir.copy(tir.children.map {
        // IR should be a match error - all nodes with child value IRs should have a rule
        case childT: TableIR => rebuild(childT, memo)
        case childM: MatrixIR => rebuild(childM, memo)
        case childBm: BlockMatrixIR => rebuild(childBm, memo)
      })
    }
  }

  def rebuild(mir: MatrixIR, memo: RebuildMutableState): MatrixIR = {
    val requestedType = memo.requestedType.lookup(mir).asInstanceOf[MatrixType]
    mir match {
      case x@MatrixRead(typ, dropCols, dropRows, reader) =>
        // FIXME: remove this when all readers know how to read without keys
        val requestedTypeWithKeys = MatrixType(
          rowKey = typ.rowKey,
          colKey = typ.colKey,
          rowType = unify(typ.rowType, selectKey(typ.rowType, typ.rowKey), requestedType.rowType),
          entryType = requestedType.entryType,
          colType = unify(typ.colType, selectKey(typ.colType, typ.colKey), requestedType.colType),
          globalType = requestedType.globalType
        )
        MatrixRead(requestedTypeWithKeys, dropCols, dropRows, reader)
      case MatrixFilterCols(child, pred) =>
        val child2 = rebuild(child, memo)
        MatrixFilterCols(child2, rebuildIR(pred, BindingEnv(child2.typ.colEnv), memo))
      case MatrixFilterRows(child, pred) =>
        val child2 = rebuild(child, memo)
        MatrixFilterRows(child2, rebuildIR(pred, BindingEnv(child2.typ.rowEnv), memo))
      case MatrixFilterEntries(child, pred) =>
        val child2 = rebuild(child, memo)
        MatrixFilterEntries(child2, rebuildIR(pred, BindingEnv(child2.typ.entryEnv), memo))
      case MatrixMapEntries(child, newEntries) =>
        val child2 = rebuild(child, memo)
        MatrixMapEntries(child2, rebuildIR(newEntries, BindingEnv(child2.typ.entryEnv), memo))
      case MatrixMapRows(child, newRow) =>
        val child2 = rebuild(child, memo)
        val newRow2 = rebuildIR(newRow,
          BindingEnv(child2.typ.rowEnv, agg = Some(child2.typ.entryEnv), scan = Some(child2.typ.rowEnv)), memo)
        val newRowType = newRow2.typ.asInstanceOf[TStruct]
        val child2Keyed = if (child2.typ.rowKey.exists(k => !newRowType.hasField(k)))
          MatrixKeyRowsBy(child2, child2.typ.rowKey.takeWhile(newRowType.hasField))
        else
          child2
        MatrixMapRows(child2Keyed, newRow2)
      case MatrixMapCols(child, newCol, newKey) =>
        val child2 = rebuild(child, memo)
        val newCol2 = rebuildIR(newCol,
          BindingEnv(child2.typ.colEnv, agg = Some(child2.typ.entryEnv), scan = Some(child2.typ.colEnv)), memo)
        val newColType = newCol2.typ.asInstanceOf[TStruct]
        val newKey2 = newKey match {
          case Some(nk) => Some(nk.takeWhile(newColType.hasField))
          case None => if (child2.typ.colKey.exists(k => !newColType.hasField(k)))
            Some(child2.typ.colKey.takeWhile(newColType.hasField))
          else
            None
        }
        MatrixMapCols(child2, newCol2, newKey2)
      case MatrixMapGlobals(child, newGlobals) =>
        val child2 = rebuild(child, memo)
        MatrixMapGlobals(child2, rebuildIR(newGlobals, BindingEnv(child2.typ.globalEnv), memo))
      case MatrixKeyRowsBy(child, keys, isSorted) =>
        val child2 = rebuild(child, memo)
        val keys2 = keys.takeWhile(child2.typ.rowType.hasField)
        MatrixKeyRowsBy(child2, keys2, isSorted)
      case MatrixAggregateRowsByKey(child, entryExpr, rowExpr) =>
        val child2 = rebuild(child, memo)
        MatrixAggregateRowsByKey(child2,
          rebuildIR(entryExpr, BindingEnv(child2.typ.colEnv, agg = Some(child2.typ.entryEnv)), memo),
          rebuildIR(rowExpr, BindingEnv(child2.typ.globalEnv, agg = Some(child2.typ.rowEnv)), memo))
      case MatrixAggregateColsByKey(child, entryExpr, colExpr) =>
        val child2 = rebuild(child, memo)
        MatrixAggregateColsByKey(child2,
          rebuildIR(entryExpr, BindingEnv(child2.typ.rowEnv, agg = Some(child2.typ.entryEnv)), memo),
          rebuildIR(colExpr, BindingEnv(child2.typ.globalEnv, agg = Some(child2.typ.colEnv)), memo))
      case MatrixUnionRows(children) =>
        val requestedType = memo.requestedType.lookup(mir).asInstanceOf[MatrixType]
        MatrixUnionRows(children.map { child =>
          upcast(rebuild(child, memo), requestedType,
            upcastCols = false,
            upcastGlobals = false)
        })
      case MatrixAnnotateRowsTable(child, table, root, product) =>
        // if the field is not used, this node can be elided entirely
        if (!requestedType.rowType.hasField(root))
          rebuild(child, memo)
        else {
          val child2 = rebuild(child, memo)
          val table2 = rebuild(table, memo)
          MatrixAnnotateRowsTable(child2, table2, root, product)
        }
      case MatrixAnnotateColsTable(child, table, uid) =>
        // if the field is not used, this node can be elided entirely
        if (!requestedType.colType.hasField(uid))
          rebuild(child, memo)
        else {
          val child2 = rebuild(child, memo)
          val table2 = rebuild(table, memo)
          MatrixAnnotateColsTable(child2, table2, uid)
        }
      case MatrixRename(child, globalMap, colMap, rowMap, entryMap) =>
        val child2 = rebuild(child, memo)
        MatrixRename(
          child2,
          globalMap.filterKeys(child2.typ.globalType.hasField),
          colMap.filterKeys(child2.typ.colType.hasField),
          rowMap.filterKeys(child2.typ.rowType.hasField),
          entryMap.filterKeys(child2.typ.entryType.hasField))
      case RelationalLetMatrixTable(name, value, body) =>
        val value2 = rebuildIR(value, BindingEnv.empty, memo)
        memo.relationalRefs += name -> value2.typ
        RelationalLetMatrixTable(name, value2, rebuild(body, memo))
      case CastTableToMatrix(child, entriesFieldName, colsFieldName, _) =>
        CastTableToMatrix(rebuild(child, memo), entriesFieldName, colsFieldName, requestedType.colKey)
      case _ => mir.copy(mir.children.map {
        // IR should be a match error - all nodes with child value IRs should have a rule
        case childT: TableIR => rebuild(childT, memo)
        case childM: MatrixIR => rebuild(childM, memo)
      })
    }
  }

  def rebuild(bmir: BlockMatrixIR, memo: RebuildMutableState): BlockMatrixIR = bmir match {
    case RelationalLetBlockMatrix(name, value, body) =>
      val value2 = rebuildIR(value, BindingEnv.empty, memo)
      memo.relationalRefs += name -> value2.typ
      RelationalLetBlockMatrix(name, value2, rebuild(body, memo))
    case _ =>
      bmir.copy(
        bmir.children.map {
          case tir: TableIR => rebuild(tir, memo)
          case mir: MatrixIR => rebuild(mir, memo)
          case ir: IR => rebuildIR(ir, BindingEnv.empty[Type], memo)
          case bmir: BlockMatrixIR => rebuild(bmir, memo)
        }
      )
  }

  def rebuildIR(ir: IR, env: BindingEnv[Type], memo: RebuildMutableState): IR = {
    val requestedType = memo.requestedType.lookup(ir).asInstanceOf[Type]
    ir match {
      case NA(_) => NA(requestedType)
      case CastRename(v, _typ) =>
        val v2 = rebuildIR(v, env, memo)

        def recur(rebuildType: Type, castType: Type, baseType: Type): Type = {
          ((rebuildType, castType, baseType): @unchecked) match {
            case (TStruct(rebFields, _), cast: TStruct, base: TStruct) =>
              TStruct(rebFields.map { f =>
                val idx = base.fieldIdx(f.name)
                Field(cast.fieldNames(idx), recur(f.typ, cast.types(idx), base.types(idx)), f.index)
              }, base.required)
            case (TTuple(reb, _), TTuple(cast, _), TTuple(base, r)) =>
              assert(base.length == cast.length)
              val castFields = cast.map { f => f.index -> f.typ }.toMap
              val baseFields = base.map { f => f.index -> f.typ }.toMap
              TTuple(reb.map { f => TupleField(f.index, recur(f.typ, castFields(f.index), baseFields(f.index)))})
            case (TArray(reb, _), TArray(cast, _), TArray(base, r)) =>
              TArray(recur(reb, cast, base), r)
            case (TSet(reb, _), TSet(cast, _), TSet(base, r)) =>
              TSet(recur(reb, cast, base), r)
            case (TDict(rebK, rebV, _), TDict(castK, castV, _), TDict(baseK, baseV, r)) =>
              TDict(recur(rebK, castK, baseK), recur(rebV, castV, baseV), r)
            case (TInterval(reb, _), TInterval(cast, _), TInterval(base, r)) =>
              TInterval(recur(reb, cast, base), r)
            case _ => rebuildType
          }
        }

        CastRename(v2, recur(v2.typ, _typ, v.typ))
      case If(cond, cnsq, alt) =>
        val cond2 = rebuildIR(cond, env, memo)
        val cnsq2 = rebuildIR(cnsq, env, memo)
        val alt2 = rebuildIR(alt, env, memo)

        if (cnsq2.typ.isOfType(alt2.typ) && requestedType.isOfType(cnsq2.typ))
          If(cond2, cnsq2, alt2)
        else
          If(cond2,
            upcast(cnsq2, requestedType),
            upcast(alt2, requestedType)
          )
      case Coalesce(values) =>
        val values2 = values.map(rebuildIR(_, env, memo))
        require(values2.nonEmpty)
        if (values2.forall(_.typ.isOfType(values2.head.typ)))
          Coalesce(values2)
        else
          Coalesce(values2.map(upcast(_, requestedType)))
      case Let(name, value, body) =>
        val value2 = rebuildIR(value, env, memo)
        Let(
          name,
          value2,
          rebuildIR(body, env.bindEval(name, value2.typ), memo)
        )
      case AggLet(name, value, body, isScan) =>
        val value2 = rebuildIR(value, if (isScan) env.promoteScan else env.promoteAgg, memo)
        AggLet(
          name,
          value2,
          rebuildIR(body, if (isScan) env.bindScan(name, value2.typ) else env.bindAgg(name, value2.typ), memo),
          isScan
        )
      case Ref(name, t) =>
        Ref(name, env.eval.lookupOption(name).getOrElse(t))
      case RelationalLet(name, value, body) =>
        val value2 = rebuildIR(value, BindingEnv.empty, memo)
        memo.relationalRefs += name -> value2.typ
        RelationalLet(name, value2, rebuildIR(body, env, memo))
      case RelationalRef(name, _) => RelationalRef(name, memo.relationalRefs(name))
      case MakeArray(args, _) =>
        val depArray = requestedType.asInstanceOf[TArray]
        val args2 = args.map(rebuildIR(_, env, memo))
        if(args2.forall(_.typ.isOfType(args2.head.typ)))
          MakeArray(args2, depArray)
        else
          MakeArray(args2.map(a => upcast(a, depArray.elementType)), depArray)
      case ArrayMap(a, name, body) =>
        val a2 = rebuildIR(a, env, memo)
        ArrayMap(a2, name, rebuildIR(body, env.bindEval(name, -a2.typ.asInstanceOf[TStreamable].elementType), memo))
      case ArrayZip(as, names, body, b) =>
        val (newAs, newNames) = as.zip(names)
          .flatMap { case (a, name) => if (memo.requestedType.contains(a)) Some((rebuildIR(a, env, memo), name)) else None }
          .unzip
        ArrayZip(newAs, newNames, rebuildIR(body,
          env.bindEval(newNames.zip(newAs.map(a => -a.typ.asInstanceOf[TStreamable].elementType)): _*), memo), b)
      case ArrayFilter(a, name, cond) =>
        val a2 = rebuildIR(a, env, memo)
        ArrayFilter(a2, name, rebuildIR(cond, env.bindEval(name, -a2.typ.asInstanceOf[TStreamable].elementType), memo))
      case ArrayFlatMap(a, name, body) =>
        val a2 = rebuildIR(a, env, memo)
        ArrayFlatMap(a2, name, rebuildIR(body, env.bindEval(name, -a2.typ.asInstanceOf[TStreamable].elementType), memo))
      case ArrayFold(a, zero, accumName, valueName, body) =>
        val a2 = rebuildIR(a, env, memo)
        val z2 = rebuildIR(zero, env, memo)
        ArrayFold(
          a2,
          z2,
          accumName,
          valueName,
          rebuildIR(body, env.bindEval(accumName -> z2.typ, valueName -> -a2.typ.asInstanceOf[TStreamable].elementType), memo)
        )
      case ArrayScan(a, zero, accumName, valueName, body) =>
        val a2 = rebuildIR(a, env, memo)
        val z2 = rebuildIR(zero, env, memo)
        ArrayScan(
          a2,
          z2,
          accumName,
          valueName,
          rebuildIR(body, env.bindEval(accumName -> z2.typ, valueName -> -a2.typ.asInstanceOf[TStreamable].elementType), memo)
        )
      case ArrayLeftJoinDistinct(left, right, l, r, compare, join) =>
        val left2 = rebuildIR(left, env, memo)
        val right2 = rebuildIR(right, env, memo)

        val ltyp = left2.typ.asInstanceOf[TStreamable]
        val rtyp = right2.typ.asInstanceOf[TStreamable]
        ArrayLeftJoinDistinct(
          left2, right2, l, r,
          rebuildIR(compare, env.bindEval(l -> -ltyp.elementType, r -> -rtyp.elementType), memo),
          rebuildIR(join, env.bindEval(l -> -ltyp.elementType, r -> -rtyp.elementType), memo))
      case ArrayFor(a, valueName, body) =>
        val a2 = rebuildIR(a, env, memo)
        val body2 = rebuildIR(body, env.bindEval(valueName -> -a2.typ.asInstanceOf[TStreamable].elementType), memo)
        ArrayFor(a2, valueName, body2)
      case ArraySort(a, left, right, compare) =>
        val a2 = rebuildIR(a, env, memo)
        val et = -a2.typ.asInstanceOf[TStreamable].elementType
        val compare2 = rebuildIR(compare, env.bindEval(left -> et, right -> et), memo)
        ArraySort(a2, left, right, compare2)
      case MakeStruct(fields) =>
        val depStruct = requestedType.asInstanceOf[TStruct]
        // drop unnecessary field IRs
        val depFields = depStruct.fieldNames.toSet
        MakeStruct(fields.flatMap { case (f, fir) =>
          if (depFields.contains(f))
            Some(f -> rebuildIR(fir, env, memo))
          else {
            log.info(s"Prune: MakeStruct: eliminating field '$f'")
            None
          }
        })
      case MakeTuple(fields) =>
        val depTuple = requestedType.asInstanceOf[TTuple]
        // drop unnecessary field IRs
        val depFieldIndices = depTuple.fieldIndex.keySet
        MakeTuple(fields.flatMap { case (i, f) =>
          if (depFieldIndices(i))
            Some(i -> rebuildIR(f, env, memo))
          else
            None
        })
      case InsertFields(old, fields, fieldOrder) =>
        val depStruct = requestedType.asInstanceOf[TStruct]
        val depFields = depStruct.fieldNames.toSet
        val rebuiltChild = rebuildIR(old, env, memo)
        val preservedChildFields = rebuiltChild.typ.asInstanceOf[TStruct].fieldNames.toSet
        InsertFields(rebuiltChild,
          fields.flatMap { case (f, fir) =>
            if (depFields.contains(f))
              Some(f -> rebuildIR(fir, env, memo))
            else {
              log.info(s"Prune: InsertFields: eliminating field '$f'")
              None
            }
          }, fieldOrder.map(fds => fds.filter(f => depFields.contains(f) || preservedChildFields.contains(f))))
      case SelectFields(old, fields) =>
        val depStruct = requestedType.asInstanceOf[TStruct]
        val old2 = rebuildIR(old, env, memo)
        SelectFields(old2, fields.filter(f => old2.typ.asInstanceOf[TStruct].hasField(f) && depStruct.hasField(f)))
      case TableAggregate(child, query) =>
        val child2 = rebuild(child, memo)
        val query2 = rebuildIR(query, BindingEnv(child2.typ.globalEnv, agg = Some(child2.typ.rowEnv)), memo)
        TableAggregate(child2, query2)
      case MatrixAggregate(child, query) =>
        val child2 = rebuild(child, memo)
        val query2 = rebuildIR(query, BindingEnv(child2.typ.globalEnv, agg = Some(child2.typ.entryEnv)), memo)
        MatrixAggregate(child2, query2)
      case TableCollect(child) =>
        val rStruct = requestedType.asInstanceOf[TStruct]
        if (!rStruct.hasField("rows"))
          if (rStruct.hasField("global"))
            MakeStruct(FastSeq("global" -> TableGetGlobals(rebuild(child, memo))))
          else
            MakeStruct(FastSeq())
        else
          TableCollect(rebuild(child, memo))
      case AggExplode(array, name, aggBody, isScan) =>
        val a2 = rebuildIR(array, if (isScan) env.promoteScan else env.promoteAgg, memo)
        val a2t = a2.typ.asInstanceOf[TStreamable].elementType
        val body2 = rebuildIR(aggBody, if (isScan) env.bindScan(name, a2t) else env.bindAgg(name, a2t), memo)
        AggExplode(a2, name, body2, isScan)
      case AggFilter(cond, aggIR, isScan) =>
        val cond2 = rebuildIR(cond, if (isScan) env.promoteScan else env.promoteAgg, memo)
        val aggIR2 = rebuildIR(aggIR, env, memo)
        AggFilter(cond2, aggIR2, isScan)
      case AggGroupBy(key, aggIR, isScan) =>
        val key2 = rebuildIR(key, if (isScan) env.promoteScan else env.promoteAgg, memo)
        val aggIR2 = rebuildIR(aggIR, env, memo)
        AggGroupBy(key2, aggIR2, isScan)
      case AggArrayPerElement(a, elementName, indexName, aggBody, knownLength, isScan) =>
        val aEnv = if (isScan) env.promoteScan else env.promoteAgg
        val a2 = rebuildIR(a, aEnv, memo)
        val a2t = a2.typ.asInstanceOf[TStreamable].elementType
        val env_ = env.bindEval(indexName -> TInt32())
        val aggBody2 = rebuildIR(aggBody, if (isScan) env_.bindScan(elementName, a2t) else env_.bindAgg(elementName, a2t), memo)
        AggArrayPerElement(a2, elementName, indexName, aggBody2, knownLength.map(rebuildIR(_, aEnv, memo)), isScan)
      case ArrayAgg(a, name, query) =>
        val a2 = rebuildIR(a, env, memo)
        val query2 = rebuildIR(query, env.copy(agg = Some(env.eval.bind(name -> a2.typ.asInstanceOf[TArray].elementType))), memo)
        ArrayAgg(a2, name, query2)
      case ArrayAggScan(a, name, query) =>
        val a2 = rebuildIR(a, env, memo)
        val query2 = rebuildIR(query, env.copy(scan = Some(env.eval.bind(name -> a2.typ.asInstanceOf[TArray].elementType))), memo)
        ArrayAggScan(a2, name, query2)
      case RunAgg(body, result, signatures) =>
        val body2 = rebuildIR(body, env, memo)
        val result2 = rebuildIR(result, env, memo)
        RunAgg(body2, result2, signatures)
      case RunAggScan(array, name, init, seqs, result, signature) =>
        val array2 = rebuildIR(array, env, memo)
        val init2 = rebuildIR(init, env, memo)
        val eltEnv = env.bindEval(name, array2.typ.asInstanceOf[TStreamable].elementType)
        val seqs2 = rebuildIR(seqs, eltEnv, memo)
        val result2 = rebuildIR(result, eltEnv, memo)
        RunAggScan(array2, name, init2, seqs2, result2, signature)
      case ApplyAggOp(initOpArgs, seqOpArgs, aggSig) =>
        val initOpArgs2 = initOpArgs.map(rebuildIR(_, env, memo))
        val seqOpArgs2 = seqOpArgs.map(rebuildIR(_, env.promoteAgg, memo))
        ApplyAggOp(initOpArgs2, seqOpArgs2,
          aggSig.copy(
            initOpArgs = initOpArgs2.map(_.typ),
            seqOpArgs = seqOpArgs2.map(_.typ)))
      case ApplyScanOp(initOpArgs, seqOpArgs, aggSig) =>
        val initOpArgs2 = initOpArgs.map(rebuildIR(_, env, memo))
        val seqOpArgs2 = seqOpArgs.map(rebuildIR(_, env.promoteScan, memo))
        ApplyScanOp(initOpArgs2, seqOpArgs2,
          aggSig.copy(
            initOpArgs = initOpArgs2.map(_.typ),
            seqOpArgs = seqOpArgs2.map(_.typ)))
      case _ =>
        ir.copy(ir.children.map {
          case valueIR: IR => rebuildIR(valueIR, env, memo) // FIXME: assert IR does not bind or change env
          case mir: MatrixIR => rebuild(mir, memo)
          case tir: TableIR => rebuild(tir, memo)
          case bmir: BlockMatrixIR => bmir //NOTE Currently no BlockMatrixIRs would have dead fields
        })
    }
  }

  def upcast(ir: IR, rType: Type): IR = {
    if (ir.typ == rType)
      ir
    else {
      val result = ir.typ match {
        case _: TStruct =>
          val rs = rType.asInstanceOf[TStruct]
          val uid = genUID()
          val ref = Ref(uid, ir.typ)
          val ms = MakeStruct(
            rs.fields.map { f =>
              f.name -> upcast(GetField(ref, f.name), f.typ)
            }
          )
          Let(uid, ir, If(IsNA(ref), NA(ms.typ), ms))
        case ta: TStreamable =>
          val ra = rType.asInstanceOf[TStreamable]
          val uid = genUID()
          val ref = Ref(uid, -ta.elementType)
          ArrayMap(ir, uid, upcast(ref, ra.elementType))
        case _: TTuple =>
          val rt = rType.asInstanceOf[TTuple]
          val uid = genUID()
          val ref = Ref(uid, ir.typ)
          val mt = MakeTuple(rt.fields.map { fd =>
            fd.index -> upcast(GetTupleElement(ref, fd.index), fd.typ)
          })
          Let(uid, ir, If(IsNA(ref), NA(mt.typ), mt))
        case _: TDict =>
          val rd = rType.asInstanceOf[TDict]
          ToDict(upcast(ToArray(ir), TArray(rd.elementType)))
        case _: TSet =>
          val rs = rType.asInstanceOf[TSet]
          ToSet(upcast(ToArray(ir), TSet(rs.elementType)))
        case _ => ir
      }
<<<<<<< HEAD
      assert(result.typ == rType)
=======
      println(s"Types: ${result.typ}, ${rType} ${result.typ.required} ${rType.required}")
      assert(result.typ isOfType rType)
>>>>>>> 2c4860d6
      result
    }
  }

  def upcast(ir: MatrixIR, rType: MatrixType,
    upcastRows: Boolean = true,
    upcastCols: Boolean = true,
    upcastGlobals: Boolean = true,
    upcastEntries: Boolean = true): MatrixIR = {

    if (ir.typ == rType || !(upcastRows || upcastCols || upcastGlobals || upcastEntries))
      ir
    else {
      var mt = ir

      if (ir.typ.rowKey != rType.rowKey) {
        assert(ir.typ.rowKey.startsWith(rType.rowKey))
        mt = MatrixKeyRowsBy(mt, rType.rowKey)
      }

      if (upcastEntries && mt.typ.entryType != rType.entryType)
        mt = MatrixMapEntries(mt, upcast(Ref("g", mt.typ.entryType), rType.entryType))

      if (upcastRows && mt.typ.rowType != rType.rowType)
        mt = MatrixMapRows(mt, upcast(Ref("va", mt.typ.rowType), rType.rowType))

      if (upcastCols && mt.typ.colType != rType.colType)
        mt = MatrixMapCols(mt, upcast(Ref("sa", mt.typ.colType), rType.colType), None)

      if (upcastGlobals && mt.typ.globalType != rType.globalType)
        mt = MatrixMapGlobals(mt, upcast(Ref("global", ir.typ.globalType), rType.globalType))

      mt
    }
  }

  def upcastTable(
    ir: TableIR,
    rType: TableType,
    upcastRow: Boolean = true,
    upcastGlobals: Boolean = true
  ): TableIR = {
    if (ir.typ == rType)
      ir
    else {
      var table = ir
      if (ir.typ.key != rType.key) {
        assert(ir.typ.key.startsWith(rType.key))
        table = TableKeyBy(table, rType.key)
      }
      if (upcastRow && ir.typ.rowType != rType.rowType) {
        table = TableMapRows(table, upcast(Ref("row", table.typ.rowType), rType.rowType))
      }
      if (upcastGlobals && ir.typ.globalType != rType.globalType) {
        table = TableMapGlobals(table,
          upcast(Ref("global", table.typ.globalType), rType.globalType))
      }
      table
    }
  }
}
<|MERGE_RESOLUTION|>--- conflicted
+++ resolved
@@ -1814,12 +1814,7 @@
           ToSet(upcast(ToArray(ir), TSet(rs.elementType)))
         case _ => ir
       }
-<<<<<<< HEAD
-      assert(result.typ == rType)
-=======
-      println(s"Types: ${result.typ}, ${rType} ${result.typ.required} ${rType.required}")
       assert(result.typ isOfType rType)
->>>>>>> 2c4860d6
       result
     }
   }
