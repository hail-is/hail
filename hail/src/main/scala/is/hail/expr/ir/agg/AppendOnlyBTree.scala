package is.hail.expr.ir.agg

import is.hail.annotations.Region
import is.hail.asm4s._
import is.hail.expr.ir._
import is.hail.io.{InputBuffer, OutputBuffer}
import is.hail.types.physical._
import is.hail.utils._

trait BTreeKey {
  def storageType: PType

  def compType: PType

  def isEmpty(off: Code[Long]): Code[Boolean]

  def initializeEmpty(cb: EmitCodeBuilder, off: Code[Long]): Unit

<<<<<<< HEAD
  def compKeys(cb: EmitCodeBuilder, k1: EmitCode, k2: EmitCode): Code[Int]
  def loadCompKey(off: Value[Long]): EmitCode

  def compSame(cb: EmitCodeBuilder, off: Code[Long], other: Code[Long]): Code[Int] = {
    val offv = cb.newLocal("btk_comp_same_off", off)
    val otherv = cb.newLocal("btk_comp_same_other", other)
    compKeys(cb, loadCompKey(offv), loadCompKey(otherv))
  }

  def compWithKey(cb: EmitCodeBuilder, off: Code[Long], k: EmitCode): Code[Int] = {
    val offv = cb.newLocal("btk_comp_with_key_off", off)
    compKeys(cb, loadCompKey(offv), k)
=======
  def copy(cb: EmitCodeBuilder, src: Code[Long], dest: Code[Long]): Unit

  def deepCopy(cb: EmitCodeBuilder, er: EmitRegion, src: Code[Long], dest: Code[Long]): Unit

  def compKeys(cb: EmitCodeBuilder, k1: EmitCode, k2: EmitCode): Code[Int]

  def loadCompKey(cb: EmitCodeBuilder, off: Value[Long]): EmitCode

  def compSame(cb: EmitCodeBuilder, offc: Code[Long], otherc: Code[Long]): Code[Int] = {
    val off = cb.newLocal[Long]("btk_comp_same_off", offc)
    val other = cb.newLocal[Long]("btk_comp_same_other", otherc)
    compKeys(cb, loadCompKey(cb, off), loadCompKey(cb, other))
  }

  def compWithKey(cb: EmitCodeBuilder, offc: Code[Long], k: EmitCode): Code[Int] = {
    val off = cb.newLocal[Long]("btk_comp_with_key_off", offc)
    compKeys(cb, loadCompKey(cb, off), k)
>>>>>>> a69f893f
  }
}

class AppendOnlyBTree(kb: EmitClassBuilder[_], val key: BTreeKey, region: Value[Region], root: Settable[Long], maxElements: Int = 2) {
  private val splitIdx = maxElements / 2
  private val eltType: PTuple = PCanonicalTuple(false, key.storageType, PInt64(true))
  private val elementsType: PTuple = PCanonicalTuple(required = true, Array.fill[PType](maxElements)(eltType): _*)
  private val storageType: PStruct = PCanonicalStruct(required = true,
    "parent" -> PInt64(),
    "child0" -> PInt64(),
    "elements" -> elementsType)

  private def createNode(cb: EmitCodeBuilder, nodeBucket: Settable[Long]): Unit = {
    cb.assign(nodeBucket, region.allocate(storageType.alignment, storageType.byteSize))
    cb += storageType.stagedInitialize(nodeBucket, true)
    cb += elementsType.stagedInitialize(elements(nodeBucket), true)
  }

  private def isRoot(node: Code[Long]): Code[Boolean] = storageType.isFieldMissing(node, 0)

  private def isLeaf(node: Code[Long]): Code[Boolean] = storageType.isFieldMissing(node, 1)

  private def getParent(node: Code[Long]): Code[Long] = Region.loadAddress(storageType.loadField(node, 0))

  private def elements(node: Code[Long]): Code[Long] = storageType.loadField(node, 2)

  private def hasKey(node: Code[Long], i: Int): Code[Boolean] = elementsType.isFieldDefined(elements(node), i)

  private def setKeyPresent(cb: EmitCodeBuilder, node: Code[Long], i: Int): Unit = {
    cb += elementsType.setFieldPresent(elements(node), i)
  }

  private def setKeyMissing(cb: EmitCodeBuilder, node: Code[Long], i: Int): Unit = {
    cb += elementsType.setFieldMissing(elements(node), i)
  }

  private def isFull(node: Code[Long]): Code[Boolean] = hasKey(node, maxElements - 1)

  private def keyOffset(node: Code[Long], i: Int): Code[Long] = eltType.fieldOffset(elementsType.loadField(elements(node), i), 0)

  private def loadKey(node: Code[Long], i: Int): Code[Long] = eltType.loadField(elementsType.loadField(elements(node), i), 0)

  private def childOffset(node: Code[Long], i: Int): Code[Long] =
    if (i == -1)
      storageType.fieldOffset(node, 1)
    else
      eltType.fieldOffset(elementsType.loadField(elements(node), i), 1)

  private def loadChild(node: Code[Long], i: Int): Code[Long] =
    Region.loadAddress(childOffset(node, i))

  private def setChild(cb: EmitCodeBuilder, parentC: Code[Long], i: Int, childC: Code[Long], context: String): Unit = {
    val parent = cb.newLocal[Long]("aobt_set_child_parent", parentC)
    val child = cb.newLocal[Long]("aobt_set_child_child", childC)

    if (i == -1)
      cb += storageType.setFieldPresent(parent, 1)
    cb += Region.storeAddress(childOffset(parent, i), child)
    cb += storageType.setFieldPresent(child, 0)
    cb += Region.storeAddress(storageType.fieldOffset(child, 0), parent)
  }

  private def insert(cb: EmitCodeBuilder, nodec: Code[Long], insertIdxc: Code[Int], kc: EmitCode, childC: Code[Long]): Code[Long] = {
    val kt = key.compType.sType
    val insertAt = kb.getOrGenEmitMethod("btree_insert", (this, "insert", kt),
      FastIndexedSeq[ParamType](typeInfo[Long], typeInfo[Int], kt.pType.asEmitParam, typeInfo[Long]), typeInfo[Long]) { insertAt =>
      val node: Value[Long] = insertAt.getCodeParam[Long](1)
      val insertIdx: Value[Int] = insertAt.getCodeParam[Int](2)
      val k: EmitValue = insertAt.getEmitParam(3)
      val child: Value[Long] = insertAt.getCodeParam[Long](4)

<<<<<<< HEAD
      (0 until maxElements).foreach { i =>
        cb.ifx(!hasKey(parent, i) || key.compWithKey(cb, loadKey(parent, i), ev) >= 0, {
          cb.assign(upperBound, i)
          cb.goto(Lfound)
=======
      def parent: Code[Long] = getParent(node)

      val newNode = insertAt.newLocal[Long]()

      def makeUninitialized(cb: EmitCodeBuilder, idx: Int): Code[Long] = {
        setKeyPresent(cb, node, idx)
        key.initializeEmpty(cb, keyOffset(node, idx))
        cb.ifx(!isLeaf(node), {
          setChild(cb, node, idx, child, "makeUninitialized setChild")
>>>>>>> a69f893f
        })
        loadKey(node, idx)
      }

      def copyFrom(cb: EmitCodeBuilder, destNodeC: Code[Long], destIdx: Int, srcNodeC: Code[Long], srcIdx: Int): Unit = {
        val destNode = cb.newLocal("aobt_copy_from_destnode", destNodeC)
        val srcNode = cb.newLocal("aobt_copy_from_srcnode", srcNodeC)
        setKeyPresent(cb, destNode, destIdx)
        key.copy(cb, keyOffset(srcNode, srcIdx), keyOffset(destNode, destIdx))
        cb.ifx(!isLeaf(srcNode),
          {
            setChild(cb, destNode, destIdx, loadChild(srcNode, srcIdx), "insert copyFrom")
          })
      }

      def copyToNew(cb: EmitCodeBuilder, startIdx: Int): Unit =
        (0 until maxElements - startIdx).foreach { newIdx =>
          copyFrom(cb, newNode, newIdx, node, newIdx + startIdx)
          setKeyMissing(cb, node, newIdx + startIdx)
        }

      def insertKey(cb: EmitCodeBuilder, ev: EmitValue, c: Code[Long]): Code[Long] = {
        val upperBound = cb.newLocal("insertKey_upper_bound", maxElements)
        val Lfound = CodeLabel()


<<<<<<< HEAD
      (0 until maxElements).foreach { i =>
        cb.ifx(!hasKey(parent, i) || key.compSame(cb, loadKey(parent, i), loadKey(node, idx)) >= 0, {
          cb.assign(upperBound, i)
          cb.goto(Lfound)
=======
        (0 until maxElements).foreach { i =>
          val b = cb.newLocal[Boolean]("btree_insertkey_b", !hasKey(parent, i))
          cb.ifx(!b, cb.assign(b, key.compWithKey(cb, loadKey(parent, i), ev) >= 0))
          cb.ifx(b, {
            cb.assign(upperBound, i)
            cb.goto(Lfound)
          })
        }

        cb.define(Lfound)
        cb.ifx(!isLeaf(node), {
          setChild(cb, newNode, -1, c, "insertKey !isLeaf")
>>>>>>> a69f893f
        })
        cb.invokeCode(insertAt, parent, upperBound, ev, newNode)
      }


      def promote(cb: EmitCodeBuilder, idx: Int): Unit = {
        val nikey = cb.newLocal("aobt_insert_nikey", loadKey(node, idx))

        cb.ifx(!isLeaf(node), {
          setChild(cb, newNode, -1, loadChild(node, idx), "promote")
        })

        val upperBound = cb.newLocal("promote_upper_bound", maxElements)
        val Lfound = CodeLabel()

        (0 until maxElements).foreach { i =>
          val b = cb.newLocal[Boolean]("btree_insert_promote_b", !hasKey(parent, i))
          cb.ifx(!b, cb.assign(b, key.compSame(cb, loadKey(parent, i), nikey) >= 0))
          cb.ifx(b, {
            cb.assign(upperBound, i)
            cb.goto(Lfound)
          })
        }

        cb.define(Lfound)
        key.copy(cb, loadKey(node, idx), cb.invokeCode(insertAt, parent, upperBound, key.loadCompKey(cb, nikey), newNode))
        setKeyMissing(cb, node, idx)
      }

      def splitAndInsert(cb: EmitCodeBuilder): Code[Long] = {
        cb.ifx(isRoot(node), {
          createNode(cb, root)
          setChild(cb, root, -1, node, "splitAndInsert")
        })
        createNode(cb, newNode)
        val out = cb.newLocal[Long]("split_and_insert_out")
        cb.ifx(insertIdx > splitIdx, {
          copyToNew(cb, splitIdx + 1)
          promote(cb, splitIdx)
          cb.assign(out, cb.invokeCode(insertAt, newNode, insertIdx - splitIdx - 1, k, child))
        }, {
          copyToNew(cb, splitIdx)
          cb.ifx(insertIdx.ceq(splitIdx), {
            cb.assign(out, insertKey(cb, k, child))
          }, {
            promote(cb, splitIdx - 1)
            cb.assign(out, cb.invokeCode(insertAt, node, insertIdx, k, child))
          })
        })
        out
      }

      def shiftAndInsert(cb: EmitCodeBuilder): Code[Long] = {
        val ret = cb.newLocal[Long]("shift_and_insert")
        val Lout = CodeLabel()
        (1 until maxElements).reverse.foreach { destIdx =>
          cb.ifx(hasKey(node, destIdx - 1), {
            copyFrom(cb, node, destIdx, node, destIdx - 1)
          })
          cb.ifx(insertIdx.ceq(destIdx), {
            cb.assign(ret, makeUninitialized(cb, destIdx))
            cb.goto(Lout)
          })
        }
        cb.assign(ret, makeUninitialized(cb, 0))
        cb.define(Lout)
        ret
      }

      insertAt.emitWithBuilder { cb =>
        val ret = cb.newLocal[Long]("btree_insert_result")
        cb.ifx(isFull(node),
          cb.assign(ret, splitAndInsert(cb)),
          cb.assign(ret, shiftAndInsert(cb)))
        ret
      }
    }

    cb.invokeCode[Long](insertAt, nodec, insertIdxc, kc.map(k => kt.coerceOrCopy(cb, region, k, false).asPCode), childC)
  }

  private def getF(cb: EmitCodeBuilder, root: Code[Long], kc: EmitCode): Code[Long] = {
    val get = kb.genEmitMethod("btree_get", FastIndexedSeq[ParamType](typeInfo[Long], kc.pv.st.pType.asEmitParam), typeInfo[Long])
    val node = get.getCodeParam[Long](1)
    val k = get.getEmitParam(2)
    get.emitWithBuilder { cb =>
      val cmp = cb.newLocal("btree_get_cmp", -1)
      val keyV = cb.newLocal("btree_get_keyV", 0L)

      def insertOrGetAt(i: Int) = {
        cb.ifx(isLeaf(node), {
          cb.assign(keyV, insert(cb, node, const(i), k, const(0L)))
          cb.assign(cmp, 0)
        }, {
          cb.assign(node, loadChild(node, i - 1))
        })
      }

      cb.whileLoop(cmp.cne(0), { Lcont =>
        (0 until maxElements).foreach { i =>
          cb.ifx(hasKey(node, i), {
            cb.assign(keyV, loadKey(node, i))
            cb.assign(cmp, key.compWithKey(cb, keyV, k))
            cb.ifx(cmp.ceq(0), cb.goto(Lcont))
            cb.ifx(cmp > 0, {
              insertOrGetAt(i)
              cb.goto(Lcont)
            })
          }, {
            insertOrGetAt(i)
            cb.goto(Lcont)
          })
        }
        insertOrGetAt(maxElements)
      })
      keyV.get
    }
    cb.invokeCode(get, root, kc)
  }

  def init(cb: EmitCodeBuilder): Unit = createNode(cb, root)

  def getOrElseInitialize(cb: EmitCodeBuilder, k: EmitCode): Code[Long] = getF(cb, root, k)

  def foreach(cb: EmitCodeBuilder)(visitor: (EmitCodeBuilder, Code[Long]) => Unit): Unit = {
    val stackI = cb.newLocal[Int]("btree_foreach_stack_i", -1)
    val nodeStack = cb.newLocal("btree_foreach_node_stack", Code.newArray[Long](const(128)))
    val idxStack = cb.newLocal("btree_foreach_index_stack", Code.newArray[Int](const(128)))

    def stackPush(node: Code[Long]) = {
      cb.assign(stackI, stackI + 1)
      cb += nodeStack.update(stackI, node)
      cb += idxStack.update(stackI, -1)
    }

    def stackUpdateIdx(newIdx: Code[Int]) = {
      cb += idxStack.update(stackI, newIdx)
    }

    def stackPop() = {
      cb.assign(stackI, stackI - 1)
    }

    stackPush(root)
    cb.whileLoop(stackI >= 0, { (Lstart) =>
      val node = cb.newLocal("btree_foreach_node", nodeStack(stackI))
      val idx = cb.newLocal("btree_foreach_idx", idxStack(stackI))
      val Lend = CodeLabel()
      val Lminus1 = CodeLabel()
      val labels = Array.fill[CodeLabel](maxElements)(CodeLabel())
      // this should probably be a switch, don't know how to make it one though
      // furthermore, we should be able to do the lookups at runtime
      // FIXME, clean this up once we have fixed arrays
      cb.ifx(idx.ceq(-1), cb.goto(Lminus1))
      (0 until maxElements).zip(labels).foreach { case (i, l) =>
        cb.ifx(idx.ceq(i), cb.goto(l))
      }
      cb.goto(Lend)

      cb.define(Lminus1)
      cb.ifx(!isLeaf(node), {
        stackUpdateIdx(0)
        stackPush(loadChild(node, -1))
        cb.goto(Lstart)
      })
      (0 until maxElements).foreach { i =>
        cb.define(labels(i))
        cb.ifx(hasKey(node, i), {
          visitor(cb, loadKey(node, i))
          cb.ifx(!isLeaf(node), {
            stackUpdateIdx(i + 1)
            stackPush(loadChild(node, i))
            cb.goto(Lstart)
          })
        }, {
          cb.goto(Lend)
        })
      }

      cb.define(Lend)
      stackPop()
    })
  }

  val deepCopy: (EmitCodeBuilder, Code[Long]) => Unit = {
    val f = kb.genEmitMethod("btree_deepCopy", FastIndexedSeq[ParamType](typeInfo[Long], typeInfo[Long]), typeInfo[Unit])
    f.voidWithBuilder { cb =>
      val destNode = f.getCodeParam[Long](1)
      val srcNode = f.getCodeParam[Long](2)

      val er = EmitRegion(cb.emb, region)
      val newNode = cb.newLocal[Long]("new_node")

      def copyChild(i: Int): Unit = {
        createNode(cb, newNode)
        cb.invokeVoid(cb.emb, newNode, loadChild(srcNode, i))
      }

      cb.ifx(!isLeaf(srcNode), {
        copyChild(-1)
        setChild(cb, destNode, -1, newNode, "deepcopy1")
      })

      (0 until maxElements).foreach { i =>
        cb.ifx(hasKey(srcNode, i), {
          key.deepCopy(cb, er, destNode, srcNode)
          cb.ifx(!isLeaf(srcNode), {
            copyChild(i)
            setChild(cb, destNode, i, newNode, "deepcopy2")
          })
        })
      }
    }

    { (cb: EmitCodeBuilder, srcRoot: Code[Long]) => cb.invokeVoid(f, root, srcRoot) }
  }

  def bulkStore(cb: EmitCodeBuilder, obCode: Code[OutputBuffer]
  )(keyStore: (EmitCodeBuilder, Value[OutputBuffer], Code[Long]) => Unit): Unit = {
    val f = kb.genEmitMethod("btree_bulkStore", FastIndexedSeq[ParamType](typeInfo[Long], typeInfo[OutputBuffer]),
      typeInfo[Unit])
    val node = f.getCodeParam[Long](1)
    val ob = f.getCodeParam[OutputBuffer](2)

    f.voidWithBuilder { cb =>
      cb += ob.writeBoolean(!isLeaf(node))
      cb.ifx(!isLeaf(node), {
        cb.invokeVoid(f, loadChild(node, -1), ob)
      })
      val Lexit = CodeLabel()
      (0 until maxElements).foreach { i =>
        cb.ifx(hasKey(node, i), {
          cb += ob.writeBoolean(true)
          keyStore(cb, ob, loadKey(node, i))
          cb.ifx(!isLeaf(node), {
            cb.invokeVoid(f, loadChild(node, i), ob)
          })
        }, {
          cb += ob.writeBoolean(false)
          cb.goto(Lexit)
        })
      }
      cb.define(Lexit)
    }
    cb.invokeVoid(f, root, obCode)
  }

  def bulkLoad(cb: EmitCodeBuilder, ibCode: Code[InputBuffer]
  )(keyLoad: (EmitCodeBuilder, Value[InputBuffer], Code[Long]) => Unit): Unit = {
    val f = kb.genEmitMethod("btree_bulkLoad", FastIndexedSeq[ParamType](typeInfo[Long], typeInfo[InputBuffer]),
      typeInfo[Unit])
    val node = f.getCodeParam[Long](1)
    val ib = f.getCodeParam[InputBuffer](2)
    val newNode = f.newLocal[Long]()
    val isInternalNode = f.newLocal[Boolean]()

    f.voidWithBuilder { cb =>
      cb.assign(isInternalNode, ib.readBoolean())
      cb.ifx(isInternalNode, {
        createNode(cb, newNode)
        setChild(cb, node, -1, newNode, "bulkLoad1")
        cb.invokeVoid(f, newNode, ib)
      })
      val Lexit = CodeLabel()
      (0 until maxElements).foreach { i =>
        cb.ifx(ib.readBoolean(), {
          setKeyPresent(cb, node, i)
          keyLoad(cb, ib, keyOffset(node, i))
          cb.ifx(isInternalNode, {
            createNode(cb, newNode)
            setChild(cb, node, i, newNode, "bulkLoad2")
            cb.invokeVoid(f, newNode, ib)
          })
        }, {
          cb.goto(Lexit)
        })
      }
      cb.define(Lexit)
    }
    cb.invokeVoid(f, root, ibCode)
  }
}<|MERGE_RESOLUTION|>--- conflicted
+++ resolved
@@ -16,20 +16,6 @@
 
   def initializeEmpty(cb: EmitCodeBuilder, off: Code[Long]): Unit
 
-<<<<<<< HEAD
-  def compKeys(cb: EmitCodeBuilder, k1: EmitCode, k2: EmitCode): Code[Int]
-  def loadCompKey(off: Value[Long]): EmitCode
-
-  def compSame(cb: EmitCodeBuilder, off: Code[Long], other: Code[Long]): Code[Int] = {
-    val offv = cb.newLocal("btk_comp_same_off", off)
-    val otherv = cb.newLocal("btk_comp_same_other", other)
-    compKeys(cb, loadCompKey(offv), loadCompKey(otherv))
-  }
-
-  def compWithKey(cb: EmitCodeBuilder, off: Code[Long], k: EmitCode): Code[Int] = {
-    val offv = cb.newLocal("btk_comp_with_key_off", off)
-    compKeys(cb, loadCompKey(offv), k)
-=======
   def copy(cb: EmitCodeBuilder, src: Code[Long], dest: Code[Long]): Unit
 
   def deepCopy(cb: EmitCodeBuilder, er: EmitRegion, src: Code[Long], dest: Code[Long]): Unit
@@ -47,7 +33,6 @@
   def compWithKey(cb: EmitCodeBuilder, offc: Code[Long], k: EmitCode): Code[Int] = {
     val off = cb.newLocal[Long]("btk_comp_with_key_off", offc)
     compKeys(cb, loadCompKey(cb, off), k)
->>>>>>> a69f893f
   }
 }
 
@@ -119,12 +104,6 @@
       val k: EmitValue = insertAt.getEmitParam(3)
       val child: Value[Long] = insertAt.getCodeParam[Long](4)
 
-<<<<<<< HEAD
-      (0 until maxElements).foreach { i =>
-        cb.ifx(!hasKey(parent, i) || key.compWithKey(cb, loadKey(parent, i), ev) >= 0, {
-          cb.assign(upperBound, i)
-          cb.goto(Lfound)
-=======
       def parent: Code[Long] = getParent(node)
 
       val newNode = insertAt.newLocal[Long]()
@@ -134,7 +113,6 @@
         key.initializeEmpty(cb, keyOffset(node, idx))
         cb.ifx(!isLeaf(node), {
           setChild(cb, node, idx, child, "makeUninitialized setChild")
->>>>>>> a69f893f
         })
         loadKey(node, idx)
       }
@@ -160,13 +138,6 @@
         val upperBound = cb.newLocal("insertKey_upper_bound", maxElements)
         val Lfound = CodeLabel()
 
-
-<<<<<<< HEAD
-      (0 until maxElements).foreach { i =>
-        cb.ifx(!hasKey(parent, i) || key.compSame(cb, loadKey(parent, i), loadKey(node, idx)) >= 0, {
-          cb.assign(upperBound, i)
-          cb.goto(Lfound)
-=======
         (0 until maxElements).foreach { i =>
           val b = cb.newLocal[Boolean]("btree_insertkey_b", !hasKey(parent, i))
           cb.ifx(!b, cb.assign(b, key.compWithKey(cb, loadKey(parent, i), ev) >= 0))
@@ -179,7 +150,6 @@
         cb.define(Lfound)
         cb.ifx(!isLeaf(node), {
           setChild(cb, newNode, -1, c, "insertKey !isLeaf")
->>>>>>> a69f893f
         })
         cb.invokeCode(insertAt, parent, upperBound, ev, newNode)
       }
