--- conflicted
+++ resolved
@@ -520,11 +520,7 @@
     val rightRef = Ref(rightName, structSampleIndices.typ.asInstanceOf[TStream].elementType)
 
     val joined = StreamJoin(dataWithIdx, structSampleIndices, IndexedSeq("idx"), IndexedSeq(samplingIndexName), leftName, rightName,
-<<<<<<< HEAD
-      MakeStruct(FastIndexedSeq(("elt", GetField(leftRef, "elt")), ("shouldKeep", ApplyUnaryPrimOp(Bang, IsNA(rightRef))))),
-=======
-      MakeStruct(FastSeq(("elt", GetField(leftRef, "elt")), ("shouldKeep", ApplyUnaryPrimOp(Bang(), IsNA(rightRef))))),
->>>>>>> 0a76edd1
+      MakeStruct(FastSeq(("elt", GetField(leftRef, "elt")), ("shouldKeep", ApplyUnaryPrimOp(Bang, IsNA(rightRef))))),
       "left", requiresMemoryManagement = true)
 
     // Step 2: Aggregate over joined, figure out how to collect only the rows that are marked "shouldKeep"
