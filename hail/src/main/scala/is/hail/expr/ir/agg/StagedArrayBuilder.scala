package is.hail.expr.ir.agg

import is.hail.annotations.{Region, StagedRegionValueBuilder}
import is.hail.asm4s._
import is.hail.expr.ir.{EmitClassBuilder, EmitCode, EmitCodeBuilder, EmitFunctionBuilder}
import is.hail.types.physical._
import is.hail.io.{BufferSpec, InputBuffer, OutputBuffer, TypedCodecSpec}
import is.hail.utils._

object StagedArrayBuilder {
  val END_SERIALIZATION: Int = 0x12345678
}

class StagedArrayBuilder(eltType: PType, cb: EmitClassBuilder[_], region: Value[Region], var initialCapacity: Int = 8) {
  val eltArray = PCanonicalArray(eltType.setRequired(false), required = true) // element type must be optional for serialization to work
  val stateType = PCanonicalTuple(true, PInt32Required, PInt32Required, eltArray)

  val size: Settable[Int] = cb.genFieldThisRef[Int]("size")
  private val capacity = cb.genFieldThisRef[Int]("capacity")
  val data = cb.genFieldThisRef[Long]("data")

  private val tmpOff = cb.genFieldThisRef[Long]("tmp_offset")
  private def currentSizeOffset(off: Code[Long])(implicit line: LineNumber): Code[Long] =
    stateType.fieldOffset(off, 0)
  private def capacityOffset(off: Code[Long])(implicit line: LineNumber): Code[Long] =
    stateType.fieldOffset(off, 1)
  private def dataOffset(off: Code[Long])(implicit line: LineNumber): Code[Long] =
    stateType.fieldOffset(off, 2)

  def loadFrom(src: Code[Long])(implicit line: LineNumber): Code[Unit] = {
    Code(
      tmpOff := src,
      size := Region.loadInt(currentSizeOffset(tmpOff)),
      capacity := Region.loadInt(capacityOffset(tmpOff)),
      data := Region.loadAddress(dataOffset(tmpOff))
    )
  }


  def copyFrom(src: Code[Long])(implicit line: LineNumber): Code[Unit] = {
    Code(
      tmpOff := src,
      size := Region.loadInt(currentSizeOffset(tmpOff)),
      capacity := Region.loadInt(capacityOffset(tmpOff)),
      data := StagedRegionValueBuilder.deepCopyFromOffset(cb, region, eltArray, Region.loadAddress(dataOffset(tmpOff))))
  }

  def reallocateData()(implicit line: LineNumber): Code[Unit] = {
    data := StagedRegionValueBuilder.deepCopyFromOffset(cb, region, eltArray, data)
  }

  def storeTo(dest: Code[Long])(implicit line: LineNumber): Code[Unit] = {
    Code(
      tmpOff := dest,
      Region.storeInt(currentSizeOffset(tmpOff), size),
      Region.storeInt(capacityOffset(tmpOff), capacity),
      Region.storeAddress(dataOffset(tmpOff), data)
    )
  }

  def serialize(codec: BufferSpec, ob: Value[OutputBuffer])(implicit line: LineNumber): Code[Unit] = {
    val enc = TypedCodecSpec(eltArray, codec).buildTypedEmitEncoderF[Long](eltArray, cb)

    Code(
      ob.writeInt(size),
      ob.writeInt(capacity),
      enc(region, data, ob),
      ob.writeInt(const(StagedArrayBuilder.END_SERIALIZATION))
    )
  }

  def deserialize(codec: BufferSpec, ib: Value[InputBuffer])(implicit line: LineNumber): Code[Unit] = {
    val (decType, dec) = TypedCodecSpec(eltArray, codec).buildEmitDecoderF[Long](cb)
    assert(decType == eltArray)

    Code(
      size := ib.readInt(),
      capacity := ib.readInt(),
      data := dec(region, ib),
      ib.readInt()
        .cne(const(StagedArrayBuilder.END_SERIALIZATION))
        .orEmpty(Code._fatal[Unit](s"StagedArrayBuilder serialization failed"))
    )
  }

  private def incrementSize()(implicit line: LineNumber): Code[Unit] = Code(
    size := size + 1,
    resize()
  )

  def setMissing()(implicit line: LineNumber): Code[Unit] =
    incrementSize() // all elements set to missing on initialization


  def append(elt: Code[_], deepCopy: Boolean = true)(implicit line: LineNumber): Code[Unit] = {
    val dest = eltArray.elementOffset(data, capacity, size)
    Code(
      eltArray.setElementPresent(data, size),
      (if (deepCopy)
        StagedRegionValueBuilder.deepCopy(cb, region, eltType, elt, dest)
      else
        Region.storeIRIntermediate(eltType)(dest, elt)),
      incrementSize())
  }

  def initializeWithCapacity(capacity: Code[Int])(implicit line: LineNumber): Code[Unit] =
    initialize(0, capacity)

  def initialize()(implicit line: LineNumber): Code[Unit] =
    initialize(const(0), const(initialCapacity))

  private def initialize(_size: Code[Int], _capacity: Code[Int])(implicit line: LineNumber): Code[Unit] = {
    Code(
      size := _size,
      capacity := _capacity,
      data := eltArray.allocate(region, capacity),
      eltArray.stagedInitialize(data, capacity, setMissing = true)
    )
  }

  def elementOffset(idx: Value[Int])(implicit line: LineNumber): Code[Long] =
    eltArray.elementOffset(data, capacity, idx)

<<<<<<< HEAD
  def loadElement(idx: Value[Int])(implicit line: LineNumber): EmitCode = {
=======
  def loadElement(cb: EmitCodeBuilder, idx: Value[Int]): EmitCode = {
>>>>>>> 00cfa811
    val m = eltArray.isElementMissing(data, idx)
    EmitCode(Code._empty, m, eltType.loadCheapPCode(cb, eltArray.loadElement(data, capacity, idx)))
  }

  private def resize()(implicit line: LineNumber): Code[Unit] = {
    val newDataOffset = cb.genFieldThisRef[Long]("new_data_offset")
    size.ceq(capacity)
      .orEmpty(
        Code(
          capacity := capacity * 2,
          newDataOffset := eltArray.allocate(region, capacity),
          eltArray.stagedInitialize(newDataOffset, capacity, setMissing = true),
          Region.copyFrom(data + eltArray.lengthHeaderBytes, newDataOffset + eltArray.lengthHeaderBytes, eltArray.nMissingBytes(size).toL),
          Region.copyFrom(data + eltArray.elementsOffset(size),
            newDataOffset + eltArray.elementsOffset(capacity.load()),
            size.toL * const(eltArray.elementByteSize)),
          data := newDataOffset
        )
      )
  }
}<|MERGE_RESOLUTION|>--- conflicted
+++ resolved
@@ -121,11 +121,7 @@
   def elementOffset(idx: Value[Int])(implicit line: LineNumber): Code[Long] =
     eltArray.elementOffset(data, capacity, idx)
 
-<<<<<<< HEAD
-  def loadElement(idx: Value[Int])(implicit line: LineNumber): EmitCode = {
-=======
-  def loadElement(cb: EmitCodeBuilder, idx: Value[Int]): EmitCode = {
->>>>>>> 00cfa811
+  def loadElement(cb: EmitCodeBuilder, idx: Value[Int])(implicit line: LineNumber): EmitCode = {
     val m = eltArray.isElementMissing(data, idx)
     EmitCode(Code._empty, m, eltType.loadCheapPCode(cb, eltArray.loadElement(data, capacity, idx)))
   }
