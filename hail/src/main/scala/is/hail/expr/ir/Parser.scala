package is.hail.expr.ir

import is.hail.HailContext
import is.hail.backend.ExecuteContext
import is.hail.expr.ir.agg._
import is.hail.expr.ir.functions.{IRFunctionRegistry, RelationalFunctions}
import is.hail.expr.{JSONAnnotationImpex, Nat, ParserUtils}
import is.hail.io.{BufferSpec, TypedCodecSpec}
import is.hail.rvd.{RVDPartitioner, RVDType}
import is.hail.types.encoded.EType
import is.hail.types.physical._
import is.hail.types.virtual._
import is.hail.types.{MatrixType, TableType, VirtualTypeWithReq, tcoerce}
import is.hail.utils.StackSafe._
import is.hail.utils.StringEscapeUtils._
import is.hail.utils._
import org.apache.spark.sql.Row
import org.json4s.jackson.{JsonMethods, Serialization}
import org.json4s.{Formats, JObject}

import java.util.Base64
import scala.collection.mutable
import scala.reflect.ClassTag
import scala.util.parsing.combinator.JavaTokenParsers
import scala.util.parsing.input.Positional

abstract class Token extends Positional {
  def value: Any

  def getName: String
}

final case class IdentifierToken(value: String) extends Token {
  def getName: String = "identifier"
}

final case class StringToken(value: String) extends Token {
  def getName: String = "string"
}

final case class IntegerToken(value: Long) extends Token {
  def getName: String = "integer"
}

final case class FloatToken(value: Double) extends Token {
  def getName: String = "float"
}

final case class PunctuationToken(value: String) extends Token {
  def getName: String = "punctuation"
}

object IRLexer extends JavaTokenParsers {
  val token: Parser[Token] =
    identifier ^^ { id => IdentifierToken(id) } |
      float64_literal ^^ { d => FloatToken(d) } |
      int64_literal ^^ { l => IntegerToken(l) } |
      string_literal ^^ { s => StringToken(s) } |
      "[()\\[\\]{}<>,:+@=]".r ^^ { p => PunctuationToken(p) }

  val lexer: Parser[Array[Token]] = rep(positioned(token)) ^^ { l => l.toArray }

  def quotedLiteral(delim: Char, what: String): Parser[String] =
    new Parser[String] {
      def apply(in: Input): ParseResult[String] = {
        var r = in

        val source = in.source
        val offset = in.offset
        val start = handleWhiteSpace(source, offset)
        r = r.drop(start - offset)

        if (r.atEnd || r.first != delim)
          return Failure(s"consumed $what", r)
        r = r.rest

        val sb = new StringBuilder()

        val escapeChars = "\\bfnrtu'\"`".toSet
        var continue = true
        while (continue) {
          if (r.atEnd)
            return Failure(s"unterminated $what", r)
          val c = r.first
          r = r.rest
          if (c == delim)
            continue = false
          else {
            sb += c
            if (c == '\\') {
              if (r.atEnd)
                return Failure(s"unterminated $what", r)
              val d = r.first
              if (!escapeChars.contains(d))
                return Failure(s"invalid escape character in $what", r)
              sb += d
              r = r.rest
            }
          }
        }
        Success(unescapeString(sb.result()), r)
      }
    }

  override def stringLiteral: Parser[String] =
    quotedLiteral('"', "string literal") | quotedLiteral('\'', "string literal")

  def backtickLiteral: Parser[String] = quotedLiteral('`', "backtick identifier")

  def identifier = backtickLiteral | ident

  def string_literal: Parser[String] = stringLiteral

  def int64_literal: Parser[Long] = wholeNumber.map(_.toLong)

  def float64_literal: Parser[Double] =
      "-inf" ^^ { _ => Double.NegativeInfinity } | // inf, neginf, and nan are parsed as identifiers
      """[+-]?\d+(\.\d+)?[eE][+-]?\d+""".r ^^ { _.toDouble } |
      """[+-]?\d*\.\d+""".r ^^ { _.toDouble }

  def parse(code: String): Array[Token] = {
    parseAll(lexer, code) match {
      case Success(result, _) => result
      case NoSuccess(msg, next) => ParserUtils.error(next.pos, msg)
    }
  }
}

case class IRParserEnvironment(
  ctx: ExecuteContext,
  irMap: Map[Int, BaseIR] = Map.empty)

object IRParser {
  def error(t: Token, msg: String): Nothing = ParserUtils.error(t.pos, msg)

  def deserialize[T](str: String)(implicit formats: Formats, mf: Manifest[T]): T = {
    try {
      Serialization.read[T](str)
    } catch {
      case e: org.json4s.MappingException =>
        throw new RuntimeException(s"Couldn't deserialize ${str}", e)
    }

  }

  def consumeToken(it: TokenIterator): Token = {
    if (!it.hasNext)
      fatal("No more tokens to consume.")
    it.next()
  }

  def punctuation(it: TokenIterator, symbol: String): String = {
    consumeToken(it) match {
      case x: PunctuationToken if x.value == symbol => x.value
      case x: Token => error(x, s"Expected punctuation '$symbol' but found ${ x.getName } '${ x.value }'.")
    }
  }

  def identifier(it: TokenIterator): String = {
    consumeToken(it) match {
      case x: IdentifierToken => x.value
      case x: Token => error(x, s"Expected identifier but found ${ x.getName } '${ x.value }'.")
    }
  }

  def identifier(it: TokenIterator, expectedId: String): String = {
    consumeToken(it) match {
      case x: IdentifierToken if x.value == expectedId => x.value
      case x: Token => error(x, s"Expected identifier '$expectedId' but found ${ x.getName } '${ x.value }'.")
    }
  }

  def identifiers(it: TokenIterator): Array[String] =
    base_seq_parser(identifier)(it)

  def boolean_literal(it: TokenIterator): Boolean = {
    consumeToken(it) match {
      case IdentifierToken("True") => true
      case IdentifierToken("False") => false
      case x: Token => error(x, s"Expected boolean but found ${ x.getName } '${ x.value }'.")
    }
  }

  def int32_literal(it: TokenIterator): Int = {
    consumeToken(it) match {
      case x: IntegerToken =>
        if (x.value >= Int.MinValue && x.value <= Int.MaxValue)
          x.value.toInt
        else
          error(x, s"Found integer '${ x.value }' that is outside the numeric range for int32.")
      case x: Token => error(x, s"Expected integer but found ${ x.getName } '${ x.value }'.")
    }
  }

  def int64_literal(it: TokenIterator): Long = {
    consumeToken(it) match {
      case x: IntegerToken => x.value
      case x: Token => error(x, s"Expected integer but found ${ x.getName } '${ x.value }'.")
    }
  }

  def float32_literal(it: TokenIterator): Float = {
    consumeToken(it) match {
      case x: FloatToken =>
        if (x.value >= Float.MinValue && x.value <= Float.MaxValue)
          x.value.toFloat
        else
          error(x, s"Found float '${ x.value }' that is outside the numeric range for float32.")
      case x: IntegerToken => x.value.toFloat
      case x: IdentifierToken => x.value match {
        case "nan" => Float.NaN
        case "inf" => Float.PositiveInfinity
        case "neginf" => Float.NegativeInfinity
        case _ => error(x, s"Expected float but found ${ x.getName } '${ x.value }'.")
      }
      case x: Token => error(x, s"Expected float but found ${ x.getName } '${ x.value }'.")
    }
  }

  def float64_literal(it: TokenIterator): Double = {
    consumeToken(it) match {
      case x: FloatToken => x.value
      case x: IntegerToken => x.value.toDouble
      case x: IdentifierToken => x.value match {
        case "nan" => Double.NaN
        case "inf" => Double.PositiveInfinity
        case "neginf" => Double.NegativeInfinity
        case _ => error(x, s"Expected float but found ${ x.getName } '${ x.value }'.")
      }
      case x: Token => error(x, s"Expected float but found ${ x.getName } '${ x.value }'.")
    }
  }

  def string_literal(it: TokenIterator): String = {
    consumeToken(it) match {
      case x: StringToken => x.value
      case x: Token => error(x, s"Expected string but found ${ x.getName } '${ x.value }'.")
    }
  }

  def partitioner_literal(env: IRParserEnvironment)(it: TokenIterator): RVDPartitioner = {
    identifier(it, "Partitioner")
    val keyType = type_expr(it).asInstanceOf[TStruct]
    val vJSON = JsonMethods.parse(string_literal(it))
    val rangeBounds = JSONAnnotationImpex.importAnnotation(vJSON, TArray(TInterval(keyType)))
    new RVDPartitioner(env.ctx.stateManager, keyType, rangeBounds.asInstanceOf[mutable.IndexedSeq[Interval]])
  }

  def literals[T](literalIdentifier: TokenIterator => T)(it: TokenIterator)(implicit tct: ClassTag[T]): Array[T] =
    base_seq_parser(literalIdentifier)(it)

  def between[A](open: TokenIterator => Any, close: TokenIterator => Any, f: TokenIterator => A)
                (it: TokenIterator): A = {
    open(it)
    val a = f(it)
    close(it)
    a
  }


  def string_literals: TokenIterator => Array[String] = literals(string_literal)
  def int32_literals: TokenIterator => Array[Int] = literals(int32_literal)
  def int64_literals: TokenIterator => Array[Long] = literals(int64_literal)

  def opt[T](it: TokenIterator, f: (TokenIterator) => T)(implicit tct: ClassTag[T]): Option[T] = {
    it.head match {
      case x: IdentifierToken if x.value == "None" =>
        consumeToken(it)
        None
      case _ =>
        Some(f(it))
    }
  }

  def repsepUntil[T](it: TokenIterator,
    f: (TokenIterator) => T,
    sep: Token,
    end: Token)(implicit tct: ClassTag[T]): Array[T] = {
    val xs = new mutable.ArrayBuffer[T]()
    while (it.hasNext && it.head != end) {
      xs += f(it)
      if (it.head == sep)
        consumeToken(it)
    }
    xs.toArray
  }

  def repUntil[T](it: TokenIterator,
    f: (TokenIterator) => StackFrame[T],
    end: Token)(implicit tct: ClassTag[T]): StackFrame[Array[T]] = {
    val xs = new mutable.ArrayBuffer[T]()
    var cont: T => StackFrame[Array[T]] = null
    def loop(): StackFrame[Array[T]] = {
      if (it.hasNext && it.head != end) {
        f(it).flatMap(cont)
      } else {
        done(xs.toArray)
      }
    }
    cont = { t =>
      xs += t
      loop()
    }
    loop()
  }

  def repUntilNonStackSafe[T](it: TokenIterator,
    f: (TokenIterator) => T,
    end: Token)(implicit tct: ClassTag[T]): Array[T] = {
    val xs = new mutable.ArrayBuffer[T]()
    while (it.hasNext && it.head != end) {
      xs += f(it)
    }
    xs.toArray
  }

  def base_seq_parser[T : ClassTag](f: TokenIterator => T)(it: TokenIterator): Array[T] = {
    punctuation(it, "(")
    val r = repUntilNonStackSafe(it, f, PunctuationToken(")"))
    punctuation(it, ")")
    r
  }

  def decorator(it: TokenIterator): (String, String) = {
    punctuation(it, "@")
    val name = identifier(it)
    punctuation(it, "=")
    val desc = string_literal(it)
    (name, desc)
  }

  def ptuple_subset_field(it: TokenIterator): (Int, PType) = {
    val i = int32_literal(it)
    punctuation(it, ":")
    val t = ptype_expr(it)
    i -> t
  }


  def tuple_subset_field(it: TokenIterator): (Int, Type) = {
    val i = int32_literal(it)
    punctuation(it, ":")
    val t = type_expr(it)
    i -> t
  }

  def struct_field[T](f: TokenIterator => T)(it: TokenIterator): (String, T) = {
    val name = identifier(it)
    punctuation(it, ":")
    val typ = f(it)
    while (it.hasNext && it.head == PunctuationToken("@")) {
      decorator(it)
    }
    (name, typ)
  }

  def ptype_field(it: TokenIterator): (String, PType) = {
    struct_field(ptype_expr)(it)
  }

  def type_field(it: TokenIterator): (String, Type) = {
    struct_field(type_expr)(it)
  }

  def vtwr_expr(it: TokenIterator): VirtualTypeWithReq = {
    val pt = ptype_expr(it)
    VirtualTypeWithReq(pt)
  }

  def ptype_expr(it: TokenIterator): PType = {
    val req = it.head match {
      case x: PunctuationToken if x.value == "+" =>
        consumeToken(it)
        true
      case _ => false
    }

    val typ = identifier(it) match {
      case "PCInterval" =>
        punctuation(it, "[")
        val pointType = ptype_expr(it)
        punctuation(it, "]")
        PCanonicalInterval(pointType, req)
      case "PBoolean" => PBoolean(req)
      case "PInt32" => PInt32(req)
      case "PInt64" => PInt64(req)
      case "PFloat32" => PFloat32(req)
      case "PFloat64" => PFloat64(req)
      case "PCBinary" => PCanonicalBinary(req)
      case "PCString" => PCanonicalString(req)
      case "PCLocus" =>
        punctuation(it, "(")
        val rg = identifier(it)
        punctuation(it, ")")
        PCanonicalLocus(rg, req)
      case "PCCall" => PCanonicalCall(req)
      case "PCArray" =>
        punctuation(it, "[")
        val elementType = ptype_expr(it)
        punctuation(it, "]")
        PCanonicalArray(elementType, req)
      case "PCNDArray" =>
        punctuation(it, "[")
        val elementType = ptype_expr(it)
        punctuation(it, ",")
        val nDims = int32_literal(it)
        punctuation(it, "]")
        PCanonicalNDArray(elementType, nDims, req)
      case "PCSet" =>
        punctuation(it, "[")
        val elementType = ptype_expr(it)
        punctuation(it, "]")
        PCanonicalSet(elementType, req)
      case "PCDict" =>
        punctuation(it, "[")
        val keyType = ptype_expr(it)
        punctuation(it, ",")
        val valueType = ptype_expr(it)
        punctuation(it, "]")
        PCanonicalDict(keyType, valueType, req)
      case "PCTuple" =>
        punctuation(it, "[")
        val fields = repsepUntil(it, ptuple_subset_field, PunctuationToken(","), PunctuationToken("]"))
        punctuation(it, "]")
        PCanonicalTuple(fields.map { case (idx, t) => PTupleField(idx, t)}, req)
      case "PCStruct" =>
        punctuation(it, "{")
        val args = repsepUntil(it, ptype_field, PunctuationToken(","), PunctuationToken("}"))
        punctuation(it, "}")
        val fields = args.zipWithIndex.map { case ((id, t), i) => PField(id, t, i) }
        PCanonicalStruct(fields, req)
      case "PSubsetStruct" =>
        punctuation(it, "{")
        val parent = ptype_expr(it).asInstanceOf[PStruct]
        punctuation(it, "{")
        val args = repsepUntil(it, identifier, PunctuationToken(","), PunctuationToken("}"))
        punctuation(it, "}")
        PSubsetStruct(parent, args)
    }
    assert(typ.required == req)
    typ
  }

  def ptype_exprs(it: TokenIterator): Array[PType] =
    base_seq_parser(ptype_expr)(it)

  def type_exprs(it: TokenIterator): Array[Type] =
    base_seq_parser(type_expr)(it)

  def type_expr(it: TokenIterator): Type = {
    // skip requiredness token for back-compatibility
    it.head match {
      case x: PunctuationToken if x.value == "+" =>
        consumeToken(it)
      case _ =>
    }

    val typ = identifier(it) match {
      case "Interval" =>
        punctuation(it, "[")
        val pointType = type_expr(it)
        punctuation(it, "]")
        TInterval(pointType)
      case "Boolean" => TBoolean
      case "Int32" => TInt32
      case "Int64" => TInt64
      case "Int" => TInt32
      case "Float32" => TFloat32
      case "Float64" => TFloat64
      case "String" => TString
      case "Locus" =>
        punctuation(it, "(")
        val rg = identifier(it)
        punctuation(it, ")")
        TLocus(rg)
      case "Call" => TCall
      case "Stream" =>
        punctuation(it, "[")
        val elementType = type_expr(it)
        punctuation(it, "]")
        TStream(elementType)
      case "Array" =>
        punctuation(it, "[")
        val elementType = type_expr(it)
        punctuation(it, "]")
        TArray(elementType)
      case "NDArray" =>
        punctuation(it, "[")
        val elementType = type_expr(it)
        punctuation(it, ",")
        val nDims = int32_literal(it)
        punctuation(it, "]")
        TNDArray(elementType, Nat(nDims))
      case "Set" =>
        punctuation(it, "[")
        val elementType = type_expr(it)
        punctuation(it, "]")
        TSet(elementType)
      case "Dict" =>
        punctuation(it, "[")
        val keyType = type_expr(it)
        punctuation(it, ",")
        val valueType = type_expr(it)
        punctuation(it, "]")
        TDict(keyType, valueType)
      case "Tuple" =>
        punctuation(it, "[")
        val types = repsepUntil(it, type_expr, PunctuationToken(","), PunctuationToken("]"))
        punctuation(it, "]")
        TTuple(types: _*)
      case "TupleSubset" =>
        punctuation(it, "[")
        val fields = repsepUntil(it, tuple_subset_field, PunctuationToken(","), PunctuationToken("]"))
        punctuation(it, "]")
        TTuple(fields.map { case (idx, t) => TupleField(idx, t)})
      case "Struct" =>
        punctuation(it, "{")
        val args = repsepUntil(it, type_field, PunctuationToken(","), PunctuationToken("}"))
        punctuation(it, "}")
        val fields = args.zipWithIndex.map { case ((id, t), i) => Field(id, t, i) }
        TStruct(fields)
      case "Union" =>
        punctuation(it, "{")
        val args = repsepUntil(it, type_field, PunctuationToken(","), PunctuationToken("}"))
        punctuation(it, "}")
        val cases = args.zipWithIndex.map { case ((id, t), i) => Case(id, t, i) }
        TUnion(cases)
      case "Void" => TVoid
    }
    typ
  }

  def sort_fields(it: TokenIterator): Array[SortField] =
    base_seq_parser(sort_field)(it)

  def sort_field(it: TokenIterator): SortField = {
    val sortField = identifier(it)
    val field = sortField.substring(1)
    val sortOrder = SortOrder.parse(sortField.substring(0, 1))
    SortField(field, sortOrder)
  }

  def keys(it: TokenIterator): Array[String] = {
    punctuation(it, "[")
    val keys = repsepUntil(it, identifier, PunctuationToken(","), PunctuationToken("]"))
    punctuation(it, "]")
    keys
  }

  def trailing_keys(it: TokenIterator): Array[String] = {
    it.head match {
      case x: PunctuationToken if x.value == "]" =>
        Array.empty[String]
      case x: PunctuationToken if x.value == "," =>
        punctuation(it, ",")
        repsepUntil(it, identifier, PunctuationToken(","), PunctuationToken("]"))
    }
  }

  def rvd_type_expr(it: TokenIterator): RVDType = {
    identifier(it) match {
      case "RVDType" | "OrderedRVDType" =>
        punctuation(it, "{")
        identifier(it, "key")
        punctuation(it, ":")
        punctuation(it, "[")
        val partitionKey = keys(it)
        val restKey = trailing_keys(it)
        punctuation(it, "]")
        punctuation(it, ",")
        identifier(it, "row")
        punctuation(it, ":")
        val rowType = tcoerce[PStruct](ptype_expr(it))
        RVDType(rowType, partitionKey ++ restKey)
    }
  }

  def table_type_expr(it: TokenIterator): TableType = {
    identifier(it, "Table")
    punctuation(it, "{")

    identifier(it, "global")
    punctuation(it, ":")
    val globalType = tcoerce[TStruct](type_expr(it))
    punctuation(it, ",")

    identifier(it, "key")
    punctuation(it, ":")
    val key = opt(it, keys).getOrElse(Array.empty[String])
    punctuation(it, ",")

    identifier(it, "row")
    punctuation(it, ":")
    val rowType = tcoerce[TStruct](type_expr(it))
    punctuation(it, "}")
    TableType(rowType, key.toFastSeq, tcoerce[TStruct](globalType))
  }

  def matrix_type_expr(it: TokenIterator): MatrixType = {
    identifier(it, "Matrix")
    punctuation(it, "{")

    identifier(it, "global")
    punctuation(it, ":")
    val globalType = tcoerce[TStruct](type_expr(it))
    punctuation(it, ",")

    identifier(it, "col_key")
    punctuation(it, ":")
    val colKey = keys(it)
    punctuation(it, ",")

    identifier(it, "col")
    punctuation(it, ":")
    val colType = tcoerce[TStruct](type_expr(it))
    punctuation(it, ",")

    identifier(it, "row_key")
    punctuation(it, ":")
    punctuation(it, "[")
    val rowPartitionKey = keys(it)
    val rowRestKey = trailing_keys(it)
    punctuation(it, "]")
    punctuation(it, ",")

    identifier(it, "row")
    punctuation(it, ":")
    val rowType = tcoerce[TStruct](type_expr(it))
    punctuation(it, ",")

    identifier(it, "entry")
    punctuation(it, ":")
    val entryType = tcoerce[TStruct](type_expr(it))
    punctuation(it, "}")

    MatrixType(tcoerce[TStruct](globalType), colKey, colType, rowPartitionKey ++ rowRestKey, rowType, entryType)
  }

  def agg_op(it: TokenIterator): AggOp =
    AggOp.fromString(identifier(it))

  def agg_state_signature(env: IRParserEnvironment)(it: TokenIterator): AggStateSig = {
    punctuation(it, "(")
    val sig = identifier(it) match {
      case "TypedStateSig" =>
        val pt = vtwr_expr(it)
        TypedStateSig(pt)
      case "DownsampleStateSig" =>
        val labelType = vtwr_expr(it)
        DownsampleStateSig(labelType)
      case "TakeStateSig" =>
        val pt = vtwr_expr(it)
        TakeStateSig(pt)
      case "ReservoirSampleStateSig" =>
        val pt = vtwr_expr(it)
        ReservoirSampleStateSig(pt)
      case "DensifyStateSig" =>
        val pt = vtwr_expr(it)
        DensifyStateSig(pt)
      case "TakeByStateSig" =>
        val vt = vtwr_expr(it)
        val kt = vtwr_expr(it)
        TakeByStateSig(vt, kt, Ascending)
      case "CollectStateSig" =>
        val pt = vtwr_expr(it)
        CollectStateSig(pt)
      case "CollectAsSetStateSig" =>
        val pt = vtwr_expr(it)
        CollectAsSetStateSig(pt)
      case "CallStatsStateSig" => CallStatsStateSig()
      case "ArrayAggStateSig" =>
        val nested = agg_state_signatures(env)(it)
        ArrayAggStateSig(nested)
      case "GroupedStateSig" =>
        val kt = vtwr_expr(it)
        val nested = agg_state_signatures(env)(it)
        GroupedStateSig(kt, nested)
      case "ApproxCDFStateSig" => ApproxCDFStateSig()
      case "FoldStateSig" =>
        val vtwr = vtwr_expr(it)
        val accumName = identifier(it)
        val otherAccumName = identifier(it)
        val combIR = ir_value_expr(env)(it).run()
        FoldStateSig(vtwr.canonicalEmitType, accumName, otherAccumName, combIR)
    }
    punctuation(it, ")")
    sig
  }

  def agg_state_signatures(env: IRParserEnvironment)(it: TokenIterator): Array[AggStateSig] =
    base_seq_parser(agg_state_signature(env))(it)

  def p_agg_sigs(env: IRParserEnvironment)(it: TokenIterator): Array[PhysicalAggSig] =
    base_seq_parser(p_agg_sig(env))(it)

  def p_agg_sig(env: IRParserEnvironment)(it: TokenIterator): PhysicalAggSig = {
    punctuation(it, "(")
    val sig = identifier(it) match {
      case "Grouped" =>
        val pt = vtwr_expr(it)
        val nested = p_agg_sigs(env)(it)
        GroupedAggSig(pt, nested)
      case "ArrayLen" =>
        val knownLength = boolean_literal(it)
        val nested = p_agg_sigs(env)(it)
        ArrayLenAggSig(knownLength, nested)
      case "AggElements" =>
        val nested = p_agg_sigs(env)(it)
        AggElementsAggSig(nested)
      case op =>
        val state = agg_state_signature(env)(it)
        PhysicalAggSig(AggOp.fromString(op), state)
    }
    punctuation(it, ")")
    sig
  }

  def agg_signature(it: TokenIterator): AggSignature = {
    punctuation(it, "(")
    val op = agg_op(it)
    val initArgs = type_exprs(it)
    val seqOpArgs = type_exprs(it)
    punctuation(it, ")")
    AggSignature(op, initArgs, seqOpArgs)
  }

  def agg_signatures(it: TokenIterator): Array[AggSignature] =
    base_seq_parser(agg_signature)(it)

  def ir_value(it: TokenIterator): (Type, Any) = {
    val typ = type_expr(it)
    val s = string_literal(it)
    val vJSON = JsonMethods.parse(s)
    val v = JSONAnnotationImpex.importAnnotation(vJSON, typ)
    (typ, v)
  }

  def named_value_irs(env: IRParserEnvironment)(it: TokenIterator): StackFrame[Array[(String, IR)]] =
    repUntil(it, named_value_ir(env), PunctuationToken(")"))

  def named_value_ir(env: IRParserEnvironment)(it: TokenIterator): StackFrame[(String, IR)] = {
    punctuation(it, "(")
    val name = identifier(it)
    ir_value_expr(env)(it).map { value =>
      punctuation(it, ")")
      (name, value)
    }
  }

  def ir_value_exprs(env: IRParserEnvironment)(it: TokenIterator): StackFrame[Array[IR]] = {
    punctuation(it, "(")
    for {
      irs <- ir_value_children(env)(it)
      _ = punctuation(it, ")")
    } yield irs
  }

  def ir_value_children(env: IRParserEnvironment)(it: TokenIterator): StackFrame[Array[IR]] =
    repUntil(it, ir_value_expr(env), PunctuationToken(")"))

  def ir_value_expr(env: IRParserEnvironment)(it: TokenIterator): StackFrame[IR] = {
    punctuation(it, "(")
    for {
      ir <- call(ir_value_expr_1(env)(it))
      _ = punctuation(it, ")")
    } yield ir
  }

  def apply_like(env: IRParserEnvironment, cons: (String, Seq[Type], Seq[IR], Type, Int) => IR)(it: TokenIterator): StackFrame[IR] = {
    val errorID = int32_literal(it)
    val function = identifier(it)
    val typeArgs = type_exprs(it)
    val rt = type_expr(it)
    ir_value_children(env)(it).map { args =>
      cons(function, typeArgs, args, rt, errorID)
    }
  }

  def ir_value_expr_1(env: IRParserEnvironment)(it: TokenIterator): StackFrame[IR] = {
    identifier(it) match {
      case "I32" => done(I32(int32_literal(it)))
      case "I64" => done(I64(int64_literal(it)))
      case "F32" => done(F32(float32_literal(it)))
      case "F64" => done(F64(float64_literal(it)))
      case "Str" => done(Str(string_literal(it)))
      case "UUID4" => done(UUID4(identifier(it)))
      case "True" => done(True())
      case "False" => done(False())
      case "Literal" =>
        val (t, v) = ir_value(it)
        done(Literal.coerce(t, v))
      case "EncodedLiteral" =>
        val typ = type_expr(it)
        val encodedValue = Base64.getDecoder.decode(string_literal(it))
        val codec = TypedCodecSpec(
          EType.fromPythonTypeEncoding(typ),
          typ,
          BufferSpec.unblockedUncompressed
        )
        done(EncodedLiteral(codec, Array(encodedValue)))
      case "Void" => done(Void())
      case "Cast" =>
        val typ = type_expr(it)
        ir_value_expr(env)(it).map(Cast(_, typ))
      case "CastRename" =>
        val typ = type_expr(it)
        ir_value_expr(env)(it).map(CastRename(_, typ))
      case "NA" => done(NA(type_expr(it)))
      case "IsNA" => ir_value_expr(env)(it).map(IsNA)
      case "Coalesce" =>
        for {
          children <- ir_value_children(env)(it)
          _ = require(children.nonEmpty)
        } yield Coalesce(children)
      case "If" =>
        for {
          cond <- ir_value_expr(env)(it)
          consq <- ir_value_expr(env)(it)
          altr <- ir_value_expr(env)(it)
        } yield If(cond, consq, altr)
      case "Switch" =>
        for {
          x <- ir_value_expr(env)(it)
          default <- ir_value_expr(env)(it)
          cases <- ir_value_children(env)(it)
        } yield Switch(x, default, cases)
      case "Let" =>
<<<<<<< HEAD
        val names = repUntilNonStackSafe(it, identifier, PunctuationToken("("))
        val bindings = Array.ofDim[(String, IR)](names.length)
        for {
          (env, _) <- names.foldLeft(done((env, 0))) { case (get, name) =>
            for {
              (env, idx) <- get
              value <- ir_value_expr(env)(it)
              _ = bindings(idx) = (name -> value)
            } yield (env.bindEval(name, value.typ), idx + 1)
          }
          body <- ir_value_expr(env)(it)
        } yield Let(bindings, body)
=======
        val name = identifier(it)
        for {
          value <- ir_value_expr(env)(it)
          body <- ir_value_expr(env)(it)
        } yield Let(name, value, body)
>>>>>>> e9e8e172
      case "AggLet" =>
        val name = identifier(it)
        val isScan = boolean_literal(it)
        for {
          value <- ir_value_expr(env)(it)
          body <- ir_value_expr(env)(it)
        } yield AggLet(name, value, body, isScan)
      case "TailLoop" =>
        val name = identifier(it)
        val paramNames = identifiers(it)
        val resultType = type_expr(it)
        for {
          paramIRs <- fillArray(paramNames.length)(ir_value_expr(env)(it))
          params = paramNames.zip(paramIRs)
          body <- ir_value_expr(env)(it)
        } yield TailLoop(name, params, resultType, body)
      case "Recur" =>
        val name = identifier(it)
        ir_value_children(env)(it).map { args =>
          Recur(name, args, null)
        }
      case "Ref" =>
        val id = identifier(it)
        done(Ref(id, null))
      case "RelationalRef" =>
        val id = identifier(it)
        val t = type_expr(it)
        done(RelationalRef(id, t))
      case "RelationalLet" =>
        val name = identifier(it)
        for {
          value <- ir_value_expr(env)(it)
          body <- ir_value_expr(env)(it)
        } yield RelationalLet(name, value, body)
      case "ApplyBinaryPrimOp" =>
        val op = BinaryOp.fromString(identifier(it))
        for {
          l <- ir_value_expr(env)(it)
          r <- ir_value_expr(env)(it)
        } yield ApplyBinaryPrimOp(op, l, r)
      case "ApplyUnaryPrimOp" =>
        val op = UnaryOp.fromString(identifier(it))
        ir_value_expr(env)(it).map(ApplyUnaryPrimOp(op, _))
      case "ApplyComparisonOp" =>
        val opName = identifier(it)
        for {
          l <- ir_value_expr(env)(it)
          r <- ir_value_expr(env)(it)
        } yield ApplyComparisonOp(ComparisonOp.fromString(opName), l, r)
      case "MakeArray" =>
        val typ = opt(it, type_expr).map(_.asInstanceOf[TArray]).orNull
        ir_value_children(env)(it).map { args =>
          MakeArray(args, typ)
        }
      case "MakeStream" =>
        val typ = opt(it, type_expr).map(_.asInstanceOf[TStream]).orNull
        val requiresMemoryManagementPerElement = boolean_literal(it)
        ir_value_children(env)(it).map { args =>
          MakeStream(args, typ, requiresMemoryManagementPerElement)
        }
      case "ArrayRef" =>
        val errorID = int32_literal(it)
        for {
          a <- ir_value_expr(env)(it)
          i <- ir_value_expr(env)(it)
        } yield ArrayRef(a, i, errorID)
      case "ArraySlice" =>
        val errorID = int32_literal(it)
        ir_value_children(env)(it).map {
          case Array(a, start, step) => ArraySlice(a, start, None, step, errorID)
          case Array(a, start, stop, step) => ArraySlice(a, start, Some(stop), step, errorID)
        }
      case "RNGStateLiteral" =>
        done(RNGStateLiteral())
      case "RNGSplit" =>
        for {
          state <- ir_value_expr(env)(it)
          dynBitstring <- ir_value_expr(env)(it)
        } yield RNGSplit(state, dynBitstring)
      case "ArrayLen" => ir_value_expr(env)(it).map(ArrayLen)
      case "StreamLen" => ir_value_expr(env)(it).map(StreamLen)
      case "StreamIota" =>
        val requiresMemoryManagementPerElement = boolean_literal(it)
        for {
          start <- ir_value_expr(env)(it)
          step <- ir_value_expr(env)(it)
        } yield StreamIota(start, step, requiresMemoryManagementPerElement)
      case "StreamRange" =>
        val errorID = int32_literal(it)
        val requiresMemoryManagementPerElement = boolean_literal(it)
        for {
          start <- ir_value_expr(env)(it)
          stop <- ir_value_expr(env)(it)
          step <- ir_value_expr(env)(it)
        } yield StreamRange(start, stop, step, requiresMemoryManagementPerElement, errorID)
      case "StreamGrouped" =>
        for {
          s <- ir_value_expr(env)(it)
          groupSize <- ir_value_expr(env)(it)
        } yield StreamGrouped(s, groupSize)
      case "ArrayZeros" => ir_value_expr(env)(it).map(ArrayZeros)
      case "ArraySort" =>
        val l = identifier(it)
        val r = identifier(it)
        for {
          a <- ir_value_expr(env)(it)
          lessThan <- ir_value_expr(env)(it)
        } yield ArraySort(a, l, r, lessThan)
      case "ArrayMaximalIndependentSet" =>
        val hasTieBreaker = boolean_literal(it)
        val bindings = if (hasTieBreaker) Some(identifier(it) -> identifier(it)) else None
        for {
          edges <- ir_value_expr(env)(it)
          tieBreaker <- if (hasTieBreaker) {
            val Some((left, right)) = bindings
            ir_value_expr(env)(it).map(tbf => Some((left, right, tbf)))
          } else {
            done(None)
          }
        } yield ArrayMaximalIndependentSet(edges, tieBreaker)
      case "MakeNDArray" =>
        val errorID = int32_literal(it)
        for {
          data <- ir_value_expr(env)(it)
          shape <- ir_value_expr(env)(it)
          rowMajor <- ir_value_expr(env)(it)
        } yield MakeNDArray(data, shape, rowMajor, errorID)
      case "NDArrayShape" => ir_value_expr(env)(it).map(NDArrayShape)
      case "NDArrayReshape" =>
        val errorID = int32_literal(it)
        for {
          nd <- ir_value_expr(env)(it)
          shape <- ir_value_expr(env)(it)
        } yield NDArrayReshape(nd, shape, errorID)
      case "NDArrayConcat" =>
        val axis = int32_literal(it)
        ir_value_expr(env)(it).map { nds =>
          NDArrayConcat(nds, axis)
        }
      case "NDArrayMap" =>
        val name = identifier(it)
        for {
          nd <- ir_value_expr(env)(it)
          body <- ir_value_expr(env)(it)
        } yield NDArrayMap(nd, name, body)
      case "NDArrayMap2" =>
        val errorID = int32_literal(it)
        val lName = identifier(it)
        val rName = identifier(it)
        for {
          l <- ir_value_expr(env)(it)
          r <- ir_value_expr(env)(it)
          body <- ir_value_expr(env)(it)
        } yield NDArrayMap2(l, r, lName, rName, body, errorID)
      case "NDArrayReindex" =>
        val indexExpr = int32_literals(it)
        ir_value_expr(env)(it).map { nd =>
          NDArrayReindex(nd, indexExpr)
        }
      case "NDArrayAgg" =>
        val axes = int32_literals(it)
        ir_value_expr(env)(it).map { nd =>
          NDArrayAgg(nd, axes)
        }
      case "NDArrayRef" =>
        val errorID = int32_literal(it)
        for {
          nd <- ir_value_expr(env)(it)
          idxs <- ir_value_children(env)(it)
        } yield NDArrayRef(nd, idxs, errorID)
      case "NDArraySlice" =>
        for {
          nd <- ir_value_expr(env)(it)
          slices <- ir_value_expr(env)(it)
        } yield NDArraySlice(nd, slices)
      case "NDArrayFilter" =>
        for {
          nd <- ir_value_expr(env)(it)
          filters <- repUntil(it, ir_value_expr(env), PunctuationToken(")"))
        } yield NDArrayFilter(nd, filters.toFastSeq)
      case "NDArrayMatMul" =>
        val errorID = int32_literal(it)
        for {
          l <- ir_value_expr(env)(it)
          r <- ir_value_expr(env)(it)
        } yield NDArrayMatMul(l, r, errorID)
      case "NDArrayWrite" =>
        for {
          nd <- ir_value_expr(env)(it)
          path <- ir_value_expr(env)(it)
        } yield NDArrayWrite(nd, path)
      case "NDArrayQR" =>
        val errorID = int32_literal(it)
        val mode = string_literal(it)
        ir_value_expr(env)(it).map { nd =>
          NDArrayQR(nd, mode, errorID)
        }
      case "NDArraySVD" =>
        val errorID = int32_literal(it)
        val fullMatrices = boolean_literal(it)
        val computeUV = boolean_literal(it)
        ir_value_expr(env)(it).map { nd =>
          NDArraySVD(nd, fullMatrices, computeUV, errorID)
        }
      case "NDArrayEigh" =>
        val errorID = int32_literal(it)
        val eigvalsOnly = boolean_literal(it)
        ir_value_expr(env)(it).map { nd =>
          NDArrayEigh(nd, eigvalsOnly, errorID)
        }
      case "NDArrayInv" =>
        val errorID = int32_literal(it)
        ir_value_expr(env)(it).map{ nd => NDArrayInv(nd, errorID) }
      case "ToSet" => ir_value_expr(env)(it).map(ToSet)
      case "ToDict" => ir_value_expr(env)(it).map(ToDict)
      case "ToArray" => ir_value_expr(env)(it).map(ToArray)
      case "CastToArray" => ir_value_expr(env)(it).map(CastToArray)
      case "ToStream" =>
        val requiresMemoryManagementPerElement = boolean_literal(it)
        ir_value_expr(env)(it).map { a =>
          ToStream(a, requiresMemoryManagementPerElement)
        }
      case "LowerBoundOnOrderedCollection" =>
        val onKey = boolean_literal(it)
        for {
          col <- ir_value_expr(env)(it)
          elem <- ir_value_expr(env)(it)
        } yield LowerBoundOnOrderedCollection(col, elem, onKey)
      case "GroupByKey" => ir_value_expr(env)(it).map(GroupByKey)
      case "StreamMap" =>
        val name = identifier(it)
        for {
          a <- ir_value_expr(env)(it)
          body <- ir_value_expr(env)(it)
        } yield StreamMap(a, name, body)
      case "StreamTake" =>
        for {
          a <- ir_value_expr(env)(it)
          num <- ir_value_expr(env)(it)
        } yield StreamTake(a, num)
      case "StreamDrop" =>
        for {
          a <- ir_value_expr(env)(it)
          num <- ir_value_expr(env)(it)
        } yield StreamDrop(a, num)
      case "StreamZip" =>
        val errorID = int32_literal(it)
        val behavior = identifier(it) match {
          case "AssertSameLength" => ArrayZipBehavior.AssertSameLength
          case "TakeMinLength" => ArrayZipBehavior.TakeMinLength
          case "ExtendNA" => ArrayZipBehavior.ExtendNA
          case "AssumeSameLength" => ArrayZipBehavior.AssumeSameLength
        }
        val names = identifiers(it)
        for {
          as <- names.mapRecur(_ => ir_value_expr(env)(it))
          body <- ir_value_expr(env)(it)
        } yield StreamZip(as, names, body, behavior, errorID)
      case "StreamZipJoinProducers" =>
        val key = identifiers(it)
        val ctxName = identifier(it)
        val curKey = identifier(it)
        val curVals = identifier(it)
        for {
          ctxs <- ir_value_expr(env)(it)
          makeProducer <- ir_value_expr(env)(it)
          body <- {
            ir_value_expr(env)(it)
          }
        } yield StreamZipJoinProducers(ctxs, ctxName, makeProducer, key, curKey, curVals, body)
      case "StreamZipJoin" =>
        val nStreams = int32_literal(it)
        val key = identifiers(it)
        val curKey = identifier(it)
        val curVals = identifier(it)
        for {
          streams <- (0 until nStreams).mapRecur(_ => ir_value_expr(env)(it))
          body <- {
            ir_value_expr(env)(it)
          }
        } yield StreamZipJoin(streams, key, curKey, curVals, body)
      case "StreamMultiMerge" =>
        val key = identifiers(it)
        for {
          streams <- ir_value_exprs(env)(it)
        } yield StreamMultiMerge(streams, key)
      case "StreamFilter" =>
        val name = identifier(it)
        for {
          a <- ir_value_expr(env)(it)
          body <- ir_value_expr(env)(it)
        } yield StreamFilter(a, name, body)
      case "StreamTakeWhile" =>
        val name = identifier(it)
        for {
          a <- ir_value_expr(env)(it)
            body <- ir_value_expr(env)(it)
        } yield StreamTakeWhile(a, name, body)
      case "StreamDropWhile" =>
        val name = identifier(it)
        for {
          a <- ir_value_expr(env)(it)
            body <- ir_value_expr(env)(it)
        } yield StreamDropWhile(a, name, body)
      case "StreamFlatMap" =>
        val name = identifier(it)
        for {
          a <- ir_value_expr(env)(it)
          body <- ir_value_expr(env)(it)
        } yield StreamFlatMap(a, name, body)
      case "StreamFold" =>
        val accumName = identifier(it)
        val valueName = identifier(it)
        for {
          a <- ir_value_expr(env)(it)
          zero <- ir_value_expr(env)(it)
          body <- ir_value_expr(env)(it)
        } yield StreamFold(a, zero, accumName, valueName, body)
      case "StreamFold2" =>
        val accumNames = identifiers(it)
        val valueName = identifier(it)
        for {
          a <- ir_value_expr(env)(it)
          accIRs <- fillArray(accumNames.length)(ir_value_expr(env)(it))
          accs = accumNames.zip(accIRs)
          seqs <- fillArray(accs.length)(ir_value_expr(env)(it))
          res <- ir_value_expr(env)(it)
        } yield StreamFold2(a, accs, valueName, seqs, res)
      case "StreamScan" =>
        val accumName = identifier(it)
        val valueName = identifier(it)
        for {
          a <- ir_value_expr(env)(it)
          zero <- ir_value_expr(env)(it)
          body <- ir_value_expr(env)(it)
        } yield StreamScan(a, zero, accumName, valueName, body)
      case "StreamWhiten" =>
        val newChunk = identifier(it)
        val prevWindow = identifier(it)
        val vecSize = int32_literal(it)
        val windowSize = int32_literal(it)
        val chunkSize = int32_literal(it)
        val blockSize = int32_literal(it)
        val normalizeAfterWhitening = boolean_literal(it)
        for {
          stream <- ir_value_expr(env)(it)
        } yield StreamWhiten(stream, newChunk, prevWindow, vecSize, windowSize, chunkSize, blockSize, normalizeAfterWhitening)
      case "StreamJoinRightDistinct" =>
        val lKey = identifiers(it)
        val rKey = identifiers(it)
        val l = identifier(it)
        val r = identifier(it)
        val joinType = identifier(it)
        for {
          left <- ir_value_expr(env)(it)
          right <- ir_value_expr(env)(it)
          join <- ir_value_expr(env)(it)
        } yield StreamJoinRightDistinct(left, right, lKey, rKey, l, r, join, joinType)
      case "StreamFor" =>
        val name = identifier(it)
        for {
          a <- ir_value_expr(env)(it)
          body <- ir_value_expr(env)(it)
        } yield StreamFor(a, name, body)
      case "StreamAgg" =>
        val name = identifier(it)
        for {
          a <- ir_value_expr(env)(it)
          query <- ir_value_expr(env)(it)
        } yield StreamAgg(a, name, query)
      case "StreamAggScan" =>
        val name = identifier(it)
        for {
          a <- ir_value_expr(env)(it)
          query <- ir_value_expr(env)(it)
        } yield StreamAggScan(a, name, query)
      case "RunAgg" =>
        val signatures = agg_state_signatures(env)(it)
        for {
          body <- ir_value_expr(env)(it)
          result <- ir_value_expr(env)(it)
        } yield RunAgg(body, result, signatures)
      case "RunAggScan" =>
        val name = identifier(it)
        val signatures = agg_state_signatures(env)(it)
        for {
          array <- ir_value_expr(env)(it)
          init <- ir_value_expr(env)(it)
          seq <- ir_value_expr(env)(it)
          result <- ir_value_expr(env)(it)
        } yield RunAggScan(array, name, init, seq, result, signatures)
      case "AggFilter" =>
        val isScan = boolean_literal(it)
        for {
          cond <- ir_value_expr(env)(it)
          aggIR <- ir_value_expr(env)(it)
        } yield AggFilter(cond, aggIR, isScan)
      case "AggExplode" =>
        val name = identifier(it)
        val isScan = boolean_literal(it)
        for {
          a <- ir_value_expr(env)(it)
          aggBody <- ir_value_expr(env)(it)
        } yield AggExplode(a, name, aggBody, isScan)
      case "AggGroupBy" =>
        val isScan = boolean_literal(it)
        for {
          key <- ir_value_expr(env)(it)
          aggIR <- ir_value_expr(env)(it)
        } yield AggGroupBy(key, aggIR, isScan)
      case "AggArrayPerElement" =>
        val elementName = identifier(it)
        val indexName = identifier(it)
        val isScan = boolean_literal(it)
        val hasKnownLength = boolean_literal(it)
        for {
          a <- ir_value_expr(env)(it)
          aggBody <- ir_value_expr(env)(it)
          knownLength <- if (hasKnownLength) ir_value_expr(env)(it).map(Some(_)) else done(None)
        } yield AggArrayPerElement(a, elementName, indexName, aggBody, knownLength, isScan)
      case "ApplyAggOp" =>
        val aggOp = agg_op(it)
        for {
          initOpArgs <- ir_value_exprs(env)(it)
          seqOpArgs <- ir_value_exprs(env)(it)
          aggSig = AggSignature(aggOp, null, null)
        } yield ApplyAggOp(initOpArgs, seqOpArgs, aggSig)
      case "ApplyScanOp" =>
        val aggOp = agg_op(it)
        for {
          initOpArgs <- ir_value_exprs(env)(it)
          seqOpArgs <- ir_value_exprs(env)(it)
          aggSig = AggSignature(aggOp, null, null)
        } yield ApplyScanOp(initOpArgs, seqOpArgs, aggSig)
      case "AggFold" =>
        val accumName = identifier(it)
        val otherAccumName = identifier(it)
        val isScan = boolean_literal(it)
        for {
          zero <- ir_value_expr(env)(it)
          seqOp <- ir_value_expr(env)(it)
          combOp <- ir_value_expr(env)(it)
        } yield AggFold(zero, seqOp, combOp, accumName, otherAccumName, isScan)
      case "InitOp" =>
        val i = int32_literal(it)
        val aggSig = p_agg_sig(env)(it)
        ir_value_exprs(env)(it).map { args =>
          InitOp(i, args, aggSig)
        }
      case "SeqOp" =>
        val i = int32_literal(it)
        val aggSig = p_agg_sig(env)(it)
        ir_value_exprs(env)(it).map { args =>
          SeqOp(i, args, aggSig)
        }
      case "CombOp" =>
        val i1 = int32_literal(it)
        val i2 = int32_literal(it)
        val aggSig = p_agg_sig(env)(it)
        done(CombOp(i1, i2, aggSig))
      case "ResultOp" =>
        val i = int32_literal(it)
        val aggSig = p_agg_sig(env)(it)
        done(ResultOp(i, aggSig))
      case "AggStateValue" =>
        val i = int32_literal(it)
        val sig = agg_state_signature(env)(it)
        done(AggStateValue(i, sig))
      case "InitFromSerializedValue" =>
        val i = int32_literal(it)
        val sig = agg_state_signature(env)(it)
        ir_value_expr(env)(it).map { value =>
          InitFromSerializedValue(i, value, sig)
        }
      case "CombOpValue" =>
        val i = int32_literal(it)
        val sig = p_agg_sig(env)(it)
        ir_value_expr(env)(it).map { value =>
          CombOpValue(i, value, sig)
        }
      case "SerializeAggs" =>
        val i = int32_literal(it)
        val i2 = int32_literal(it)
        val spec = BufferSpec.parse(string_literal(it))
        val aggSigs = agg_state_signatures(env)(it)
        done(SerializeAggs(i, i2, spec, aggSigs))
      case "DeserializeAggs" =>
        val i = int32_literal(it)
        val i2 = int32_literal(it)
        val spec = BufferSpec.parse(string_literal(it))
        val aggSigs = agg_state_signatures(env)(it)
        done(DeserializeAggs(i, i2, spec, aggSigs))
      case "Begin" => ir_value_children(env)(it).map(Begin(_))
      case "MakeStruct" => named_value_irs(env)(it).map(MakeStruct(_))
      case "SelectFields" =>
        val fields = identifiers(it)
        ir_value_expr(env)(it).map { old =>
          SelectFields(old, fields)
        }
      case "InsertFields" =>
        for {
          old <- ir_value_expr(env)(it)
          fieldOrder = opt(it, string_literals)
          fields <- named_value_irs(env)(it)
        } yield InsertFields(old, fields, fieldOrder.map(_.toFastSeq))
      case "GetField" =>
        val name = identifier(it)
        ir_value_expr(env)(it).map { s =>
          GetField(s, name)
        }
      case "MakeTuple" =>
        val indices = int32_literals(it)
        ir_value_children(env)(it).map { args =>
          MakeTuple(indices.zip(args))
        }
      case "GetTupleElement" =>
        val idx = int32_literal(it)
        ir_value_expr(env)(it).map { tuple =>
          GetTupleElement(tuple, idx)
        }
      case "Die" =>
        val typ = type_expr(it)
        val errorID = int32_literal(it)
        ir_value_expr(env)(it).map { msg =>
          Die(msg, typ, errorID)
        }
      case "Trap" =>
        ir_value_expr(env)(it).map { child =>
          Trap(child)
        }
      case "ConsoleLog" =>
        for {
          msg <- ir_value_expr(env)(it)
          result <- ir_value_expr(env)(it)
        } yield ConsoleLog(msg, result)
      case "ApplySeeded" =>
        val function = identifier(it)
        val staticUID = int64_literal(it)
        val rt = type_expr(it)
        for {
          rngState <- ir_value_expr(env)(it)
          args <- ir_value_children(env)(it)
        } yield ApplySeeded(function, args, rngState, staticUID, rt)
      case "ApplyIR" =>
        apply_like(env, ApplyIR)(it)
      case "ApplySpecial" =>
        apply_like(env, ApplySpecial)(it)
      case "Apply" =>
        apply_like(env, Apply)(it)
      case "MatrixCount" =>
        matrix_ir(env)(it).map(MatrixCount)
      case "TableCount" =>
        table_ir(env)(it).map(TableCount)
      case "TableGetGlobals" =>
        table_ir(env)(it).map(TableGetGlobals)
      case "TableCollect" =>
        table_ir(env)(it).map(TableCollect)
      case "TableAggregate" =>
        for {
          child <- table_ir(env)(it)
          query <- ir_value_expr(env)(it)
        } yield TableAggregate(child, query)
      case "TableToValueApply" =>
        val config = string_literal(it)
        table_ir(env)(it).map { child =>
          TableToValueApply(child, RelationalFunctions.lookupTableToValue(env.ctx, config))
        }
      case "MatrixToValueApply" =>
        val config = string_literal(it)
        matrix_ir(env)(it).map { child =>
          MatrixToValueApply(child, RelationalFunctions.lookupMatrixToValue(env.ctx, config))
        }
      case "BlockMatrixToValueApply" =>
        val config = string_literal(it)
        blockmatrix_ir(env)(it).map { child =>
          BlockMatrixToValueApply(child, RelationalFunctions.lookupBlockMatrixToValue(env.ctx, config))
        }
      case "BlockMatrixCollect" =>
        blockmatrix_ir(env)(it).map(BlockMatrixCollect)
      case "TableWrite" =>
        implicit val formats = TableWriter.formats
        val writerStr = string_literal(it)
        table_ir(env)(it).map { child =>
          TableWrite(child, deserialize[TableWriter](writerStr))
        }
      case "TableMultiWrite" =>
        implicit val formats = WrappedMatrixNativeMultiWriter.formats
        val writerStr = string_literal(it)
        table_ir_children(env)(it).map { children =>
          TableMultiWrite(children, deserialize[WrappedMatrixNativeMultiWriter](writerStr))
        }
      case "MatrixAggregate" =>
        for {
          child <- matrix_ir(env)(it)
          query <- ir_value_expr(env)(it)
        } yield MatrixAggregate(child, query)
      case "MatrixWrite" =>
        val writerStr = string_literal(it)
        implicit val formats: Formats = MatrixWriter.formats
        val writer = deserialize[MatrixWriter](writerStr)
        matrix_ir(env)(it).map { child =>
          MatrixWrite(child, writer)
        }
      case "MatrixMultiWrite" =>
        val writerStr = string_literal(it)
        implicit val formats = MatrixNativeMultiWriter.formats
        val writer = deserialize[MatrixNativeMultiWriter](writerStr)
        matrix_ir_children(env)(it).map { children =>
          MatrixMultiWrite(children, writer)
        }
      case "BlockMatrixWrite" =>
        val writerStr = string_literal(it)
        implicit val formats: Formats = BlockMatrixWriter.formats
        val writer = deserialize[BlockMatrixWriter](writerStr)
        blockmatrix_ir(env)(it).map { child =>
          BlockMatrixWrite(child, writer)
        }
      case "BlockMatrixMultiWrite" =>
        val writerStr = string_literal(it)
        implicit val formats: Formats = BlockMatrixWriter.formats
        val writer = deserialize[BlockMatrixMultiWriter](writerStr)
        repUntil(it, blockmatrix_ir(env), PunctuationToken(")")).map { blockMatrices =>
          BlockMatrixMultiWrite(blockMatrices.toFastSeq, writer)
        }
      case "CollectDistributedArray" =>
        val staticID = identifier(it)
        val cname = identifier(it)
        val gname = identifier(it)
        for {
          ctxs <- ir_value_expr(env)(it)
          globals <- ir_value_expr(env)(it)
          body <- ir_value_expr(env)(it)
          dynamicID <- ir_value_expr(env)(it)
        } yield CollectDistributedArray(ctxs, globals, cname, gname, body, dynamicID, staticID)
      case "JavaIR" =>
        val id = int32_literal(it)
        done(env.irMap(id).asInstanceOf[IR])
      case "ReadPartition" =>
        val requestedTypeRaw = it.head match {
          case x: IdentifierToken if x.value == "None" || x.value == "DropRowUIDs" =>
            consumeToken(it)
            Left(x.value)
          case _ =>
            Right(type_expr(it))
        }
        val reader = PartitionReader.extract(env.ctx, JsonMethods.parse(string_literal(it)))
        ir_value_expr(env)(it).map { context =>
          ReadPartition(context, requestedTypeRaw match {
            case Left("None") => reader.fullRowType
            case Left("DropRowUIDs") => reader.fullRowType.deleteKey(reader.uidFieldName)
            case Right(t) => t.asInstanceOf[TStruct]
          }, reader)
        }
      case "WritePartition" =>
        import PartitionWriter.formats
        val writer = JsonMethods.parse(string_literal(it)).extract[PartitionWriter]
        for {
          stream <- ir_value_expr(env)(it)
          ctx <- ir_value_expr(env)(it)
        } yield WritePartition(stream, ctx, writer)
      case "WriteMetadata" =>
        import MetadataWriter.formats
        val writer = JsonMethods.parse(string_literal(it)).extract[MetadataWriter]
        ir_value_expr(env)(it).map { ctx =>
          WriteMetadata(ctx, writer)
        }
      case "ReadValue" =>
        import ValueReader.formats
        val reader = JsonMethods.parse(string_literal(it)).extract[ValueReader]
        val typ = type_expr(it)
        ir_value_expr(env)(it).map { path =>
          ReadValue(path, reader, typ)
        }
      case "WriteValue" =>
        import ValueWriter.formats
        val writer = JsonMethods.parse(string_literal(it)).extract[ValueWriter]
        ir_value_children(env)(it).map {
          case Array(value, path) => WriteValue(value, path, writer)
          case Array(value, path, stagingFile) => WriteValue(value, path, writer, Some(stagingFile))
        }
      case "LiftMeOut" => ir_value_expr(env)(it).map(LiftMeOut)
      case "ReadPartition" =>
        val rowType = tcoerce[TStruct](type_expr(it))
        import PartitionReader.formats
        val reader = JsonMethods.parse(string_literal(it)).extract[PartitionReader]
        ir_value_expr(env)(it).map { context =>
          ReadPartition(context, rowType, reader)
        }
    }
  }

  def table_irs(env: IRParserEnvironment)(it: TokenIterator): StackFrame[Array[TableIR]] = {
    punctuation(it, "(")
    for {
      tirs <- table_ir_children(env)(it)
      _ = punctuation(it, ")")
    } yield tirs
  }

  def table_ir_children(env: IRParserEnvironment)(it: TokenIterator): StackFrame[Array[TableIR]] =
    repUntil(it, table_ir(env), PunctuationToken(")"))

  def table_ir(env: IRParserEnvironment)(it: TokenIterator): StackFrame[TableIR] = {
    punctuation(it, "(")
    for {
      ir <- call(table_ir_1(env)(it))
      _ = punctuation(it, ")")
    } yield ir
  }

  def table_ir_1(env: IRParserEnvironment)(it: TokenIterator): StackFrame[TableIR] = {
    identifier(it) match {
      case "TableKeyBy" =>
        val keys = identifiers(it)
        val isSorted = boolean_literal(it)
        table_ir(env)(it).map { child =>
          TableKeyBy(child, keys, isSorted)
        }
      case "TableDistinct" => table_ir(env)(it).map(TableDistinct)
      case "TableFilter" =>
        for {
          child <- table_ir(env)(it)
          pred <- ir_value_expr(env)(it)
        } yield TableFilter(child, pred)
      case "TableRead" =>
        val requestedTypeRaw = it.head match {
          case x: IdentifierToken if x.value == "None" || x.value == "DropRowUIDs" =>
            consumeToken(it)
            Left(x.value)
          case _ =>
            Right(table_type_expr(it))
        }
        val dropRows = boolean_literal(it)
        val readerStr = string_literal(it)
        val reader = TableReader.fromJValue(env.ctx.fs, JsonMethods.parse(readerStr).asInstanceOf[JObject])
        val requestedType = requestedTypeRaw match {
          case Left("None") => reader.fullType
          case Left("DropRowUIDs") => reader.asInstanceOf[TableReaderWithExtraUID].fullTypeWithoutUIDs
          case Right(t) => t
        }
        done(TableRead(requestedType, dropRows, reader))
      case "MatrixColsTable" => matrix_ir(env)(it).map(MatrixColsTable)
      case "MatrixRowsTable" => matrix_ir(env)(it).map(MatrixRowsTable)
      case "MatrixEntriesTable" => matrix_ir(env)(it).map(MatrixEntriesTable)
      case "TableAggregateByKey" =>
        for {
          child <- table_ir(env)(it)
          expr <- ir_value_expr(env)(it)
        } yield TableAggregateByKey(child, expr)
      case "TableKeyByAndAggregate" =>
        val nPartitions = opt(it, int32_literal)
        val bufferSize = int32_literal(it)
        for {
          child <- table_ir(env)(it)
          expr <- ir_value_expr(env)(it)
          newKey <- ir_value_expr(env)(it)
        } yield TableKeyByAndAggregate(child, expr, newKey, nPartitions, bufferSize)
      case "TableRepartition" =>
        val n = int32_literal(it)
        val strategy = int32_literal(it)
        table_ir(env)(it).map { child =>
          TableRepartition(child, n, strategy)
        }
      case "TableHead" =>
        val n = int64_literal(it)
        table_ir(env)(it).map { child =>
          TableHead(child, n)
        }
      case "TableTail" =>
        val n = int64_literal(it)
        table_ir(env)(it).map { child =>
          TableTail(child, n)
        }
      case "TableJoin" =>
        val joinType = identifier(it)
        val joinKey = int32_literal(it)
        for {
          left <- table_ir(env)(it)
          right <- table_ir(env)(it)
        } yield TableJoin(left, right, joinType, joinKey)
      case "TableLeftJoinRightDistinct" =>
        val root = identifier(it)
        for {
          left <- table_ir(env)(it)
          right <- table_ir(env)(it)
        } yield TableLeftJoinRightDistinct(left, right, root)
      case "TableIntervalJoin" =>
        val root = identifier(it)
        val product = boolean_literal(it)
        for {
          left <- table_ir(env)(it)
          right <- table_ir(env)(it)
        } yield TableIntervalJoin(left, right, root, product)
      case "TableMultiWayZipJoin" =>
        val dataName = string_literal(it)
        val globalsName = string_literal(it)
        table_ir_children(env)(it).map { children =>
          TableMultiWayZipJoin(children, dataName, globalsName)
        }
      case "TableParallelize" =>
        val nPartitions = opt(it, int32_literal)
        ir_value_expr(env)(it).map { rowsAndGlobal =>
          TableParallelize(rowsAndGlobal, nPartitions)
        }
      case "TableMapRows" =>
        for {
          child <- table_ir(env)(it)
          newRow <- ir_value_expr(env)(it)
        } yield TableMapRows(child, newRow)
      case "TableMapGlobals" =>
        for {
          child <- table_ir(env)(it)
          newRow <- ir_value_expr(env)(it)
        } yield TableMapGlobals(child, newRow)
      case "TableRange" =>
        val n = int32_literal(it)
        val nPartitions = opt(it, int32_literal)
        done(TableRange(n, nPartitions.getOrElse(HailContext.backend.defaultParallelism)))
      case "TableUnion" => table_ir_children(env)(it).map(TableUnion(_))
      case "TableOrderBy" =>
        val sortFields = sort_fields(it)
        table_ir(env)(it).map { child =>
          TableOrderBy(child, sortFields)
        }
      case "TableExplode" =>
        val path = string_literals(it)
        table_ir(env)(it).map { child =>
          TableExplode(child, path)
        }
      case "CastMatrixToTable" =>
        val entriesField = string_literal(it)
        val colsField = string_literal(it)
        matrix_ir(env)(it).map { child =>
          CastMatrixToTable(child, entriesField, colsField)
        }
      case "MatrixToTableApply" =>
        val config = string_literal(it)
        matrix_ir(env)(it).map { child =>
          MatrixToTableApply(child, RelationalFunctions.lookupMatrixToTable(env.ctx, config))
        }
      case "TableToTableApply" =>
        val config = string_literal(it)
        table_ir(env)(it).map { child =>
          TableToTableApply(child, RelationalFunctions.lookupTableToTable(env.ctx, config))
        }
      case "BlockMatrixToTableApply" =>
        val config = string_literal(it)
        for {
          bm <- blockmatrix_ir(env)(it)
          aux <- ir_value_expr(env)(it)
        } yield BlockMatrixToTableApply(bm, aux, RelationalFunctions.lookupBlockMatrixToTable(env.ctx, config))
      case "BlockMatrixToTable" => blockmatrix_ir(env)(it).map(BlockMatrixToTable)
      case "TableRename" =>
        val rowK = string_literals(it)
        val rowV = string_literals(it)
        val globalK = string_literals(it)
        val globalV = string_literals(it)
        table_ir(env)(it).map { child =>
          TableRename(child, rowK.zip(rowV).toMap, globalK.zip(globalV).toMap)
        }

      case "TableGen" =>
        val cname = identifier(it)
        val gname = identifier(it)
        val partitioner = between(punctuation(_, "("), punctuation(_, ")"), partitioner_literal(env))(it)
        val errorId = int32_literal(it)
        for {
          contexts <- ir_value_expr(env)(it)
          globals <- ir_value_expr(env)(it)
          body <- ir_value_expr(env)(it)
        } yield TableGen(contexts, globals, cname, gname, body, partitioner, errorId)

      case "TableFilterIntervals" =>
        val keyType = type_expr(it)
        val intervals = string_literal(it)
        val keep = boolean_literal(it)
        table_ir(env)(it).map { child =>
          TableFilterIntervals(child,
            JSONAnnotationImpex.importAnnotation(JsonMethods.parse(intervals),
              TArray(TInterval(keyType)),
              padNulls = false).asInstanceOf[IndexedSeq[Interval]],
            keep)
        }
      case "TableMapPartitions" =>
        val globalsName = identifier(it)
        val partitionStreamName = identifier(it)
        val requestedKey = int32_literal(it)
        val allowedOverlap = int32_literal(it)
        for {
          child <- table_ir(env)(it)
          body <- ir_value_expr(env)(it)
        } yield TableMapPartitions(child, globalsName, partitionStreamName, body, requestedKey, allowedOverlap)
      case "RelationalLetTable" =>
        val name = identifier(it)
        for {
          value <- ir_value_expr(env)(it)
          body <- table_ir(env)(it)
        } yield RelationalLetTable(name, value, body)
      case "JavaTable" =>
        val id = int32_literal(it)
        done(env.irMap(id).asInstanceOf[TableIR])
    }
  }

  def matrix_ir_children(env: IRParserEnvironment)(it: TokenIterator): StackFrame[Array[MatrixIR]] =
    repUntil(it, matrix_ir(env), PunctuationToken(")"))

  def matrix_ir(env: IRParserEnvironment)(it: TokenIterator): StackFrame[MatrixIR] = {
    punctuation(it, "(")
    for {
      ir <- call(matrix_ir_1(env)(it))
      _ = punctuation(it, ")")
    } yield ir
  }

  def matrix_ir_1(env: IRParserEnvironment)(it: TokenIterator): StackFrame[MatrixIR] = {
    identifier(it) match {
      case "MatrixFilterCols" =>
        for {
          child <- matrix_ir(env)(it)
          pred <- ir_value_expr(env)(it)
        } yield MatrixFilterCols(child, pred)
      case "MatrixFilterRows" =>
        for {
          child <- matrix_ir(env)(it)
          pred <- ir_value_expr(env)(it)
        } yield MatrixFilterRows(child, pred)
      case "MatrixFilterEntries" =>
        for {
          child <- matrix_ir(env)(it)
          pred <- ir_value_expr(env)(it)
        } yield MatrixFilterEntries(child, pred)
      case "MatrixMapCols" =>
        val newKey = opt(it, string_literals)
        for {
          child <- matrix_ir(env)(it)
          newCol <- ir_value_expr(env)(it)
        } yield MatrixMapCols(child, newCol, newKey.map(_.toFastSeq))
      case "MatrixKeyRowsBy" =>
        val key = identifiers(it)
        val isSorted = boolean_literal(it)
        matrix_ir(env)(it).map { child =>
          MatrixKeyRowsBy(child, key, isSorted)
        }
      case "MatrixMapRows" =>
        for {
          child <- matrix_ir(env)(it)
          newRow <- ir_value_expr(env)(it)
        } yield MatrixMapRows(child, newRow)
      case "MatrixMapEntries" =>
        for {
          child <- matrix_ir(env)(it)
          newEntry <- ir_value_expr(env)(it)
        } yield MatrixMapEntries(child, newEntry)
      case "MatrixUnionCols" =>
        val joinType = identifier(it)
        for {
          left <- matrix_ir(env)(it)
          right <- matrix_ir(env)(it)
        } yield MatrixUnionCols(left, right, joinType)
      case "MatrixMapGlobals" =>
        for {
          child <- matrix_ir(env)(it)
          newGlobals <- ir_value_expr(env)(it)
        } yield MatrixMapGlobals(child, newGlobals)
      case "MatrixAggregateColsByKey" =>
        for {
          child <- matrix_ir(env)(it)
          entryExpr <- ir_value_expr(env)(it)
          colExpr <- ir_value_expr(env)(it)
        } yield MatrixAggregateColsByKey(child, entryExpr, colExpr)
      case "MatrixAggregateRowsByKey" =>
        for {
          child <- matrix_ir(env)(it)
          entryExpr <- ir_value_expr(env)(it)
          rowExpr <- ir_value_expr(env)(it)
        } yield MatrixAggregateRowsByKey(child, entryExpr, rowExpr)
      case "MatrixRead" =>
        val requestedTypeRaw = it.head match {
          case x: IdentifierToken if x.value == "None" || x.value == "DropColUIDs" || x.value == "DropRowUIDs" || x.value == "DropRowColUIDs" =>
            consumeToken(it)
            Left(x.value)
          case _ =>
            Right(matrix_type_expr(it))
        }
        val dropCols = boolean_literal(it)
        val dropRows = boolean_literal(it)
        val readerStr = string_literal(it)
        val reader = MatrixReader.fromJson(env, JsonMethods.parse(readerStr).asInstanceOf[JObject])
        val fullType = reader.fullMatrixType
        val requestedType = requestedTypeRaw match {
          case Left("None") => fullType
          case Left("DropRowUIDs") => fullType.copy(
            rowType = fullType.rowType.deleteKey(reader.rowUIDFieldName))
          case Left("DropColUIDs") => fullType.copy(
            colType = fullType.colType.deleteKey(reader.colUIDFieldName))
          case Left("DropRowColUIDs") => fullType.copy(
            rowType = fullType.rowType.deleteKey(reader.rowUIDFieldName),
            colType = fullType.colType.deleteKey(reader.colUIDFieldName))
          case Right(t) => t
        }
        done(MatrixRead(requestedType, dropCols, dropRows, reader))
      case "MatrixAnnotateRowsTable" =>
        val root = string_literal(it)
        val product = boolean_literal(it)
        for {
          child <- matrix_ir(env)(it)
          table <- table_ir(env)(it)
        } yield MatrixAnnotateRowsTable(child, table, root, product)
      case "MatrixAnnotateColsTable" =>
        val root = string_literal(it)
        for {
          child <- matrix_ir(env)(it)
          table <- table_ir(env)(it)
        } yield MatrixAnnotateColsTable(child, table, root)
      case "MatrixExplodeRows" =>
        val path = identifiers(it)
        matrix_ir(env)(it).map { child =>
          MatrixExplodeRows(child, path)
        }
      case "MatrixExplodeCols" =>
        val path = identifiers(it)
        matrix_ir(env)(it).map { child =>
          MatrixExplodeCols(child, path)
        }
      case "MatrixChooseCols" =>
        val oldIndices = int32_literals(it)
        matrix_ir(env)(it).map { child =>
          MatrixChooseCols(child, oldIndices)
        }
      case "MatrixCollectColsByKey" =>
        matrix_ir(env)(it).map(MatrixCollectColsByKey)
      case "MatrixRepartition" =>
        val n = int32_literal(it)
        val strategy = int32_literal(it)
        matrix_ir(env)(it).map { child =>
          MatrixRepartition(child, n, strategy)
        }
      case "MatrixUnionRows" => matrix_ir_children(env)(it).map(MatrixUnionRows(_))
      case "MatrixDistinctByRow" => matrix_ir(env)(it).map(MatrixDistinctByRow)
      case "MatrixRowsHead" =>
        val n = int64_literal(it)
        matrix_ir(env)(it).map { child =>
          MatrixRowsHead(child, n)
        }
      case "MatrixColsHead" =>
        val n = int32_literal(it)
        matrix_ir(env)(it).map { child =>
          MatrixColsHead(child, n)
        }
      case "MatrixRowsTail" =>
        val n = int64_literal(it)
        matrix_ir(env)(it).map { child =>
          MatrixRowsTail(child, n)
        }
      case "MatrixColsTail" =>
        val n = int32_literal(it)
        matrix_ir(env)(it).map { child =>
          MatrixColsTail(child, n)
        }
      case "CastTableToMatrix" =>
        val entriesField = identifier(it)
        val colsField = identifier(it)
        val colKey = identifiers(it)
        table_ir(env)(it).map { child =>
          CastTableToMatrix(child, entriesField, colsField, colKey)
        }
      case "MatrixToMatrixApply" =>
        val config = string_literal(it)
        matrix_ir(env)(it).map { child =>
          MatrixToMatrixApply(child, RelationalFunctions.lookupMatrixToMatrix(env.ctx, config))
        }
      case "MatrixRename" =>
        val globalK = string_literals(it)
        val globalV = string_literals(it)
        val colK = string_literals(it)
        val colV = string_literals(it)
        val rowK = string_literals(it)
        val rowV = string_literals(it)
        val entryK = string_literals(it)
        val entryV = string_literals(it)
        matrix_ir(env)(it).map { child =>
          MatrixRename(child, globalK.zip(globalV).toMap, colK.zip(colV).toMap, rowK.zip(rowV).toMap, entryK.zip(entryV).toMap)
        }
      case "MatrixFilterIntervals" =>
        val keyType = type_expr(it)
        val intervals = string_literal(it)
        val keep = boolean_literal(it)
        matrix_ir(env)(it).map { child =>
          MatrixFilterIntervals(child,
            JSONAnnotationImpex.importAnnotation(JsonMethods.parse(intervals),
              TArray(TInterval(keyType)),
              padNulls = false).asInstanceOf[IndexedSeq[Interval]],
            keep)
        }
      case "RelationalLetMatrixTable" =>
        val name = identifier(it)
        for {
          value <- ir_value_expr(env)(it)
          body <- matrix_ir(env)(it)
        } yield RelationalLetMatrixTable(name, value, body)
    }
  }

  def blockmatrix_sparsifier(env: IRParserEnvironment)(it: TokenIterator): StackFrame[BlockMatrixSparsifier] = {
    punctuation(it, "(")
    identifier(it) match {
      case "PyRowIntervalSparsifier" =>
        val blocksOnly = boolean_literal(it)
        punctuation(it, ")")
        ir_value_expr(env)(it).map { ir_ =>
          val ir = annotateTypes(env.ctx, ir_, BindingEnv.empty).asInstanceOf[IR]
          val Row(starts: IndexedSeq[Long @unchecked], stops: IndexedSeq[Long @unchecked]) =
            CompileAndEvaluate[Row](env.ctx, ir)
          RowIntervalSparsifier(blocksOnly, starts, stops)
        }
      case "PyBandSparsifier" =>
        val blocksOnly = boolean_literal(it)
        punctuation(it, ")")
        ir_value_expr(env)(it).map { ir_ =>
          val ir = annotateTypes(env.ctx, ir_, BindingEnv.empty).asInstanceOf[IR]
          val Row(l: Long, u: Long) = CompileAndEvaluate[Row](env.ctx, ir)
          BandSparsifier(blocksOnly, l, u)
        }
      case "PyPerBlockSparsifier" =>
        punctuation(it, ")")
        ir_value_expr(env)(it).map { ir_ =>
          val ir = annotateTypes(env.ctx, ir_, BindingEnv.empty).asInstanceOf[IR]
          val indices: IndexedSeq[Int] =
            CompileAndEvaluate[IndexedSeq[Int]](env.ctx, ir)
          PerBlockSparsifier(indices)
        }
      case "PyRectangleSparsifier" =>
        punctuation(it, ")")
        ir_value_expr(env)(it).map { ir_ =>
          val ir = annotateTypes(env.ctx, ir_, BindingEnv.empty).asInstanceOf[IR]
          val rectangles: IndexedSeq[Long] =
            CompileAndEvaluate[IndexedSeq[Long]](env.ctx, ir)
          RectangleSparsifier(rectangles.grouped(4).toIndexedSeq)
        }
      case "RowIntervalSparsifier" =>
        val blocksOnly = boolean_literal(it)
        val starts = int64_literals(it)
        val stops = int64_literals(it)
        punctuation(it, ")")
        done(RowIntervalSparsifier(blocksOnly, starts, stops))
      case "BandSparsifier" =>
        val blocksOnly = boolean_literal(it)
        val l = int64_literal(it)
        val u = int64_literal(it)
        punctuation(it, ")")
        done(BandSparsifier(blocksOnly, l, u))
      case "RectangleSparsifier" =>
        val rectangles = int64_literals(it).toFastSeq
        punctuation(it, ")")
        done(RectangleSparsifier(rectangles.grouped(4).toIndexedSeq))
    }
  }

  def blockmatrix_ir(env: IRParserEnvironment)(it: TokenIterator): StackFrame[BlockMatrixIR] = {
    punctuation(it, "(")
    for {
      ir <- call(blockmatrix_ir1(env)(it))
      _ = punctuation(it, ")")
    } yield ir
  }

  def blockmatrix_ir1(env: IRParserEnvironment)(it: TokenIterator): StackFrame[BlockMatrixIR] = {
    identifier(it) match {
      case "BlockMatrixRead" =>
        val readerStr = string_literal(it)
        val reader = BlockMatrixReader.fromJValue(env.ctx, JsonMethods.parse(readerStr))
        done(BlockMatrixRead(reader))
      case "BlockMatrixMap" =>
        val name = identifier(it)
        val needs_dense = boolean_literal(it)
        for {
          child <- blockmatrix_ir(env)(it)
          f <- ir_value_expr(env)(it)
        } yield BlockMatrixMap(child, name, f, needs_dense)
      case "BlockMatrixMap2" =>
        val lName = identifier(it)
        val rName = identifier(it)
        val sparsityStrategy = SparsityStrategy.fromString(identifier(it))
        for {
          left <- blockmatrix_ir(env)(it)
          right <- blockmatrix_ir(env)(it)
          f <- ir_value_expr(env)(it)
        } yield BlockMatrixMap2(left, right, lName, rName, f, sparsityStrategy)
      case "BlockMatrixDot" =>
        for {
          left <- blockmatrix_ir(env)(it)
          right <- blockmatrix_ir(env)(it)
        } yield BlockMatrixDot(left, right)
      case "BlockMatrixBroadcast" =>
        val inIndexExpr = int32_literals(it)
        val shape = int64_literals(it)
        val blockSize = int32_literal(it)
        blockmatrix_ir(env)(it).map { child =>
          BlockMatrixBroadcast(child, inIndexExpr, shape, blockSize)
        }
      case "BlockMatrixAgg" =>
        val outIndexExpr = int32_literals(it)
        blockmatrix_ir(env)(it).map { child =>
          BlockMatrixAgg(child, outIndexExpr)
        }
      case "BlockMatrixFilter" =>
        val indices = literals(literals(int64_literal))(it)
        blockmatrix_ir(env)(it).map { child =>
          BlockMatrixFilter(child, indices)
        }
      case "BlockMatrixDensify" =>
        blockmatrix_ir(env)(it).map(BlockMatrixDensify)
      case "BlockMatrixSparsify" =>
        for {
          sparsifier <- blockmatrix_sparsifier(env)(it)
          child <- blockmatrix_ir(env)(it)
        } yield BlockMatrixSparsify(child, sparsifier)
      case "BlockMatrixSlice" =>
        val slices = literals(literals(int64_literal))(it)
        blockmatrix_ir(env)(it).map { child =>
          BlockMatrixSlice(child, slices.map(_.toFastSeq).toFastSeq)
        }
      case "ValueToBlockMatrix" =>
        val shape = int64_literals(it)
        val blockSize = int32_literal(it)
        ir_value_expr(env)(it).map { child =>
          ValueToBlockMatrix(child, shape, blockSize)
        }
      case "BlockMatrixRandom" =>
        val staticUID = int64_literal(it)
        val gaussian = boolean_literal(it)
        val shape = int64_literals(it)
        val blockSize = int32_literal(it)
        done(BlockMatrixRandom(staticUID, gaussian, shape, blockSize))
      case "RelationalLetBlockMatrix" =>
        val name = identifier(it)
        for {
          value <- ir_value_expr(env)(it)
          body <- blockmatrix_ir(env)(it)
        } yield RelationalLetBlockMatrix(name, value, body)
    }
  }

  def annotateTypes(ctx: ExecuteContext, ir: BaseIR, env: BindingEnv[Type]): BaseIR = {
    def run(ir: BaseIR, env: BindingEnv[Type]): BaseIR = {
      val rw = ir.mapChildrenWithEnv(env)(run)
      rw match {
        case x: Ref =>
          x._typ = env.eval(x.name)
          x
        case x: Recur =>
          val TTuple(IndexedSeq(_, TupleField(_, rt))) = env.eval.lookup(x.name)
          x._typ = rt
          x
        case x: ApplyAggOp =>
          x.aggSig.initOpArgs = x.initOpArgs.map(_.typ)
          x.aggSig.seqOpArgs = x.seqOpArgs.map(_.typ)
          x
        case x: ApplyScanOp =>
          x.aggSig.initOpArgs = x.initOpArgs.map(_.typ)
          x.aggSig.seqOpArgs = x.seqOpArgs.map(_.typ)
          x
        case x: ApplyComparisonOp =>
          x.op = x.op.copy(x.l.typ, x.r.typ)
          x
        case MakeArray(args, typ) =>
          MakeArray.unify(ctx, args, typ)
        case x@InitOp(_, _, BasicPhysicalAggSig(_, FoldStateSig(t, accumName, otherAccumName, combIR))) =>
          run(combIR, BindingEnv.empty.bindEval(accumName -> t.virtualType, otherAccumName -> t.virtualType))
          x
        case x@SeqOp(_, _, BasicPhysicalAggSig(_, FoldStateSig(t, accumName, otherAccumName, combIR))) =>
          run(combIR, BindingEnv.empty.bindEval(accumName -> t.virtualType, otherAccumName -> t.virtualType))
          x
        case x@CombOp(_, _, BasicPhysicalAggSig(_, FoldStateSig(t, accumName, otherAccumName, combIR))) =>
          run(combIR, BindingEnv.empty.bindEval(accumName -> t.virtualType, otherAccumName -> t.virtualType))
          x
        case x@ResultOp(_, BasicPhysicalAggSig(_, FoldStateSig(t, accumName, otherAccumName, combIR))) =>
          run(combIR, BindingEnv.empty.bindEval(accumName -> t.virtualType, otherAccumName -> t.virtualType))
          x
        case Apply(name, typeArgs, args, rt, errorID) =>
          invoke(name, rt, typeArgs, errorID, args: _*)
        case _ =>
          rw
      }
    }

    run(ir, env)
  }

  def parse[T](s: String, f: (TokenIterator) => T): T = {
    val it = IRLexer.parse(s).toIterator.buffered
    f(it)
  }

  def parse_value_ir(s: String, env: IRParserEnvironment, typeEnv: BindingEnv[Type] = BindingEnv.empty): IR = {
    var ir = parse(s, ir_value_expr(env)(_).run())
    ir = annotateTypes(env.ctx, ir, typeEnv).asInstanceOf[IR]
    TypeCheck(env.ctx, ir, typeEnv)
    ir
  }

  def parse_value_ir(ctx: ExecuteContext, s: String): IR = {
    parse_value_ir(s, IRParserEnvironment(ctx))
  }

  def parse_table_ir(ctx: ExecuteContext, s: String): TableIR = parse_table_ir(s, IRParserEnvironment(ctx))

  def parse_table_ir(s: String, env: IRParserEnvironment): TableIR = {
    var ir = parse(s, table_ir(env)(_).run())
    ir = annotateTypes(env.ctx, ir, BindingEnv.empty).asInstanceOf[TableIR]
    TypeCheck(env.ctx, ir)
    ir
  }

  def parse_matrix_ir(s: String, env: IRParserEnvironment): MatrixIR = {
    var ir = parse(s, matrix_ir(env)(_).run())
    ir = annotateTypes(env.ctx, ir, BindingEnv.empty).asInstanceOf[MatrixIR]
    TypeCheck(env.ctx, ir)
    ir
  }

  def parse_matrix_ir(ctx: ExecuteContext, s: String): MatrixIR = parse_matrix_ir(s, IRParserEnvironment(ctx))

  def parse_blockmatrix_ir(s: String, env: IRParserEnvironment): BlockMatrixIR = {
    var ir = parse(s, blockmatrix_ir(env)(_).run())
    ir = annotateTypes(env.ctx, ir, BindingEnv.empty).asInstanceOf[BlockMatrixIR]
    TypeCheck(env.ctx, ir)
    ir
  }

  def parse_blockmatrix_ir(ctx: ExecuteContext, s: String): BlockMatrixIR = parse_blockmatrix_ir(s, IRParserEnvironment(ctx))

  def parseType(code: String): Type = parse(code, type_expr)

  def parsePType(code: String): PType = parse(code, ptype_expr)

  def parseStructType(code: String): TStruct = tcoerce[TStruct](parse(code, type_expr))

  def parseUnionType(code: String): TUnion = tcoerce[TUnion](parse(code, type_expr))

  def parseRVDType(code: String): RVDType = parse(code, rvd_type_expr)

  def parseTableType(code: String): TableType = parse(code, table_type_expr)

  def parseMatrixType(code: String): MatrixType = parse(code, matrix_type_expr)

  def parseSortField(code: String): SortField = parse(code, sort_field)
}<|MERGE_RESOLUTION|>--- conflicted
+++ resolved
@@ -3,7 +3,7 @@
 import is.hail.HailContext
 import is.hail.backend.ExecuteContext
 import is.hail.expr.ir.agg._
-import is.hail.expr.ir.functions.{IRFunctionRegistry, RelationalFunctions}
+import is.hail.expr.ir.functions.RelationalFunctions
 import is.hail.expr.{JSONAnnotationImpex, Nat, ParserUtils}
 import is.hail.io.{BufferSpec, TypedCodecSpec}
 import is.hail.rvd.{RVDPartitioner, RVDType}
@@ -825,26 +825,17 @@
           cases <- ir_value_children(env)(it)
         } yield Switch(x, default, cases)
       case "Let" =>
-<<<<<<< HEAD
         val names = repUntilNonStackSafe(it, identifier, PunctuationToken("("))
-        val bindings = Array.ofDim[(String, IR)](names.length)
-        for {
-          (env, _) <- names.foldLeft(done((env, 0))) { case (get, name) =>
+        val values = new Array[IR](names.length)
+        for {
+          _ <- names.indices.foldLeft(done(())) { case (update, i) =>
             for {
-              (env, idx) <- get
+              _ <- update
               value <- ir_value_expr(env)(it)
-              _ = bindings(idx) = (name -> value)
-            } yield (env.bindEval(name, value.typ), idx + 1)
+            } yield values.update(i, value)
           }
           body <- ir_value_expr(env)(it)
-        } yield Let(bindings, body)
-=======
-        val name = identifier(it)
-        for {
-          value <- ir_value_expr(env)(it)
-          body <- ir_value_expr(env)(it)
-        } yield Let(name, value, body)
->>>>>>> e9e8e172
+        } yield Let(names.zip(values).toFastSeq, body)
       case "AggLet" =>
         val name = identifier(it)
         val isScan = boolean_literal(it)
