package is.hail.expr.ir.lowering

import cats.Applicative
import cats.mtl.Ask
import cats.syntax.all._
import is.hail.HailContext
import is.hail.backend.ExecuteContext
import utils._
import is.hail.expr.ir.ArrayZipBehavior.AssertSameLength
import is.hail.expr.ir.functions.{TableCalculateNewPartitions, WrappedMatrixToTableFunction}
import is.hail.expr.ir.{ArrayRef, TableNativeWriter, agg, _}
import is.hail.io.{BufferSpec, TypedCodecSpec}
import is.hail.methods.{ForceCountTable, LocalLDPrune, NPartitionsTable, TableFilterPartitions}
import is.hail.rvd.{PartitionBoundOrdering, RVDPartitioner}
import is.hail.types._
import is.hail.types.physical.{PCanonicalBinary, PCanonicalTuple}
import is.hail.types.virtual._
import is.hail.utils._
import org.apache.spark.sql.Row

import scala.language.higherKinds

class LowererUnsupportedOperation(msg: String = null) extends Exception(msg)

object TableStage {
  def apply(
    globals: IR,
    partitioner: RVDPartitioner,
    dependency: TableStageDependency,
    contexts: IR,
    body: (Ref) => IR
  ): TableStage = {
    val globalsRef = Ref(genUID(), globals.typ)
    TableStage(
      FastIndexedSeq(globalsRef.name -> globals),
      FastIndexedSeq(globalsRef.name -> globalsRef),
      globalsRef,
      partitioner,
      dependency,
      contexts,
      body)
  }

  def apply(
    letBindings: IndexedSeq[(String, IR)],
    broadcastVals: IndexedSeq[(String, IR)],
    globals: Ref,
    partitioner: RVDPartitioner,
    dependency: TableStageDependency,
    contexts: IR,
    partition: Ref => IR
  ): TableStage = {
    val ctxType = contexts.typ.asInstanceOf[TStream].elementType
    val ctxRef = Ref(genUID(), ctxType)

    new TableStage(letBindings, broadcastVals, globals, partitioner, dependency, contexts, ctxRef.name, partition(ctxRef))
  }
  def wrapInBindings(body: IR, letBindings: IndexedSeq[(String, IR)]): IR = letBindings.foldRight[IR](body) {
    case ((name, value), body) => Let(name, value, body)
  }
}

// Scope structure:
// * 'letBindings' are evaluated in scope of previous 'letBindings', and are
//   visible in 'broadcastVals' and 'contexts'.
// * 'broadcastVals' are evaluated in scope of 'letBindings', and are visible
//   in 'partitionIR'.
// * 'globals' must be bound in 'letBindings', and rebound in 'broadcastVals',
//   so 'globals' is visible both in later 'letBindings' and in 'partitionIR'.
class TableStage(
  val letBindings: IndexedSeq[(String, IR)],
  val broadcastVals: IndexedSeq[(String, IR)],
  val globals: Ref,
  val partitioner: RVDPartitioner,
  val dependency: TableStageDependency,
  val contexts: IR,
  val ctxRefName: String,
  val partitionIR: IR) {
  self =>

  // useful for debugging, but should be disabled in production code due to N^2 complexity
  // typecheckPartition()

  contexts.typ match {
    case TStream(t) if t.isRealizable =>
    case t => throw new IllegalArgumentException(s"TableStage constructed with illegal context type $t")
  }

  def typecheckPartition(ctx: ExecuteContext): Unit = {
    TypeCheck(
      ctx,
      partitionIR,
      BindingEnv(Env[Type](((letBindings ++ broadcastVals).map { case (s, x) => (s, x.typ) })
        ++ FastIndexedSeq[(String, Type)]((ctxRefName, contexts.typ.asInstanceOf[TStream].elementType)): _*)))

  }

  def upcast[M[_]: Applicative](newType: TableType)(M: Ask[M, ExecuteContext]): M[TableStage] = {
    val newRowType = newType.rowType
    val newGlobalType = newType.globalType
    if (newRowType == rowType && newGlobalType == globalType) Applicative[M].pure(this)
    else M.reader { ctx =>
      changePartitionerNoRepartition(partitioner.coarsen(newType.key.length))
        .mapPartition(None)(PruneDeadFields.upcast(ctx, _, TStream(newRowType)))
        .mapGlobals(PruneDeadFields.upcast(ctx, _, newGlobalType))
    }
  }

  def ctxType: Type = contexts.typ.asInstanceOf[TStream].elementType
  def rowType: TStruct = partitionIR.typ.asInstanceOf[TStream].elementType.asInstanceOf[TStruct]
  def kType: TStruct = partitioner.kType
  def key: IndexedSeq[String] = kType.fieldNames
  def globalType: TStruct = globals.typ.asInstanceOf[TStruct]
  def tableType: TableType =
    TableType(rowType, key, globalType)

  assert(kType.isSubsetOf(rowType), s"Key type $kType is not a subset of $rowType")
  assert(broadcastVals.exists { case (name, value) => name == globals.name && value == globals})

  def copy(
    letBindings: IndexedSeq[(String, IR)] = letBindings,
    broadcastVals: IndexedSeq[(String, IR)] = broadcastVals,
    globals: Ref = globals,
    partitioner: RVDPartitioner = partitioner,
    dependency: TableStageDependency = dependency,
    contexts: IR = contexts,
    ctxRefName: String = ctxRefName,
    partitionIR: IR = partitionIR
  ): TableStage =
    new TableStage(letBindings, broadcastVals, globals, partitioner, dependency, contexts, ctxRefName, partitionIR)

  def partition(ctx: IR): IR = {
    require(ctx.typ == ctxType)
    Let(ctxRefName, ctx, partitionIR)
  }

  def numPartitions: Int = partitioner.numPartitions

  def mapPartition(newKey: Option[IndexedSeq[String]])(f: IR => IR): TableStage = {
    val part = newKey match {
      case Some(k) =>
        if (!partitioner.kType.fieldNames.startsWith(k))
          throw new RuntimeException(s"cannot map partitions to new key!" +
            s"\n  prev key: ${ partitioner.kType.fieldNames.toSeq }" +
            s"\n  new key:  ${ k }")
        partitioner.coarsen(k.length)
      case None => partitioner
    }
    copy(partitionIR = f(partitionIR), partitioner = part)
  }

  def zipPartitions(right: TableStage, newGlobals: (IR, IR) => IR, body: (IR, IR) => IR): TableStage = {
    val left = this
    val leftCtxTyp = left.ctxType
    val rightCtxTyp = right.ctxType

    val leftCtxRef = Ref(genUID(), leftCtxTyp)
    val rightCtxRef = Ref(genUID(), rightCtxTyp)

    val leftCtxStructField = genUID()
    val rightCtxStructField = genUID()

    val zippedCtxs = StreamZip(
      FastIndexedSeq(left.contexts, right.contexts),
      FastIndexedSeq(leftCtxRef.name, rightCtxRef.name),
      MakeStruct(FastIndexedSeq(leftCtxStructField -> leftCtxRef,
                                rightCtxStructField -> rightCtxRef)),
      ArrayZipBehavior.AssertSameLength)

    val globals = newGlobals(left.globals, right.globals)
    val globalsRef = Ref(genUID(), globals.typ)

    TableStage(
      left.letBindings ++ right.letBindings :+ (globalsRef.name -> globals),
      left.broadcastVals ++ right.broadcastVals :+ (globalsRef.name -> globalsRef),
      globalsRef,
      left.partitioner,
      left.dependency.union(right.dependency),
      zippedCtxs,
      (ctxRef: Ref) => {
        bindIR(left.partition(GetField(ctxRef, leftCtxStructField))) { lPart =>
          bindIR(right.partition(GetField(ctxRef, rightCtxStructField))) { rPart =>
            body(lPart, rPart)
          }
        }
      })
  }

  def mapPartitionWithContext(f: (IR, Ref) => IR): TableStage =
    copy(partitionIR = f(partitionIR, Ref(ctxRefName, ctxType)))

  def mapContexts(f: IR => IR)(getOldContext: IR => IR): TableStage = {
    val newContexts = f(contexts)
    TableStage(letBindings, broadcastVals, globals, partitioner, dependency, newContexts, ctxRef => bindIR(getOldContext(ctxRef))(partition))
  }

  def zipContextsWithIdx(): TableStage = {
    def getOldContext(ctx: IR) = GetField(ctx, "elt")
    mapContexts(zipWithIndex)(getOldContext)
  }

  def mapGlobals(f: IR => IR): TableStage = {
    val newGlobals = f(globals)
    val globalsRef = Ref(genUID(), newGlobals.typ)

    copy(
      letBindings = letBindings :+ globalsRef.name -> newGlobals,
      broadcastVals = broadcastVals :+ globalsRef.name -> globalsRef,
      globals = globalsRef
    )
  }

  def mapCollect(staticID: String, dynamicID: IR = NA(TString))(f: IR => IR): IR =
    mapCollectWithGlobals(staticID, dynamicID)(f)((_, globals) => globals)

  def mapCollectWithGlobals(staticID: String, dynamicID: IR = NA(TString))
                           (mapF: IR => IR)
                           (body: (IR, IR) => IR): IR =
    mapCollectWithContextsAndGlobals(staticID, dynamicID)((part, ctx) => mapF(part))(body)

  // mapf is (part, ctx) => ???, body is (parts, globals) => ???
  def mapCollectWithContextsAndGlobals(staticID: String, dynamicID: IR = NA(TString))(mapF: (IR, Ref) => IR)(body: (IR, IR) => IR): IR = {
    val broadcastRefs = MakeStruct(broadcastVals)
    val glob = Ref(genUID(), broadcastRefs.typ)

    val cda = CollectDistributedArray(
      contexts, broadcastRefs,
      ctxRefName, glob.name,
      broadcastVals.foldLeft(mapF(partitionIR, Ref(ctxRefName, ctxType))) { case (accum, (name, _)) =>
        Let(name, GetField(glob, name), accum)
      }, dynamicID, staticID, Some(dependency)
    )

    TableStage.wrapInBindings(bindIR(cda) { cdaRef => body(cdaRef, globals) }, letBindings)
  }

  def collectWithGlobals(staticID: String, dynamicID: IR = NA(TString)): IR =
    mapCollectWithGlobals(staticID, dynamicID)(ToArray) { (parts, globals) =>
      MakeStruct(FastSeq(
        "rows" -> ToArray(flatMapIR(ToStream(parts))(ToStream(_))),
        "global" -> globals
      ))
    }

  def countPerPartition: IR =
    mapCollect("count_per_partition")(part => Cast(StreamLen(part), TInt64))

  def getGlobals(): IR = TableStage.wrapInBindings(globals, letBindings)

  def getNumPartitions(): IR = TableStage.wrapInBindings(StreamLen(contexts), letBindings)

  def changePartitionerNoRepartition(newPartitioner: RVDPartitioner): TableStage = {
    require(partitioner.numPartitions == newPartitioner.numPartitions)
    copy(partitioner = newPartitioner)
  }

  def strictify[M[_]: MonadLower](allowedOverlap: Int = kType.size - 1): M[TableStage] =
    repartitionNoShuffle(partitioner.strictify(allowedOverlap))


  def repartitionNoShuffle[M[_]](newPartitioner: RVDPartitioner,
                                 allowDuplication: Boolean = false,
                                 dropEmptyPartitions: Boolean = false
                                )
                                (implicit M: MonadLower[M]): M[TableStage] = {

    if (newPartitioner == this.partitioner) {
      return M.pure(this)
    }

    if (!allowDuplication) {
      require(newPartitioner.satisfiesAllowedOverlap(newPartitioner.kType.size - 1))
    }
    require(newPartitioner.kType.isPrefixOf(kType))

    val newStage: M[TableStage] =
      if (LowerTableIR.isRepartitioningCheap(partitioner, newPartitioner)) {
        val startAndEnd = partitioner.rangeBounds.map(newPartitioner.intervalRange).zipWithIndex
        if (startAndEnd.forall { case ((start, end), i) => start + 1 == end &&
          newPartitioner.rangeBounds(start).includes(newPartitioner.kord, partitioner.rangeBounds(i))
        }) {
          val newToOld = startAndEnd.groupBy(_._1._1).map { case (newIdx, values) =>
            (newIdx, values.map(_._2).sorted.toIndexedSeq)
          }

          val (oldPartIndices, newPartitionerFilt) =
            if (dropEmptyPartitions) {
              val indices = (0 until newPartitioner.numPartitions).filter(newToOld.contains)
              (indices.map(newToOld), newPartitioner.copy(rangeBounds = indices.map(newPartitioner.rangeBounds)))
            } else
              ((0 until newPartitioner.numPartitions).map(i => newToOld.getOrElse(i, FastIndexedSeq())), newPartitioner)

          log.info(
            "repartitionNoShuffle - fast path," +
              s" generated ${oldPartIndices.length} partitions from ${partitioner.numPartitions}" +
              s" (dropped ${newPartitioner.numPartitions - oldPartIndices.length} empty output parts)"
          )

          val newContexts = bindIR(ToArray(contexts)) { oldCtxs =>
            mapIR(ToStream(Literal(TArray(TArray(TInt32)), oldPartIndices))) { inds =>
              ToArray(mapIR(ToStream(inds)) { i => ArrayRef(oldCtxs, i) })
            }
          }

          M.pure {
            TableStage(
              letBindings, broadcastVals, globals, newPartitionerFilt, dependency, newContexts,
              (ctx: Ref) => flatMapIR(ToStream(ctx, true)) { oldCtx => partition(oldCtx) }
            )
          }
        } else {
          val boundType = RVDPartitioner.intervalIRRepresentation(newPartitioner.kType)
          val partitionMapping: IndexedSeq[Row] = newPartitioner.rangeBounds.map { i =>
            Row(RVDPartitioner.intervalToIRRepresentation(i, newPartitioner.kType.size), partitioner.queryInterval(i))
          }
          val partitionMappingType = TStruct(
            "partitionBound" -> boundType,
            "parentPartitions" -> TArray(TInt32)
          )

          val prevContextUID = genUID()
          val mappingUID = genUID()
          val idxUID = genUID()
          val newContexts = Let(
            prevContextUID,
            ToArray(contexts),
            StreamMap(
              ToStream(
                Literal(
                  TArray(partitionMappingType),
                  partitionMapping)),
              mappingUID,
              MakeStruct(
                FastSeq(
                  "partitionBound" -> GetField(Ref(mappingUID, partitionMappingType), "partitionBound"),
                  "oldContexts" -> ToArray(
                    StreamMap(
                      ToStream(GetField(Ref(mappingUID, partitionMappingType), "parentPartitions")),
                      idxUID,
                      ArrayRef(Ref(prevContextUID, TArray(contexts.typ.asInstanceOf[TStream].elementType)), Ref(idxUID, TInt32))
                    ))
                )
              )
            )
          )

          val prevContextUIDPartition = genUID()
          M.pure {
            TableStage(letBindings, broadcastVals, globals, newPartitioner, dependency, newContexts,
              (ctxRef: Ref) => {
                val body = self.partition(Ref(prevContextUIDPartition, self.contexts.typ.asInstanceOf[TStream].elementType))
                bindIR(GetField(ctxRef, "partitionBound")) { interval =>
                  takeWhile(
                    dropWhile(
                      StreamFlatMap(
                        ToStream(GetField(ctxRef, "oldContexts"), true),
                        prevContextUIDPartition,
                        body)) { elt =>
                      invoke("pointLessThanPartitionIntervalLeftEndpoint", TBoolean,
                        SelectFields(elt, newPartitioner.kType.fieldNames),
                        invoke("start", boundType.pointType, interval),
                        invoke("includesStart", TBoolean, interval))

                    }) { elt =>
                    invoke("pointLessThanPartitionIntervalRightEndpoint", TBoolean,
                      SelectFields(elt, newPartitioner.kType.fieldNames),
                      invoke("end", boundType.pointType, interval),
                      invoke("includesEnd", TBoolean, interval))
                  }
                }
              })
          }
        }
      } else {
        for {
          location <- newTmpPath(genUID)
          ctx <- M.ask
          ir <- TableNativeWriter(location).lower(this, RTable.fromTableStage(ctx, this))
          _ <- CompileAndEvaluate[M, Unit](ir)

          newTableType = TableType(rowType, newPartitioner.kType.fieldNames, globalType)
          reader = TableNativeReader.read(ctx.fs, location, Some(NativeReaderOptions(
            intervals = newPartitioner.rangeBounds,
            intervalPointType = newPartitioner.kType,
            filterIntervals = dropEmptyPartitions
          )))

          table = TableRead(newTableType, dropRows = false, tr = reader)
          analyses <- LoweringAnalyses(table)
          newStage <- LowerTableIR.applyTable(table, DArrayLowering.All, analyses)
        } yield newStage
      }

    newStage.map { newStage =>
      assert(newStage.rowType == rowType,
        s"repartitioned row type: ${newStage.rowType}\n" +
          s"          old row type: $rowType"
      )
      newStage
    }
  }

  def extendKeyPreservesPartitioning[M[_]](newKey: IndexedSeq[String])
                                          (implicit M: MonadLower[M]): M[TableStage] = {
    require(newKey startsWith kType.fieldNames)
    require(newKey.forall(rowType.fieldNames.contains))

    val newKeyType = rowType.typeAfterSelectNames(newKey)
    if (RVDPartitioner.isValid(partitioner.sm, newKeyType, partitioner.rangeBounds))
      M.pure {
        changePartitionerNoRepartition(partitioner.copy(kType = newKeyType))
      }
    else {
      val adjustedPartitioner = partitioner.strictify()
      repartitionNoShuffle(adjustedPartitioner).map {
        _.changePartitionerNoRepartition(adjustedPartitioner.copy(kType = newKeyType))
      }
    }
  }

  def orderedJoin[M[_]: MonadLower](
    right: TableStage,
    joinKey: Int,
    joinType: String,
    globalJoiner: (IR, IR) => IR,
    joiner: (Ref, Ref) => IR,
    rightKeyIsDistinct: Boolean = false
  ): M[TableStage] = {
    assert(this.kType.truncate(joinKey).isIsomorphicTo(right.kType.truncate(joinKey)))

    val newPartitioner = {
      def leftPart: RVDPartitioner = this.partitioner.strictify()
      def rightPart: RVDPartitioner = right.partitioner.coarsen(joinKey).extendKey(this.kType)
      (joinType: @unchecked) match {
        case "left" => leftPart
        case "right" => rightPart
        case "inner" => leftPart.intersect(rightPart)
        case "outer" => RVDPartitioner.generate(
          partitioner.sm,
          this.kType.fieldNames.take(joinKey),
          this.kType,
          leftPart.rangeBounds ++ rightPart.rangeBounds)
      }
    }

    val partitionJoiner: (IR, IR) => IR = (lPart, rPart) => {
      val lEltType = lPart.typ.asInstanceOf[TStream].elementType.asInstanceOf[TStruct]
      val rEltType = rPart.typ.asInstanceOf[TStream].elementType.asInstanceOf[TStruct]

      val lKey = this.kType.fieldNames.take(joinKey)
      val rKey = right.kType.fieldNames.take(joinKey)

      val lEltRef = Ref(genUID(), lEltType)
      val rEltRef = Ref(genUID(), rEltType)

      StreamJoin(lPart, rPart, lKey, rKey, lEltRef.name, rEltRef.name, joiner(lEltRef, rEltRef), joinType,
        requiresMemoryManagement = true, rightKeyIsDistinct = rightKeyIsDistinct)
    }

    val newKey = kType.fieldNames ++ right.kType.fieldNames.drop(joinKey)

    for {
      p <- repartitionNoShuffle(newPartitioner)
      p <- p.alignAndZipPartitions(right, joinKey, globalJoiner, partitionJoiner)
      p <- p.extendKeyPreservesPartitioning(newKey)
    } yield p
  }

  // 'joiner' must take all output key values from
  // left stream, and be monotonic on left stream (it can drop or duplicate
  // elements of left iterator, or insert new elements in order, but cannot
  // rearrange them), and output values must conform to 'newTyp'. The
  // partitioner of the result will be the left partitioner. Each partition will
  // be computed by 'joiner', with corresponding partition of 'this' as first
  // iterator, and with all rows of 'that' whose 'joinKey' might match something
  // in partition as the second iterator.
  def alignAndZipPartitions[M[_]: MonadLower](
    right: TableStage,
    joinKey: Int,
    globalJoiner: (IR, IR) => IR,
    joiner: (IR, IR) => IR
  ): M[TableStage] = {
    require(joinKey <= kType.size)
    require(joinKey <= right.kType.size)

    val leftKeyToRightKeyMap = (kType.fieldNames.take(joinKey), right.kType.fieldNames.take(joinKey)).zipped.toMap
    val newRightPartitioner = partitioner.coarsen(joinKey).rename(leftKeyToRightKeyMap)

    right
      .repartitionNoShuffle( newRightPartitioner, allowDuplication = true)
      .map(zipPartitions(_, globalJoiner, joiner))
  }

  // Like alignAndZipPartitions, when 'right' is keyed by intervals.
  // 'joiner' is called once for each partition of 'this', as in
  // alignAndZipPartitions, but now the second iterator will contain all rows
  // of 'that' whose key is an interval overlapping the range bounds of the
  // current partition of 'this', in standard interval ordering.
  def intervalAlignAndZipPartitions[M[_]](right: TableStage,
                                          rightRowRType: RStruct,
                                          globalJoiner: (IR, IR) => IR,
                                          joiner: (IR, IR) => IR
                                         )(implicit M: MonadLower[M])
  : M[TableStage] = {
    require(right.kType.size == 1)
    val rightKeyType = right.kType.fields.head.typ
    require(rightKeyType.isInstanceOf[TInterval])
    require(rightKeyType.asInstanceOf[TInterval].pointType == kType.types.head)

    val irPartitioner = partitioner.coarsen(1).partitionBoundsIRRepresentation

    val rightWithPartNums = right.mapPartition(None) { partStream =>
      flatMapIR(partStream) { row =>
        val interval = bindIR(GetField(row, right.key.head)) { interval =>
          invoke("Interval", TInterval(TTuple(kType.typeAfterSelect(Array(0)), TInt32)),
            MakeTuple.ordered(FastSeq(MakeStruct(FastSeq(kType.fieldNames.head -> invoke("start", kType.types.head, interval))), I32(1))),
            MakeTuple.ordered(FastSeq(MakeStruct(FastSeq(kType.fieldNames.head -> invoke("end", kType.types.head, interval))), I32(1))),
            invoke("includesStart", TBoolean, interval),
            invoke("includesEnd", TBoolean, interval)
          )
        }

        bindIR(invoke("partitionerFindIntervalRange", TTuple(TInt32, TInt32), irPartitioner, interval)) { range =>
          val rangeStream = StreamRange(GetTupleElement(range, 0), GetTupleElement(range, 1), I32(1), requiresMemoryManagementPerElement = true)
          mapIR(rangeStream) { partNum =>
            InsertFields(row, FastIndexedSeq("__partNum" -> partNum))
          }
        }
      }
    }

    val rightRowRTypeWithPartNum = IndexedSeq("__partNum" -> TypeWithRequiredness(TInt32)) ++ rightRowRType.fields.map(rField => rField.name -> rField.typ)
    val rightTableRType = RTable(rightRowRTypeWithPartNum, FastSeq(), right.key)

    for {
      ctx <- M.ask
      sortedReader <-
        ctx.backend.lowerDistributedSort(
          rightWithPartNums,
          SortField("__partNum", Ascending) +: right.key.map(k => SortField(k, Ascending)),
          rightTableRType
        )

      sorted <- sortedReader.lower(sortedReader.fullType)
      _ <- assertA(sorted.kType.fieldNames.sameElements("__partNum" +: right.key))

      newRightPartitioner = new RVDPartitioner(
        ctx.stateManager,
        Some(1),
        TStruct.concat(TStruct("__partNum" -> TInt32), right.kType),
        Array.tabulate[Interval](partitioner.numPartitions)(i => Interval(Row(i), Row(i), true, true))
      )

      repartitioned <- sorted
        .repartitionNoShuffle(newRightPartitioner)
        .map(_
          .changePartitionerNoRepartition(RVDPartitioner.unkeyed(ctx.stateManager, newRightPartitioner.numPartitions))
          .mapPartition(None) { part =>
            mapIR(part) { row =>
              SelectFields(row, right.rowType.fieldNames)
            }
          }
        )
    } yield zipPartitions(repartitioned, globalJoiner, joiner)
  }
}

object LowerTableIR {
  def apply[M[_]](ir: IR, typesToLower: DArrayLowering.Type, analyses: LoweringAnalyses)(implicit M: MonadLower[M]): M[IR] = {
    def lower(tir: TableIR): M[TableStage] =
      this.applyTable(tir, typesToLower, analyses)

    ir match {
      case TableCount(tableIR) =>
        for {
          stage <- lower(tableIR)
          count = stage.countPerPartition
        } yield invoke("sum", TInt64, count)

      case TableToValueApply(child, ForceCountTable()) =>
        for {
          stage <- lower(child)
          sum = stage.mapCollect("table_force_count") { rows =>
            foldIR(mapIR(rows)(row => Consume(row)), 0L)(_ + _)
          }
        } yield invoke("sum", TInt64, sum)

      case TableToValueApply(child, TableCalculateNewPartitions(nPartitions)) =>
        lower(child).map { stage =>
          val sampleSize = math.min((nPartitions * 20 + 256), 1000000)
          val samplesPerPartition = sampleSize / math.max(1, stage.numPartitions)
          val keyType = child.typ.keyType
          val samplekey = AggSignature(ReservoirSample(),
            FastIndexedSeq(TInt32),
            FastIndexedSeq(keyType)
          )

          val minkey = AggSignature(TakeBy(),
            FastIndexedSeq(TInt32),
            FastIndexedSeq(keyType, keyType)
          )

          val maxkey = AggSignature(TakeBy(Descending),
            FastIndexedSeq(TInt32),
            FastIndexedSeq(keyType, keyType)
          )


          bindIR(flatten(stage.mapCollect("table_calculate_new_partitions") { rows =>
            streamAggIR(mapIR(rows) { row => SelectFields(row, keyType.fieldNames) }) { elt =>
              ToArray(flatMapIR(ToStream(
                MakeArray(
                  ApplyAggOp(
                    FastIndexedSeq(I32(samplesPerPartition)),
                    FastIndexedSeq(elt),
                    samplekey),
                  ApplyAggOp(
                    FastIndexedSeq(I32(1)),
                    FastIndexedSeq(elt, elt),
                    minkey),
                  ApplyAggOp(
                    FastIndexedSeq(I32(1)),
                    FastIndexedSeq(elt, elt),
                    maxkey)
                )
              )) { inner => ToStream(inner) })
            }
          })) { partData =>

            val sorted = sortIR(partData) { (l, r) => ApplyComparisonOp(LT(keyType, keyType), l, r) }
            bindIR(ToArray(flatMapIR(StreamGroupByKey(ToStream(sorted), keyType.fieldNames, missingEqual = true)) { groupRef =>
              StreamTake(groupRef, 1)
            })) { boundsArray =>

              bindIR(ArrayLen(boundsArray)) { nBounds =>
                bindIR(minIR(nBounds, nPartitions)) { nParts =>
                  If(nParts.ceq(0),
                    MakeArray(FastIndexedSeq(), TArray(TInterval(keyType))),
                    bindIR((nBounds + (nParts - 1)) floorDiv nParts) { stepSize =>
                      ToArray(mapIR(StreamRange(0, nBounds, stepSize)) { i =>
                        If((i + stepSize) < (nBounds - 1),
                          invoke("Interval", TInterval(keyType), ArrayRef(boundsArray, i), ArrayRef(boundsArray, i + stepSize), True(), False()),
                          invoke("Interval", TInterval(keyType), ArrayRef(boundsArray, i), ArrayRef(boundsArray, nBounds - 1), True(), True())
                        )
                      })
                    }
                  )
                }
              }
            }
          }
        }

      case TableGetGlobals(child) =>
        lower(child).map(_.getGlobals())

      case TableCollect(child) =>
        lower(child).map(_.collectWithGlobals("table_collect"))

      case TableAggregate(child, query) =>
        val resultUID = genUID()
        val aggs = agg.Extract(query, resultUID, analyses.requirednessAnalysis, false)

        def results: IR = ResultOp.makeTuple(aggs.aggs)

        lower(child).flatMap { lc =>
          val initState = Let("global", lc.globals,
            RunAgg(
              aggs.init,
              MakeTuple.ordered(aggs.aggs.zipWithIndex.map { case (sig, i) => AggStateValue(i, sig.state) }),
              aggs.states
            ))
          val initStateRef = Ref(genUID(), initState.typ)
          val lcWithInitBinding = lc.copy(
            letBindings = lc.letBindings ++ FastIndexedSeq((initStateRef.name, initState)),
            broadcastVals = lc.broadcastVals ++ FastIndexedSeq((initStateRef.name, initStateRef))
          )

          val initFromSerializedStates = Begin(aggs.aggs.zipWithIndex.map { case (agg, i) =>
            InitFromSerializedValue(i, GetTupleElement(initStateRef, i), agg.state)
          })

          val branchFactor = HailContext.get.branchingFactor
          val useTreeAggregate = aggs.shouldTreeAggregate && branchFactor < lc.numPartitions
          val isCommutative = aggs.isCommutative
          log.info(s"Aggregate: useTreeAggregate=${useTreeAggregate}")
          log.info(s"Aggregate: commutative=${isCommutative}")

          if (useTreeAggregate) {
            newTmpPath("aggregate_intermediates/").map { tmpDir =>
              val codecSpec = TypedCodecSpec(PCanonicalTuple(true, aggs.aggs.map(_ => PCanonicalBinary(true)): _*), BufferSpec.wireSpec)
              val writer = ETypeValueWriter(codecSpec)
              val reader = ETypeValueReader(codecSpec)
              lcWithInitBinding.mapCollectWithGlobals("table_aggregate")({ part: IR =>
                Let("global", lc.globals,
                  RunAgg(
                    Begin(FastIndexedSeq(
                      initFromSerializedStates,
                      StreamFor(part,
                        "row",
                        aggs.seqPerElt
                      )
                    )),
                    WriteValue(MakeTuple.ordered(aggs.aggs.zipWithIndex.map { case (sig, i) => AggStateValue(i, sig.state) }), Str(tmpDir) + UUID4(), writer),
                    aggs.states
                  ))
              }) { case (collected, globals) =>
                val treeAggFunction = genUID()
                val currentAggStates = Ref(genUID(), TArray(TString))
                val iterNumber = Ref(genUID(), TInt32)

                val distAggStatesRef = Ref(genUID(), TArray(TString))

                def combineGroup(partArrayRef: IR, useInitStates: Boolean): IR = {
                  Begin(FastIndexedSeq(
                    if (useInitStates) {
                      initFromSerializedStates
                    } else {
                      bindIR(ReadValue(ArrayRef(partArrayRef, 0), reader, reader.spec.encodedVirtualType)) { serializedTuple =>
                        Begin(aggs.aggs.zipWithIndex.map { case (sig, i) =>
                          InitFromSerializedValue(i, GetTupleElement(serializedTuple, i), sig.state)
                        })
                      }
                    },
                    forIR(StreamRange(if (useInitStates) 0 else 1, ArrayLen(partArrayRef), 1, requiresMemoryManagementPerElement = true)) { fileIdx =>
                      bindIR(ReadValue(ArrayRef(partArrayRef, fileIdx), reader, reader.spec.encodedVirtualType)) { serializedTuple =>
                        Begin(aggs.aggs.zipWithIndex.map { case (sig, i) =>
                          CombOpValue(i, GetTupleElement(serializedTuple, i), sig)
                        })
                      }
                    }))
                }

                bindIR(TailLoop(treeAggFunction,
                  FastIndexedSeq[(String, IR)](currentAggStates.name -> collected, iterNumber.name -> I32(0)),
                  If(ArrayLen(currentAggStates) <= I32(branchFactor),
                    currentAggStates,
                    Recur(treeAggFunction,
                      FastIndexedSeq(
                        CollectDistributedArray(
                          mapIR(StreamGrouped(ToStream(currentAggStates), I32(branchFactor)))(x => ToArray(x)),
                          MakeStruct(FastSeq()),
                          distAggStatesRef.name,
                          genUID(),
                          RunAgg(
                            combineGroup(distAggStatesRef, false),
                            WriteValue(MakeTuple.ordered(aggs.aggs.zipWithIndex.map { case (sig, i) => AggStateValue(i, sig.state) }), Str(tmpDir) + UUID4(), writer),
                            aggs.states
                          ),
                          strConcat(Str("iteration="), invoke("str", TString, iterNumber), Str(", n_states="), invoke("str", TString, ArrayLen(currentAggStates))),
                          "table_tree_aggregate"
                        ),
                        iterNumber + 1),
                      currentAggStates.typ)))
                ) { finalParts =>
                  RunAgg(
                    combineGroup(finalParts, true),
                    Let("global", globals, Let(resultUID, results, aggs.postAggIR)),
                    aggs.states
                  )
                }
              }
            }
          } else M.pure {
            lcWithInitBinding.mapCollectWithGlobals("table_aggregate_singlestage")({ part: IR =>
              Let("global", lc.globals,
                RunAgg(
                  Begin(FastIndexedSeq(
                    initFromSerializedStates,
                    StreamFor(part,
                      "row",
                      aggs.seqPerElt
                    )
                  )),
                  MakeTuple.ordered(aggs.aggs.zipWithIndex.map { case (sig, i) => AggStateValue(i, sig.state) }),
                  aggs.states
                ))
            }) { case (collected, globals) =>
              Let("global",
                globals,
                RunAgg(
                  Begin(FastIndexedSeq(
                    initFromSerializedStates,
                    forIR(ToStream(collected, requiresMemoryManagementPerElement = true)) { state =>
                      Begin(aggs.aggs.zipWithIndex.map { case (sig, i) => CombOpValue(i, GetTupleElement(state, i), sig) })
                    }
                  )),
                  Let(resultUID, results, aggs.postAggIR),
                  aggs.states
                )
              )
            }
          }
        }

      case TableToValueApply(child, NPartitionsTable()) =>
        lower(child).map(_.getNumPartitions())

      case TableWrite(child, writer) =>
        for {
          stage <- lower(child)
          res <- writer.lower(stage, tcoerce[RTable](analyses.requirednessAnalysis.lookup(child)))
        } yield res

      case TableMultiWrite(children, writer) =>
        val lowerChildren = children.traverse { child =>
          for {lc <- lower(child)}
            yield (lc, tcoerce[RTable](analyses.requirednessAnalysis.lookup(child)))
        }

        lowerChildren >>= writer.lower[M]

      case node if node.children.exists(_.isInstanceOf[TableIR]) =>
        raisePretty { pretty =>
          new LowererUnsupportedOperation(s"IR nodes with TableIR children must be defined explicitly: \n${pretty(node)}")
        }
    }
  }

  def applyTable[M[_]](tir: TableIR, typesToLower: DArrayLowering.Type, analyses: LoweringAnalyses)
                      (implicit M: MonadLower[M]): M[TableStage] = {
    def lowerIR(ir: IR): M[IR] =
      LowerToCDA.lower(ir, typesToLower, analyses)

    def lower(tir: TableIR): M[TableStage] =
      this.applyTable(tir, typesToLower, analyses)

    if (typesToLower == DArrayLowering.BMOnly)
      throw new LowererUnsupportedOperation("found TableIR in lowering; lowering only BlockMatrixIRs.")

    val typ: TableType = tir.typ

    val lowered: M[TableStage] = tir match {
      case TableRead(typ, dropRows, reader) =>
        if (dropRows)
          for {
            globals <- reader.lowerGlobals(typ.globalType)
            sm <- M.reader(_.stateManager)
          } yield TableStage(
              globals,
              RVDPartitioner.empty(sm, typ.keyType),
              TableStageDependency.none,
              MakeStream(FastIndexedSeq(), TStream(TStruct.empty)),
              (_: Ref) => MakeStream(FastIndexedSeq(), TStream(typ.rowType))
            )
        else
          reader.lower(typ)

      case TableParallelize(rowsAndGlobal, nPartitions) =>
        for {
          loweredRowsAndGlobal <- lowerIR(rowsAndGlobal)
          loweredRowsAndGlobalRef = Ref(genUID(), loweredRowsAndGlobal.typ)
          nPartitionsAdj = nPartitions.getOrElse(16)

          context = bindIR(ArrayLen(GetField(loweredRowsAndGlobalRef, "rows"))) { numRowsRef =>
            bindIR(invoke("extend", TArray(TInt32), ToArray(mapIR(rangeIR(nPartitionsAdj)) { partIdx =>
              (partIdx * numRowsRef) floorDiv nPartitionsAdj
            }),
              MakeArray(numRowsRef))) { indicesArray =>
              bindIR(GetField(loweredRowsAndGlobalRef, "rows")) { rows =>
                mapIR(rangeIR(nPartitionsAdj)) { partIdx =>
                  ToArray(mapIR(rangeIR(ArrayRef(indicesArray, partIdx), ArrayRef(indicesArray, partIdx + 1))) { rowIdx =>
                    ArrayRef(rows, rowIdx)
                  })
                }
              }
            }
          }

          globalsRef = Ref(genUID(), typ.globalType)
          sm <- M.reader(_.stateManager)
        } yield TableStage(
          FastIndexedSeq(loweredRowsAndGlobalRef.name -> loweredRowsAndGlobal,
            globalsRef.name -> GetField(loweredRowsAndGlobalRef, "global")),
          FastIndexedSeq(globalsRef.name -> globalsRef),
          globalsRef,
          RVDPartitioner.unkeyed(sm, nPartitionsAdj),
          TableStageDependency.none,
          context,
          ctxRef => ToStream(ctxRef, true)
        )

      case TableGen(contexts, globals, cname, gname, body, partitioner, errorId) =>
        for {
          loweredGlobals <- lowerIR(globals)
          loweredContexts <- lowerIR {
            bindIR(ToArray(contexts)) { ref =>
              bindIR(ArrayLen(ref)) { len =>
                // Assert at runtime that the number of contexts matches the number of partitions
                val ctxs = ToStream(If(len ceq partitioner.numPartitions, ref, {
                  val dieMsg = strConcat(
                    s"TableGen: partitioner contains ${partitioner.numPartitions} partitions,",
                    " got ", len, " contexts."
                  )
                  Die(dieMsg, ref.typ, errorId)
                }))

                // [FOR KEYED TABLES ONLY]
                // AFAIK, there's no way to guarantee that the rows generated in the
                // body conform to their partition's range bounds at compile time so
                // assert this at runtime in the body before it wreaks havoc upon the world.
                val partitionIdx = StreamRange(I32(0), I32(partitioner.numPartitions), I32(1))
                val bounds = Literal(TArray(TInterval(partitioner.kType)), partitioner.rangeBounds.toIndexedSeq)
                zipIR(FastSeq(partitionIdx, ToStream(bounds), ctxs), AssertSameLength, errorId)(MakeTuple.ordered)
              }
            }
          }

          gref = Ref(gname, loweredGlobals.typ)
          ctype = loweredContexts.typ.asInstanceOf[TStream].elementType
          cref = Ref(genUID(), ctype)
          loweredBody <- lowerIR {
            val rows = Let(cname, GetTupleElement(cref, 2), body)
            if (partitioner.kType.fields.isEmpty) rows
            else bindIR(GetTupleElement(cref, 1)) { interval =>
              mapIR(rows) { row =>
                val key = SelectFields(row, partitioner.kType.fieldNames)
                If(invoke("contains", TBoolean, interval, key), row, {
                  val idx = GetTupleElement(cref, 0)
                  val msg = strConcat(
                    "TableGen: Unexpected key in partition ", idx,
                    "\n\tRange bounds for partition ", idx, ": ", interval,
                    "\n\tInvalid key: ", key
                  )
                  Die(msg, row.typ, errorId)
                })
              }
            }
          }
        } yield new TableStage(
          FastIndexedSeq(gref.name -> loweredGlobals),
          FastIndexedSeq(gref.name -> gref),
          gref,
          partitioner,
          TableStageDependency.none,
          loweredContexts,
          cref.name,
          loweredBody
        )

      case TableRange(n, nPartitions) =>
        val nPartitionsAdj = math.max(math.min(n, nPartitions), 1)
        val partCounts = partition(n, nPartitionsAdj)
        val partStarts = partCounts.scanLeft(0)(_ + _)

        val contextType = TStruct("start" -> TInt32, "end" -> TInt32)

        val ranges = Array.tabulate(nPartitionsAdj)(i => partStarts(i) -> partStarts(i + 1))

        M.reader { ctx =>
          TableStage(
            MakeStruct(FastSeq()),
            new RVDPartitioner(ctx.stateManager, Array("idx"), tir.typ.rowType, ranges.map {
              case (start, end) => Interval(Row(start), Row(end), includesStart = true, includesEnd = false)
            }),
            TableStageDependency.none,
            ToStream(Literal(TArray(contextType), ranges.map(Row.fromTuple).toFastIndexedSeq)),
            (ctxRef: Ref) => mapIR(StreamRange(GetField(ctxRef, "start"), GetField(ctxRef, "end"), I32(1), true)) { i =>
              MakeStruct(FastSeq("idx" -> i))
            }
          )
        }

      case TableMapGlobals(child, newGlobals) =>
        lower(child).map(_.mapGlobals(old => Let("global", old, newGlobals)))

      case TableAggregateByKey(child, expr) =>
        for {
          loweredChild <- lower(child)
          repartitioned <- loweredChild.repartitionNoShuffle(loweredChild.partitioner.coarsen(child.typ.key.length).strictify())
        } yield repartitioned.mapPartition(Some(child.typ.key)) { partition =>
          Let("global", loweredChild.globals,
            mapIR(StreamGroupByKey(partition, child.typ.key, missingEqual = true)) { groupRef =>
              StreamAgg(
                groupRef,
                "row",
                bindIRs(ArrayRef(ApplyAggOp(FastSeq(I32(1)), FastSeq(SelectFields(Ref("row", child.typ.rowType), child.typ.key)),
                  AggSignature(Take(), FastSeq(TInt32), FastSeq(child.typ.keyType))), I32(0)), // FIXME: would prefer a First() agg op
                  expr) { case Seq(key, value) =>
                  MakeStruct(child.typ.key.map(k => (k, GetField(key, k))) ++ expr.typ.asInstanceOf[TStruct].fieldNames.map { f =>
                    (f, GetField(value, f))
                  })
                }
              )
            }
          )
        }

      case TableDistinct(child) =>
        lower(child).flatMap { loweredChild =>
          if (analyses.distinctKeyedAnalysis.contains(child))
            Applicative[M].pure(loweredChild)
          else
            loweredChild.repartitionNoShuffle(loweredChild.partitioner.coarsen(child.typ.key.length).strictify())
              .map(_.mapPartition(None) { partition =>
                flatMapIR(StreamGroupByKey(partition, child.typ.key, missingEqual = true)) { groupRef =>
                  StreamTake(groupRef, 1)
                }
              })
        }

      case TableFilter(child, cond) =>
        lower(child).map { loweredChild =>
          loweredChild.mapPartition(None) { rows =>
            Let("global", loweredChild.globals,
              StreamFilter(rows, "row", cond))
          }
        }

      case TableFilterIntervals(child, intervals, keep) =>
        lower(child).flatMap { loweredChild =>
          M.reader { ctx =>
            val part = loweredChild.partitioner
            val kt = child.typ.keyType
            val ord = PartitionBoundOrdering(ctx.stateManager, kt)
            val iord = ord.intervalEndpointOrdering

            val filterPartitioner = new RVDPartitioner(ctx.stateManager, kt, Interval.union(intervals.toArray, ord.intervalEndpointOrdering))
            val boundsType = TArray(RVDPartitioner.intervalIRRepresentation(kt))
            val filterIntervalsRef = Ref(genUID(), boundsType)
            val filterIntervals: IndexedSeq[Interval] = filterPartitioner.rangeBounds.map { i =>
              RVDPartitioner.intervalToIRRepresentation(i, kt.size)
            }

            val (newRangeBounds, includedIndices, startAndEndInterval, f) = if (keep) {
              val (newRangeBounds, includedIndices, startAndEndInterval) = part.rangeBounds.zipWithIndex.flatMap { case (interval, i) =>
                if (filterPartitioner.overlaps(interval)) {
                  Some((interval, i, (filterPartitioner.lowerBoundInterval(interval), filterPartitioner.upperBoundInterval(interval))))
                } else None
              }.unzip3

              def f(partitionIntervals: IR, key: IR): IR =
                invoke("partitionerContains", TBoolean, partitionIntervals, key)

              (newRangeBounds, includedIndices, startAndEndInterval, f _)
            } else {
              // keep = False
              val (newRangeBounds, includedIndices, startAndEndInterval) = part.rangeBounds.zipWithIndex.flatMap { case (interval, i) =>
                val lowerBound = filterPartitioner.lowerBoundInterval(interval)
                val upperBound = filterPartitioner.upperBoundInterval(interval)
                if ((lowerBound until upperBound).map(filterPartitioner.rangeBounds).exists { filterInterval =>
                  iord.compareNonnull(filterInterval.left, interval.left) <= 0 && iord.compareNonnull(filterInterval.right, interval.right) >= 0
                })
                  None
                else Some((interval, i, (lowerBound, upperBound)))
              }.unzip3

              def f(partitionIntervals: IR, key: IR): IR =
                !invoke("partitionerContains", TBoolean, partitionIntervals, key)

              (newRangeBounds, includedIndices, startAndEndInterval, f _)
            }

            val newPart = new RVDPartitioner(ctx.stateManager, kt, newRangeBounds)

            TableStage(
              letBindings = loweredChild.letBindings,
              broadcastVals = loweredChild.broadcastVals ++ FastIndexedSeq((filterIntervalsRef.name, Literal(boundsType, filterIntervals))),
              loweredChild.globals,
              newPart,
              loweredChild.dependency,
              contexts = bindIRs(
                ToArray(loweredChild.contexts),
                Literal(TArray(TTuple(TInt32, TInt32)), startAndEndInterval.map(Row.fromTuple).toFastIndexedSeq)
              ) { case Seq(prevContexts, bounds) =>
                zip2(ToStream(Literal(TArray(TInt32), includedIndices.toFastIndexedSeq)), ToStream(bounds), ArrayZipBehavior.AssumeSameLength) { (idx, bound) =>
                  MakeStruct(FastIndexedSeq(("prevContext", ArrayRef(prevContexts, idx)), ("bounds", bound)))
                }
              },
              { (part: Ref) =>
                val oldPart = loweredChild.partition(GetField(part, "prevContext"))
                bindIR(GetField(part, "bounds")) { bounds =>
                  bindIRs(GetTupleElement(bounds, 0), GetTupleElement(bounds, 1)) { case Seq(startIntervalIdx, endIntervalIdx) =>
                    bindIR(ToArray(mapIR(rangeIR(startIntervalIdx, endIntervalIdx)) { i => ArrayRef(filterIntervalsRef, i) })) { partitionIntervals =>
                      filterIR(oldPart) { row =>
                        bindIR(SelectFields(row, child.typ.key)) { key =>
                          f(partitionIntervals, key)
                        }
                      }
                    }
                  }
                }
              }
            )
          }
        }

      case TableHead(child, targetNumRows) =>
        lower(child).flatMap { loweredChild =>

          def streamLenOrMax(a: IR): IR =
            if (targetNumRows <= Integer.MAX_VALUE)
              StreamLen(StreamTake(a, targetNumRows.toInt))
            else
              StreamLen(a)

          def partitionSizeArray(childContexts: Ref): IR = {
            child.partitionCounts match {
              case Some(partCounts) =>
                var idx = 0
                var sumSoFar = 0L
                while (idx < partCounts.length && sumSoFar < targetNumRows) {
                  sumSoFar += partCounts(idx)
                  idx += 1
                }
                val partsToKeep = partCounts.slice(0, idx)
                val finalParts = partsToKeep.map(partSize => partSize.toInt).toFastIndexedSeq
                Literal(TArray(TInt32), finalParts)
              case None =>
                val partitionSizeArrayFunc = genUID()
                val howManyPartsToTryRef = Ref(genUID(), TInt32)
                val howManyPartsToTry = if (targetNumRows == 1L) 1 else 4
                val iteration = Ref(genUID(), TInt32)

                TailLoop(
                  partitionSizeArrayFunc,
                  FastIndexedSeq(howManyPartsToTryRef.name -> howManyPartsToTry, iteration.name -> 0),
                  bindIR(loweredChild.mapContexts(_ => StreamTake(ToStream(childContexts), howManyPartsToTryRef)) { ctx: IR => ctx }
                    .mapCollect("table_head_recursive_count",
                      strConcat(Str("iteration="), invoke("str", TString, iteration), Str(",nParts="), invoke("str", TString, howManyPartsToTryRef))
                    )(streamLenOrMax)) { counts =>
                    If((Cast(streamSumIR(ToStream(counts)), TInt64) >= targetNumRows) || (ArrayLen(childContexts) <= ArrayLen(counts)),
                      counts,
                      Recur(partitionSizeArrayFunc, FastIndexedSeq(howManyPartsToTryRef * 4, iteration + 1), TArray(TInt32)))
                  })
            }
          }

          def answerTuple(partitionSizeArrayRef: Ref): IR =
            bindIR(ArrayLen(partitionSizeArrayRef)) { numPartitions =>
              val howManyPartsToKeep = genUID()
              val i = Ref(genUID(), TInt32)
              val numLeft = Ref(genUID(), TInt64)

              def makeAnswer(howManyParts: IR, howManyFromLast: IR) = MakeTuple(FastIndexedSeq((0, howManyParts), (1, howManyFromLast)))

              If(numPartitions ceq 0,
                makeAnswer(0, 0L),
                TailLoop(howManyPartsToKeep, FastIndexedSeq(i.name -> 0, numLeft.name -> targetNumRows),
                  If((i ceq numPartitions - 1) || ((numLeft - Cast(ArrayRef(partitionSizeArrayRef, i), TInt64)) <= 0L),
                    makeAnswer(i + 1, numLeft),
                    Recur(howManyPartsToKeep,
                      FastIndexedSeq(
                        i + 1,
                        numLeft - Cast(ArrayRef(partitionSizeArrayRef, i), TInt64)),
                      TTuple(TInt32, TInt64)))))
            }

          val newCtxs = bindIR(ToArray(loweredChild.contexts)) { childContexts =>
            bindIR(partitionSizeArray(childContexts)) { partitionSizeArrayRef =>
              bindIR(answerTuple(partitionSizeArrayRef)) { answerTupleRef =>
                val numParts = GetTupleElement(answerTupleRef, 0)
                val numElementsFromLastPart = GetTupleElement(answerTupleRef, 1)
                val onlyNeededPartitions = StreamTake(ToStream(childContexts), numParts)
                val howManyFromEachPart = mapIR(rangeIR(numParts)) { idxRef =>
                  If(idxRef ceq (numParts - 1),
                    Cast(numElementsFromLastPart, TInt32),
                    ArrayRef(partitionSizeArrayRef, idxRef))
                }

                StreamZip(
                  FastIndexedSeq(onlyNeededPartitions, howManyFromEachPart),
                  FastIndexedSeq("part", "howMany"),
                  MakeStruct(FastSeq("numberToTake" -> Ref("howMany", TInt32),
                    "old" -> Ref("part", loweredChild.ctxType))),
                  ArrayZipBehavior.AssumeSameLength)
              }
            }
          }

          val letBindNewCtx = TableStage.wrapInBindings(newCtxs, loweredChild.letBindings)
          val bindRelationLetsNewCtx = ToArray(letBindNewCtx)
          CompileAndEvaluate[M, IndexedSeq[Any]](bindRelationLetsNewCtx).map { newCtxSeq =>
            val numNewParts = newCtxSeq.length
            val newIntervals = loweredChild.partitioner.rangeBounds.slice(0, numNewParts)
            val newPartitioner = loweredChild.partitioner.copy(rangeBounds = newIntervals)

            TableStage(
              loweredChild.letBindings,
              loweredChild.broadcastVals,
              loweredChild.globals,
              newPartitioner,
              loweredChild.dependency,
              ToStream(Literal(bindRelationLetsNewCtx.typ, newCtxSeq)),
              ctxRef => StreamTake(
                loweredChild.partition(GetField(ctxRef, "old")),
                GetField(ctxRef, "numberToTake")
              )
            )
          }
        }

      case TableTail(child, targetNumRows) =>
        lower(child).flatMap { loweredChild =>

          def partitionSizeArray(childContexts: Ref, totalNumPartitions: Ref): IR =
            child.partitionCounts match {
              case Some(partCounts) =>
                var idx = partCounts.length - 1
                var sumSoFar = 0L
                while (idx >= 0 && sumSoFar < targetNumRows) {
                  sumSoFar += partCounts(idx)
                  idx -= 1
                }
                val finalParts = (idx + 1 until partCounts.length).map { partIdx => partCounts(partIdx).toInt }.toFastIndexedSeq
                Literal(TArray(TInt32), finalParts)

              case None =>
                val partitionSizeArrayFunc = genUID()
                val howManyPartsToTryRef = Ref(genUID(), TInt32)
                val howManyPartsToTry = if (targetNumRows == 1L) 1 else 4

                val iteration = Ref(genUID(), TInt32)

                TailLoop(
                  partitionSizeArrayFunc,
                  FastIndexedSeq(howManyPartsToTryRef.name -> howManyPartsToTry, iteration.name -> 0),
                  bindIR(
                    loweredChild
                      .mapContexts(_ => StreamDrop(ToStream(childContexts), maxIR(totalNumPartitions - howManyPartsToTryRef, 0))) { ctx: IR => ctx }
                      .mapCollect("table_tail_recursive_count",
                        strConcat(Str("iteration="), invoke("str", TString, iteration), Str(", nParts="), invoke("str", TString, howManyPartsToTryRef)))(StreamLen)
                  ) { counts =>
                    If((Cast(streamSumIR(ToStream(counts)), TInt64) >= targetNumRows) || (totalNumPartitions <= ArrayLen(counts)),
                      counts,
                      Recur(partitionSizeArrayFunc, FastIndexedSeq(howManyPartsToTryRef * 4, iteration + 1), TArray(TInt32)))
                  })
            }

          // First element is how many partitions to keep from the right partitionSizeArrayRef, second is how many to keep from first kept element.
          def answerTuple(partitionSizeArrayRef: Ref): IR = {
            bindIR(ArrayLen(partitionSizeArrayRef)) { numPartitions =>
              val howManyPartsToDrop = genUID()
              val i = Ref(genUID(), TInt32)
              val nRowsToRight = Ref(genUID(), TInt64)

              def makeAnswer(howManyParts: IR, howManyFromLast: IR) = MakeTuple.ordered(FastIndexedSeq(howManyParts, howManyFromLast))

              If(numPartitions ceq 0,
                makeAnswer(0, 0),
                TailLoop(
                  howManyPartsToDrop,
                  FastIndexedSeq(i.name -> 1, nRowsToRight.name -> 0L),
                  If((i ceq numPartitions) || ((nRowsToRight + Cast(ArrayRef(partitionSizeArrayRef, numPartitions - i), TInt64)) >= targetNumRows),
                    makeAnswer(i, maxIR(0L, Cast(ArrayRef(partitionSizeArrayRef, numPartitions - i), TInt64) - (I64(targetNumRows) - nRowsToRight)).toI),
                    Recur(
                      howManyPartsToDrop,
                      FastIndexedSeq(
                        i + 1,
                        nRowsToRight + Cast(ArrayRef(partitionSizeArrayRef, numPartitions - i), TInt64)),
                      TTuple(TInt32, TInt32)))))
            }
          }

          val newCtxs = bindIR(ToArray(loweredChild.contexts)) { childContexts =>
            bindIR(ArrayLen(childContexts)) { totalNumPartitions =>
              bindIR(partitionSizeArray(childContexts, totalNumPartitions)) { partitionSizeArrayRef =>
                bindIR(answerTuple(partitionSizeArrayRef)) { answerTupleRef =>
                  val numPartsToKeepFromRight = GetTupleElement(answerTupleRef, 0)
                  val nToDropFromFirst = GetTupleElement(answerTupleRef, 1)
                  bindIR(totalNumPartitions - numPartsToKeepFromRight) { startIdx =>
                    mapIR(rangeIR(numPartsToKeepFromRight)) { idx =>
                      MakeStruct(FastIndexedSeq(
                        "numberToDrop" -> If(idx ceq 0, nToDropFromFirst, 0),
                        "old" -> ArrayRef(childContexts, idx + startIdx)))
                    }
                  }
                }
              }
            }
          }

          val letBindNewCtx = ToArray(TableStage.wrapInBindings(newCtxs, loweredChild.letBindings))
          CompileAndEvaluate[M, IndexedSeq[Any]](letBindNewCtx).map { newCtxSeq =>
            val numNewParts = newCtxSeq.length
            val oldParts = loweredChild.partitioner.rangeBounds
            val newIntervals = oldParts.slice(oldParts.length - numNewParts, oldParts.length)
            val newPartitioner = loweredChild.partitioner.copy(rangeBounds = newIntervals)

            TableStage(
              loweredChild.letBindings,
              loweredChild.broadcastVals,
              loweredChild.globals,
              newPartitioner,
              loweredChild.dependency,
              ToStream(Literal(letBindNewCtx.typ, newCtxSeq)),
              (ctxRef: Ref) => bindIR(GetField(ctxRef, "old")) { oldRef =>
                StreamDrop(loweredChild.partition(oldRef), GetField(ctxRef, "numberToDrop"))
              })
          }
        }

      case TableMapRows(child, newRow) =>
        lower(child).flatMap { lc =>
          if (!ContainsScan(newRow)) {
            M.pure {
              lc.mapPartition(Some(child.typ.key)) { rows =>
                Let("global", lc.globals,
                  mapIR(rows)(row => Let("row", row, newRow)))
              }
            }
          } else {
            val resultUID = genUID()
            val aggs = agg.Extract(newRow, resultUID, analyses.requirednessAnalysis, isScan = true)

            val results: IR = ResultOp.makeTuple(aggs.aggs)
            val initState = RunAgg(
              Let("global", lc.globals, aggs.init),
              MakeTuple.ordered(aggs.aggs.zipWithIndex.map { case (sig, i) => AggStateValue(i, sig.state) }),
              aggs.states
            )
            val initStateRef = Ref(genUID(), initState.typ)
            val lcWithInitBinding = lc.copy(
              letBindings = lc.letBindings ++ FastIndexedSeq((initStateRef.name, initState)),
              broadcastVals = lc.broadcastVals ++ FastIndexedSeq((initStateRef.name, initStateRef)))

            val initFromSerializedStates = Begin(aggs.aggs.zipWithIndex.map { case (agg, i) =>
              InitFromSerializedValue(i, GetTupleElement(initStateRef, i), agg.state)
            })
            val branchFactor = HailContext.get.branchingFactor
            val big = aggs.shouldTreeAggregate && branchFactor < lc.numPartitions
            val prefixValues: M[(IR, IR => IR)] =
              if (big) {
                newTmpPath("aggregate_intermediates/").map { tmpDir =>
                  val codecSpec = TypedCodecSpec(PCanonicalTuple(true, aggs.aggs.map(_ => PCanonicalBinary(true)): _*), BufferSpec.wireSpec)
                  val writer = ETypeValueWriter(codecSpec)
                  val reader = ETypeValueReader(codecSpec)
                  val partitionPrefixSumFiles = lcWithInitBinding.mapCollectWithGlobals("table_scan_write_prefix_sums")({ part: IR =>
                    Let("global", lcWithInitBinding.globals,
                      RunAgg(
                        Begin(FastIndexedSeq(
                          initFromSerializedStates,
                          StreamFor(part,
                            "row",
                            aggs.seqPerElt
                          )
                        )),
                        WriteValue(MakeTuple.ordered(aggs.aggs.zipWithIndex.map { case (sig, i) => AggStateValue(i, sig.state) }), Str(tmpDir) + UUID4(), writer),
                        aggs.states
                      ))
                    // Collected is TArray of TString
                  }) { case (collected, _) =>

                    def combineGroup(partArrayRef: IR): IR =
                      Begin(FastIndexedSeq(
                        bindIR(ReadValue(ArrayRef(partArrayRef, 0), reader, reader.spec.encodedVirtualType)) { serializedTuple =>
                          Begin(
                            aggs.aggs.zipWithIndex.map { case (sig, i) =>
                              InitFromSerializedValue(i, GetTupleElement(serializedTuple, i), sig.state)
                            })
                        },
                        forIR(StreamRange(1, ArrayLen(partArrayRef), 1, requiresMemoryManagementPerElement = true)) { fileIdx =>
                          bindIR(ReadValue(ArrayRef(partArrayRef, fileIdx), reader, reader.spec.encodedVirtualType)) { serializedTuple =>
                            Begin(
                              aggs.aggs.zipWithIndex.map { case (sig, i) =>
                                CombOpValue(i, GetTupleElement(serializedTuple, i), sig)
                              })
                          }
                        }))

                    // Return Array[Array[String]], length is log_b(num_partitions)
                    // The upward pass starts with partial aggregations from each partition,
                    // and aggregates these in a tree parameterized by the branching factor.
                    // The tree ends when the number of partial aggregations is less than or
                    // equal to the branching factor.

                    // The upward pass returns the full tree of results as an array of arrays,
                    // where the first element is partial aggregations per partition of the
                    // input.
                    def upPass(): IR = {
                      val aggStack = Ref(genUID(), TArray(TArray(TString)))
                      val iteration = Ref(genUID(), TInt32)
                      val loopName = genUID()

                      TailLoop(loopName, IndexedSeq((aggStack.name, MakeArray(collected)), (iteration.name, I32(0))),
                        bindIR(ArrayRef(aggStack, (ArrayLen(aggStack) - 1))) { states =>
                          bindIR(ArrayLen(states)) { statesLen =>
                            If(statesLen > branchFactor,
                              bindIR((statesLen + branchFactor - 1) floorDiv branchFactor) { nCombines =>
                                val contexts = mapIR(rangeIR(nCombines)) { outerIdxRef =>
                                  sliceArrayIR(states, outerIdxRef * branchFactor, (outerIdxRef + 1) * branchFactor)
                                }
                                val cdaResult = cdaIR(contexts, MakeStruct(FastIndexedSeq()), "table_scan_up_pass",
                                  strConcat(Str("iteration="), invoke("str", TString, iteration), Str(", nStates="), invoke("str", TString, statesLen))
                                ) { case (contexts, _) =>
                                  RunAgg(
                                    combineGroup(contexts),
                                    WriteValue(MakeTuple.ordered(aggs.aggs.zipWithIndex.map { case (sig, i) => AggStateValue(i, sig.state) }), Str(tmpDir) + UUID4(), writer),
                                    aggs.states
                                  )
                                }
                                Recur(loopName, IndexedSeq(invoke("extend", TArray(TArray(TString)), aggStack, MakeArray(cdaResult)), iteration + 1), TArray(TArray(TString)))
                              },
                              aggStack
                            )
                          }
                        }
                      )
                    }

                    // The downward pass traverses the tree from root to leaves, computing partial scan
                    // sums as it goes. The two pieces of state transmitted between iterations are the
                    // level (an integer) referring to a position in the array `aggStack`, and `last`,
                    // the partial sums from the last iteration. The starting state for `last` is an
                    // array of a single empty aggregation state.
                    bindIR(upPass()) { aggStack =>
                      val downPassLoopName = genUID()
                      val iteration = Ref(genUID(), TInt32)

                      val level = Ref(genUID(), TInt32)
                      val last = Ref(genUID(), TArray(TString))


                      bindIR(WriteValue(initState, Str(tmpDir) + UUID4(), writer)) { freshState =>
                        TailLoop(downPassLoopName, IndexedSeq((level.name, ArrayLen(aggStack) - 1), (last.name, MakeArray(freshState)), (iteration.name, I32(0))),
                          If(level < 0,
                            last,
                            bindIR(ArrayRef(aggStack, level)) { aggsArray =>

                              val groups = mapIR(zipWithIndex(mapIR(StreamGrouped(ToStream(aggsArray), I32(branchFactor)))(x => ToArray(x)))) { eltAndIdx =>
                                MakeStruct(FastSeq(
                                  ("prev", ArrayRef(last, GetField(eltAndIdx, "idx"))),
                                  ("partialSums", GetField(eltAndIdx, "elt"))
                                ))
                              }

                              val results = cdaIR(groups, MakeTuple.ordered(FastIndexedSeq()), "table_scan_down_pass",
                                strConcat(Str("iteration="), invoke("str", TString, iteration), Str(", level="), invoke("str", TString, level))
                              ) { case (context, _) =>
                                bindIR(GetField(context, "prev")) { prev =>

                                  val elt = Ref(genUID(), TString)
                                  ToArray(RunAggScan(
                                    ToStream(GetField(context, "partialSums"), requiresMemoryManagementPerElement = true),
                                    elt.name,
                                    bindIR(ReadValue(prev, reader, reader.spec.encodedVirtualType)) { serializedTuple =>
                                      Begin(
                                        aggs.aggs.zipWithIndex.map { case (sig, i) =>
                                          InitFromSerializedValue(i, GetTupleElement(serializedTuple, i), sig.state)
                                        })
                                    },
                                    bindIR(ReadValue(elt, reader, reader.spec.encodedVirtualType)) { serializedTuple =>
                                      Begin(
                                        aggs.aggs.zipWithIndex.map { case (sig, i) =>
                                          CombOpValue(i, GetTupleElement(serializedTuple, i), sig)
                                        })
                                    },
                                    WriteValue(MakeTuple.ordered(aggs.aggs.zipWithIndex.map { case (sig, i) => AggStateValue(i, sig.state) }), Str(tmpDir) + UUID4(), writer),
                                    aggs.states
                                  ))
                                }
                              }
                              Recur(downPassLoopName,
                                IndexedSeq(
                                  level - 1,
                                  ToArray(flatten(ToStream(results))),
                                  iteration + 1),
                                TArray(TString))
                            }
                          )
                        )
                      }
                    }
                  }
                  (partitionPrefixSumFiles, { (file: IR) => ReadValue(file, reader, reader.spec.encodedVirtualType) })
                }
              } else M.pure {
                val partitionAggs = lcWithInitBinding.mapCollectWithGlobals("table_scan_prefix_sums_singlestage")({ part: IR =>
                  Let("global", lc.globals,
                    RunAgg(
                      Begin(FastIndexedSeq(
                        initFromSerializedStates,
                        StreamFor(part,
                          "row",
                          aggs.seqPerElt
                        )
                      )),
                      MakeTuple.ordered(aggs.aggs.zipWithIndex.map { case (sig, i) => AggStateValue(i, sig.state) }),
                      aggs.states
                    ))
                }) { case (collected, globals) =>
                  Let("global",
                    globals,
                    ToArray(
                      StreamTake({
                        val acc = Ref(genUID(), initStateRef.typ)
                        val value = Ref(genUID(), collected.typ.asInstanceOf[TArray].elementType)
                        StreamScan(
                          ToStream(collected, requiresMemoryManagementPerElement = true),
                          initStateRef,
                          acc.name,
                          value.name,
                          RunAgg(
                            Begin(FastIndexedSeq(
                              Begin(aggs.aggs.zipWithIndex.map { case (agg, i) =>
                                InitFromSerializedValue(i, GetTupleElement(acc, i), agg.state)
                              }),
                              Begin(aggs.aggs.zipWithIndex.map { case (sig, i) => CombOpValue(i, GetTupleElement(value, i), sig) }))),
                            MakeTuple.ordered(aggs.aggs.zipWithIndex.map { case (sig, i) => AggStateValue(i, sig.state) }),
                            aggs.states
                          )
                        )
                      },
                        ArrayLen(collected))
                    )
                  )
                }
                (partitionAggs, identity[IR])
              }

            prefixValues.map { case (partitionPrefixSumValues, transformPrefixSum) =>
              val partitionPrefixSumsRef = Ref(genUID(), partitionPrefixSumValues.typ)
              val zipOldContextRef = Ref(genUID(), lc.contexts.typ.asInstanceOf[TStream].elementType)
              val zipPartAggUID = Ref(genUID(), partitionPrefixSumValues.typ.asInstanceOf[TArray].elementType)
              TableStage.apply(
                letBindings = lc.letBindings ++ FastIndexedSeq((partitionPrefixSumsRef.name, partitionPrefixSumValues)),
                broadcastVals = lc.broadcastVals,
                partitioner = lc.partitioner,
                dependency = lc.dependency,
                globals = lc.globals,
                contexts = StreamZip(
                  FastIndexedSeq(lc.contexts, ToStream(partitionPrefixSumsRef)),
                  FastIndexedSeq(zipOldContextRef.name, zipPartAggUID.name),
                  MakeStruct(FastSeq(("oldContext", zipOldContextRef), ("scanState", zipPartAggUID))),
                  ArrayZipBehavior.AssertSameLength
                ),
                partition = { (partitionRef: Ref) =>
                  bindIRs(GetField(partitionRef, "oldContext"), GetField(partitionRef, "scanState")) { case Seq(oldContext, rawPrefixSum) =>
                    bindIR(transformPrefixSum(rawPrefixSum)) { scanState =>
                      Let("global", lc.globals,
                        RunAggScan(
                          lc.partition(oldContext),
                          "row",
                          Begin(aggs.aggs.zipWithIndex.map { case (agg, i) =>
                            InitFromSerializedValue(i, GetTupleElement(scanState, i), agg.state)
                          }),
                          aggs.seqPerElt,
                          Let(
                            resultUID,
                            results,
                            aggs.postAggIR),
                          aggs.states
                        )
                      )
                    }
                  }
                }
              )
            }
          }
        }

      case t@TableKeyBy(child, newKey, _) =>
        require(t.definitelyDoesNotShuffle)
        for {
          stage <- lower(child)

          nPreservedFields = stage.kType.fieldNames
            .zip(newKey)
            .takeWhile { case (l, r) => l == r }
            .length

          stage <- stage
            .changePartitionerNoRepartition(stage.partitioner.coarsen(nPreservedFields))
            .extendKeyPreservesPartitioning(newKey)
        } yield stage

      case TableLeftJoinRightDistinct(left, right, root) =>
        for {
          loweredLeft <- lower(left)
          loweredRight <- lower(right)
          commonKeyLength = right.typ.keyType.size
          stage <- loweredLeft.alignAndZipPartitions(
            loweredRight,
            commonKeyLength,
            (lGlobals, _) => lGlobals,
            (leftPart, rightPart) => {
              val leftElementRef = Ref(genUID(), left.typ.rowType)
              val rightElementRef = Ref(genUID(), right.typ.rowType)

              val (typeOfRootStruct, _) = right.typ.rowType.filterSet(right.typ.key.toSet, false)
              val rootStruct = SelectFields(rightElementRef, typeOfRootStruct.fieldNames.toIndexedSeq)
              val joiningOp = InsertFields(leftElementRef, FastIndexedSeq(root -> rootStruct))
              StreamJoinRightDistinct(
                leftPart, rightPart,
                left.typ.key.take(commonKeyLength), right.typ.key,
                leftElementRef.name, rightElementRef.name,
                joiningOp, "left")
            }
          )
        } yield stage

      case TableIntervalJoin(left, right, root, product) =>
        assert(!product)

        def partitionJoiner(lPart: IR, rPart: IR): IR = {
          val lEltType = TIterable.elementType(lPart.typ).asInstanceOf[TStruct]
          val rEltType = TIterable.elementType(rPart.typ).asInstanceOf[TStruct]

          val lKey = left.typ.key
          val rKey = right.typ.key

          val lEltRef = Ref(genUID(), lEltType)
          val rEltRef = Ref(genUID(), rEltType)

          StreamJoinRightDistinct(
            lPart, rPart,
            lKey, rKey,
            lEltRef.name, rEltRef.name,
            InsertFields(lEltRef, FastSeq(
              root -> SelectFields(rEltRef, right.typ.valueType.fieldNames))),
            "left"
          )
        }

        for {
          loweredLeft <- lower(left)
          loweredRight <- lower(right)
          stage <- loweredLeft.intervalAlignAndZipPartitions(
            loweredRight,
            analyses.requirednessAnalysis.lookup(right).asInstanceOf[RTable].rowType,
            (lGlobals, _) => lGlobals,
            partitionJoiner
          )
        } yield stage

      case tj@TableJoin(left, right, joinType, joinKey) =>
<<<<<<< HEAD
        for {
          loweredLeft <- lower(left)
          loweredRight <- lower(right)

          lKeyFields = left.typ.key.take(joinKey)
          lValueFields = left.typ.rowType.fieldNames.filter(f => !lKeyFields.contains(f))
          rKeyFields = right.typ.key.take(joinKey)
          rValueFields = right.typ.rowType.fieldNames.filter(f => !rKeyFields.contains(f))
          lReq = analyses.requirednessAnalysis.lookup(left).asInstanceOf[RTable]
          rReq = analyses.requirednessAnalysis.lookup(right).asInstanceOf[RTable]

          joinedStage <- loweredLeft.orderedJoin(
            loweredRight, joinKey, joinType,
            (lGlobals, rGlobals) => {
              val rGlobalType = rGlobals.typ.asInstanceOf[TStruct]
              val rGlobalRef = Ref(genUID(), rGlobalType)
              Let(rGlobalRef.name, rGlobals,
                InsertFields(lGlobals, rGlobalType.fieldNames.map(f => f -> GetField(rGlobalRef, f))))
            },
            (lEltRef, rEltRef) => {
              MakeStruct(
                (lKeyFields, rKeyFields).zipped.map { (lKey, rKey) =>
                  if (joinType == "outer" && lReq.field(lKey).required && rReq.field(rKey).required)
                    lKey -> Coalesce(FastSeq(GetField(lEltRef, lKey), GetField(rEltRef, rKey), Die("TableJoin expected non-missing key", left.typ.rowType.fieldType(lKey), -1)))
                  else
                    lKey -> Coalesce(FastSeq(GetField(lEltRef, lKey), GetField(rEltRef, rKey)))
                }
                  ++ lValueFields.map(f => f -> GetField(lEltRef, f))
                  ++ rValueFields.map(f => f -> GetField(rEltRef, f)))
            },
            analyses.distinctKeyedAnalysis.contains(right)
          )

          _ <- assertA(joinedStage.rowType == tj.typ.rowType)
        } yield joinedStage
=======
        val loweredLeft = lower(left)
        val loweredRight = lower(right)
        LowerTableIRHelpers.lowerTableJoin(ctx, analyses, tj, loweredLeft, loweredRight)
>>>>>>> d6154264

      case x@TableUnion(children) =>
        for {
          lowered <- children.traverse(lower)
          keyType = x.typ.keyType
          newPartitioner <- M.reader { ctx => RVDPartitioner.generate(ctx.stateManager, keyType, lowered.flatMap(_.partitioner.rangeBounds)) }
          repartitioned <- lowered.traverse(_.repartitionNoShuffle(newPartitioner))
        } yield TableStage(
          repartitioned.flatMap(_.letBindings),
          repartitioned.flatMap(_.broadcastVals),
          repartitioned.head.globals,
          newPartitioner,
          TableStageDependency.union(repartitioned.map(_.dependency)),
          zipIR(repartitioned.map(_.contexts), ArrayZipBehavior.AssumeSameLength) { ctxRefs =>
            MakeTuple.ordered(ctxRefs)
          },
          ctxRef =>
            StreamMultiMerge(repartitioned.indices.map(i => repartitioned(i).partition(GetTupleElement(ctxRef, i))), keyType.fieldNames)
        )

      case x@TableMultiWayZipJoin(children, fieldName, globalName) =>
        for {
          lowered <- children.traverse(lower)
          keyType = x.typ.keyType
          newPartitioner <- M.reader { ctx => RVDPartitioner.generate(ctx.stateManager, keyType, lowered.flatMap(_.partitioner.rangeBounds)) }
          repartitioned <- lowered.traverse(_.repartitionNoShuffle(newPartitioner))

          newGlobals = MakeStruct(FastSeq(
            globalName -> MakeArray(lowered.map(_.globals), TArray(lowered.head.globalType))
          ))

          globalsRef = Ref(genUID(), newGlobals.typ)
          keyRef = Ref(genUID(), keyType)
          valsRef = Ref(genUID(), TArray(children.head.typ.rowType))
          projectedVals = ToArray(mapIR(ToStream(valsRef)) { elt =>
            SelectFields(elt, children.head.typ.valueType.fieldNames)
          })

        } yield TableStage(
            repartitioned.flatMap(_.letBindings) :+ globalsRef.name -> newGlobals,
            repartitioned.flatMap(_.broadcastVals) :+ globalsRef.name -> globalsRef,
            globalsRef,
            newPartitioner,
            TableStageDependency.union(repartitioned.map(_.dependency)),
            zipIR(repartitioned.map(_.contexts), ArrayZipBehavior.AssumeSameLength) { ctxRefs =>
              MakeTuple.ordered(ctxRefs)
            },
            ctxRef =>
              StreamZipJoin(
                repartitioned.indices.map(i => repartitioned(i).partition(GetTupleElement(ctxRef, i))),
                keyType.fieldNames,
                keyRef.name,
                valsRef.name,
                InsertFields(keyRef, FastSeq(fieldName -> projectedVals)))
          )

      case t@TableOrderBy(child, _) =>
        require(t.definitelyDoesNotShuffle)
        lower(child).flatMap { loweredChild =>
          M.reader { ctx =>
            loweredChild.changePartitionerNoRepartition(RVDPartitioner.unkeyed(ctx.stateManager, loweredChild.partitioner.numPartitions))
          }
        }

      case TableExplode(child, path) =>
        lower(child).map {
          _.mapPartition(Some(child.typ.key.takeWhile(k => k != path(0)))) { rows =>
            flatMapIR(rows) { row: Ref =>
              val refs = Array.fill[Ref](path.length + 1)(null)
              val roots = Array.fill[IR](path.length)(null)
              var i = 0
              refs(0) = row
              while (i < path.length) {
                roots(i) = GetField(refs(i), path(i))
                refs(i + 1) = Ref(genUID(), roots(i).typ)
                i += 1
              }
              refs.tail.zip(roots).foldRight(
                mapIR(ToStream(refs.last, true)) { elt =>
                  path.zip(refs.init).foldRight[IR](elt) { case ((p, ref), inserted) =>
                    InsertFields(ref, FastSeq(p -> inserted))
                  }
                }) { case ((ref, root), accum) => Let(ref.name, root, accum) }
            }
          }
        }

      case TableRepartition(child, n, RepartitionStrategy.NAIVE_COALESCE) =>
        lower(child).map { lc =>
          val groupSize = (lc.numPartitions + n - 1) / n
          TableStage(
            letBindings = lc.letBindings,
            broadcastVals = lc.broadcastVals,
            globals = lc.globals,
            partitioner = lc.partitioner.copy(rangeBounds = lc.partitioner
              .rangeBounds
              .grouped(groupSize)
              .toArray
              .map(arr => Interval(arr.head.left, arr.last.right))),
            dependency = lc.dependency,
            contexts = mapIR(StreamGrouped(lc.contexts, groupSize)) { group => ToArray(group) },
            partition = (r: Ref) => flatMapIR(ToStream(r)) { prevCtx => lc.partition(prevCtx) }
          )
        }

      case TableRename(child, rowMap, globalMap) =>
        lower(child).map { loweredChild =>
          val newGlobals =
            CastRename(loweredChild.globals, loweredChild.globals.typ.asInstanceOf[TStruct].rename(globalMap))

          val newGlobalsRef = Ref(genUID(), newGlobals.typ)

          TableStage(
            loweredChild.letBindings :+ newGlobalsRef.name -> newGlobals,
            loweredChild.broadcastVals :+ newGlobalsRef.name -> newGlobalsRef,
            newGlobalsRef,
            loweredChild.partitioner.copy(kType = loweredChild.kType.rename(rowMap)),
            loweredChild.dependency,
            loweredChild.contexts,
            (ctxRef: Ref) => mapIR(loweredChild.partition(ctxRef)) { row =>
              CastRename(row, row.typ.asInstanceOf[TStruct].rename(rowMap))
            })
        }

      case TableMapPartitions(child, globalName, partitionStreamName, body, _, allowedOverlap) =>
        for {
          stage <- lower(child)
          stage <- stage.strictify(allowedOverlap)
        } yield stage.mapPartition(Some(child.typ.key)) { part =>
          Let(globalName, stage.globals, Let(partitionStreamName, part, body))
        }

      case TableLiteral(_, rvd, enc, encodedGlobals) =>
        Applicative[M].pure {
          RVDToTableStage(rvd, EncodedLiteral(enc, encodedGlobals))
        }

      case TableToTableApply(child, TableFilterPartitions(seq, keep)) =>
        lower(child).map { lc =>
          val arr = seq.sorted.toArray
          val keptSet = seq.toSet
          val lit = Literal(TSet(TInt32), keptSet)
          if (keep) {
            def lookupRangeBound(idx: Int): Interval = {
              try {
                lc.partitioner.rangeBounds(idx)
              } catch {
                case exc: ArrayIndexOutOfBoundsException =>
                  fatal(s"_filter_partitions: no partition with index $idx", exc)
              }
            }

            lc.copy(
              partitioner = lc.partitioner.copy(rangeBounds = arr.map(lookupRangeBound)),
              contexts = mapIR(
                filterIR(
                  zipWithIndex(lc.contexts)) { t =>
                  invoke("contains", TBoolean, lit, GetField(t, "idx"))
                }) { t =>
                GetField(t, "elt")
              }
            )
          } else {
            lc.copy(
              partitioner = lc.partitioner.copy(rangeBounds = lc.partitioner.rangeBounds.zipWithIndex.filter { case (_, idx) => !keptSet.contains(idx) }.map(_._1)),
              contexts = mapIR(
                filterIR(
                  zipWithIndex(lc.contexts)) { t =>
                  !invoke("contains", TBoolean, lit, GetField(t, "idx"))
                }) { t =>
                GetField(t, "elt")
              }
            )
          }
        }

      case TableToTableApply(child, WrappedMatrixToTableFunction(localLDPrune: LocalLDPrune, colsFieldName, entriesFieldName, _)) =>
        lower(child).map { lc =>
          lc.mapPartition(Some(child.typ.key)) { rows =>
              localLDPrune.makeStream(rows, entriesFieldName, ArrayLen(GetField(lc.globals, colsFieldName)))
            }
            .mapGlobals(_ => makestruct())
        }

      case BlockMatrixToTable(bmir) =>
        LowerBlockMatrixIR.lowerToTableStage(bmir, typesToLower, analyses).map { ts =>
          // I now have an unkeyed table of (blockRow, blockCol, block).
          ts.mapPartitionWithContext { (partition, ctxRef) =>
            flatMapIR(partition)(singleRowRef =>
              bindIR(GetField(singleRowRef, "block")) { singleNDRef =>
                bindIR(NDArrayShape(singleNDRef)) { shapeTupleRef =>
                  flatMapIR(rangeIR(Cast(GetTupleElement(shapeTupleRef, 0), TInt32))) { withinNDRowIdx =>
                    mapIR(rangeIR(Cast(GetTupleElement(shapeTupleRef, 1), TInt32))) { withinNDColIdx =>
                      val entry = NDArrayRef(singleNDRef, IndexedSeq(Cast(withinNDRowIdx, TInt64), Cast(withinNDColIdx, TInt64)), ErrorIDs.NO_ERROR)
                      val blockStartRow = GetField(singleRowRef, "blockRow") * bmir.typ.blockSize
                      val blockStartCol = GetField(singleRowRef, "blockCol") * bmir.typ.blockSize
                      makestruct("i" -> Cast(withinNDRowIdx + blockStartRow, TInt64), "j" -> Cast(withinNDColIdx + blockStartCol, TInt64), "entry" -> entry)
                    }
                  }
                }
              }
            )
          }
        }

      case node =>
        raisePretty(pretty => new LowererUnsupportedOperation(s"undefined: \n${pretty(node)}"))
    }

    lowered <* lowered.flatMap { lowered =>
      assertA(tir.typ.globalType == lowered.globalType, s"\n  ir global: ${tir.typ.globalType}\n  lowered global: ${lowered.globalType}") *>
        assertA(tir.typ.rowType == lowered.rowType, s"\n  ir row: ${tir.typ.rowType}\n  lowered row: ${lowered.rowType}") *>
        assertA(tir.typ.keyType.isPrefixOf(lowered.kType), s"\n  ir key: ${tir.typ.key}\n  lowered key: ${lowered.key}")
    }
  }

  /* We have a couple of options when repartitioning a table:
   *  1. Send only the contexts needed to compute each new partition and
   *     take/drop the rows that fall in that partition.
   *  2. Compute the table with the old partitioner, write the table to cloud
   *     storage then read the new partitions from the index.
   *
   * We'd like to do 1 as keeping things in memory (with perhaps a bit of work
   * duplication) is generally less expensive than writing and reading a table
   * to and from cloud storage. There comes a cross-over point, however, where
   * it's cheaper to do the latter. One such example is as follows: consider a
   * repartitioning where the same context is used to compute multiple
   * partitions. The (parallel) computation of each partition involves at least
   * all of the work to compute the previous partition:
   *
   *                  *----------------------*
   *           in:    |                      |  ...
   *                  *----------------------*
   *                      /    |         \
   *                     /     |          \
   *                   *--*  *---*       *--*
   *          out:     |  |  |   |  ...  |  |
   *                   *--*  *---*       *--*
   *
   * We can estimate the relative cost of computing the new partitions vs
   * spilling as being proportional to the mean number of old partitions
   * used to compute new partitions.
   */
  def isRepartitioningCheap(original: RVDPartitioner, planned: RVDPartitioner): Boolean = {
    val cost =
      if (original.numPartitions == 0)
        0.0
      else
        (0.0167 / original.numPartitions) * planned
          .rangeBounds
          .map { intrvl => val (lo, hi) = original.intervalRange(intrvl); hi - lo }
          .sum

    log.info(s"repartition cost: $cost")
    cost <= 1.0
  }
}<|MERGE_RESOLUTION|>--- conflicted
+++ resolved
@@ -1624,48 +1624,12 @@
           )
         } yield stage
 
-      case tj@TableJoin(left, right, joinType, joinKey) =>
-<<<<<<< HEAD
+      case tj@TableJoin(left, right, _, _) =>
         for {
           loweredLeft <- lower(left)
           loweredRight <- lower(right)
-
-          lKeyFields = left.typ.key.take(joinKey)
-          lValueFields = left.typ.rowType.fieldNames.filter(f => !lKeyFields.contains(f))
-          rKeyFields = right.typ.key.take(joinKey)
-          rValueFields = right.typ.rowType.fieldNames.filter(f => !rKeyFields.contains(f))
-          lReq = analyses.requirednessAnalysis.lookup(left).asInstanceOf[RTable]
-          rReq = analyses.requirednessAnalysis.lookup(right).asInstanceOf[RTable]
-
-          joinedStage <- loweredLeft.orderedJoin(
-            loweredRight, joinKey, joinType,
-            (lGlobals, rGlobals) => {
-              val rGlobalType = rGlobals.typ.asInstanceOf[TStruct]
-              val rGlobalRef = Ref(genUID(), rGlobalType)
-              Let(rGlobalRef.name, rGlobals,
-                InsertFields(lGlobals, rGlobalType.fieldNames.map(f => f -> GetField(rGlobalRef, f))))
-            },
-            (lEltRef, rEltRef) => {
-              MakeStruct(
-                (lKeyFields, rKeyFields).zipped.map { (lKey, rKey) =>
-                  if (joinType == "outer" && lReq.field(lKey).required && rReq.field(rKey).required)
-                    lKey -> Coalesce(FastSeq(GetField(lEltRef, lKey), GetField(rEltRef, rKey), Die("TableJoin expected non-missing key", left.typ.rowType.fieldType(lKey), -1)))
-                  else
-                    lKey -> Coalesce(FastSeq(GetField(lEltRef, lKey), GetField(rEltRef, rKey)))
-                }
-                  ++ lValueFields.map(f => f -> GetField(lEltRef, f))
-                  ++ rValueFields.map(f => f -> GetField(rEltRef, f)))
-            },
-            analyses.distinctKeyedAnalysis.contains(right)
-          )
-
-          _ <- assertA(joinedStage.rowType == tj.typ.rowType)
-        } yield joinedStage
-=======
-        val loweredLeft = lower(left)
-        val loweredRight = lower(right)
-        LowerTableIRHelpers.lowerTableJoin(ctx, analyses, tj, loweredLeft, loweredRight)
->>>>>>> d6154264
+          joined <- LowerTableIRHelpers.lowerTableJoin(analyses, tj, loweredLeft, loweredRight)
+        } yield joined
 
       case x@TableUnion(children) =>
         for {
