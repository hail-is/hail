package is.hail.expr.ir.lowering

import is.hail.HailContext
import is.hail.backend.ExecuteContext
import is.hail.expr.ir.agg.{Aggs, Extract, PhysicalAggSig, TakeStateSig}
import is.hail.expr.ir.{agg, _}
import is.hail.io.{BufferSpec, TypedCodecSpec}
import is.hail.methods.{ForceCountTable, NPartitionsTable}
import is.hail.rvd.{PartitionBoundOrdering, RVDPartitioner}
import is.hail.types.physical.{PCanonicalBinary, PCanonicalTuple}
import is.hail.types.virtual._
import is.hail.types.{coerce => _, _}
import is.hail.utils.{partition, _}
import org.apache.spark.sql.Row

class LowererUnsupportedOperation(msg: String = null) extends Exception(msg)

case class ShuffledStage(child: TableStage)

case class Binding(name: String, value: IR)

object TableStage {
  def apply(
    globals: IR,
    partitioner: RVDPartitioner,
    dependency: TableStageDependency,
    contexts: IR,
    body: (Ref) => IR
  ): TableStage = {
    val globalsRef = Ref(genUID(), globals.typ)
    TableStage(
      FastIndexedSeq(globalsRef.name -> globals),
      FastIndexedSeq(globalsRef.name -> globalsRef),
      globalsRef,
      partitioner,
      dependency,
      contexts,
      body)
  }

  def apply(
    letBindings: IndexedSeq[(String, IR)],
    broadcastVals: IndexedSeq[(String, IR)],
    globals: Ref,
    partitioner: RVDPartitioner,
    dependency: TableStageDependency,
    contexts: IR,
    partition: Ref => IR
  ): TableStage = {
    val ctxType = contexts.typ.asInstanceOf[TStream].elementType
    val ctxRef = Ref(genUID(), ctxType)

    new TableStage(letBindings, broadcastVals, globals, partitioner, dependency, contexts, ctxRef.name, partition(ctxRef))
  }
  def wrapInBindings(body: IR, letBindings: IndexedSeq[(String, IR)]): IR = letBindings.foldRight[IR](body) {
    case ((name, value), body) => Let(name, value, body)
  }
}

// Scope structure:
// * 'letBindings' are evaluated in scope of previous 'letBindings', and are
//   visible in 'broadcastVals' and 'contexts'.
// * 'broadcastVals' are evaluated in scope of 'letBindings', and are visible
//   in 'partitionIR'.
// * 'globals' must be bound in 'letBindings', and rebound in 'broadcastVals',
//   so 'globals' is visible both in later 'letBindings' and in 'partitionIR'.
class TableStage(
  val letBindings: IndexedSeq[(String, IR)],
  val broadcastVals: IndexedSeq[(String, IR)],
  val globals: Ref,
  val partitioner: RVDPartitioner,
  val dependency: TableStageDependency,
  val contexts: IR,
  private val ctxRefName: String,
  private val partitionIR: IR) {
  self =>

  // useful for debugging, but should be disabled in production code due to N^2 complexity
  // typecheckPartition()

  def typecheckPartition(): Unit = {
    TypeCheck(partitionIR,
      BindingEnv(Env[Type](((letBindings ++ broadcastVals).map { case (s, x) => (s, x.typ) })
        ++ FastIndexedSeq[(String, Type)]((ctxRefName, contexts.typ.asInstanceOf[TStream].elementType)): _*)))

  }

  def ctxType: Type = contexts.typ.asInstanceOf[TStream].elementType
  def rowType: TStruct = partitionIR.typ.asInstanceOf[TStream].elementType.asInstanceOf[TStruct]
  def kType: TStruct = partitioner.kType
  def key: IndexedSeq[String] = kType.fieldNames
  def globalType: TStruct = globals.typ.asInstanceOf[TStruct]

  assert(key.forall(f => rowType.hasField(f)), s"Key was ${key} \n kType was ${kType} \n rowType was ${rowType}")
  assert(kType.fields.forall(f => rowType.field(f.name).typ == f.typ), s"Key was ${key} \n, kType was ${kType} \n rowType was ${rowType}")
  assert(broadcastVals.exists { case (name, value) => name == globals.name && value == globals})

  def copy(
    letBindings: IndexedSeq[(String, IR)] = letBindings,
    broadcastVals: IndexedSeq[(String, IR)] = broadcastVals,
    globals: Ref = globals,
    partitioner: RVDPartitioner = partitioner,
    dependency: TableStageDependency = dependency,
    contexts: IR = contexts,
    ctxRefName: String = ctxRefName,
    partitionIR: IR = partitionIR
  ): TableStage =
    new TableStage(letBindings, broadcastVals, globals, partitioner, dependency, contexts, ctxRefName, partitionIR)

  def partition(ctx: IR): IR = {
    require(ctx.typ == ctxType)
    Let(ctxRefName, ctx, partitionIR)
  }

  def numPartitions: Int = partitioner.numPartitions

  def mapPartition(newKey: Option[IndexedSeq[String]])(f: IR => IR): TableStage = {
    val part = newKey match {
      case Some(k) =>
        if (!partitioner.kType.fieldNames.startsWith(k))
          throw new RuntimeException(s"cannot map partitions to new key!" +
            s"\n  prev key: ${ partitioner.kType.fieldNames.toSeq }" +
            s"\n  new key:  ${ k }")
        partitioner.coarsen(k.length)
      case None => partitioner
    }
    copy(partitionIR = f(partitionIR), partitioner = part)
  }

  def zipPartitions(right: TableStage, newGlobals: (IR, IR) => IR, body: (IR, IR) => IR): TableStage = {
    val left = this
    val leftCtxTyp = left.ctxType
    val rightCtxTyp = right.ctxType

    val leftCtxRef = Ref(genUID(), leftCtxTyp)
    val rightCtxRef = Ref(genUID(), rightCtxTyp)

    val leftCtxStructField = genUID()
    val rightCtxStructField = genUID()

    val zippedCtxs = StreamZip(
      FastIndexedSeq(left.contexts, right.contexts),
      FastIndexedSeq(leftCtxRef.name, rightCtxRef.name),
      MakeStruct(FastIndexedSeq(leftCtxStructField -> leftCtxRef,
                                rightCtxStructField -> rightCtxRef)),
      ArrayZipBehavior.AssertSameLength)

    val globals = newGlobals(left.globals, right.globals)
    val globalsRef = Ref(genUID(), globals.typ)

    TableStage(
      left.letBindings ++ right.letBindings :+ (globalsRef.name -> globals),
      left.broadcastVals ++ right.broadcastVals :+ (globalsRef.name -> globalsRef),
      globalsRef,
      left.partitioner,
      left.dependency.union(right.dependency),
      zippedCtxs,
      (ctxRef: Ref) => {
        bindIR(left.partition(GetField(ctxRef, leftCtxStructField))) { lPart =>
          bindIR(right.partition(GetField(ctxRef, rightCtxStructField))) { rPart =>
            body(lPart, rPart)
          }
        }
      })
  }

  def mapPartitionWithContext(f: (IR, Ref) => IR): TableStage =
    copy(partitionIR = f(partitionIR, Ref(ctxRefName, ctxType)))

  def mapContexts(f: IR => IR)(getOldContext: IR => IR): TableStage = {
    val newContexts = f(contexts)
    TableStage(letBindings, broadcastVals, globals, partitioner, dependency, newContexts, ctxRef => bindIR(getOldContext(ctxRef))(partition))
  }

  def zipContextsWithIdx(): TableStage = {
    def getOldContext(ctx: IR) = GetField(ctx, "elt")
    mapContexts(zipWithIndex)(getOldContext)
  }

  def mapGlobals(f: IR => IR): TableStage = {
    val newGlobals = f(globals)
    val globalsRef = Ref(genUID(), newGlobals.typ)

    copy(
      letBindings = letBindings :+ globalsRef.name -> newGlobals,
      broadcastVals = broadcastVals :+ globalsRef.name -> globalsRef,
      globals = globalsRef)
  }

  def mapCollect(relationalBindings: Map[String, IR])(f: IR => IR): IR = {
    mapCollectWithGlobals(relationalBindings)(f) { (parts, globals) => parts }
  }

  def mapCollectWithGlobals(relationalBindings: Map[String, IR])(mapF: IR => IR)(body: (IR, IR) => IR): IR =
    mapCollectWithContextsAndGlobals(relationalBindings)((part, ctx) => mapF(part))(body)

  // mapf is (part, ctx) => ???, body is (parts, globals) => ???
  def mapCollectWithContextsAndGlobals(relationalBindings: Map[String, IR])(mapF: (IR, Ref) => IR)(body: (IR, IR) => IR): IR = {
    val broadcastRefs = MakeStruct(broadcastVals)
    val glob = Ref(genUID(), broadcastRefs.typ)

    val cda = CollectDistributedArray(
      contexts, broadcastRefs,
      ctxRefName, glob.name,
      broadcastVals.foldLeft(mapF(partitionIR, Ref(ctxRefName, ctxType))) { case (accum, (name, _)) =>
        Let(name, GetField(glob, name), accum)
      }, Some(dependency))

    LowerToCDA.substLets(TableStage.wrapInBindings(body(cda, globals), letBindings), relationalBindings)
  }

  def collectWithGlobals(relationalBindings: Map[String, IR]): IR =
    mapCollectWithGlobals(relationalBindings)(ToArray) { (parts, globals) =>
      MakeStruct(FastSeq(
        "rows" -> ToArray(flatMapIR(ToStream(parts))(ToStream(_))),
        "global" -> globals))
    }

  def getGlobals(): IR = TableStage.wrapInBindings(globals, letBindings)

  def getNumPartitions(): IR = TableStage.wrapInBindings(StreamLen(contexts), letBindings)

  def changePartitionerNoRepartition(newPartitioner: RVDPartitioner): TableStage =
    copy(partitioner = newPartitioner)

  def strictify(): TableStage = {
    if (partitioner.satisfiesAllowedOverlap(kType.size - 1))
      this
    else
      repartitionNoShuffle(partitioner.strictify)
  }

  def repartitionNoShuffle(newPartitioner: RVDPartitioner, allowDuplication: Boolean = false): TableStage = {
    if (newPartitioner == this.partitioner) {
      return this
    }

    if (!allowDuplication) {
      require(newPartitioner.satisfiesAllowedOverlap(newPartitioner.kType.size - 1))
    }
    require(newPartitioner.kType.isPrefixOf(kType))

    val boundType = RVDPartitioner.intervalIRRepresentation(newPartitioner.kType)
    val partitionMapping: IndexedSeq[Row] = newPartitioner.rangeBounds.map { i =>
      Row(RVDPartitioner.intervalToIRRepresentation(i, newPartitioner.kType.size), partitioner.queryInterval(i))
    }
    val partitionMappingType = TStruct(
      "partitionBound" -> boundType,
      "parentPartitions" -> TArray(TInt32)
    )

    val prevContextUID = genUID()
    val mappingUID = genUID()
    val idxUID = genUID()
    val newContexts = Let(
      prevContextUID,
      ToArray(contexts),
      StreamMap(
        ToStream(
          Literal(
            TArray(partitionMappingType),
            partitionMapping)),
        mappingUID,
        MakeStruct(
          FastSeq(
            "partitionBound" -> GetField(Ref(mappingUID, partitionMappingType), "partitionBound"),
            "oldContexts" -> ToArray(
              StreamMap(
                ToStream(GetField(Ref(mappingUID, partitionMappingType), "parentPartitions")),
                idxUID,
                ArrayRef(Ref(prevContextUID, TArray(contexts.typ.asInstanceOf[TStream].elementType)), Ref(idxUID, TInt32))
              ))
          )
        )
      )
    )

    val prevContextUIDPartition = genUID()
    val newStage = TableStage(letBindings, broadcastVals, globals, newPartitioner, dependency, newContexts,
      (ctxRef: Ref) => {
        val body = self.partition(Ref(prevContextUIDPartition, self.contexts.typ.asInstanceOf[TStream].elementType))
        bindIR(GetField(ctxRef, "partitionBound")) { interval =>
          takeWhile(
            dropWhile(
              StreamFlatMap(
                ToStream(GetField(ctxRef, "oldContexts"), true),
                prevContextUIDPartition,
                body)) { elt =>
              invoke("pointLessThanPartitionIntervalLeftEndpoint", TBoolean,
                SelectFields(elt, newPartitioner.kType.fieldNames),
                invoke("start", boundType.pointType, interval),
                invoke("includesStart", TBoolean, interval))

            }) { elt =>
            invoke("pointLessThanPartitionIntervalRightEndpoint", TBoolean,
              SelectFields(elt, newPartitioner.kType.fieldNames),
              invoke("end", boundType.pointType, interval),
              invoke("includesEnd", TBoolean, interval))
          }
        }
      })

    assert(newStage.rowType == rowType,
      s"\n  repartitioned row type:     ${ newStage.rowType }" +
        s"\n  old row type: ${ rowType }")
    newStage
  }

  def extendKeyPreservesPartitioning(newKey: IndexedSeq[String]): TableStage = {
    require(newKey startsWith kType.fieldNames)
    require(newKey.forall(rowType.fieldNames.contains))

    val newKeyType = rowType.typeAfterSelectNames(newKey)
    if (RVDPartitioner.isValid(newKeyType, partitioner.rangeBounds)) {
      changePartitionerNoRepartition(partitioner.copy(kType = newKeyType))
    } else {
      val adjustedPartitioner = partitioner.strictify
      repartitionNoShuffle(adjustedPartitioner)
        .changePartitionerNoRepartition(adjustedPartitioner.copy(kType = newKeyType))
    }
  }

  def orderedJoin(
    right: TableStage,
    joinKey: Int,
    joinType: String,
    globalJoiner: (IR, IR) => IR,
    joiner: (Ref, Ref) => IR,
    rightKeyIsDistinct: Boolean = false
  ): TableStage = {
    assert(this.kType.truncate(joinKey).isIsomorphicTo(right.kType.truncate(joinKey)))

    val newPartitioner = {
      def leftPart: RVDPartitioner = this.partitioner.strictify
      def rightPart: RVDPartitioner = right.partitioner.coarsen(joinKey).extendKey(this.kType)
      (joinType: @unchecked) match {
        case "left" => leftPart
        case "right" => rightPart
        case "inner" => leftPart.intersect(rightPart)
        case "outer" => RVDPartitioner.generate(
          this.kType.fieldNames.take(joinKey),
          this.kType,
          leftPart.rangeBounds ++ rightPart.rangeBounds)
      }
    }
    val repartitionedLeft: TableStage = this.repartitionNoShuffle(newPartitioner)

    val partitionJoiner: (IR, IR) => IR = (lPart, rPart) => {
      val lEltType = lPart.typ.asInstanceOf[TStream].elementType.asInstanceOf[TStruct]
      val rEltType = rPart.typ.asInstanceOf[TStream].elementType.asInstanceOf[TStruct]

      val lKey = this.kType.fieldNames.take(joinKey)
      val rKey = right.kType.fieldNames.take(joinKey)

      val lEltRef = Ref(genUID(), lEltType)
      val rEltRef = Ref(genUID(), rEltType)

      StreamJoin(lPart, rPart, lKey, rKey, lEltRef.name, rEltRef.name, joiner(lEltRef, rEltRef), joinType, rightKeyIsDistinct)
    }

    val newKey = kType.fieldNames ++ right.kType.fieldNames.drop(joinKey)

    repartitionedLeft.alignAndZipPartitions(right, joinKey, globalJoiner, partitionJoiner)
      .extendKeyPreservesPartitioning(newKey)
  }

  // 'joiner' must take all output key values from
  // left stream, and be monotonic on left stream (it can drop or duplicate
  // elements of left iterator, or insert new elements in order, but cannot
  // rearrange them), and output values must conform to 'newTyp'. The
  // partitioner of the result will be the left partitioner. Each partition will
  // be computed by 'joiner', with corresponding partition of 'this' as first
  // iterator, and with all rows of 'that' whose 'joinKey' might match something
  // in partition as the second iterator.
  def alignAndZipPartitions(
    right: TableStage,
    joinKey: Int,
    globalJoiner: (IR, IR) => IR,
    joiner: (IR, IR) => IR
  ): TableStage = {
    require(joinKey <= kType.size)
    require(joinKey <= right.kType.size)

    val leftKeyToRightKeyMap = (kType.fieldNames.take(joinKey), right.kType.fieldNames.take(joinKey)).zipped.toMap
    val newRightPartitioner = partitioner.coarsen(joinKey).rename(leftKeyToRightKeyMap)
    val repartitionedRight = right.repartitionNoShuffle(newRightPartitioner, allowDuplication = true)
    zipPartitions(repartitionedRight, globalJoiner, joiner)
  }

  // Like alignAndZipPartitions, when 'right' is keyed by intervals.
  // 'joiner' is called once for each partition of 'this', as in
  // alignAndZipPartitions, but now the second iterator will contain all rows
  // of 'that' whose key is an interval overlapping the range bounds of the
  // current partition of 'this', in standard interval ordering.
  def intervalAlignAndZipPartitions(
    ctx: ExecuteContext,
    right: TableStage,
    rightRowRType: RStruct,
    relationalLetsAbove: Map[String, IR],
    globalJoiner: (IR, IR) => IR,
    joiner: (IR, IR) => IR
  ): TableStage = {
    require(right.kType.size == 1)
    val rightKeyType = right.kType.fields.head.typ
    require(rightKeyType.isInstanceOf[TInterval])
    require(rightKeyType.asInstanceOf[TInterval].pointType == kType.types.head)

    val irPartitioner = partitioner.coarsen(1).partitionBoundsIRRepresentation

    val rightWithPartNums = right.mapPartition(None) { partStream =>
      flatMapIR(partStream) { row =>
        val interval = bindIR(GetField(row, right.key.head)) { interval =>
          invoke("Interval", TInterval(TTuple(kType.typeAfterSelect(Array(0)), TInt32)),
            MakeTuple.ordered(FastSeq(MakeStruct(FastSeq(kType.fieldNames.head -> invoke("start", kType.types.head, interval))), I32(1))),
            MakeTuple.ordered(FastSeq(MakeStruct(FastSeq(kType.fieldNames.head -> invoke("end", kType.types.head, interval))), I32(1))),
            invoke("includesStart", TBoolean, interval),
            invoke("includesEnd", TBoolean, interval)
          )
        }

        bindIR(invoke("partitionerFindIntervalRange", TTuple(TInt32, TInt32), irPartitioner, interval)) { range =>
          val rangeStream = rangeIR(GetTupleElement(range, 0), GetTupleElement(range, 1))
          mapIR(rangeStream) { partNum =>
            InsertFields(row, FastIndexedSeq("__partNum" -> partNum))
          }
        }
      }
    }
    val sorted = ctx.backend.lowerDistributedSort(ctx,
      rightWithPartNums,
      SortField("__partNum", Ascending) +: right.key.map(k => SortField(k, Ascending)),
      relationalLetsAbove,
      rightRowRType)
    assert(sorted.kType.fieldNames.sameElements("__partNum" +: right.key))
    val newRightPartitioner = new RVDPartitioner(
      Some(1),
      TStruct.concat(TStruct("__partNum" -> TInt32), right.kType),
      Array.tabulate[Interval](partitioner.numPartitions)(i => Interval(Row(i), Row(i), true, true))
      )
    val repartitioned = sorted.repartitionNoShuffle(newRightPartitioner)
      .changePartitionerNoRepartition(RVDPartitioner.unkeyed(newRightPartitioner.numPartitions))
      .mapPartition(None) { part =>
        mapIR(part) { row =>
          SelectFields(row, right.rowType.fieldNames)
        }
      }
    zipPartitions(repartitioned, globalJoiner, joiner)
  }
}

object LowerTableIR {
  def apply(ir: IR, typesToLower: DArrayLowering.Type, ctx: ExecuteContext, analyses: Analyses, relationalLetsAbove: Map[String, IR]): IR = {
    def lower(tir: TableIR): TableStage = {
      this.applyTable(tir, typesToLower, ctx, analyses, relationalLetsAbove)
    }

    val lowered = ir match {
      case TableCount(tableIR) =>
        val stage = lower(tableIR)
        invoke("sum", TInt64,
          stage.mapCollect(relationalLetsAbove)(rows => Cast(StreamLen(rows), TInt64)))

      case TableToValueApply(child, ForceCountTable()) =>
        val stage = lower(child)
        invoke("sum", TInt64,
          stage.mapCollect(relationalLetsAbove)(rows => foldIR(mapIR(rows)(row => Consume(row)), 0L)(_ + _)))

      case TableGetGlobals(child) =>
        lower(child).getGlobals()

      case TableCollect(child) =>
        lower(child).collectWithGlobals(relationalLetsAbove)

      case TableAggregate(child, query) =>
        val resultUID = genUID()
        val aggs = agg.Extract(query, resultUID, analyses.requirednessAnalysis, false)

        def results: IR = ResultOp.makeTuple(aggs.aggs)

        val lc = lower(child)

        val initState = Let("global", lc.globals,
          RunAgg(
            aggs.init,
            MakeTuple.ordered(aggs.aggs.zipWithIndex.map { case (sig, i) => AggStateValue(i, sig.state) }),
            aggs.states
          ))
        val initStateRef = Ref(genUID(), initState.typ)
        val lcWithInitBinding = lc.copy(
          letBindings = lc.letBindings ++ FastIndexedSeq((initStateRef.name, initState)),
          broadcastVals = lc.broadcastVals ++ FastIndexedSeq((initStateRef.name, initStateRef)))

        val initFromSerializedStates = Begin(aggs.aggs.zipWithIndex.map { case (agg, i) =>
          InitFromSerializedValue(i, GetTupleElement(initStateRef, i), agg.state )})

        val useTreeAggregate = aggs.shouldTreeAggregate
        val isCommutative = aggs.isCommutative
        log.info(s"Aggregate: useTreeAggregate=${ useTreeAggregate }")
        log.info(s"Aggregate: commutative=${ isCommutative }")

        if (useTreeAggregate) {
          val branchFactor = HailContext.get.branchingFactor
          val tmpDir = ctx.createTmpPath("aggregate_intermediates/")

          val codecSpec = TypedCodecSpec(PCanonicalTuple(true, aggs.aggs.map(_ => PCanonicalBinary(true)): _*), BufferSpec.wireSpec)
          lcWithInitBinding.mapCollectWithGlobals(relationalLetsAbove)({ part: IR =>
            Let("global", lc.globals,
              RunAgg(
                Begin(FastIndexedSeq(
                  initFromSerializedStates,
                  StreamFor(part,
                    "row",
                    aggs.seqPerElt
                  )
                )),
                WriteValue(MakeTuple.ordered(aggs.aggs.zipWithIndex.map { case (sig, i) => AggStateValue(i, sig.state) }), Str(tmpDir) + UUID4(), codecSpec),
                aggs.states
              ))
          }) { case (collected, globals) =>
            val treeAggFunction = genUID()
            val currentAggStates = Ref(genUID(), TArray(TString))

            val distAggStatesRef = Ref(genUID(), TArray(TString))


            def combineGroup(partArrayRef: IR): IR = {
              Begin(FastIndexedSeq(
                bindIR(ReadValue(ArrayRef(partArrayRef, 0), codecSpec, codecSpec.encodedVirtualType)) { serializedTuple =>
                  Begin(
                    aggs.aggs.zipWithIndex.map { case (sig, i) =>
                      InitFromSerializedValue(i, GetTupleElement(serializedTuple, i), sig.state)
                    })
                },
                forIR(StreamRange(1, ArrayLen(partArrayRef), 1, requiresMemoryManagementPerElement = true)) { fileIdx =>

                  bindIR(ReadValue(ArrayRef(partArrayRef, fileIdx), codecSpec, codecSpec.encodedVirtualType)) { serializedTuple =>
                    Begin(
                      aggs.aggs.zipWithIndex.map { case (sig, i) =>
                        CombOpValue(i, GetTupleElement(serializedTuple, i), sig)
                      })
                  }
                }))
            }

            bindIR(TailLoop(treeAggFunction,
              FastIndexedSeq((currentAggStates.name -> collected)),
              If(ArrayLen(currentAggStates) <= I32(branchFactor),
                currentAggStates,
                Recur(treeAggFunction, FastIndexedSeq(CollectDistributedArray(mapIR(StreamGrouped(ToStream(currentAggStates), I32(branchFactor)))(x => ToArray(x)),
                  MakeStruct(FastSeq()), distAggStatesRef.name, genUID(),
                  RunAgg(
                    combineGroup(distAggStatesRef),
                    WriteValue(MakeTuple.ordered(aggs.aggs.zipWithIndex.map { case (sig, i) => AggStateValue(i, sig.state) }), Str(tmpDir) + UUID4(), codecSpec),
                    aggs.states
                  )
                )), currentAggStates.typ)))
            ) { finalParts =>
              RunAgg(
                combineGroup(finalParts),
                Let("global", globals,
                  Let(
                    resultUID,
                    results,
                    aggs.postAggIR)),
                aggs.states
              )
            }
          }
        }
        else {
          lcWithInitBinding.mapCollectWithGlobals(relationalLetsAbove)({ part: IR =>
            Let("global", lc.globals,
              RunAgg(
                Begin(FastIndexedSeq(
                  initFromSerializedStates,
                  StreamFor(part,
                    "row",
                    aggs.seqPerElt
                  )
                )),
                MakeTuple.ordered(aggs.aggs.zipWithIndex.map { case (sig, i) => AggStateValue(i, sig.state) }),
                aggs.states
              ))
          }) { case (collected, globals) =>
            Let("global",
              globals,
              RunAgg(
                Begin(FastIndexedSeq(
                  initFromSerializedStates,
                  forIR(ToStream(collected)) { state =>
                    Begin(aggs.aggs.zipWithIndex.map { case (sig, i) => CombOpValue(i, GetTupleElement(state, i), sig) })
                  }
                )),
                Let(
                  resultUID,
                  results,
                  aggs.postAggIR),
                aggs.states
              ))
          }
        }

      case TableToValueApply(child, NPartitionsTable()) =>
        lower(child).getNumPartitions()

      case TableWrite(child, writer) =>
        writer.lower(ctx, lower(child), child, coerce[RTable](analyses.requirednessAnalysis.lookup(child)), relationalLetsAbove)

      case node if node.children.exists(_.isInstanceOf[TableIR]) =>
        throw new LowererUnsupportedOperation(s"IR nodes with TableIR children must be defined explicitly: \n${ Pretty(node) }")
    }
    lowered
  }

  def applyTable(tir: TableIR, typesToLower: DArrayLowering.Type, ctx: ExecuteContext, analyses: Analyses, relationalLetsAbove: Map[String, IR]): TableStage = {
    def lowerIR(ir: IR): IR = {
      LowerToCDA.lower(ir, typesToLower, ctx, analyses, relationalLetsAbove)
    }

    def lower(tir: TableIR): TableStage = {
      this.applyTable(tir, typesToLower, ctx, analyses, relationalLetsAbove)
    }

    if (typesToLower == DArrayLowering.BMOnly)
      throw new LowererUnsupportedOperation("found TableIR in lowering; lowering only BlockMatrixIRs.")

    val typ: TableType = tir.typ

    val lowered: TableStage = tir match {
      case TableRead(typ, dropRows, reader) =>
        if (dropRows) {
          val globals = reader.lowerGlobals(ctx, typ.globalType)

          TableStage(
            globals,
            RVDPartitioner.empty(typ.keyType),
            TableStageDependency.none,
            MakeStream(FastIndexedSeq(), TStream(TStruct.empty)),
            (_: Ref) => MakeStream(FastIndexedSeq(), TStream(typ.rowType)))
        } else
          reader.lower(ctx, typ)

      case TableParallelize(rowsAndGlobal, nPartitions) =>
        val nPartitionsAdj = nPartitions.getOrElse(16)

        val loweredRowsAndGlobal = lowerIR(rowsAndGlobal)
        val loweredRowsAndGlobalRef = Ref(genUID(), loweredRowsAndGlobal.typ)

        val context = bindIR(ArrayLen(GetField(loweredRowsAndGlobalRef, "rows"))) { numRowsRef =>
          bindIR(If(numRowsRef < nPartitionsAdj, maxIR(numRowsRef, I32(1)), nPartitionsAdj)) { numNonEmptyPartitionsRef =>
            bindIR(numRowsRef floorDiv numNonEmptyPartitionsRef) { qRef =>
              bindIR(numRowsRef - qRef * numNonEmptyPartitionsRef) { remainderRef =>
                mapIR(rangeIR(0, nPartitionsAdj)) { partIdx =>
                  val length =
                    (numRowsRef - partIdx + nPartitionsAdj - 1) floorDiv nPartitionsAdj

                  val start =
                    If(numNonEmptyPartitionsRef >= partIdx,
                      If(remainderRef > 0,
                        If(remainderRef < partIdx,
                          qRef * partIdx + remainderRef,
                          (qRef + 1) * partIdx),
                        qRef * partIdx),
                      0)

                  bindIR(start) { startRef =>
                    ToArray(mapIR(rangeIR(startRef, startRef + length)) { elt =>
                      ArrayRef(GetField(loweredRowsAndGlobalRef, "rows"), elt)
                    })
                  }
                }
              }
            }
          }
        }

        val globalsRef = Ref(genUID(), typ.globalType)
        TableStage(
          FastIndexedSeq(loweredRowsAndGlobalRef.name -> loweredRowsAndGlobal,
            globalsRef.name -> GetField(loweredRowsAndGlobalRef, "global")),
          FastIndexedSeq(globalsRef.name -> globalsRef),
          globalsRef,
          RVDPartitioner.unkeyed(nPartitionsAdj),
          TableStageDependency.none,
          context,
          ctxRef => ToStream(ctxRef, true))

      case TableRange(n, nPartitions) =>
        val nPartitionsAdj = math.max(math.min(n, nPartitions), 1)
        val partCounts = partition(n, nPartitionsAdj)
        val partStarts = partCounts.scanLeft(0)(_ + _)

        val contextType = TStruct("start" -> TInt32, "end" -> TInt32)

        val ranges = Array.tabulate(nPartitionsAdj) { i =>
          partStarts(i) -> partStarts(i + 1)
        }.toFastIndexedSeq

        TableStage(
          MakeStruct(FastSeq()),
          new RVDPartitioner(Array("idx"), tir.typ.rowType,
            ranges.map { case (start, end) =>
              Interval(Row(start), Row(end), includesStart = true, includesEnd = false)
            }),
          TableStageDependency.none,
          ToStream(Literal(TArray(contextType),
            ranges.map { case (start, end) => Row(start, end) })),
          (ctxRef: Ref) => mapIR(StreamRange(GetField(ctxRef, "start"), GetField(ctxRef, "end"), I32(1), true)) { i =>
            MakeStruct(FastSeq("idx" -> i))
          })

      case TableMapGlobals(child, newGlobals) =>
        lower(child).mapGlobals(old => Let("global", old, newGlobals))

      case TableAggregateByKey(child, expr) =>
        val loweredChild = lower(child)

        loweredChild.repartitionNoShuffle(loweredChild.partitioner.coarsen(child.typ.key.length).strictify)
          .mapPartition(Some(child.typ.key)) { partition =>

            Let("global", loweredChild.globals,
              mapIR(StreamGroupByKey(partition, child.typ.key)) { groupRef =>
                StreamAgg(
                  groupRef,
                  "row",
                  bindIRs(ArrayRef(ApplyAggOp(FastSeq(I32(1)), FastSeq(SelectFields(Ref("row", child.typ.rowType), child.typ.key)),
                    AggSignature(Take(), FastSeq(TInt32), FastSeq(child.typ.keyType))), I32(0)), // FIXME: would prefer a First() agg op
                    expr) { case Seq(key, value) =>
                    MakeStruct(child.typ.key.map(k => (k, GetField(key, k))) ++ expr.typ.asInstanceOf[TStruct].fieldNames.map { f =>
                      (f, GetField(value, f))
                    })
                  }
                )
              })
          }

      // TODO: This ignores nPartitions and bufferSize
      case TableKeyByAndAggregate(child, expr, newKey, nPartitions, bufferSize) =>
        val loweredChild = lower(child)
        val newKeyType = newKey.typ.asInstanceOf[TStruct]
        val resultUID = genUID()

        val aggs@Aggs(postAggIR, init, seq, aggSigs) = Extract(expr, resultUID, r)

        val partiallyAggregated = loweredChild.mapPartition(Some(FastIndexedSeq())) { partition =>
          Let("global", loweredChild.globals,
            StreamBufferedAggregate(partition, init, newKey, seq, "row", aggSigs, bufferSize)
          )
        }
        val shuffledRowType = partiallyAggregated.rowType

        val sortFields = newKeyType.fieldNames.map(fieldName => SortField(fieldName, Ascending)).toIndexedSeq
<<<<<<< HEAD
        val withNewKeyRType = TypeWithRequiredness(shuffledRowType).asInstanceOf[RStruct]
=======
        val childRowRType = analyses.requirednessAnalysis.lookup(child).asInstanceOf[RTable].rowType
        val newKeyRType = analyses.requirednessAnalysis.lookup(newKey).asInstanceOf[RStruct]
        val withNewKeyRType = RStruct(
          newKeyRType.fields ++ Seq(RField(fullRowUID, childRowRType, newKeyRType.fields.length)))
>>>>>>> 376233a6
        val shuffled = ctx.backend.lowerDistributedSort(
          ctx, partiallyAggregated , sortFields, relationalLetsAbove, withNewKeyRType)
        val repartitioned = shuffled.repartitionNoShuffle(shuffled.partitioner.strictify)

        val takeAggSig = PhysicalAggSig(Take(), TakeStateSig(VirtualTypeWithReq(shuffledRowType ,TypeWithRequiredness(shuffledRowType))))
        val aggStateSigsPlusTake = aggs.states ++ Array(TakeStateSig(VirtualTypeWithReq(shuffledRowType ,TypeWithRequiredness(shuffledRowType))))

        val postAggUID = genUID()
        val resultFromTakeUID = genUID()
        val result = ResultOp(aggs.aggs.length, takeAggSig)

        val aggSigsPlusTake = aggSigs ++ IndexedSeq(takeAggSig)
        repartitioned.mapPartition(None) { partition =>
          Let("global", repartitioned.globals,
            mapIR(StreamGroupByKey(partition, newKeyType.fieldNames.toIndexedSeq)) { groupRef =>
              RunAgg(
                forIR(zipWithIndex(groupRef)) { elemWithID =>
                  val idx = GetField(elemWithID, "idx")
                  val elem = GetField(elemWithID, "elt")
                  If(ApplyComparisonOp(EQ(TInt32, TInt32), idx, 0),
                    Begin((0 until aggSigs.length).map { aIdx =>
                      InitFromSerializedValue(aIdx, GetTupleElement(GetField(elem, "agg"), aIdx), aggSigsPlusTake(aIdx).state)
                    } ++ IndexedSeq(
                      InitOp(aggSigs.length, IndexedSeq(I32(1)), PhysicalAggSig(Take(), TakeStateSig(VirtualTypeWithReq(shuffledRowType ,TypeWithRequiredness(shuffledRowType))))),
                      SeqOp(aggSigs.length, IndexedSeq(elem), PhysicalAggSig(Take(), TakeStateSig(VirtualTypeWithReq(shuffledRowType ,TypeWithRequiredness(shuffledRowType)))))
                    )),
                    Begin((0 until aggSigs.length).map { aIdx =>
                      CombOpValue(aIdx, GetTupleElement(GetField(elem, "agg"), aIdx), aggSigs(aIdx))
                    }))},

                Let(
                  resultUID,
                  ResultOp.makeTuple(aggs.aggs),
                  Let(postAggUID, postAggIR,
                    Let(resultFromTakeUID,
                      result, {
                      val keyIRs: IndexedSeq[(String, IR)] = newKeyType.fieldNames.map(keyName => keyName -> GetField(ArrayRef(Ref(resultFromTakeUID, result.typ), 0), keyName))
                      MakeStruct(keyIRs ++ expr.typ.asInstanceOf[TStruct].fieldNames.map {f => (f, GetField(Ref(postAggUID, postAggIR.typ), f))
                      })}
                    )
                  )
                ),
                aggStateSigsPlusTake)})}


//  StreamAgg(
//                groupRef,
//                "keyedRow",
//                bindIRs(
//                  ArrayRef(
//                    ApplyAggOp(FastSeq(I32(1)),
//                      FastSeq(SelectFields(Ref("keyedRow", shuffledRowType), newKeyType.fieldNames)),
//                      AggSignature(Take(), FastSeq(TInt32), FastSeq(newKeyType))),
//                    I32(0)),
//                  AggLet("row",
//                    GetField(Ref("keyedRow", shuffledRowType), fullRowUID),
//                    expr,
//                    isScan = false)) { case Seq(groupRep, value) =>
//
//                  val keyIRs: IndexedSeq[(String, IR)] = newKeyType.fieldNames.map(keyName => keyName -> GetField(groupRep, keyName))
//                  MakeStruct(keyIRs ++ expr.typ.asInstanceOf[TStruct].fieldNames.map { f =>
//                    (f, GetField(value, f))
//                  })
//                }
//              )
//            })
//        }

      case TableDistinct(child) =>
        val loweredChild = lower(child)

        loweredChild.repartitionNoShuffle(loweredChild.partitioner.coarsen(child.typ.key.length).strictify)
          .mapPartition(None) { partition =>
            flatMapIR(StreamGroupByKey(partition, child.typ.key)) { groupRef =>
              StreamTake(groupRef, 1)
            }
          }

      case TableFilter(child, cond) =>
        val loweredChild = lower(child)
        loweredChild.mapPartition(None) { rows =>
          Let("global", loweredChild.globals,
            StreamFilter(rows, "row", cond))
        }

      case TableFilterIntervals(child, intervals, keep) =>
        val loweredChild = lower(child)
        val part = loweredChild.partitioner
        val kt = child.typ.keyType
        val ord = PartitionBoundOrdering(kt)
        val iord = ord.intervalEndpointOrdering
        val nPartitions = part.numPartitions


        val filterPartitioner = new RVDPartitioner(kt, Interval.union(intervals.toArray, ord.intervalEndpointOrdering))
        val boundsType = TArray(RVDPartitioner.intervalIRRepresentation(kt))
        val filterIntervalsRef = Ref(genUID(), boundsType)
        val filterIntervals: IndexedSeq[Interval] = filterPartitioner.rangeBounds.map { i =>
          RVDPartitioner.intervalToIRRepresentation(i, kt.size)
        }

        val (newRangeBounds, includedIndices, startAndEndInterval, f) = if (keep) {
          val (newRangeBounds, includedIndices, startAndEndInterval) = part.rangeBounds.zipWithIndex.flatMap { case (interval, i) =>
            if (filterPartitioner.overlaps(interval)) {
              Some((interval, i, (filterPartitioner.lowerBoundInterval(interval).min(nPartitions), filterPartitioner.upperBoundInterval(interval).min(nPartitions))))
            } else None
          }.unzip3

          def f(partitionIntervals: IR, key: IR): IR =
            invoke("partitionerContains", TBoolean, partitionIntervals, key)
          (newRangeBounds, includedIndices, startAndEndInterval, f _)
        } else {
          // keep = False
          val (newRangeBounds, includedIndices, startAndEndInterval) = part.rangeBounds.zipWithIndex.flatMap { case (interval, i) =>
            val lowerBound = filterPartitioner.lowerBoundInterval(interval)
            val upperBound = filterPartitioner.upperBoundInterval(interval)
            if ((lowerBound until upperBound).map(filterPartitioner.rangeBounds).exists { filterInterval =>
              iord.compareNonnull(filterInterval.left, interval.left) <= 0 && iord.compareNonnull(filterInterval.right, interval.right) >= 0
            })
              None
            else Some((interval, i, (lowerBound.min(nPartitions), upperBound.min(nPartitions))))
          }.unzip3

          def f(partitionIntervals: IR, key: IR): IR =
            !invoke("partitionerContains", TBoolean, partitionIntervals, key)
          (newRangeBounds, includedIndices, startAndEndInterval, f _)
        }

        val newPart = new RVDPartitioner(kt, newRangeBounds)

        TableStage(
          letBindings = loweredChild.letBindings,
          broadcastVals = loweredChild.broadcastVals ++ FastIndexedSeq((filterIntervalsRef.name, Literal(boundsType, filterIntervals))),
          loweredChild.globals,
          newPart,
          loweredChild.dependency,
          contexts = bindIRs(
            ToArray(loweredChild.contexts),
            Literal(TArray(TTuple(TInt32, TInt32)), startAndEndInterval.map { case (start, end) => Row(start, end) }.toFastIndexedSeq)
          ) { case Seq(prevContexts, bounds) =>
            zip2(ToStream(Literal(TArray(TInt32), includedIndices.toFastIndexedSeq)), ToStream(bounds), ArrayZipBehavior.AssumeSameLength) { (idx, bound) =>
              MakeStruct(FastSeq(("prevContext", ArrayRef(prevContexts, idx)), ("bounds", bound)))
            }
          },
          { (part: Ref) =>
            val oldPart = loweredChild.partition(GetField(part, "prevContext"))
            bindIR(GetField(part, "bounds")) { bounds =>
              bindIRs(GetTupleElement(bounds, 0), GetTupleElement(bounds, 1)) { case Seq(startIntervalIdx, endIntervalIdx) =>
                bindIR(ToArray(mapIR(rangeIR(startIntervalIdx, endIntervalIdx)) { i => ArrayRef(filterIntervalsRef, i) })) { partitionIntervals =>
                  filterIR(oldPart) { row =>
                    bindIR(SelectFields(row, child.typ.key)) { key =>
                      f(partitionIntervals, key)
                    }
                  }
                }
              }
            }
          }
        )

      case TableHead(child, targetNumRows) =>
        val loweredChild = lower(child)

        def streamLenOrMax(a: IR): IR =
          if (targetNumRows <= Integer.MAX_VALUE)
            StreamLen(StreamTake(a, targetNumRows.toInt))
          else
            StreamLen(a)

        def partitionSizeArray(childContexts: Ref): IR = {
          child.partitionCounts match {
            case Some(partCounts) =>
              var idx = 0
              var sumSoFar = 0L
              while (idx < partCounts.length && sumSoFar < targetNumRows) {
                sumSoFar += partCounts(idx)
                idx += 1
              }
              val partsToKeep = partCounts.slice(0, idx)
              val finalParts = partsToKeep.map(partSize => partSize.toInt).toFastIndexedSeq
              Literal(TArray(TInt32), finalParts)
            case None =>
              val partitionSizeArrayFunc = genUID()
              val howManyPartsToTry = Ref(genUID(), TInt32)

              TailLoop(
                partitionSizeArrayFunc,
                FastIndexedSeq(howManyPartsToTry.name -> 4),
                bindIR(loweredChild.mapContexts(_ => StreamTake(ToStream(childContexts), howManyPartsToTry)){ ctx: IR => ctx }
                  .mapCollect(relationalLetsAbove)(streamLenOrMax)) { counts =>
                  If((Cast(streamSumIR(ToStream(counts)), TInt64) >= targetNumRows) || (ArrayLen(childContexts) <= ArrayLen(counts)),
                    counts,
                    Recur(partitionSizeArrayFunc, FastIndexedSeq(howManyPartsToTry * 4), TArray(TInt32)))
                })
          }
        }

        def answerTuple(partitionSizeArrayRef: Ref): IR =
          bindIR(ArrayLen(partitionSizeArrayRef)) { numPartitions =>
            val howManyPartsToKeep = genUID()
            val i = Ref(genUID(), TInt32)
            val numLeft = Ref(genUID(), TInt64)
            def makeAnswer(howManyParts: IR, howManyFromLast: IR) = MakeTuple(FastIndexedSeq((0, howManyParts), (1, howManyFromLast)))

            If(numPartitions ceq 0,
              makeAnswer(0, 0L),
              TailLoop(howManyPartsToKeep, FastIndexedSeq(i.name -> 0, numLeft.name -> targetNumRows),
                If((i ceq numPartitions - 1) || ((numLeft - Cast(ArrayRef(partitionSizeArrayRef, i), TInt64)) <= 0L),
                  makeAnswer(i + 1, numLeft),
                  Recur(howManyPartsToKeep,
                    FastIndexedSeq(
                      i + 1,
                      numLeft - Cast(ArrayRef(partitionSizeArrayRef, i), TInt64)),
                    TTuple(TInt32, TInt64)))))
          }

        val newCtxs = bindIR(ToArray(loweredChild.contexts)) { childContexts =>
          bindIR(partitionSizeArray(childContexts)) { partitionSizeArrayRef =>
            bindIR(answerTuple(partitionSizeArrayRef)) { answerTupleRef =>
              val numParts = GetTupleElement(answerTupleRef, 0)
              val numElementsFromLastPart = GetTupleElement(answerTupleRef, 1)
              val onlyNeededPartitions = StreamTake(ToStream(childContexts), numParts)
              val howManyFromEachPart = mapIR(rangeIR(numParts)) { idxRef =>
                If(idxRef ceq (numParts - 1),
                  Cast(numElementsFromLastPart, TInt32),
                  ArrayRef(partitionSizeArrayRef, idxRef))
              }

              StreamZip(
                FastIndexedSeq(onlyNeededPartitions, howManyFromEachPart),
                FastIndexedSeq("part", "howMany"),
                MakeStruct(FastSeq("numberToTake" -> Ref("howMany", TInt32),
                  "old" -> Ref("part", loweredChild.ctxType))),
                ArrayZipBehavior.AssumeSameLength)
            }
          }
        }

        val letBindNewCtx = TableStage.wrapInBindings(newCtxs, loweredChild.letBindings)
        val bindRelationLetsNewCtx = LowerToCDA.substLets(letBindNewCtx, relationalLetsAbove)
        val newCtxSeq = CompileAndEvaluate(ctx, ToArray(bindRelationLetsNewCtx)).asInstanceOf[IndexedSeq[Any]]
        val numNewParts = newCtxSeq.length
        val newIntervals = loweredChild.partitioner.rangeBounds.slice(0,numNewParts)
        val newPartitioner = loweredChild.partitioner.copy(rangeBounds = newIntervals)

        TableStage(
          loweredChild.letBindings,
          loweredChild.broadcastVals,
          loweredChild.globals,
          newPartitioner,
          loweredChild.dependency,
          newCtxs,
          (ctxRef: Ref) => StreamTake(
            loweredChild.partition(GetField(ctxRef, "old")),
            GetField(ctxRef, "numberToTake")))

      case TableTail(child, targetNumRows) =>
        val loweredChild = lower(child)

        def partitionSizeArray(childContexts: Ref, totalNumPartitions: Ref): IR = {
          child.partitionCounts match {
            case Some(partCounts) =>
              var idx = partCounts.length - 1
              var sumSoFar = 0L
              while(idx >= 0 && sumSoFar < targetNumRows) {
                sumSoFar += partCounts(idx)
                idx -= 1
              }
              val finalParts = (idx + 1 until partCounts.length).map{partIdx => partCounts(partIdx).toInt}.toFastIndexedSeq
              Literal(TArray(TInt32), finalParts)

            case None =>
              val partitionSizeArrayFunc = genUID()
              val howManyPartsToTry = Ref(genUID(), TInt32)

              TailLoop(
                partitionSizeArrayFunc,
                FastIndexedSeq(howManyPartsToTry.name -> 4),
                bindIR(
                  loweredChild
                    .mapContexts(_ => StreamDrop(ToStream(childContexts), maxIR(totalNumPartitions - howManyPartsToTry, 0))){ ctx: IR => ctx }
                    .mapCollect(relationalLetsAbove)(StreamLen)
                ) { counts =>
                  If((Cast(streamSumIR(ToStream(counts)), TInt64) >= targetNumRows) || (totalNumPartitions <= ArrayLen(counts)),
                    counts,
                    Recur(partitionSizeArrayFunc, FastIndexedSeq(howManyPartsToTry * 4), TArray(TInt32)))
                })
          }
        }

        // First element is how many partitions to drop from partitionSizeArrayRef, second is how many to keep from first kept element.
        def answerTuple(partitionSizeArrayRef: Ref): IR = {
          bindIR(ArrayLen(partitionSizeArrayRef)) { numPartitions =>
            val howManyPartsToDrop = genUID()
            val i = Ref(genUID(), TInt32)
            val numLeft = Ref(genUID(), TInt64)
            def makeAnswer(howManyParts: IR, howManyFromLast: IR) = MakeTuple(FastIndexedSeq((0, howManyParts), (1, howManyFromLast)))

            If(numPartitions ceq 0,
              makeAnswer(0, 0L),
              TailLoop(
                howManyPartsToDrop,
                FastIndexedSeq(i.name -> numPartitions, numLeft.name -> targetNumRows),
                If((i ceq 1) || ((numLeft - Cast(ArrayRef(partitionSizeArrayRef, i - 1), TInt64)) <= 0L),
                  makeAnswer(i - 1, numLeft),
                  Recur(
                    howManyPartsToDrop,
                    FastIndexedSeq(
                      i - 1,
                      numLeft - Cast(ArrayRef(partitionSizeArrayRef, i - 1), TInt64)),
                    TTuple(TInt32, TInt64)))))
          }
        }

        val newCtxs = bindIR(ToArray(loweredChild.contexts)) { childContexts =>
          bindIR(ArrayLen(childContexts)) { totalNumPartitions =>
            bindIR(partitionSizeArray(childContexts, totalNumPartitions)) { partitionSizeArrayRef =>
              bindIR(answerTuple(partitionSizeArrayRef)) { answerTupleRef =>
                val numPartsToDropFromPartitionSizeArray = GetTupleElement(answerTupleRef, 0)
                val numElementsFromFirstPart = GetTupleElement(answerTupleRef, 1)
                val numPartsToDropFromTotal = numPartsToDropFromPartitionSizeArray + (totalNumPartitions - ArrayLen(partitionSizeArrayRef))
                val onlyNeededPartitions = StreamDrop(ToStream(childContexts), numPartsToDropFromTotal)
                val howManyFromEachPart = mapIR(rangeIR(StreamLen(onlyNeededPartitions))) { idxRef =>
                  If(idxRef ceq 0,
                    Cast(numElementsFromFirstPart, TInt32),
                    ArrayRef(partitionSizeArrayRef, idxRef))
                }
                StreamZip(
                  FastIndexedSeq(onlyNeededPartitions,
                    howManyFromEachPart,
                    StreamDrop(ToStream(partitionSizeArrayRef), numPartsToDropFromPartitionSizeArray)),
                  FastIndexedSeq("part", "howMany", "partLength"),
                  MakeStruct(FastIndexedSeq(
                    "numberToDrop" -> maxIR(0, Ref("partLength", TInt32) - Ref("howMany", TInt32)),
                    "old" -> Ref("part", loweredChild.ctxType))),
                  ArrayZipBehavior.AssertSameLength)
              }
            }
          }
        }

        val letBindNewCtx = TableStage.wrapInBindings(newCtxs, loweredChild.letBindings)
        val newCtxSeq = CompileAndEvaluate(ctx, ToArray(letBindNewCtx)).asInstanceOf[IndexedSeq[Any]]
        val numNewParts = newCtxSeq.length
        val oldParts = loweredChild.partitioner.rangeBounds
        val newIntervals = oldParts.slice(oldParts.length - numNewParts, oldParts.length)
        val newPartitioner = loweredChild.partitioner.copy(rangeBounds = newIntervals)
        TableStage(
          loweredChild.letBindings,
          loweredChild.broadcastVals,
          loweredChild.globals,
          newPartitioner,
          loweredChild.dependency,
          newCtxs,
          (ctxRef: Ref) => bindIR(GetField(ctxRef, "old")) { oldRef =>
            StreamDrop(loweredChild.partition(oldRef), GetField(ctxRef, "numberToDrop"))
          })

      case TableMapRows(child, newRow) =>
        val lc = lower(child)
        if (!ContainsScan(newRow)) {
          lc.mapPartition(Some(child.typ.key)) { rows =>
            Let("global", lc.globals,
              mapIR(rows)(row => Let("row", row, newRow)))
          }
        } else {
          val resultUID = genUID()
          val aggs = agg.Extract(newRow, resultUID, analyses.requirednessAnalysis, isScan = true)

          val results: IR = ResultOp.makeTuple(aggs.aggs)
          val initState = RunAgg(
            Let("global", lc.globals, aggs.init),
            MakeTuple.ordered(aggs.aggs.zipWithIndex.map { case (sig, i) => AggStateValue(i, sig.state) }),
            aggs.states
          )
          val initStateRef = Ref(genUID(), initState.typ)
          val lcWithInitBinding = lc.copy(
            letBindings = lc.letBindings ++ FastIndexedSeq((initStateRef.name, initState)),
            broadcastVals = lc.broadcastVals ++ FastIndexedSeq((initStateRef.name, initStateRef)))

          val initFromSerializedStates = Begin(aggs.aggs.zipWithIndex.map { case (agg, i) =>
            InitFromSerializedValue(i, GetTupleElement(initStateRef, i), agg.state)
          })
          val big = aggs.shouldTreeAggregate
          val (partitionPrefixSumValues, transformPrefixSum): (IR, IR => IR) = if (big) {
            val branchFactor = HailContext.get.branchingFactor
            val tmpDir = ctx.createTmpPath("aggregate_intermediates/")

            val codecSpec = TypedCodecSpec(PCanonicalTuple(true, aggs.aggs.map(_ => PCanonicalBinary(true)): _*), BufferSpec.wireSpec)
            val partitionPrefixSumFiles = lcWithInitBinding.mapCollectWithGlobals(relationalLetsAbove)({ part: IR =>
              Let("global", lcWithInitBinding.globals,
                RunAgg(
                  Begin(FastIndexedSeq(
                    initFromSerializedStates,
                    StreamFor(part,
                      "row",
                      aggs.seqPerElt
                    )
                  )),
                  WriteValue(MakeTuple.ordered(aggs.aggs.zipWithIndex.map { case (sig, i) => AggStateValue(i, sig.state) }), Str(tmpDir) + UUID4(), codecSpec),
                  aggs.states
                ))
              // Collected is TArray of TString
            }) { case (collected, _) =>

              def combineGroup(partArrayRef: IR): IR = {
                Begin(FastIndexedSeq(
                  bindIR(ReadValue(ArrayRef(partArrayRef, 0), codecSpec, codecSpec.encodedVirtualType)) { serializedTuple =>
                    Begin(
                      aggs.aggs.zipWithIndex.map { case (sig, i) =>
                        InitFromSerializedValue(i, GetTupleElement(serializedTuple, i), sig.state)
                      })
                  },
                  forIR(StreamRange(1, ArrayLen(partArrayRef), 1, requiresMemoryManagementPerElement = true)) { fileIdx =>

                    bindIR(ReadValue(ArrayRef(partArrayRef, fileIdx), codecSpec, codecSpec.encodedVirtualType)) { serializedTuple =>
                      Begin(
                        aggs.aggs.zipWithIndex.map { case (sig, i) =>
                          CombOpValue(i, GetTupleElement(serializedTuple, i), sig)
                        })
                    }
                  }))
              }

              // Return Array[Array[String]], length is log_b(num_partitions)
              // The upward pass starts with partial aggregations from each partition,
              // and aggregates these in a tree parameterized by the branching factor.
              // The tree ends when the number of partial aggregations is less than or
              // equal to the branching factor.

              // The upward pass returns the full tree of results as an array of arrays,
              // where the first element is partial aggregations per partition of the
              // input.
              def upPass(): IR = {
                val aggStack = Ref(genUID(), TArray(TArray(TString)))
                val loopName = genUID()

                TailLoop(loopName, IndexedSeq((aggStack.name, MakeArray(collected))),
                  bindIR(ArrayRef(aggStack, (ArrayLen(aggStack) - 1))) { states =>
                    bindIR(ArrayLen(states)) { statesLen =>
                      If(statesLen > branchFactor,
                        bindIR((statesLen + branchFactor) floorDiv branchFactor) { nCombines =>
                          val contexts = mapIR(rangeIR(nCombines)) { outerIdxRef =>
                            sliceArrayIR(states, outerIdxRef * branchFactor, (outerIdxRef + 1) * branchFactor)
                          }
                          val cdaResult = cdaIR(contexts, MakeStruct(Seq())) { case (contexts, _) =>
                            RunAgg(
                              combineGroup(contexts),
                              WriteValue(MakeTuple.ordered(aggs.aggs.zipWithIndex.map { case (sig, i) => AggStateValue(i, sig.state) }), Str(tmpDir) + UUID4(), codecSpec),
                              aggs.states
                            )
                          }
                          Recur(loopName, IndexedSeq(invoke("extend", TArray(TArray(TString)), aggStack, MakeArray(cdaResult))), TArray(TArray(TString)))
                        },
                        aggStack
                      )
                    }
                  }
                )
              }

              // The downward pass traverses the tree from root to leaves, computing partial scan
              // sums as it goes. The two pieces of state transmitted between iterations are the
              // level (an integer) referring to a position in the array `aggStack`, and `last`,
              // the partial sums from the last iteration. The starting state for `last` is an
              // array of a single empty aggregation state.
              bindIR(upPass()) { aggStack =>
                val downPassLoopName = genUID()
                val level = Ref(genUID(), TInt32)
                val last = Ref(genUID(), TArray(TString))


                bindIR(WriteValue(initState, Str(tmpDir) + UUID4(), codecSpec)) { freshState =>
                  TailLoop(downPassLoopName, IndexedSeq((level.name, ArrayLen(aggStack) - 1), (last.name, MakeArray(freshState))),
                    If(level < 0,
                      last,
                      bindIR(ArrayRef(aggStack, level)) { aggsArray =>

                        val groups = mapIR(zipWithIndex(mapIR(StreamGrouped(ToStream(aggsArray), I32(branchFactor)))(x => ToArray(x)))) { eltAndIdx =>
                          MakeStruct(FastSeq(
                            ("prev", ArrayRef(last, GetField(eltAndIdx, "idx"))),
                            ("partialSums", GetField(eltAndIdx, "elt"))
                          ))
                        }

                        val results = cdaIR(groups, MakeTuple.ordered(Seq())) { case (context, _) =>
                          bindIR(GetField(context, "prev")) { prev =>

                            val elt = Ref(genUID(), TString)
                            ToArray(RunAggScan(
                              ToStream(GetField(context, "partialSums"), requiresMemoryManagementPerElement = true),
                              elt.name,
                              bindIR(ReadValue(prev, codecSpec, codecSpec.encodedVirtualType)) { serializedTuple =>
                                Begin(
                                  aggs.aggs.zipWithIndex.map { case (sig, i) =>
                                    InitFromSerializedValue(i, GetTupleElement(serializedTuple, i), sig.state)
                                  })
                              },
                              bindIR(ReadValue(elt, codecSpec, codecSpec.encodedVirtualType)) { serializedTuple =>
                                Begin(
                                  aggs.aggs.zipWithIndex.map { case (sig, i) =>
                                    CombOpValue(i, GetTupleElement(serializedTuple, i), sig)
                                  })
                              },
                              WriteValue(MakeTuple.ordered(aggs.aggs.zipWithIndex.map { case (sig, i) => AggStateValue(i, sig.state) }), Str(tmpDir) + UUID4(), codecSpec),
                              aggs.states
                            ))
                          }
                        }
                        Recur(downPassLoopName,
                          IndexedSeq(
                            level - 1,
                            ToArray(flatten(ToStream(results)))),
                          TArray(TString))
                      }
                    )
                  )
                }
              }
            }
            (partitionPrefixSumFiles, {(file: IR) => ReadValue(file, codecSpec, codecSpec.encodedVirtualType) })

          } else {
            val partitionAggs = lcWithInitBinding.mapCollectWithGlobals(relationalLetsAbove)({ part: IR =>
              Let("global", lc.globals,
                RunAgg(
                  Begin(FastIndexedSeq(
                    initFromSerializedStates,
                    StreamFor(part,
                      "row",
                      aggs.seqPerElt
                    )
                  )),
                  MakeTuple.ordered(aggs.aggs.zipWithIndex.map { case (sig, i) => AggStateValue(i, sig.state) }),
                  aggs.states
                ))
            }) { case (collected, globals) =>
              Let("global",
                globals,
                ToArray(StreamTake({
                  val acc = Ref(genUID(), initStateRef.typ)
                  val value = Ref(genUID(), collected.typ.asInstanceOf[TArray].elementType)
                  StreamScan(
                    ToStream(collected),
                    initStateRef,
                    acc.name,
                    value.name,
                    RunAgg(
                      Begin(FastIndexedSeq(
                        Begin(aggs.aggs.zipWithIndex.map { case (agg, i) =>
                          InitFromSerializedValue(i, GetTupleElement(acc, i), agg.state)
                        }),
                        Begin(aggs.aggs.zipWithIndex.map { case (sig, i) => CombOpValue(i, GetTupleElement(value, i), sig) }))),
                      MakeTuple.ordered(aggs.aggs.zipWithIndex.map { case (sig, i) => AggStateValue(i, sig.state) }),
                      aggs.states
                    )
                  )
                }, ArrayLen(collected))))
            }
            (partitionAggs, identity[IR])
          }

          val partitionPrefixSumsRef = Ref(genUID(), partitionPrefixSumValues.typ)
          val zipOldContextRef = Ref(genUID(), lc.contexts.typ.asInstanceOf[TStream].elementType)
          val zipPartAggUID = Ref(genUID(), partitionPrefixSumValues.typ.asInstanceOf[TArray].elementType)
          TableStage.apply(
            letBindings = lc.letBindings ++ FastIndexedSeq((partitionPrefixSumsRef.name, partitionPrefixSumValues)),
            broadcastVals = lc.broadcastVals,
            partitioner = lc.partitioner,
            dependency = lc.dependency,
            globals = lc.globals,
            contexts = StreamZip(
              FastIndexedSeq(lc.contexts, ToStream(partitionPrefixSumsRef)),
              FastIndexedSeq(zipOldContextRef.name, zipPartAggUID.name),
              MakeStruct(FastSeq(("oldContext", zipOldContextRef), ("scanState", zipPartAggUID))),
              ArrayZipBehavior.AssertSameLength
            ),
            partition = { (partitionRef: Ref) =>
              bindIRs(GetField(partitionRef, "oldContext"), GetField(partitionRef, "scanState")) { case Seq(oldContext, rawPrefixSum) =>
                bindIR(transformPrefixSum(rawPrefixSum)) { scanState =>

                  Let("global", lc.globals,
                    RunAggScan(
                      lc.partition(oldContext),
                      "row",
                      Begin(aggs.aggs.zipWithIndex.map { case (agg, i) =>
                        InitFromSerializedValue(i, GetTupleElement(scanState, i), agg.state)
                      }),
                      aggs.seqPerElt,
                      Let(
                        resultUID,
                        results,
                        aggs.postAggIR),
                      aggs.states
                    )
                  )
                }
              }
            }
          )
        }

      case TableKeyBy(child, newKey, isSorted: Boolean) =>
        val loweredChild = lower(child)

        val nPreservedFields = loweredChild.kType.fieldNames
          .zip(newKey)
          .takeWhile { case (l, r) => l == r }
          .length
        require(!isSorted || nPreservedFields > 0 || newKey.isEmpty,
          s"isSorted=${isSorted}, nPresFields=${nPreservedFields}, newKey=${newKey}, " +
            s"originalKey = ${loweredChild.kType.fieldNames.toSeq}, child key=${child.typ.keyType}")

        if (nPreservedFields == newKey.length || isSorted)
        // TODO: should this add a runtime check that keys are within the
        // partition bounds, like in RVD?
          loweredChild.changePartitionerNoRepartition(loweredChild.partitioner.coarsen(nPreservedFields))
            .extendKeyPreservesPartitioning(newKey)
        else {
          val rowRType = analyses.requirednessAnalysis.lookup(child).asInstanceOf[RTable].rowType
          val sorted = ctx.backend.lowerDistributedSort(
            ctx, loweredChild, newKey.map(k => SortField(k, Ascending)), relationalLetsAbove, rowRType)
          assert(sorted.kType.fieldNames.sameElements(newKey))
          sorted
        }

      case TableLeftJoinRightDistinct(left, right, root) =>
        val commonKeyLength = right.typ.keyType.size
        val loweredLeft = lower(left)
        val loweredRight = lower(right)

        loweredLeft.alignAndZipPartitions(
          loweredRight,
          commonKeyLength,
          (lGlobals, _) => lGlobals,
          (leftPart, rightPart) => {
            val leftElementRef = Ref(genUID(), left.typ.rowType)
            val rightElementRef = Ref(genUID(), right.typ.rowType)

            val (typeOfRootStruct, _) = right.typ.rowType.filterSet(right.typ.key.toSet, false)
            val rootStruct = SelectFields(rightElementRef, typeOfRootStruct.fieldNames.toIndexedSeq)
            val joiningOp = InsertFields(leftElementRef, Seq(root -> rootStruct))
            StreamJoinRightDistinct(
              leftPart, rightPart,
              left.typ.key.take(commonKeyLength), right.typ.key,
              leftElementRef.name, rightElementRef.name,
              joiningOp, "left")
          })

      case TableIntervalJoin(left, right, root, product) =>
        assert(!product)
        val loweredLeft = lower(left)
        val loweredRight = lower(right)

        def partitionJoiner(lPart: IR, rPart: IR): IR = {
          val lEltType = lPart.typ.asInstanceOf[TStream].elementType.asInstanceOf[TStruct]
          val rEltType = rPart.typ.asInstanceOf[TStream].elementType.asInstanceOf[TStruct]

          val lKey = left.typ.key
          val rKey = right.typ.key

          val lEltRef = Ref(genUID(), lEltType)
          val rEltRef = Ref(genUID(), rEltType)

          StreamJoinRightDistinct(
            lPart, rPart,
            lKey, rKey,
            lEltRef.name, rEltRef.name,
            InsertFields(lEltRef, FastSeq(
              root -> SelectFields(rEltRef, right.typ.valueType.fieldNames))),
            "left")
        }

        loweredLeft.intervalAlignAndZipPartitions(ctx,
          loweredRight,
          analyses.requirednessAnalysis.lookup(right).asInstanceOf[RTable].rowType,
          relationalLetsAbove,
          (lGlobals, _) => lGlobals,
          partitionJoiner)

      case tj@TableJoin(left, right, joinType, joinKey) =>
        val loweredLeft = lower(left)
        val loweredRight = lower(right)

        val lKeyFields = left.typ.key.take(joinKey)
        val lValueFields = left.typ.rowType.fieldNames.filter(f => !lKeyFields.contains(f))
        val rKeyFields = right.typ.key.take(joinKey)
        val rValueFields = right.typ.rowType.fieldNames.filter(f => !rKeyFields.contains(f))
        val lReq = analyses.requirednessAnalysis.lookup(left).asInstanceOf[RTable]
        val rReq = analyses.requirednessAnalysis.lookup(right).asInstanceOf[RTable]
        val rightKeyIsDistinct = analyses.distinctKeyedAnalysis.contains(right)

        val joinedStage = loweredLeft.orderedJoin(
          loweredRight, joinKey, joinType,
          (lGlobals, rGlobals) => {
            val rGlobalType = rGlobals.typ.asInstanceOf[TStruct]
            val rGlobalRef = Ref(genUID(), rGlobalType)
            Let(rGlobalRef.name, rGlobals,
              InsertFields(lGlobals, rGlobalType.fieldNames.map(f => f -> GetField(rGlobalRef, f))))
          },
          (lEltRef, rEltRef) => {
            MakeStruct(
              (lKeyFields, rKeyFields).zipped.map { (lKey, rKey) =>
                if (joinType == "outer" && lReq.field(lKey).required && rReq.field(rKey).required)
                  lKey -> Coalesce(FastSeq(GetField(lEltRef, lKey), GetField(rEltRef, rKey), Die("TableJoin expected non-missing key", left.typ.rowType.fieldType(lKey), -1)))
                else
                  lKey -> Coalesce(FastSeq(GetField(lEltRef, lKey), GetField(rEltRef, rKey)))
              }
                ++ lValueFields.map(f => f -> GetField(lEltRef, f))
                ++ rValueFields.map(f => f -> GetField(rEltRef, f)))
          }, rightKeyIsDistinct)

        assert(joinedStage.rowType == tj.typ.rowType)
        joinedStage

      case x@TableUnion(children) =>
        val lowered = children.map(lower)
        val keyType = x.typ.keyType
        val newPartitioner = RVDPartitioner.generate(keyType, lowered.flatMap(_.partitioner.rangeBounds))
        val repartitioned = lowered.map(_.repartitionNoShuffle(newPartitioner))

        TableStage(
          repartitioned.flatMap(_.letBindings),
          repartitioned.flatMap(_.broadcastVals),
          repartitioned.head.globals,
          newPartitioner,
          TableStageDependency.union(repartitioned.map(_.dependency)),
          zipIR(repartitioned.map(_.contexts), ArrayZipBehavior.AssumeSameLength) { ctxRefs =>
            MakeTuple.ordered(ctxRefs)
          },
          ctxRef =>
            StreamMultiMerge(repartitioned.indices.map(i => repartitioned(i).partition(GetTupleElement(ctxRef, i))), keyType.fieldNames)
        )

      case x@TableMultiWayZipJoin(children, fieldName, globalName) =>
        val lowered = children.map(lower)
        val keyType = x.typ.keyType
        val newPartitioner = RVDPartitioner.generate(keyType, lowered.flatMap(_.partitioner.rangeBounds))
        val repartitioned = lowered.map(_.repartitionNoShuffle(newPartitioner))
        val newGlobals = MakeStruct(FastSeq(
          globalName -> MakeArray(lowered.map(_.globals), TArray(lowered.head.globalType))))
        val globalsRef = Ref(genUID(), newGlobals.typ)

        val keyRef = Ref(genUID(), keyType)
        val valsRef = Ref(genUID(), TArray(children.head.typ.rowType))
        val projectedVals = ToArray(mapIR(ToStream(valsRef)) { elt =>
          SelectFields(elt, children.head.typ.valueType.fieldNames)
        })

        TableStage(
          repartitioned.flatMap(_.letBindings) :+ globalsRef.name -> newGlobals,
          repartitioned.flatMap(_.broadcastVals) :+ globalsRef.name -> globalsRef,
          globalsRef,
          newPartitioner,
          TableStageDependency.union(repartitioned.map(_.dependency)),
          zipIR(repartitioned.map(_.contexts), ArrayZipBehavior.AssumeSameLength) { ctxRefs =>
            MakeTuple.ordered(ctxRefs)
          },
          ctxRef =>
            StreamZipJoin(
              repartitioned.indices.map(i => repartitioned(i).partition(GetTupleElement(ctxRef, i))),
              keyType.fieldNames,
              keyRef.name,
              valsRef.name,
              InsertFields(keyRef, FastSeq(fieldName -> projectedVals)))
        )

      case TableOrderBy(child, sortFields) =>
        val loweredChild = lower(child)
        if (TableOrderBy.isAlreadyOrdered(sortFields, loweredChild.partitioner.kType.fieldNames)) {
          loweredChild.changePartitionerNoRepartition(RVDPartitioner.unkeyed(loweredChild.partitioner.numPartitions))
        } else {
          val rowRType = analyses.requirednessAnalysis.lookup(child).asInstanceOf[RTable].rowType
          ctx.backend.lowerDistributedSort(
            ctx, loweredChild, sortFields, relationalLetsAbove, rowRType)
        }

      case TableExplode(child, path) =>
        lower(child).mapPartition(Some(child.typ.key.takeWhile(k => k != path(0)))) { rows =>
          flatMapIR(rows) { row: Ref =>
            val refs = Array.fill[Ref](path.length + 1)(null)
            val roots = Array.fill[IR](path.length)(null)
            var i = 0
            refs(0) = row
            while (i < path.length) {
              roots(i) = GetField(refs(i), path(i))
              refs(i + 1) = Ref(genUID(), roots(i).typ)
              i += 1
            }
            refs.tail.zip(roots).foldRight(
              mapIR(ToStream(refs.last)) { elt =>
                path.zip(refs.init).foldRight[IR](elt) { case ((p, ref), inserted) =>
                  InsertFields(ref, FastSeq(p -> inserted))
                }
              }) { case ((ref, root), accum) =>  Let(ref.name, root, accum) }
          }
        }

      case TableRename(child, rowMap, globalMap) =>
        val loweredChild = lower(child)
        val newGlobals =
          CastRename(loweredChild.globals, loweredChild.globals.typ.asInstanceOf[TStruct].rename(globalMap))
        val newGlobalsRef = Ref(genUID(), newGlobals.typ)

        TableStage(
          loweredChild.letBindings :+ newGlobalsRef.name -> newGlobals,
          loweredChild.broadcastVals :+ newGlobalsRef.name -> newGlobalsRef,
          newGlobalsRef,
          loweredChild.partitioner.copy(kType = loweredChild.kType.rename(rowMap)),
          loweredChild.dependency,
          loweredChild.contexts,
          (ctxRef: Ref) => mapIR(loweredChild.partition(ctxRef)) { row =>
            CastRename(row, row.typ.asInstanceOf[TStruct].rename(rowMap))
          })

      case TableMapPartitions(child, globalName, partitionStreamName, body) =>
        val loweredChild = lower(child)
        loweredChild.mapPartition(Some(child.typ.key)) { part =>
          Let(globalName, loweredChild.globals, Let(partitionStreamName, part, body))
        }

      case TableLiteral(typ, rvd, enc, encodedGlobals) =>
        RVDToTableStage(rvd, EncodedLiteral(enc, encodedGlobals))

      case bmtt@BlockMatrixToTable(bmir) =>
        val ts = LowerBlockMatrixIR.lowerToTableStage(bmir, typesToLower, ctx, analyses, relationalLetsAbove)
        // I now have an unkeyed table of (blockRow, blockCol, block).
        val entriesUnkeyed = ts.mapPartitionWithContext { (partition, ctxRef) =>
          flatMapIR(partition)(singleRowRef =>
            bindIR(GetField(singleRowRef, "block")) { singleNDRef =>
              bindIR(NDArrayShape(singleNDRef)) { shapeTupleRef =>
                flatMapIR(rangeIR(Cast(GetTupleElement(shapeTupleRef, 0), TInt32))) { withinNDRowIdx =>
                  mapIR(rangeIR(Cast(GetTupleElement(shapeTupleRef, 1), TInt32))) { withinNDColIdx =>
                    val entry = NDArrayRef(singleNDRef, IndexedSeq(Cast(withinNDRowIdx, TInt64), Cast(withinNDColIdx, TInt64)), ErrorIDs.NO_ERROR)
                    val blockStartRow = GetField(singleRowRef, "blockRow") * bmir.typ.blockSize
                    val blockStartCol = GetField(singleRowRef, "blockCol") * bmir.typ.blockSize
                    makestruct("i" -> Cast(withinNDRowIdx + blockStartRow, TInt64), "j" -> Cast(withinNDColIdx + blockStartCol, TInt64), "entry" -> entry)
                  }
                }
              }
            }
          )
        }

        val rowR = analyses.requirednessAnalysis.lookup(bmtt).asInstanceOf[RTable].rowType
        ctx.backend.lowerDistributedSort(ctx, entriesUnkeyed, IndexedSeq(SortField("i", Ascending), SortField("j", Ascending)), relationalLetsAbove, rowR)

      case node =>
        throw new LowererUnsupportedOperation(s"undefined: \n${ Pretty(node) }")
    }

    assert(tir.typ.globalType == lowered.globalType, s"\n  ir global: ${tir.typ.globalType}\n  lowered global: ${lowered.globalType}")
    assert(tir.typ.rowType == lowered.rowType, s"\n  ir row: ${tir.typ.rowType}\n  lowered row: ${lowered.rowType}")
    assert(lowered.key startsWith tir.typ.keyType.fieldNames, s"\n  ir key: ${tir.typ.keyType.fieldNames.toSeq}\n  lowered key: ${lowered.key}")

    lowered
  }
}<|MERGE_RESOLUTION|>--- conflicted
+++ resolved
@@ -750,14 +750,8 @@
         val shuffledRowType = partiallyAggregated.rowType
 
         val sortFields = newKeyType.fieldNames.map(fieldName => SortField(fieldName, Ascending)).toIndexedSeq
-<<<<<<< HEAD
         val withNewKeyRType = TypeWithRequiredness(shuffledRowType).asInstanceOf[RStruct]
-=======
-        val childRowRType = analyses.requirednessAnalysis.lookup(child).asInstanceOf[RTable].rowType
-        val newKeyRType = analyses.requirednessAnalysis.lookup(newKey).asInstanceOf[RStruct]
-        val withNewKeyRType = RStruct(
-          newKeyRType.fields ++ Seq(RField(fullRowUID, childRowRType, newKeyRType.fields.length)))
->>>>>>> 376233a6
+
         val shuffled = ctx.backend.lowerDistributedSort(
           ctx, partiallyAggregated , sortFields, relationalLetsAbove, withNewKeyRType)
         val repartitioned = shuffled.repartitionNoShuffle(shuffled.partitioner.strictify)
