--- conflicted
+++ resolved
@@ -514,16 +514,6 @@
 
             bindIR(ArrayLen(boundsArray)) { nBounds =>
               bindIR(minIR(nBounds, nPartitions)) { nParts =>
-<<<<<<< HEAD
-                bindIR((nBounds + (nParts - 1)) floorDiv nParts) { stepSize =>
-                  ToArray(mapIR(StreamRange(0, nBounds, stepSize)) { i =>
-                    If((i + stepSize) < (nBounds - 1),
-                      invoke("Interval", TInterval(keyType), ArrayRef(boundsArray, i), ArrayRef(boundsArray, i + stepSize), True(), False()),
-                      invoke("Interval", TInterval(keyType), ArrayRef(boundsArray, i), ArrayRef(boundsArray, nBounds - 1), True(), True())
-                    )
-                  })
-                }
-=======
                 If(nParts.ceq(0),
                   MakeArray(Seq(), TArray(TInterval(keyType))),
                   bindIR((nBounds + (nParts - 1)) floorDiv nParts) { stepSize =>
@@ -534,7 +524,6 @@
                       )})
                   }
                 )
->>>>>>> c4b09953
               }
             }
           }
