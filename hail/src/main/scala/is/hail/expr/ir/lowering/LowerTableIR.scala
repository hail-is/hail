package is.hail.expr.ir.lowering

import is.hail.HailContext
import is.hail.backend.ExecuteContext
import is.hail.expr.ir.ArrayZipBehavior.AssertSameLength
import is.hail.expr.ir.functions.{TableCalculateNewPartitions, WrappedMatrixToTableFunction}
import is.hail.expr.ir.{TableNativeWriter, agg, _}
import is.hail.io.{BufferSpec, TypedCodecSpec}
import is.hail.methods.{ForceCountTable, LocalLDPrune, NPartitionsTable, TableFilterPartitions}
import is.hail.rvd.{PartitionBoundOrdering, RVDPartitioner}
import is.hail.types._
import is.hail.types.physical.{PCanonicalBinary, PCanonicalTuple}
import is.hail.types.virtual._
import is.hail.utils._
import org.apache.spark.sql.Row

class LowererUnsupportedOperation(msg: String = null) extends Exception(msg)

object TableStage {
  def apply(
    globals: IR,
    partitioner: RVDPartitioner,
    dependency: TableStageDependency,
    contexts: IR,
    body: (Ref) => IR
  ): TableStage = {
    val globalsRef = Ref(genUID(), globals.typ)
    TableStage(
      FastSeq(globalsRef.name -> globals),
      FastSeq(globalsRef.name -> globalsRef),
      globalsRef,
      partitioner,
      dependency,
      contexts,
      body)
  }

  def apply(
    letBindings: IndexedSeq[(String, IR)],
    broadcastVals: IndexedSeq[(String, IR)],
    globals: Ref,
    partitioner: RVDPartitioner,
    dependency: TableStageDependency,
    contexts: IR,
    partition: Ref => IR
  ): TableStage = {
    val ctxType = contexts.typ.asInstanceOf[TStream].elementType
    val ctxRef = Ref(genUID(), ctxType)

    new TableStage(letBindings, broadcastVals, globals, partitioner, dependency, contexts, ctxRef.name, partition(ctxRef))
  }

  def concatenate(ctx: ExecuteContext, children: IndexedSeq[TableStage]): TableStage = {
    val keyType = children.head.kType
    assert(keyType.size == 0)
    assert(children.forall(_.kType == keyType))

    val ctxType = TTuple(children.map(_.ctxType): _*)
    val ctxArrays = children.view.zipWithIndex.map { case (child, idx) =>
      ToArray(mapIR(child.contexts) { ctx =>
        MakeTuple.ordered(children.indices.map { idx2 =>
          if (idx == idx2) ctx else NA(children(idx2).ctxType)
        })
      })
    }
    val ctxs = flatMapIR(MakeStream(ctxArrays.toFastSeq, TStream(TArray(ctxType)))) { ctxArray =>
      ToStream(ctxArray)
    }

    val newGlobals = children.head.globals
    val globalsRef = Ref(genUID(), newGlobals.typ)
    val newPartitioner = new RVDPartitioner(ctx.stateManager, keyType, children.flatMap(_.partitioner.rangeBounds))

    TableStage(
      children.flatMap(_.letBindings) :+ globalsRef.name -> newGlobals,
      children.flatMap(_.broadcastVals) :+ globalsRef.name -> globalsRef,
      globalsRef,
      newPartitioner,
      TableStageDependency.union(children.map(_.dependency)),
      ctxs,
      (ctxRef: Ref) => {
        StreamMultiMerge(
          children.indices.map { i =>
            bindIR(GetTupleElement(ctxRef, i)) { ctx =>
              If(IsNA(ctx),
                 MakeStream(IndexedSeq(), TStream(children(i).rowType)),
                 children(i).partition(ctx))
            }
          },
          IndexedSeq())
      })
  }
}

// Scope structure:
// * 'letBindings' are evaluated in scope of previous 'letBindings', and are
//   visible in 'broadcastVals' and 'contexts'.
// * 'broadcastVals' are evaluated in scope of 'letBindings', and are visible
//   in 'partitionIR'.
// * 'globals' must be bound in 'letBindings', and rebound in 'broadcastVals',
//   so 'globals' is visible both in later 'letBindings' and in 'partitionIR'.
class TableStage(
  val letBindings: IndexedSeq[(String, IR)],
  val broadcastVals: IndexedSeq[(String, IR)],
  val globals: Ref,
  val partitioner: RVDPartitioner,
  val dependency: TableStageDependency,
  val contexts: IR,
  val ctxRefName: String,
  val partitionIR: IR) {
  self =>

  // useful for debugging, but should be disabled in production code due to N^2 complexity
  // typecheckPartition()

  contexts.typ match {
    case TStream(t) if t.isRealizable =>
    case t => throw new IllegalArgumentException(s"TableStage constructed with illegal context type $t")
  }

  def typecheckPartition(ctx: ExecuteContext): Unit = {
    TypeCheck(
      ctx,
      partitionIR,
      BindingEnv(Env[Type](((letBindings ++ broadcastVals).map { case (s, x) => (s, x.typ) })
        ++ FastSeq[(String, Type)]((ctxRefName, contexts.typ.asInstanceOf[TStream].elementType)): _*)))

  }

  def upcast(ctx: ExecuteContext, newType: TableType): TableStage = {
    val newRowType = newType.rowType
    val newGlobalType = newType.globalType
    if (newRowType == rowType && newGlobalType == globalType)
      this
    else {
      changePartitionerNoRepartition(partitioner.coarsen(newType.key.length))
        .mapPartition(None)(PruneDeadFields.upcast(ctx, _, TStream(newRowType)))
        .mapGlobals(PruneDeadFields.upcast(ctx, _, newGlobalType))
    }
  }

  def ctxType: Type = contexts.typ.asInstanceOf[TStream].elementType
  def rowType: TStruct = partitionIR.typ.asInstanceOf[TStream].elementType.asInstanceOf[TStruct]
  def kType: TStruct = partitioner.kType
  def key: IndexedSeq[String] = kType.fieldNames
  def globalType: TStruct = globals.typ.asInstanceOf[TStruct]
  def tableType: TableType =
    TableType(rowType, key, globalType)

  assert(kType.isSubsetOf(rowType), s"Key type $kType is not a subset of $rowType")
  assert(broadcastVals.exists { case (name, value) => name == globals.name && value == globals})

  def copy(
    letBindings: IndexedSeq[(String, IR)] = letBindings,
    broadcastVals: IndexedSeq[(String, IR)] = broadcastVals,
    globals: Ref = globals,
    partitioner: RVDPartitioner = partitioner,
    dependency: TableStageDependency = dependency,
    contexts: IR = contexts,
    ctxRefName: String = ctxRefName,
    partitionIR: IR = partitionIR
  ): TableStage =
    new TableStage(letBindings, broadcastVals, globals, partitioner, dependency, contexts, ctxRefName, partitionIR)

  def partition(ctx: IR): IR = {
    require(ctx.typ == ctxType)
    Let(FastSeq(ctxRefName -> ctx), partitionIR)
  }

  def numPartitions: Int = partitioner.numPartitions

  def mapPartition(newKey: Option[IndexedSeq[String]])(f: IR => IR): TableStage = {
    val part = newKey match {
      case Some(k) =>
        if (!partitioner.kType.fieldNames.startsWith(k))
          throw new RuntimeException(s"cannot map partitions to new key!" +
            s"\n  prev key: ${ partitioner.kType.fieldNames.toSeq }" +
            s"\n  new key:  ${ k }")
        partitioner.coarsen(k.length)
      case None => partitioner
    }
    copy(partitionIR = f(partitionIR), partitioner = part)
  }

  def zipPartitions(right: TableStage, newGlobals: (IR, IR) => IR, body: (IR, IR) => IR): TableStage = {
    val left = this
    val leftCtxTyp = left.ctxType
    val rightCtxTyp = right.ctxType

    val leftCtxRef = Ref(genUID(), leftCtxTyp)
    val rightCtxRef = Ref(genUID(), rightCtxTyp)

    val leftCtxStructField = genUID()
    val rightCtxStructField = genUID()

    val zippedCtxs = StreamZip(
      FastSeq(left.contexts, right.contexts),
      FastSeq(leftCtxRef.name, rightCtxRef.name),
      MakeStruct(FastSeq(leftCtxStructField -> leftCtxRef,
                                rightCtxStructField -> rightCtxRef)),
      ArrayZipBehavior.AssertSameLength)

    val globals = newGlobals(left.globals, right.globals)
    val globalsRef = Ref(genUID(), globals.typ)

    TableStage(
      left.letBindings ++ right.letBindings :+ (globalsRef.name -> globals),
      left.broadcastVals ++ right.broadcastVals :+ (globalsRef.name -> globalsRef),
      globalsRef,
      left.partitioner,
      left.dependency.union(right.dependency),
      zippedCtxs,
      (ctxRef: Ref) => {
        bindIR(left.partition(GetField(ctxRef, leftCtxStructField))) { lPart =>
          bindIR(right.partition(GetField(ctxRef, rightCtxStructField))) { rPart =>
            body(lPart, rPart)
          }
        }
      })
  }

  def mapPartitionWithContext(f: (IR, Ref) => IR): TableStage =
    copy(partitionIR = f(partitionIR, Ref(ctxRefName, ctxType)))

  def mapContexts(f: IR => IR)(getOldContext: IR => IR): TableStage = {
    val newContexts = f(contexts)
    TableStage(letBindings, broadcastVals, globals, partitioner, dependency, newContexts, ctxRef => bindIR(getOldContext(ctxRef))(partition))
  }

  def zipContextsWithIdx(): TableStage = {
    def getOldContext(ctx: IR) = GetField(ctx, "elt")
    mapContexts(zipWithIndex)(getOldContext)
  }

  def mapGlobals(f: IR => IR): TableStage = {
    val newGlobals = f(globals)
    val globalsRef = Ref(genUID(), newGlobals.typ)

    copy(
      letBindings = letBindings :+ globalsRef.name -> newGlobals,
      broadcastVals = broadcastVals :+ globalsRef.name -> globalsRef,
      globals = globalsRef)
  }

  def mapCollect(staticID: String, dynamicID: IR = NA(TString))(f: IR => IR): IR = {
    mapCollectWithGlobals(staticID, dynamicID)(f) { (parts, globals) => parts }
  }

  def mapCollectWithGlobals(staticID: String, dynamicID: IR = NA(TString))(mapF: IR => IR)(body: (IR, IR) => IR): IR =
    mapCollectWithContextsAndGlobals(staticID, dynamicID)((part, ctx) => mapF(part))(body)

  // mapf is (part, ctx) => ???, body is (parts, globals) => ???
  def mapCollectWithContextsAndGlobals(staticID: String, dynamicID: IR = NA(TString))(mapF: (IR, Ref) => IR)(body: (IR, IR) => IR): IR = {
    val broadcastRefs = MakeStruct(broadcastVals)
    val glob = Ref(genUID(), broadcastRefs.typ)

    val cda = CollectDistributedArray(
      contexts, broadcastRefs,
      ctxRefName, glob.name,
      Let(broadcastVals.map { case (name, _) => name -> GetField(glob, name) },
        mapF(partitionIR, Ref(ctxRefName, ctxType))
      ), dynamicID, staticID, Some(dependency))

    Let(letBindings, bindIR(cda) { cdaRef => body(cdaRef, globals) })
  }

  def collectWithGlobals(staticID: String, dynamicID: IR = NA(TString)): IR =
    mapCollectWithGlobals(staticID, dynamicID)(ToArray) { (parts, globals) =>
      MakeStruct(FastSeq(
        "rows" -> ToArray(flatMapIR(ToStream(parts))(ToStream(_))),
        "global" -> globals))
    }

  def countPerPartition(): IR = mapCollect("count_per_partition")(part => Cast(StreamLen(part), TInt64))

  def getGlobals(): IR =
    Let(letBindings, globals)

  def getNumPartitions(): IR =
    Let(letBindings, StreamLen(contexts))

  def changePartitionerNoRepartition(newPartitioner: RVDPartitioner): TableStage = {
    require(partitioner.numPartitions == newPartitioner.numPartitions)
    copy(partitioner = newPartitioner)
  }

  def strictify(ec: ExecuteContext, allowedOverlap: Int = kType.size - 1): TableStage = {
    val newPart = partitioner.strictify(allowedOverlap)
    repartitionNoShuffle(ec, newPart)
  }

  def repartitionNoShuffle(ec: ExecuteContext,
                           newPartitioner: RVDPartitioner,
                           allowDuplication: Boolean = false,
                           dropEmptyPartitions: Boolean = false
                          ): TableStage = {

    if (newPartitioner == this.partitioner) {
      return this
    }

    if (!allowDuplication) {
      require(newPartitioner.satisfiesAllowedOverlap(newPartitioner.kType.size - 1))
    }
    require(newPartitioner.kType.isPrefixOf(kType))

    val newStage = if (LowerTableIR.isRepartitioningCheap(partitioner, newPartitioner)) {
      val startAndEnd = partitioner.rangeBounds.map(newPartitioner.intervalRange).zipWithIndex
      if (startAndEnd.forall { case ((start, end), i) => start + 1 == end &&
        newPartitioner.rangeBounds(start).includes(newPartitioner.kord, partitioner.rangeBounds(i))
      }) {
        val newToOld = startAndEnd.groupBy(_._1._1).map { case (newIdx, values) =>
          (newIdx, values.map(_._2).sorted.toIndexedSeq)
        }

        val (oldPartIndices, newPartitionerFilt) =
          if (dropEmptyPartitions) {
            val indices = (0 until newPartitioner.numPartitions).filter(newToOld.contains)
            (indices.map(newToOld), newPartitioner.copy(rangeBounds = indices.map(newPartitioner.rangeBounds)))
          } else
            ((0 until newPartitioner.numPartitions).map(i => newToOld.getOrElse(i, FastSeq())), newPartitioner)

        log.info(
          "repartitionNoShuffle - fast path," +
            s" generated ${oldPartIndices.length} partitions from ${partitioner.numPartitions}" +
            s" (dropped ${newPartitioner.numPartitions - oldPartIndices.length} empty output parts)"
        )

        val newContexts = bindIR(ToArray(contexts)) { oldCtxs =>
          mapIR(ToStream(Literal(TArray(TArray(TInt32)), oldPartIndices))) { inds =>
            ToArray(mapIR(ToStream(inds)) { i => ArrayRef(oldCtxs, i) })
          }
        }

        return TableStage(letBindings, broadcastVals, globals, newPartitionerFilt, dependency, newContexts,
          (ctx: Ref) => flatMapIR(ToStream(ctx, true)) { oldCtx => partition(oldCtx) })
      }

      val boundType = RVDPartitioner.intervalIRRepresentation(newPartitioner.kType)
      val partitionMapping: IndexedSeq[Row] = newPartitioner.rangeBounds.map { i =>
        Row(RVDPartitioner.intervalToIRRepresentation(i, newPartitioner.kType.size), partitioner.queryInterval(i))
      }
      val partitionMappingType = TStruct(
        "partitionBound" -> boundType,
        "parentPartitions" -> TArray(TInt32)
      )

      val prevContextUID = genUID()
      val mappingUID = genUID()
      val idxUID = genUID()
      val newContexts = Let(FastSeq(prevContextUID -> ToArray(contexts)),
        StreamMap(
          ToStream(
            Literal(
              TArray(partitionMappingType),
              partitionMapping)),
          mappingUID,
          MakeStruct(
            FastSeq(
              "partitionBound" -> GetField(Ref(mappingUID, partitionMappingType), "partitionBound"),
              "oldContexts" -> ToArray(
                StreamMap(
                  ToStream(GetField(Ref(mappingUID, partitionMappingType), "parentPartitions")),
                  idxUID,
                  ArrayRef(Ref(prevContextUID, TArray(contexts.typ.asInstanceOf[TStream].elementType)), Ref(idxUID, TInt32))
                ))
            )
          )
        )
      )

      val prevContextUIDPartition = genUID()
      TableStage(letBindings, broadcastVals, globals, newPartitioner, dependency, newContexts,
        (ctxRef: Ref) => {
          val body = self.partition(Ref(prevContextUIDPartition, self.contexts.typ.asInstanceOf[TStream].elementType))
          bindIR(GetField(ctxRef, "partitionBound")) { interval =>
            takeWhile(
              dropWhile(
                StreamFlatMap(
                  ToStream(GetField(ctxRef, "oldContexts"), true),
                  prevContextUIDPartition,
                  body)) { elt =>
                invoke("pointLessThanPartitionIntervalLeftEndpoint", TBoolean,
                  SelectFields(elt, newPartitioner.kType.fieldNames),
                  invoke("start", boundType.pointType, interval),
                  invoke("includesStart", TBoolean, interval))

              }) { elt =>
              invoke("pointLessThanPartitionIntervalRightEndpoint", TBoolean,
                SelectFields(elt, newPartitioner.kType.fieldNames),
                invoke("end", boundType.pointType, interval),
                invoke("includesEnd", TBoolean, interval))
            }
          }
        })
    } else {
      val location = ec.createTmpPath(genUID())
      CompileAndEvaluate(ec,
        TableNativeWriter(location).lower(ec, this, RTable.fromTableStage(ec, this))
      )

      val newTableType = TableType(rowType, newPartitioner.kType.fieldNames, globalType)
      val reader = TableNativeReader.read(ec.fs, location, Some(NativeReaderOptions(
        intervals = newPartitioner.rangeBounds,
        intervalPointType = newPartitioner.kType,
        filterIntervals = dropEmptyPartitions
      )))

      val table = TableRead(newTableType, dropRows = false, tr = reader)
      LowerTableIR.applyTable(table, DArrayLowering.All, ec, LoweringAnalyses.apply(table, ec))
    }

    assert(newStage.rowType == rowType,
      s"repartitioned row type: ${newStage.rowType}\n" +
        s"          old row type: $rowType")
    newStage
  }

  def extendKeyPreservesPartitioning(ec: ExecuteContext, newKey: IndexedSeq[String]): TableStage = {
    require(newKey startsWith kType.fieldNames)
    require(newKey.forall(rowType.fieldNames.contains))

    val newKeyType = rowType.typeAfterSelectNames(newKey)
    if (RVDPartitioner.isValid(partitioner.sm, newKeyType, partitioner.rangeBounds)) {
      changePartitionerNoRepartition(partitioner.copy(kType = newKeyType))
    } else {
      val adjustedPartitioner = partitioner.strictify()
      repartitionNoShuffle(ec, adjustedPartitioner)
        .changePartitionerNoRepartition(adjustedPartitioner.copy(kType = newKeyType))
    }
  }

  def orderedJoin(
    ec: ExecuteContext,
    right: TableStage,
    joinKey: Int,
    joinType: String,
    globalJoiner: (IR, IR) => IR,
    joiner: (Ref, Ref) => IR,
    rightKeyIsDistinct: Boolean = false
  ): TableStage = {
    assert(this.kType.truncate(joinKey).isIsomorphicTo(right.kType.truncate(joinKey)))

    val newPartitioner = {
      def leftPart: RVDPartitioner = this.partitioner.strictify()
      def rightPart: RVDPartitioner = right.partitioner.coarsen(joinKey).extendKey(this.kType)
      (joinType: @unchecked) match {
        case "left" => leftPart
        case "right" => rightPart
        case "inner" => leftPart.intersect(rightPart)
        case "outer" => RVDPartitioner.generate(
          partitioner.sm,
          this.kType.fieldNames.take(joinKey),
          this.kType,
          leftPart.rangeBounds ++ rightPart.rangeBounds)
      }
    }
    val repartitionedLeft: TableStage = repartitionNoShuffle(ec, newPartitioner)

    val partitionJoiner: (IR, IR) => IR = (lPart, rPart) => {
      val lEltType = lPart.typ.asInstanceOf[TStream].elementType.asInstanceOf[TStruct]
      val rEltType = rPart.typ.asInstanceOf[TStream].elementType.asInstanceOf[TStruct]

      val lKey = this.kType.fieldNames.take(joinKey)
      val rKey = right.kType.fieldNames.take(joinKey)

      val lEltRef = Ref(genUID(), lEltType)
      val rEltRef = Ref(genUID(), rEltType)

      StreamJoin(lPart, rPart, lKey, rKey, lEltRef.name, rEltRef.name, joiner(lEltRef, rEltRef), joinType,
        requiresMemoryManagement = true, rightKeyIsDistinct = rightKeyIsDistinct)
    }

    val newKey = kType.fieldNames ++ right.kType.fieldNames.drop(joinKey)

    repartitionedLeft.alignAndZipPartitions(ec, right, joinKey, globalJoiner, partitionJoiner)
      .extendKeyPreservesPartitioning(ec, newKey)
  }

  // 'joiner' must take all output key values from
  // left stream, and be monotonic on left stream (it can drop or duplicate
  // elements of left iterator, or insert new elements in order, but cannot
  // rearrange them), and output values must conform to 'newTyp'. The
  // partitioner of the result will be the left partitioner. Each partition will
  // be computed by 'joiner', with corresponding partition of 'this' as first
  // iterator, and with all rows of 'that' whose 'joinKey' might match something
  // in partition as the second iterator.
  def alignAndZipPartitions(
    ec: ExecuteContext,
    right: TableStage,
    joinKey: Int,
    globalJoiner: (IR, IR) => IR,
    joiner: (IR, IR) => IR
  ): TableStage = {
    require(joinKey <= kType.size)
    require(joinKey <= right.kType.size)

    val leftKeyToRightKeyMap = (kType.fieldNames.take(joinKey), right.kType.fieldNames.take(joinKey)).zipped.toMap
    val newRightPartitioner = partitioner.coarsen(joinKey).rename(leftKeyToRightKeyMap)
    val repartitionedRight = right.repartitionNoShuffle(ec, newRightPartitioner, allowDuplication = true)
    zipPartitions(repartitionedRight, globalJoiner, joiner)
  }

  // Like alignAndZipPartitions, when 'right' is keyed by intervals.
  // 'joiner' is called once for each partition of 'this', as in
  // alignAndZipPartitions, but now the second iterator will contain all rows
  // of 'that' whose key is an interval overlapping the range bounds of the
  // current partition of 'this', in standard interval ordering.
  def intervalAlignAndZipPartitions(
    ctx: ExecuteContext,
    right: TableStage,
    rightRowRType: RStruct,
    globalJoiner: (IR, IR) => IR,
    joiner: (IR, IR) => IR
  ): TableStage = {
    require(right.kType.size == 1)
    val rightKeyType = right.kType.fields.head.typ
    require(rightKeyType.isInstanceOf[TInterval])
    require(rightKeyType.asInstanceOf[TInterval].pointType == kType.types.head)

    val irPartitioner = partitioner.coarsen(1).partitionBoundsIRRepresentation

    val rightWithPartNums = right.mapPartition(None) { partStream =>
      flatMapIR(partStream) { row =>
        val interval = bindIR(GetField(row, right.key.head)) { interval =>
          invoke("Interval", TInterval(TTuple(kType.typeAfterSelect(Array(0)), TInt32)),
            MakeTuple.ordered(FastSeq(MakeStruct(FastSeq(kType.fieldNames.head -> invoke("start", kType.types.head, interval))), I32(1))),
            MakeTuple.ordered(FastSeq(MakeStruct(FastSeq(kType.fieldNames.head -> invoke("end", kType.types.head, interval))), I32(1))),
            invoke("includesStart", TBoolean, interval),
            invoke("includesEnd", TBoolean, interval)
          )
        }

        bindIR(invoke("partitionerFindIntervalRange", TTuple(TInt32, TInt32), irPartitioner, interval)) { range =>
          val rangeStream = StreamRange(GetTupleElement(range, 0), GetTupleElement(range, 1), I32(1), requiresMemoryManagementPerElement = true)
          mapIR(rangeStream) { partNum =>
            InsertFields(row, FastSeq("__partNum" -> partNum))
          }
        }
      }
    }

    val rightRowRTypeWithPartNum = IndexedSeq("__partNum" -> TypeWithRequiredness(TInt32)) ++ rightRowRType.fields.map(rField => rField.name -> rField.typ)
    val rightTableRType = RTable(rightRowRTypeWithPartNum, FastSeq(), right.key)
    val sortedReader = ctx.backend.lowerDistributedSort(ctx,
      rightWithPartNums,
      SortField("__partNum", Ascending) +: right.key.map(k => SortField(k, Ascending)),
      rightTableRType)
    val sorted = sortedReader.lower(ctx, sortedReader.fullType)
    assert(sorted.kType.fieldNames.sameElements("__partNum" +: right.key))
    val newRightPartitioner = new RVDPartitioner(
      ctx.stateManager,
      Some(1),
      TStruct.concat(TStruct("__partNum" -> TInt32), right.kType),
      Array.tabulate[Interval](partitioner.numPartitions)(i => Interval(Row(i), Row(i), true, true))
      )
    val repartitioned = sorted.repartitionNoShuffle(ctx, newRightPartitioner)
      .changePartitionerNoRepartition(RVDPartitioner.unkeyed(ctx.stateManager, newRightPartitioner.numPartitions))
      .mapPartition(None) { part =>
        mapIR(part) { row =>
          SelectFields(row, right.rowType.fieldNames)
        }
      }
    zipPartitions(repartitioned, globalJoiner, joiner)
  }
}

object LowerTableIR {
  def apply(ir: IR, typesToLower: DArrayLowering.Type, ctx: ExecuteContext, analyses: LoweringAnalyses): IR = {
    def lower(tir: TableIR): TableStage = {
      this.applyTable(tir, typesToLower, ctx, analyses)
    }

    val lowered = ir match {
      case TableCount(tableIR) =>
        val stage = lower(tableIR)
        invoke("sum", TInt64,
          stage.countPerPartition())

      case TableToValueApply(child, ForceCountTable()) =>
        val stage = lower(child)
        invoke("sum", TInt64,
          stage.mapCollect("table_force_count")(rows => foldIR(mapIR(rows)(row => Consume(row)), 0L)(_ + _)))

      case TableToValueApply(child, TableCalculateNewPartitions(nPartitions)) =>
        val stage = lower(child)
        val sampleSize = math.min((nPartitions * 20 + 256), 1000000)
        val samplesPerPartition = sampleSize / math.max(1, stage.numPartitions)
        val keyType = child.typ.keyType
        val samplekey = AggSignature(ReservoirSample(),
          FastSeq(TInt32),
          FastSeq(keyType))

        val minkey = AggSignature(TakeBy(),
          FastSeq(TInt32),
          FastSeq(keyType, keyType))

        val maxkey = AggSignature(TakeBy(Descending),
          FastSeq(TInt32),
          FastSeq(keyType, keyType))


        bindIR(flatten(stage.mapCollect("table_calculate_new_partitions") { rows =>
          streamAggIR(mapIR(rows) { row => SelectFields(row, keyType.fieldNames)}) { elt =>
            ToArray(flatMapIR(ToStream(
              MakeArray(
                ApplyAggOp(
                  FastSeq(I32(samplesPerPartition)),
                  FastSeq(elt),
                  samplekey),
                ApplyAggOp(
                  FastSeq(I32(1)),
                  FastSeq(elt, elt),
                  minkey),
                ApplyAggOp(
                  FastSeq(I32(1)),
                  FastSeq(elt, elt),
                  maxkey)
                )
            )) { inner => ToStream(inner) })
          }
        })) { partData =>

          val sorted = sortIR(partData) { (l, r) => ApplyComparisonOp(LT(keyType, keyType), l, r) }
          bindIR(ToArray(flatMapIR(StreamGroupByKey(ToStream(sorted), keyType.fieldNames, missingEqual = true)) { groupRef =>
            StreamTake(groupRef, 1)
          })) { boundsArray =>

            bindIR(ArrayLen(boundsArray)) { nBounds =>
              bindIR(minIR(nBounds, nPartitions)) { nParts =>
                If(nParts.ceq(0),
                  MakeArray(FastSeq(), TArray(TInterval(keyType))),
                  bindIR((nBounds + (nParts - 1)) floorDiv nParts) { stepSize =>
                    ToArray(mapIR(StreamRange(0, nBounds, stepSize)) { i =>
                      If((i + stepSize) < (nBounds - 1),
                        invoke("Interval", TInterval(keyType), ArrayRef(boundsArray, i), ArrayRef(boundsArray, i + stepSize), True(), False()),
                        invoke("Interval", TInterval(keyType), ArrayRef(boundsArray, i), ArrayRef(boundsArray, nBounds - 1), True(), True())
                      )})
                  }
                )
              }
            }
          }
        }

      case TableGetGlobals(child) =>
        lower(child).getGlobals()

      case TableCollect(child) =>
        lower(child).collectWithGlobals("table_collect")

      case TableAggregate(child, query) =>
        val resultUID = genUID()
        val aggs = agg.Extract(query, resultUID, analyses.requirednessAnalysis, false)

        def results: IR = ResultOp.makeTuple(aggs.aggs)

        val lc = lower(child)

        val initState = Let(FastSeq("global" -> lc.globals),
          RunAgg(
            aggs.init,
            MakeTuple.ordered(aggs.aggs.zipWithIndex.map { case (sig, i) => AggStateValue(i, sig.state) }),
            aggs.states
          ))
        val initStateRef = Ref(genUID(), initState.typ)
        val lcWithInitBinding = lc.copy(
          letBindings = lc.letBindings ++ FastSeq((initStateRef.name, initState)),
          broadcastVals = lc.broadcastVals ++ FastSeq((initStateRef.name, initStateRef)))

        val initFromSerializedStates = Begin(aggs.aggs.zipWithIndex.map { case (agg, i) =>
          InitFromSerializedValue(i, GetTupleElement(initStateRef, i), agg.state )})

        val branchFactor = HailContext.get.branchingFactor
        val useTreeAggregate = aggs.shouldTreeAggregate && branchFactor < lc.numPartitions
        val isCommutative = aggs.isCommutative
        log.info(s"Aggregate: useTreeAggregate=${ useTreeAggregate }")
        log.info(s"Aggregate: commutative=${ isCommutative }")

        if (useTreeAggregate) {
          val tmpDir = ctx.createTmpPath("aggregate_intermediates/")

          val codecSpec = TypedCodecSpec(PCanonicalTuple(true, aggs.aggs.map(_ => PCanonicalBinary(true)): _*), BufferSpec.wireSpec)
          val writer = ETypeValueWriter(codecSpec)
          val reader = ETypeValueReader(codecSpec)
          lcWithInitBinding.mapCollectWithGlobals("table_aggregate")({ part: IR =>
            Let(FastSeq("global" -> lc.globals),
              RunAgg(
                Begin(FastSeq(
                  initFromSerializedStates,
                  StreamFor(part,
                    "row",
                    aggs.seqPerElt
                  )
                )),
                WriteValue(MakeTuple.ordered(aggs.aggs.zipWithIndex.map { case (sig, i) => AggStateValue(i, sig.state) }), Str(tmpDir) + UUID4(), writer),
                aggs.states
              ))
          }) { case (collected, globals) =>
            val treeAggFunction = genUID()
            val currentAggStates = Ref(genUID(), TArray(TString))
            val iterNumber = Ref(genUID(), TInt32)

            val distAggStatesRef = Ref(genUID(), TArray(TString))

            def combineGroup(partArrayRef: IR, useInitStates: Boolean): IR = {
              Begin(FastSeq(
                if (useInitStates) {
                  initFromSerializedStates
                } else {
                  bindIR(ReadValue(ArrayRef(partArrayRef, 0), reader, reader.spec.encodedVirtualType)) { serializedTuple =>
                    Begin(
                      aggs.aggs.zipWithIndex.map { case (sig, i) =>
                        InitFromSerializedValue(i, GetTupleElement(serializedTuple, i), sig.state)
                      })
                  }
                },
                forIR(StreamRange(if (useInitStates) 0 else 1, ArrayLen(partArrayRef), 1, requiresMemoryManagementPerElement = true)) { fileIdx =>

                  bindIR(ReadValue(ArrayRef(partArrayRef, fileIdx), reader, reader.spec.encodedVirtualType)) { serializedTuple =>
                    Begin(
                      aggs.aggs.zipWithIndex.map { case (sig, i) =>
                        CombOpValue(i, GetTupleElement(serializedTuple, i), sig)
                      })
                  }
                }))
            }

            val loopBody = If(
              ArrayLen(currentAggStates) <= I32(branchFactor),
              currentAggStates,
              Recur(
                treeAggFunction,
                FastSeq(
                  CollectDistributedArray(
                    mapIR(StreamGrouped(ToStream(currentAggStates), I32(branchFactor)))(x => ToArray(x)),
                    MakeStruct(FastSeq()),
                    distAggStatesRef.name,
                    genUID(),
                    RunAgg(
                      combineGroup(distAggStatesRef, false),
                      WriteValue(MakeTuple.ordered(aggs.aggs.zipWithIndex.map { case (sig, i) => AggStateValue(i, sig.state) }), Str(tmpDir) + UUID4(), writer),
                      aggs.states),
                    strConcat(Str("iteration="), invoke("str", TString, iterNumber), Str(", n_states="), invoke("str", TString, ArrayLen(currentAggStates))),
                    "table_tree_aggregate"),
                  iterNumber + 1),
                currentAggStates.typ))
            bindIR(TailLoop(
              treeAggFunction,
              FastSeq[(String, IR)](currentAggStates.name -> collected, iterNumber.name -> I32(0)),
              loopBody.typ,
              loopBody
            )) { finalParts =>
              RunAgg(
                combineGroup(finalParts, true),
                Let(FastSeq("global" -> globals, resultUID -> results), aggs.postAggIR),
                aggs.states
              )
            }
          }
        }
        else {
          lcWithInitBinding.mapCollectWithGlobals("table_aggregate_singlestage")({ part: IR =>
            Let(FastSeq("global" -> lc.globals),
              RunAgg(
                Begin(FastSeq(
                  initFromSerializedStates,
                  StreamFor(part,
                    "row",
                    aggs.seqPerElt
                  )
                )),
                MakeTuple.ordered(aggs.aggs.zipWithIndex.map { case (sig, i) => AggStateValue(i, sig.state) }),
                aggs.states
              ))
          }) { case (collected, globals) =>
            Let(FastSeq("global" -> globals),
              RunAgg(
                Begin(FastSeq(
                  initFromSerializedStates,
                  forIR(ToStream(collected, requiresMemoryManagementPerElement = true)) { state =>
                    Begin(aggs.aggs.zipWithIndex.map { case (sig, i) => CombOpValue(i, GetTupleElement(state, i), sig) })
                  }
                )),
                Let(FastSeq(resultUID -> results), aggs.postAggIR),
                aggs.states
              )
            )
          }
        }

      case TableToValueApply(child, NPartitionsTable()) =>
        lower(child).getNumPartitions()

      case TableWrite(child, writer) =>
        writer.lower(ctx, lower(child), tcoerce[RTable](analyses.requirednessAnalysis.lookup(child)))

      case TableMultiWrite(children, writer) =>
        writer.lower(ctx, children.map(child => (lower(child), tcoerce[RTable](analyses.requirednessAnalysis.lookup(child)))))

      case node if node.children.exists(_.isInstanceOf[TableIR]) =>
        throw new LowererUnsupportedOperation(s"IR nodes with TableIR children must be defined explicitly: \n${ Pretty(ctx, node) }")
    }
    lowered
  }

  def applyTable(tir: TableIR, typesToLower: DArrayLowering.Type, ctx: ExecuteContext, analyses: LoweringAnalyses): TableStage = {
    def lowerIR(ir: IR): IR = {
      LowerToCDA.lower(ir, typesToLower, ctx, analyses)
    }

    def lower(tir: TableIR): TableStage = {
      this.applyTable(tir, typesToLower, ctx, analyses)
    }

    if (typesToLower == DArrayLowering.BMOnly)
      throw new LowererUnsupportedOperation("found TableIR in lowering; lowering only BlockMatrixIRs.")

    val typ: TableType = tir.typ

    val lowered: TableStage = tir match {
      case TableRead(typ, dropRows, reader) =>
        reader.lower(ctx, typ, dropRows)

      case TableParallelize(rowsAndGlobal, nPartitions) =>
        val nPartitionsAdj = nPartitions.getOrElse(ctx.backend.defaultParallelism)

        val loweredRowsAndGlobal = lowerIR(rowsAndGlobal)
        val loweredRowsAndGlobalRef = Ref(genUID(), loweredRowsAndGlobal.typ)

        val context = bindIR(ArrayLen(GetField(loweredRowsAndGlobalRef, "rows"))) { numRowsRef =>
          bindIR(invoke("extend", TArray(TInt32), ToArray(mapIR(rangeIR(nPartitionsAdj)) { partIdx =>
            (partIdx * numRowsRef) floorDiv nPartitionsAdj
          }),
            MakeArray((numRowsRef)))) { indicesArray =>
            bindIR(GetField(loweredRowsAndGlobalRef, "rows")) { rows =>
              mapIR(rangeIR(nPartitionsAdj)) { partIdx =>
                ToArray(mapIR(rangeIR(ArrayRef(indicesArray, partIdx), ArrayRef(indicesArray, partIdx + 1))) { rowIdx =>
                  ArrayRef(rows, rowIdx)
                })
              }
            }
          }
        }

        val globalsRef = Ref(genUID(), typ.globalType)
        TableStage(
          FastSeq(loweredRowsAndGlobalRef.name -> loweredRowsAndGlobal,
            globalsRef.name -> GetField(loweredRowsAndGlobalRef, "global")),
          FastSeq(globalsRef.name -> globalsRef),
          globalsRef,
          RVDPartitioner.unkeyed(ctx.stateManager, nPartitionsAdj),
          TableStageDependency.none,
          context,
          ctxRef => ToStream(ctxRef, true))

      case TableGen(contexts, globals, cname, gname, body, partitioner, errorId) =>
        val loweredGlobals = lowerIR(globals)
        TableStage(
          loweredGlobals,
          partitioner = partitioner,
          dependency = TableStageDependency.none,
          contexts = lowerIR {
            bindIR(ToArray(contexts)) { ref =>
              bindIR(ArrayLen(ref)) { len =>
                // Assert at runtime that the number of contexts matches the number of partitions
                val ctxs = ToStream(If(len ceq partitioner.numPartitions, ref, {
                  val dieMsg = strConcat(
                    s"TableGen: partitioner contains ${partitioner.numPartitions} partitions,",
                    " got ", len, " contexts."
                  )
                  Die(dieMsg, ref.typ, errorId)
                }))

                // [FOR KEYED TABLES ONLY]
                // AFAIK, there's no way to guarantee that the rows generated in the
                // body conform to their partition's range bounds at compile time so
                // assert this at runtime in the body before it wreaks havoc upon the world.
                val partitionIdx = StreamRange(I32(0), I32(partitioner.numPartitions), I32(1))
                val bounds = Literal(TArray(TInterval(partitioner.kType)), partitioner.rangeBounds.toIndexedSeq)
                zipIR(FastSeq(partitionIdx, ToStream(bounds), ctxs), AssertSameLength, errorId)(MakeTuple.ordered)
              }
            }
          },
          body = in => lowerIR {
            val rows = Let(FastSeq(cname -> GetTupleElement(in, 2), gname -> loweredGlobals), body)
            if (partitioner.kType.fields.isEmpty) rows
            else bindIR(GetTupleElement(in, 1)) { interval =>
              mapIR(rows) { row =>
                val key = SelectFields(row, partitioner.kType.fieldNames)
                If(invoke("contains", TBoolean, interval, key), row, {
                  val idx = GetTupleElement(in, 0)
                  val msg = strConcat(
                    "TableGen: Unexpected key in partition ", idx,
                    "\n\tRange bounds for partition ", idx, ": ", interval,
                    "\n\tInvalid key: ", key
                  )
                  Die(msg, row.typ, errorId)
                })
              }
            }
          }
        )

      case TableRange(n, nPartitions) =>
        val nPartitionsAdj = math.max(math.min(n, nPartitions), 1)
        val partCounts = partition(n, nPartitionsAdj)
        val partStarts = partCounts.scanLeft(0)(_ + _)

        val contextType = TStruct("start" -> TInt32, "end" -> TInt32)

        val ranges = Array.tabulate(nPartitionsAdj)(i => partStarts(i) -> partStarts(i + 1))

        TableStage(
          MakeStruct(FastSeq()),
          new RVDPartitioner(ctx.stateManager, Array("idx"), tir.typ.rowType, ranges.map {
            case (start, end) => Interval(Row(start), Row(end), includesStart = true, includesEnd = false)
          }),
          TableStageDependency.none,
          ToStream(Literal(TArray(contextType), ranges.map(Row.fromTuple).toFastSeq)),
          (ctxRef: Ref) => mapIR(StreamRange(GetField(ctxRef, "start"), GetField(ctxRef, "end"), I32(1), true)) { i =>
            MakeStruct(FastSeq("idx" -> i))
          })

      case TableMapGlobals(child, newGlobals) =>
        lower(child).mapGlobals(old => Let(FastSeq("global" -> old), newGlobals))

      case TableAggregateByKey(child, expr) =>
        val loweredChild = lower(child)

        loweredChild.repartitionNoShuffle(ctx, loweredChild.partitioner.coarsen(child.typ.key.length).strictify())
          .mapPartition(Some(child.typ.key)) { partition =>

            Let(FastSeq("global" -> loweredChild.globals),
              mapIR(StreamGroupByKey(partition, child.typ.key, missingEqual = true)) { groupRef =>
                StreamAgg(
                  groupRef,
                  "row",
                  bindIRs(ArrayRef(ApplyAggOp(FastSeq(I32(1)), FastSeq(SelectFields(Ref("row", child.typ.rowType), child.typ.key)),
                    AggSignature(Take(), FastSeq(TInt32), FastSeq(child.typ.keyType))), I32(0)), // FIXME: would prefer a First() agg op
                    expr) { case Seq(key, value) =>
                    MakeStruct(child.typ.key.map(k => (k, GetField(key, k))) ++ expr.typ.asInstanceOf[TStruct].fieldNames.map { f =>
                      (f, GetField(value, f))
                    })
                  }
                )
              })
          }

      case TableDistinct(child) =>
        val loweredChild = lower(child)

        if (analyses.distinctKeyedAnalysis.contains(child))
          loweredChild
        else
          loweredChild.repartitionNoShuffle(ctx, loweredChild.partitioner.coarsen(child.typ.key.length).strictify())
            .mapPartition(None) { partition =>
              flatMapIR(StreamGroupByKey(partition, child.typ.key, missingEqual = true)) { groupRef =>
                StreamTake(groupRef, 1)
              }
            }

      case TableFilter(child, cond) =>
        val loweredChild = lower(child)
        loweredChild.mapPartition(None) { rows =>
          Let(FastSeq("global" -> loweredChild.globals),
            StreamFilter(rows, "row", cond))
        }

      case TableFilterIntervals(child, intervals, keep) =>
        val loweredChild = lower(child)
        val part = loweredChild.partitioner
        val kt = child.typ.keyType
        val ord = PartitionBoundOrdering(ctx.stateManager, kt)
        val iord = ord.intervalEndpointOrdering

        val filterPartitioner = new RVDPartitioner(ctx.stateManager, kt, Interval.union(intervals, ord.intervalEndpointOrdering))
        val boundsType = TArray(RVDPartitioner.intervalIRRepresentation(kt))
        val filterIntervalsRef = Ref(genUID(), boundsType)
        val filterIntervals: IndexedSeq[Interval] = filterPartitioner.rangeBounds.map { i =>
          RVDPartitioner.intervalToIRRepresentation(i, kt.size)
        }

        val (newRangeBounds, includedIndices, startAndEndInterval, f) = if (keep) {
          val (newRangeBounds, includedIndices, startAndEndInterval) = part.rangeBounds.zipWithIndex.flatMap { case (interval, i) =>
            if (filterPartitioner.overlaps(interval)) {
              Some((interval, i, (filterPartitioner.lowerBoundInterval(interval), filterPartitioner.upperBoundInterval(interval))))
            } else None
          }.unzip3

          def f(partitionIntervals: IR, key: IR): IR =
            invoke("partitionerContains", TBoolean, partitionIntervals, key)

          (newRangeBounds, includedIndices, startAndEndInterval, f _)
        } else {
          // keep = False
          val (newRangeBounds, includedIndices, startAndEndInterval) = part.rangeBounds.zipWithIndex.flatMap { case (interval, i) =>
            val lowerBound = filterPartitioner.lowerBoundInterval(interval)
            val upperBound = filterPartitioner.upperBoundInterval(interval)
            if ((lowerBound until upperBound).map(filterPartitioner.rangeBounds).exists { filterInterval =>
              iord.compareNonnull(filterInterval.left, interval.left) <= 0 && iord.compareNonnull(filterInterval.right, interval.right) >= 0
            })
              None
            else Some((interval, i, (lowerBound, upperBound)))
          }.unzip3

          def f(partitionIntervals: IR, key: IR): IR =
            !invoke("partitionerContains", TBoolean, partitionIntervals, key)

          (newRangeBounds, includedIndices, startAndEndInterval, f _)
        }

        val newPart = new RVDPartitioner(ctx.stateManager, kt, newRangeBounds)

        TableStage(
          letBindings = loweredChild.letBindings,
          broadcastVals = loweredChild.broadcastVals ++ FastSeq((filterIntervalsRef.name, Literal(boundsType, filterIntervals))),
          loweredChild.globals,
          newPart,
          loweredChild.dependency,
          contexts = bindIRs(
            ToArray(loweredChild.contexts),
            Literal(TArray(TTuple(TInt32, TInt32)), startAndEndInterval.map(Row.fromTuple).toFastSeq)
          ) { case Seq(prevContexts, bounds) =>
            zip2(ToStream(Literal(TArray(TInt32), includedIndices.toFastSeq)), ToStream(bounds), ArrayZipBehavior.AssumeSameLength) { (idx, bound) =>
              MakeStruct(FastSeq(("prevContext", ArrayRef(prevContexts, idx)), ("bounds", bound)))
            }
          },
          { (part: Ref) =>
            val oldPart = loweredChild.partition(GetField(part, "prevContext"))
            bindIR(GetField(part, "bounds")) { bounds =>
              bindIRs(GetTupleElement(bounds, 0), GetTupleElement(bounds, 1)) { case Seq(startIntervalIdx, endIntervalIdx) =>
                bindIR(ToArray(mapIR(rangeIR(startIntervalIdx, endIntervalIdx)) { i => ArrayRef(filterIntervalsRef, i) })) { partitionIntervals =>
                  filterIR(oldPart) { row =>
                    bindIR(SelectFields(row, child.typ.key)) { key =>
                      f(partitionIntervals, key)
                    }
                  }
                }
              }
            }
          }
        )

      case TableHead(child, targetNumRows) =>
        val loweredChild = lower(child)

        def streamLenOrMax(a: IR): IR =
          if (targetNumRows <= Integer.MAX_VALUE)
            StreamLen(StreamTake(a, targetNumRows.toInt))
          else
            StreamLen(a)

        def partitionSizeArray(childContexts: Ref): IR = {
          child.partitionCounts match {
            case Some(partCounts) =>
              var idx = 0
              var sumSoFar = 0L
              while (idx < partCounts.length && sumSoFar < targetNumRows) {
                sumSoFar += partCounts(idx)
                idx += 1
              }
              val partsToKeep = partCounts.slice(0, idx)
              val finalParts = partsToKeep.map(partSize => partSize.toInt).toFastSeq
              Literal(TArray(TInt32), finalParts)
            case None =>
              val partitionSizeArrayFunc = genUID()
              val howManyPartsToTryRef = Ref(genUID(), TInt32)
              val howManyPartsToTry = if (targetNumRows == 1L) 1 else 4
              val iteration = Ref(genUID(), TInt32)

              val loopBody = bindIR(
                loweredChild
                  .mapContexts(_ => StreamTake(ToStream(childContexts), howManyPartsToTryRef)) { ctx: IR => ctx }
                  .mapCollect(
                    "table_head_recursive_count",
                    strConcat(Str("iteration="), invoke("str", TString, iteration), Str(",nParts="), invoke("str", TString, howManyPartsToTryRef))
                    )(streamLenOrMax)
                ) { counts =>
                  If(
                    (Cast(streamSumIR(ToStream(counts)), TInt64) >= targetNumRows)
                      || (ArrayLen(childContexts) <= ArrayLen(counts)),
                    counts,
                    Recur(partitionSizeArrayFunc, FastSeq(howManyPartsToTryRef * 4, iteration + 1), TArray(TInt32)))
              }
              TailLoop(
                partitionSizeArrayFunc,
                FastSeq(howManyPartsToTryRef.name -> howManyPartsToTry, iteration.name -> 0),
                loopBody.typ,
                loopBody)
          }
        }

        def answerTuple(partitionSizeArrayRef: Ref): IR =
          bindIR(ArrayLen(partitionSizeArrayRef)) { numPartitions =>
            val howManyPartsToKeep = genUID()
            val i = Ref(genUID(), TInt32)
            val numLeft = Ref(genUID(), TInt64)
            def makeAnswer(howManyParts: IR, howManyFromLast: IR) = MakeTuple(FastSeq((0, howManyParts), (1, howManyFromLast)))

            val loopBody = If(
              (i ceq numPartitions - 1) || ((numLeft - Cast(ArrayRef(partitionSizeArrayRef, i), TInt64)) <= 0L),
              makeAnswer(i + 1, numLeft),
              Recur(
                howManyPartsToKeep,
                FastSeq(
                  i + 1,
                  numLeft - Cast(ArrayRef(partitionSizeArrayRef, i), TInt64)),
                TTuple(TInt32, TInt64)))
            If(numPartitions ceq 0,
              makeAnswer(0, 0L),
              TailLoop(
                howManyPartsToKeep,
                FastSeq(i.name -> 0, numLeft.name -> targetNumRows),
                loopBody.typ,
                loopBody))
          }

        val newCtxs = bindIR(ToArray(loweredChild.contexts)) { childContexts =>
          bindIR(partitionSizeArray(childContexts)) { partitionSizeArrayRef =>
            bindIR(answerTuple(partitionSizeArrayRef)) { answerTupleRef =>
              val numParts = GetTupleElement(answerTupleRef, 0)
              val numElementsFromLastPart = GetTupleElement(answerTupleRef, 1)
              val onlyNeededPartitions = StreamTake(ToStream(childContexts), numParts)
              val howManyFromEachPart = mapIR(rangeIR(numParts)) { idxRef =>
                If(idxRef ceq (numParts - 1),
                  Cast(numElementsFromLastPart, TInt32),
                  ArrayRef(partitionSizeArrayRef, idxRef))
              }

              StreamZip(
                FastSeq(onlyNeededPartitions, howManyFromEachPart),
                FastSeq("part", "howMany"),
                MakeStruct(FastSeq("numberToTake" -> Ref("howMany", TInt32),
                  "old" -> Ref("part", loweredChild.ctxType))),
                ArrayZipBehavior.AssumeSameLength)
            }
          }
        }

        val bindRelationLetsNewCtx = Let(loweredChild.letBindings, ToArray(newCtxs))
        val newCtxSeq = CompileAndEvaluate(ctx, bindRelationLetsNewCtx).asInstanceOf[IndexedSeq[Any]]
        val numNewParts = newCtxSeq.length
        val newIntervals = loweredChild.partitioner.rangeBounds.slice(0, numNewParts)
        val newPartitioner = loweredChild.partitioner.copy(rangeBounds = newIntervals)

        TableStage(
          loweredChild.letBindings,
          loweredChild.broadcastVals,
          loweredChild.globals,
          newPartitioner,
          loweredChild.dependency,
          ToStream(Literal(bindRelationLetsNewCtx.typ, newCtxSeq)),
          (ctxRef: Ref) => StreamTake(
            loweredChild.partition(GetField(ctxRef, "old")),
            GetField(ctxRef, "numberToTake")))

      case TableTail(child, targetNumRows) =>
        val loweredChild = lower(child)

        def partitionSizeArray(childContexts: Ref, totalNumPartitions: Ref): IR = {
          child.partitionCounts match {
            case Some(partCounts) =>
              var idx = partCounts.length - 1
              var sumSoFar = 0L
              while (idx >= 0 && sumSoFar < targetNumRows) {
                sumSoFar += partCounts(idx)
                idx -= 1
              }
              val finalParts = (idx + 1 until partCounts.length).map { partIdx => partCounts(partIdx).toInt }.toFastSeq
              Literal(TArray(TInt32), finalParts)

            case None =>
              val partitionSizeArrayFunc = genUID()
              val howManyPartsToTryRef = Ref(genUID(), TInt32)
              val howManyPartsToTry = if (targetNumRows == 1L) 1 else 4

              val iteration = Ref(genUID(), TInt32)

              val loopBody = bindIR(
                loweredChild
                  .mapContexts(_ => StreamDrop(ToStream(childContexts), maxIR(totalNumPartitions - howManyPartsToTryRef, 0))) { ctx: IR => ctx }
                  .mapCollect(
                    "table_tail_recursive_count",
                    strConcat(Str("iteration="), invoke("str", TString, iteration), Str(", nParts="), invoke("str", TString, howManyPartsToTryRef))
                    )(StreamLen)
                ) { counts =>
                If(
                  (Cast(streamSumIR(ToStream(counts)), TInt64) >= targetNumRows) || (totalNumPartitions <= ArrayLen(counts)),
                  counts,
                  Recur(partitionSizeArrayFunc, FastSeq(howManyPartsToTryRef * 4, iteration + 1), TArray(TInt32)))
              }
              TailLoop(
                partitionSizeArrayFunc,
                FastSeq(howManyPartsToTryRef.name -> howManyPartsToTry, iteration.name -> 0),
                loopBody.typ,
                loopBody)
          }
        }

        // First element is how many partitions to keep from the right partitionSizeArrayRef, second is how many to keep from first kept element.
        def answerTuple(partitionSizeArrayRef: Ref): IR = {
          bindIR(ArrayLen(partitionSizeArrayRef)) { numPartitions =>
            val howManyPartsToDrop = genUID()
            val i = Ref(genUID(), TInt32)
            val nRowsToRight = Ref(genUID(), TInt64)
            def makeAnswer(howManyParts: IR, howManyFromLast: IR) = MakeTuple.ordered(FastSeq(howManyParts, howManyFromLast))

            val loopBody = If(
              (i ceq numPartitions) || ((nRowsToRight + Cast(ArrayRef(partitionSizeArrayRef, numPartitions - i), TInt64)) >= targetNumRows),
              makeAnswer(i, maxIR(0L, Cast(ArrayRef(partitionSizeArrayRef, numPartitions - i), TInt64) - (I64(targetNumRows) - nRowsToRight)).toI),
              Recur(
                howManyPartsToDrop,
                FastSeq(
                  i + 1,
                  nRowsToRight + Cast(ArrayRef(partitionSizeArrayRef, numPartitions - i), TInt64)),
                TTuple(TInt32, TInt32)))
            If(numPartitions ceq 0,
              makeAnswer(0, 0),
              TailLoop(
                howManyPartsToDrop,
                FastSeq(i.name -> 1, nRowsToRight.name -> 0L),
                loopBody.typ,
                loopBody))
          }
        }

        val newCtxs = bindIR(ToArray(loweredChild.contexts)) { childContexts =>
          bindIR(ArrayLen(childContexts)) { totalNumPartitions =>
            bindIR(partitionSizeArray(childContexts, totalNumPartitions)) { partitionSizeArrayRef =>
              bindIR(answerTuple(partitionSizeArrayRef)) { answerTupleRef =>
                val numPartsToKeepFromRight = GetTupleElement(answerTupleRef, 0)
                val nToDropFromFirst = GetTupleElement(answerTupleRef, 1)
                bindIR(totalNumPartitions - numPartsToKeepFromRight) { startIdx =>
                  mapIR(rangeIR(numPartsToKeepFromRight)) { idx =>
                    MakeStruct(FastSeq(
                      "numberToDrop" -> If(idx ceq 0, nToDropFromFirst, 0),
                      "old" -> ArrayRef(childContexts, idx + startIdx)))
                  }
                }
              }
            }
          }
        }

        val letBindNewCtx = Let(loweredChild.letBindings, ToArray(newCtxs))
        val newCtxSeq = CompileAndEvaluate(ctx, letBindNewCtx).asInstanceOf[IndexedSeq[Any]]
        val numNewParts = newCtxSeq.length
        val oldParts = loweredChild.partitioner.rangeBounds
        val newIntervals = oldParts.slice(oldParts.length - numNewParts, oldParts.length)
        val newPartitioner = loweredChild.partitioner.copy(rangeBounds = newIntervals)
        TableStage(
          loweredChild.letBindings,
          loweredChild.broadcastVals,
          loweredChild.globals,
          newPartitioner,
          loweredChild.dependency,
          ToStream(Literal(letBindNewCtx.typ, newCtxSeq)),
          (ctxRef: Ref) => bindIR(GetField(ctxRef, "old")) { oldRef =>
            StreamDrop(loweredChild.partition(oldRef), GetField(ctxRef, "numberToDrop"))
          })

      case TableMapRows(child, newRow) =>
        val lc = lower(child)
        if (!ContainsScan(newRow)) {
          lc.mapPartition(Some(child.typ.key)) { rows =>
            Let(
              FastSeq("global" -> lc.globals),
              mapIR(rows) { row =>
                Let(FastSeq("row" -> row), newRow)
              }
            )
          }
        } else {
          val resultUID = genUID()
          val aggs = agg.Extract(newRow, resultUID, analyses.requirednessAnalysis, isScan = true)

          val results: IR = ResultOp.makeTuple(aggs.aggs)
          val initState = RunAgg(
            Let(FastSeq("global" -> lc.globals), aggs.init),
            MakeTuple.ordered(aggs.aggs.zipWithIndex.map { case (sig, i) => AggStateValue(i, sig.state) }),
            aggs.states
          )
          val initStateRef = Ref(genUID(), initState.typ)
          val lcWithInitBinding = lc.copy(
            letBindings = lc.letBindings ++ FastSeq((initStateRef.name, initState)),
            broadcastVals = lc.broadcastVals ++ FastSeq((initStateRef.name, initStateRef)))

          val initFromSerializedStates = Begin(aggs.aggs.zipWithIndex.map { case (agg, i) =>
            InitFromSerializedValue(i, GetTupleElement(initStateRef, i), agg.state)
          })
          val branchFactor = HailContext.get.branchingFactor
          val big = aggs.shouldTreeAggregate && branchFactor < lc.numPartitions
          val (partitionPrefixSumValues, transformPrefixSum): (IR, IR => IR) = if (big) {
            val tmpDir = ctx.createTmpPath("aggregate_intermediates/")

            val codecSpec = TypedCodecSpec(PCanonicalTuple(true, aggs.aggs.map(_ => PCanonicalBinary(true)): _*), BufferSpec.wireSpec)
            val writer = ETypeValueWriter(codecSpec)
            val reader = ETypeValueReader(codecSpec)
            val partitionPrefixSumFiles = lcWithInitBinding.mapCollectWithGlobals("table_scan_write_prefix_sums")({ part: IR =>
              Let(FastSeq("global" -> lcWithInitBinding.globals),
                RunAgg(
                  Begin(FastSeq(
                    initFromSerializedStates,
                    StreamFor(part,
                      "row",
                      aggs.seqPerElt
                    )
                  )),
                  WriteValue(MakeTuple.ordered(aggs.aggs.zipWithIndex.map { case (sig, i) => AggStateValue(i, sig.state) }), Str(tmpDir) + UUID4(), writer),
                  aggs.states
                ))
              // Collected is TArray of TString
            }) { case (collected, _) =>

              def combineGroup(partArrayRef: IR): IR = {
                Begin(FastSeq(
                  bindIR(ReadValue(ArrayRef(partArrayRef, 0), reader, reader.spec.encodedVirtualType)) { serializedTuple =>
                    Begin(
                      aggs.aggs.zipWithIndex.map { case (sig, i) =>
                        InitFromSerializedValue(i, GetTupleElement(serializedTuple, i), sig.state)
                      })
                  },
                  forIR(StreamRange(1, ArrayLen(partArrayRef), 1, requiresMemoryManagementPerElement = true)) { fileIdx =>

                    bindIR(ReadValue(ArrayRef(partArrayRef, fileIdx), reader, reader.spec.encodedVirtualType)) { serializedTuple =>
                      Begin(
                        aggs.aggs.zipWithIndex.map { case (sig, i) =>
                          CombOpValue(i, GetTupleElement(serializedTuple, i), sig)
                        })
                    }
                  }))
              }

              // Return Array[Array[String]], length is log_b(num_partitions)
              // The upward pass starts with partial aggregations from each partition,
              // and aggregates these in a tree parameterized by the branching factor.
              // The tree ends when the number of partial aggregations is less than or
              // equal to the branching factor.

              // The upward pass returns the full tree of results as an array of arrays,
              // where the first element is partial aggregations per partition of the
              // input.
              def upPass(): IR = {
                val aggStack = Ref(genUID(), TArray(TArray(TString)))
                val iteration = Ref(genUID(), TInt32)
                val loopName = genUID()

<<<<<<< HEAD
                TailLoop(loopName, IndexedSeq((aggStack.name, MakeArray(collected)), (iteration.name, I32(0))),
                  bindIR(ArrayRef(aggStack, ArrayLen(aggStack) - 1)) { states =>
                    bindIR(ArrayLen(states)) { statesLen =>
                      If(statesLen > branchFactor,
                        bindIR((statesLen + branchFactor - 1) floorDiv branchFactor) { nCombines =>
                          val contexts = mapIR(rangeIR(nCombines)) { outerIdxRef =>
                            sliceArrayIR(states, outerIdxRef * branchFactor, (outerIdxRef + 1) * branchFactor)
                          }
                          val cdaResult = cdaIR(contexts, MakeStruct(FastSeq()), "table_scan_up_pass",
                            strConcat(Str("iteration="), invoke("str", TString, iteration), Str(", nStates="), invoke("str", TString, statesLen))
                          ) { case (contexts, _) =>
                            RunAgg(
                              combineGroup(contexts),
                              WriteValue(MakeTuple.ordered(aggs.aggs.zipWithIndex.map { case (sig, i) => AggStateValue(i, sig.state) }), Str(tmpDir) + UUID4(), writer),
                              aggs.states
                            )
                          }
                          Recur(loopName, IndexedSeq(invoke("extend", TArray(TArray(TString)), aggStack, MakeArray(cdaResult)), iteration + 1), TArray(TArray(TString)))
                        },
                        aggStack
                      )
                    }
=======
                val loopBody = bindIR(ArrayRef(aggStack, (ArrayLen(aggStack) - 1))) { states =>
                  bindIR(ArrayLen(states)) { statesLen =>
                    If(
                      statesLen > branchFactor,
                      bindIR((statesLen + branchFactor - 1) floorDiv branchFactor) { nCombines =>
                        val contexts = mapIR(rangeIR(nCombines)) { outerIdxRef =>
                          sliceArrayIR(states, outerIdxRef * branchFactor, (outerIdxRef + 1) * branchFactor)
                        }
                        val cdaResult = cdaIR(
                          contexts, MakeStruct(FastSeq()), "table_scan_up_pass",
                          strConcat(Str("iteration="), invoke("str", TString, iteration), Str(", nStates="), invoke("str", TString, statesLen))
                        ) { case (contexts, _) =>
                          RunAgg(
                            combineGroup(contexts),
                            WriteValue(MakeTuple.ordered(aggs.aggs.zipWithIndex.map { case (sig, i) => AggStateValue(i, sig.state) }), Str(tmpDir) + UUID4(), writer),
                            aggs.states)
                        }
                        Recur(loopName, IndexedSeq(invoke("extend", TArray(TArray(TString)), aggStack, MakeArray(cdaResult)), iteration + 1), TArray(TArray(TString)))
                      },
                      aggStack)
>>>>>>> e9e8e172
                  }
                }
                TailLoop(
                  loopName,
                  IndexedSeq((aggStack.name, MakeArray(collected)), (iteration.name, I32(0))),
                  loopBody.typ,
                  loopBody)
              }

              // The downward pass traverses the tree from root to leaves, computing partial scan
              // sums as it goes. The two pieces of state transmitted between iterations are the
              // level (an integer) referring to a position in the array `aggStack`, and `last`,
              // the partial sums from the last iteration. The starting state for `last` is an
              // array of a single empty aggregation state.
              bindIR(upPass()) { aggStack =>
                val downPassLoopName = genUID()
                val iteration = Ref(genUID(), TInt32)

                val level = Ref(genUID(), TInt32)
                val last = Ref(genUID(), TArray(TString))


                bindIR(WriteValue(initState, Str(tmpDir) + UUID4(), writer)) { freshState =>
                  val loopBody = If(
                    level < 0,
                    last,
                    bindIR(ArrayRef(aggStack, level)) { aggsArray =>
                      val groups = mapIR(zipWithIndex(mapIR(StreamGrouped(ToStream(aggsArray), I32(branchFactor)))(x => ToArray(x)))) { eltAndIdx =>
                        MakeStruct(FastSeq(
                          ("prev", ArrayRef(last, GetField(eltAndIdx, "idx"))),
                          ("partialSums", GetField(eltAndIdx, "elt"))))
                      }

                      val results = cdaIR(
                        groups, MakeTuple.ordered(FastSeq()), "table_scan_down_pass",
                        strConcat(Str("iteration="), invoke("str", TString, iteration), Str(", level="), invoke("str", TString, level))
                      ) { case (context, _) =>
                        bindIR(GetField(context, "prev")) { prev =>
                          val elt = Ref(genUID(), TString)
                          ToArray(RunAggScan(
                            ToStream(GetField(context, "partialSums"), requiresMemoryManagementPerElement = true),
                            elt.name,
                            bindIR(ReadValue(prev, reader, reader.spec.encodedVirtualType)) { serializedTuple =>
                              Begin(
                                aggs.aggs.zipWithIndex.map { case (sig, i) =>
                                  InitFromSerializedValue(i, GetTupleElement(serializedTuple, i), sig.state)
                                })
                            },
                            bindIR(ReadValue(elt, reader, reader.spec.encodedVirtualType)) { serializedTuple =>
                              Begin(
                                aggs.aggs.zipWithIndex.map { case (sig, i) =>
                                  CombOpValue(i, GetTupleElement(serializedTuple, i), sig)
                                })
                            },
                            WriteValue(MakeTuple.ordered(aggs.aggs.zipWithIndex.map { case (sig, i) => AggStateValue(i, sig.state) }), Str(tmpDir) + UUID4(), writer),
                            aggs.states))
                        }
                      }
                      Recur(
                        downPassLoopName,
                        IndexedSeq(
                          level - 1,
                          ToArray(flatten(ToStream(results))),
                          iteration + 1),
                        TArray(TString))
                    })
                  TailLoop(
                    downPassLoopName,
                    IndexedSeq((level.name, ArrayLen(aggStack) - 1), (last.name, MakeArray(freshState)), (iteration.name, I32(0))),
                    loopBody.typ,
                    loopBody)
                }
              }
            }
            (partitionPrefixSumFiles, { (file: IR) => ReadValue(file, reader, reader.spec.encodedVirtualType) })

          } else {
            val partitionAggs = lcWithInitBinding.mapCollectWithGlobals("table_scan_prefix_sums_singlestage")({ part: IR =>
              Let(FastSeq("global" -> lc.globals),
                RunAgg(
                  Begin(FastSeq(
                    initFromSerializedStates,
                    StreamFor(part,
                      "row",
                      aggs.seqPerElt
                    )
                  )),
                  MakeTuple.ordered(aggs.aggs.zipWithIndex.map { case (sig, i) => AggStateValue(i, sig.state) }),
                  aggs.states
                ))
            }) { case (collected, globals) =>
              Let(FastSeq("global" -> globals),
                ToArray(StreamTake({
                  val acc = Ref(genUID(), initStateRef.typ)
                  val value = Ref(genUID(), collected.typ.asInstanceOf[TArray].elementType)
                  StreamScan(
                    ToStream(collected, requiresMemoryManagementPerElement = true),
                    initStateRef,
                    acc.name,
                    value.name,
                    RunAgg(
                      Begin(FastSeq(
                        Begin(aggs.aggs.zipWithIndex.map { case (agg, i) =>
                          InitFromSerializedValue(i, GetTupleElement(acc, i), agg.state)
                        }),
                        Begin(aggs.aggs.zipWithIndex.map { case (sig, i) => CombOpValue(i, GetTupleElement(value, i), sig) }))),
                      MakeTuple.ordered(aggs.aggs.zipWithIndex.map { case (sig, i) => AggStateValue(i, sig.state) }),
                      aggs.states
                    )
                  )
                }, ArrayLen(collected))))
            }
            (partitionAggs, identity[IR])
          }

          val partitionPrefixSumsRef = Ref(genUID(), partitionPrefixSumValues.typ)
          val zipOldContextRef = Ref(genUID(), lc.contexts.typ.asInstanceOf[TStream].elementType)
          val zipPartAggUID = Ref(genUID(), partitionPrefixSumValues.typ.asInstanceOf[TArray].elementType)
          TableStage.apply(
            letBindings = lc.letBindings ++ FastSeq((partitionPrefixSumsRef.name, partitionPrefixSumValues)),
            broadcastVals = lc.broadcastVals,
            partitioner = lc.partitioner,
            dependency = lc.dependency,
            globals = lc.globals,
            contexts = StreamZip(
              FastSeq(lc.contexts, ToStream(partitionPrefixSumsRef)),
              FastSeq(zipOldContextRef.name, zipPartAggUID.name),
              MakeStruct(FastSeq(("oldContext", zipOldContextRef), ("scanState", zipPartAggUID))),
              ArrayZipBehavior.AssertSameLength
            ),
            partition = { (partitionRef: Ref) =>
              bindIRs(GetField(partitionRef, "oldContext"), GetField(partitionRef, "scanState")) { case Seq(oldContext, rawPrefixSum) =>
                bindIR(transformPrefixSum(rawPrefixSum)) { scanState =>
                  Let(FastSeq("global" -> lc.globals),
                    RunAggScan(
                      lc.partition(oldContext),
                      "row",
                      Begin(aggs.aggs.zipWithIndex.map { case (agg, i) =>
                        InitFromSerializedValue(i, GetTupleElement(scanState, i), agg.state)
                      }),
                      aggs.seqPerElt,
                      Let(FastSeq(resultUID -> results), aggs.postAggIR),
                      aggs.states
                    )
                  )
                }
              }
            }
          )
        }

      case t@TableKeyBy(child, newKey, isSorted: Boolean) =>
        require(t.definitelyDoesNotShuffle)
        val loweredChild = lower(child)

        val nPreservedFields = loweredChild.kType.fieldNames
          .zip(newKey)
          .takeWhile { case (l, r) => l == r }
          .length

        loweredChild.changePartitionerNoRepartition(loweredChild.partitioner.coarsen(nPreservedFields))
          .extendKeyPreservesPartitioning(ctx, newKey)

      case TableLeftJoinRightDistinct(left, right, root) =>
        val commonKeyLength = right.typ.keyType.size
        val loweredLeft = lower(left)
        val loweredRight = lower(right)

        loweredLeft.alignAndZipPartitions(
          ctx,
          loweredRight,
          commonKeyLength,
          (lGlobals, _) => lGlobals,
          (leftPart, rightPart) => {
            val leftElementRef = Ref(genUID(), left.typ.rowType)
            val rightElementRef = Ref(genUID(), right.typ.rowType)

            val (typeOfRootStruct, _) = right.typ.rowType.filterSet(right.typ.key.toSet, false)
            val rootStruct = SelectFields(rightElementRef, typeOfRootStruct.fieldNames.toIndexedSeq)
            val joiningOp = InsertFields(leftElementRef, FastSeq(root -> rootStruct))
            StreamJoinRightDistinct(
              leftPart, rightPart,
              left.typ.key.take(commonKeyLength), right.typ.key,
              leftElementRef.name, rightElementRef.name,
              joiningOp, "left")
          })

      case TableIntervalJoin(left, right, root, product) =>
        assert(!product)
        val loweredLeft = lower(left)
        val loweredRight = lower(right)

        def partitionJoiner(lPart: IR, rPart: IR): IR = {
          val lEltType = lPart.typ.asInstanceOf[TStream].elementType.asInstanceOf[TStruct]
          val rEltType = rPart.typ.asInstanceOf[TStream].elementType.asInstanceOf[TStruct]

          val lKey = left.typ.key
          val rKey = right.typ.key

          val lEltRef = Ref(genUID(), lEltType)
          val rEltRef = Ref(genUID(), rEltType)

          StreamJoinRightDistinct(
            lPart, rPart,
            lKey, rKey,
            lEltRef.name, rEltRef.name,
            InsertFields(lEltRef, FastSeq(
              root -> SelectFields(rEltRef, right.typ.valueType.fieldNames))),
            "left")
        }

        loweredLeft.intervalAlignAndZipPartitions(ctx,
          loweredRight,
          analyses.requirednessAnalysis.lookup(right).asInstanceOf[RTable].rowType,
          (lGlobals, _) => lGlobals,
          partitionJoiner)

      case tj@TableJoin(left, right, joinType, joinKey) =>
        val loweredLeft = lower(left)
        val loweredRight = lower(right)
        LowerTableIRHelpers.lowerTableJoin(ctx, analyses, tj, loweredLeft, loweredRight)

      case x@TableUnion(children) =>
        val lowered = children.map(lower)
        val keyType = x.typ.keyType

        if (keyType.size == 0) {
          TableStage.concatenate(ctx, lowered)
        } else {
          val newPartitioner = RVDPartitioner.generate(ctx.stateManager, keyType, lowered.flatMap(_.partitioner.rangeBounds))
          val repartitioned = lowered.map(_.repartitionNoShuffle(ctx, newPartitioner))

          TableStage(
            repartitioned.flatMap(_.letBindings),
            repartitioned.flatMap(_.broadcastVals),
            repartitioned.head.globals,
            newPartitioner,
            TableStageDependency.union(repartitioned.map(_.dependency)),
            zipIR(repartitioned.map(_.contexts), ArrayZipBehavior.AssumeSameLength) { ctxRefs =>
              MakeTuple.ordered(ctxRefs)
            },
            ctxRef =>
              StreamMultiMerge(repartitioned.indices.map(i => repartitioned(i).partition(GetTupleElement(ctxRef, i))), keyType.fieldNames)
            )
        }

      case x@TableMultiWayZipJoin(children, fieldName, globalName) =>
        val lowered = children.map(lower)
        val keyType = x.typ.keyType
        val newPartitioner = RVDPartitioner.generate(ctx.stateManager, keyType, lowered.flatMap(_.partitioner.rangeBounds))
        val repartitioned = lowered.map(_.repartitionNoShuffle(ctx, newPartitioner))
        val newGlobals = MakeStruct(FastSeq(
          globalName -> MakeArray(lowered.map(_.globals), TArray(lowered.head.globalType))))
        val globalsRef = Ref(genUID(), newGlobals.typ)

        val keyRef = Ref(genUID(), keyType)
        val valsRef = Ref(genUID(), TArray(children.head.typ.rowType))
        val projectedVals = ToArray(mapIR(ToStream(valsRef)) { elt =>
          SelectFields(elt, children.head.typ.valueType.fieldNames)
        })

        TableStage(
          repartitioned.flatMap(_.letBindings) :+ globalsRef.name -> newGlobals,
          repartitioned.flatMap(_.broadcastVals) :+ globalsRef.name -> globalsRef,
          globalsRef,
          newPartitioner,
          TableStageDependency.union(repartitioned.map(_.dependency)),
          zipIR(repartitioned.map(_.contexts), ArrayZipBehavior.AssumeSameLength) { ctxRefs =>
            MakeTuple.ordered(ctxRefs)
          },
          ctxRef =>
            StreamZipJoin(
              repartitioned.indices.map(i => repartitioned(i).partition(GetTupleElement(ctxRef, i))),
              keyType.fieldNames,
              keyRef.name,
              valsRef.name,
              InsertFields(keyRef, FastSeq(fieldName -> projectedVals)))
        )

      case t@TableOrderBy(child, sortFields) =>
        require(t.definitelyDoesNotShuffle)
        val loweredChild = lower(child)
        loweredChild.changePartitionerNoRepartition(RVDPartitioner.unkeyed(ctx.stateManager, loweredChild.partitioner.numPartitions))

      case TableExplode(child, path) =>
        lower(child).mapPartition(Some(child.typ.key.takeWhile(k => k != path(0)))) { rows =>
          flatMapIR(rows) { row: Ref =>
            val refs = Array.fill[Ref](path.length + 1)(null)
            val roots = Array.fill[IR](path.length)(null)
            var i = 0
            refs(0) = row
            while (i < path.length) {
              roots(i) = GetField(refs(i), path(i))
              refs(i + 1) = Ref(genUID(), roots(i).typ)
              i += 1
            }
            Let(refs.tail.zip(roots).map { case (ref, root) => ref.name -> root },
              mapIR(ToStream(refs.last, true)) { elt =>
                path.zip(refs.init).foldRight[IR](elt) { case ((p, ref), inserted) =>
                  InsertFields(ref, FastSeq(p -> inserted))
                }
              })
          }
        }

      case TableRepartition(child, n, RepartitionStrategy.NAIVE_COALESCE) =>
        val lc = lower(child)
        val groupSize = (lc.numPartitions + n - 1) / n

        TableStage(
          letBindings = lc.letBindings,
          broadcastVals = lc.broadcastVals,
          globals = lc.globals,
          partitioner = lc.partitioner.copy(rangeBounds = lc.partitioner
            .rangeBounds
            .grouped(groupSize)
            .toArray
            .map(arr => Interval(arr.head.left, arr.last.right))),
          dependency = lc.dependency,
          contexts = mapIR(StreamGrouped(lc.contexts, groupSize)) { group => ToArray(group) },
          partition = (r: Ref) => flatMapIR(ToStream(r)) { prevCtx => lc.partition(prevCtx) }
        )

      case TableRename(child, rowMap, globalMap) =>
        val loweredChild = lower(child)
        val newGlobals =
          CastRename(loweredChild.globals, loweredChild.globals.typ.asInstanceOf[TStruct].rename(globalMap))
        val newGlobalsRef = Ref(genUID(), newGlobals.typ)

        TableStage(
          loweredChild.letBindings :+ newGlobalsRef.name -> newGlobals,
          loweredChild.broadcastVals :+ newGlobalsRef.name -> newGlobalsRef,
          newGlobalsRef,
          loweredChild.partitioner.copy(kType = loweredChild.kType.rename(rowMap)),
          loweredChild.dependency,
          loweredChild.contexts,
          (ctxRef: Ref) => mapIR(loweredChild.partition(ctxRef)) { row =>
            CastRename(row, row.typ.asInstanceOf[TStruct].rename(rowMap))
          })

      case TableMapPartitions(child, globalName, partitionStreamName, body, _, allowedOverlap) =>
        val loweredChild = lower(child).strictify(ctx, allowedOverlap)

        loweredChild.mapPartition(Some(child.typ.key)) { part =>
          Let(FastSeq(globalName -> loweredChild.globals, partitionStreamName -> part), body)
        }

      case TableLiteral(typ, rvd, enc, encodedGlobals) =>
        RVDToTableStage(rvd, EncodedLiteral(enc, encodedGlobals))

      case TableToTableApply(child, TableFilterPartitions(seq, keep)) =>
        val lc = lower(child)

        val arr = seq.sorted.toArray
        val keptSet = seq.toSet
        val lit = Literal(TSet(TInt32), keptSet)
        if (keep) {
          def lookupRangeBound(idx: Int): Interval = {
            try {
              lc.partitioner.rangeBounds(idx)
            } catch {
              case exc: ArrayIndexOutOfBoundsException =>
                fatal(s"_filter_partitions: no partition with index $idx", exc)
            }
          }

          lc.copy(
            partitioner = lc.partitioner.copy(rangeBounds = arr.map(lookupRangeBound)),
            contexts = mapIR(
              filterIR(
                zipWithIndex(lc.contexts)) { t =>
                invoke("contains", TBoolean, lit, GetField(t, "idx")) }) { t =>
              GetField(t, "elt") }
          )
        } else {
          lc.copy(
            partitioner = lc.partitioner.copy(rangeBounds = lc.partitioner.rangeBounds.zipWithIndex.filter { case (_, idx) => !keptSet.contains(idx) }.map(_._1)),
            contexts = mapIR(
              filterIR(
                zipWithIndex(lc.contexts)) { t =>
                !invoke("contains", TBoolean, lit, GetField(t, "idx")) }) { t =>
              GetField(t, "elt") }
          )
        }

      case TableToTableApply(child, WrappedMatrixToTableFunction(localLDPrune: LocalLDPrune, colsFieldName, entriesFieldName, _)) =>
        val lc = lower(child)
        lc.mapPartition(Some(child.typ.key)) { rows =>
          localLDPrune.makeStream(rows, entriesFieldName, ArrayLen(GetField(lc.globals, colsFieldName)))
        }.mapGlobals(_ => makestruct())

      case bmtt@BlockMatrixToTable(bmir) =>
        val ts = LowerBlockMatrixIR.lowerToTableStage(bmir, typesToLower, ctx, analyses)
        // I now have an unkeyed table of (blockRow, blockCol, block).
        ts.mapPartitionWithContext { (partition, ctxRef) =>
          flatMapIR(partition)(singleRowRef =>
            bindIR(GetField(singleRowRef, "block")) { singleNDRef =>
              bindIR(NDArrayShape(singleNDRef)) { shapeTupleRef =>
                flatMapIR(rangeIR(Cast(GetTupleElement(shapeTupleRef, 0), TInt32))) { withinNDRowIdx =>
                  mapIR(rangeIR(Cast(GetTupleElement(shapeTupleRef, 1), TInt32))) { withinNDColIdx =>
                    val entry = NDArrayRef(singleNDRef, IndexedSeq(Cast(withinNDRowIdx, TInt64), Cast(withinNDColIdx, TInt64)), ErrorIDs.NO_ERROR)
                    val blockStartRow = GetField(singleRowRef, "blockRow") * bmir.typ.blockSize
                    val blockStartCol = GetField(singleRowRef, "blockCol") * bmir.typ.blockSize
                    makestruct("i" -> Cast(withinNDRowIdx + blockStartRow, TInt64), "j" -> Cast(withinNDColIdx + blockStartCol, TInt64), "entry" -> entry)
                  }
                }
              }
            }
          )
        }

      case node =>
        throw new LowererUnsupportedOperation(s"undefined: \n${Pretty(ctx, node)}")
    }

    assert(tir.typ.globalType == lowered.globalType, s"\n  ir global: ${tir.typ.globalType}\n  lowered global: ${lowered.globalType}")
    assert(tir.typ.rowType == lowered.rowType, s"\n  ir row: ${tir.typ.rowType}\n  lowered row: ${lowered.rowType}")
    assert(tir.typ.keyType.isPrefixOf(lowered.kType), s"\n  ir key: ${tir.typ.key}\n  lowered key: ${lowered.key}")

    lowered
  }

  /* We have a couple of options when repartitioning a table:
   *  1. Send only the contexts needed to compute each new partition and
   *     take/drop the rows that fall in that partition.
   *  2. Compute the table with the old partitioner, write the table to cloud
   *     storage then read the new partitions from the index.
   *
   * We'd like to do 1 as keeping things in memory (with perhaps a bit of work
   * duplication) is generally less expensive than writing and reading a table
   * to and from cloud storage. There comes a cross-over point, however, where
   * it's cheaper to do the latter. One such example is as follows: consider a
   * repartitioning where the same context is used to compute multiple
   * partitions. The (parallel) computation of each partition involves at least
   * all of the work to compute the previous partition:
   *
   *                  *----------------------*
   *           in:    |                      |  ...
   *                  *----------------------*
   *                      /    |         \
   *                     /     |          \
   *                   *--*  *---*       *--*
   *          out:     |  |  |   |  ...  |  |
   *                   *--*  *---*       *--*
   *
   * We can estimate the relative cost of computing the new partitions vs
   * spilling as being proportional to the mean number of old partitions
   * used to compute new partitions.
   */
  def isRepartitioningCheap(original: RVDPartitioner, planned: RVDPartitioner): Boolean = {
    val cost =
      if (original.numPartitions == 0)
        0.0
      else
        (0.0167 / original.numPartitions) * planned
          .rangeBounds
          .map { intrvl => val (lo, hi) = original.intervalRange(intrvl); hi - lo }
          .sum

    log.info(s"repartition cost: $cost")
    cost <= 1.0
  }
}<|MERGE_RESOLUTION|>--- conflicted
+++ resolved
@@ -1346,30 +1346,6 @@
                 val iteration = Ref(genUID(), TInt32)
                 val loopName = genUID()
 
-<<<<<<< HEAD
-                TailLoop(loopName, IndexedSeq((aggStack.name, MakeArray(collected)), (iteration.name, I32(0))),
-                  bindIR(ArrayRef(aggStack, ArrayLen(aggStack) - 1)) { states =>
-                    bindIR(ArrayLen(states)) { statesLen =>
-                      If(statesLen > branchFactor,
-                        bindIR((statesLen + branchFactor - 1) floorDiv branchFactor) { nCombines =>
-                          val contexts = mapIR(rangeIR(nCombines)) { outerIdxRef =>
-                            sliceArrayIR(states, outerIdxRef * branchFactor, (outerIdxRef + 1) * branchFactor)
-                          }
-                          val cdaResult = cdaIR(contexts, MakeStruct(FastSeq()), "table_scan_up_pass",
-                            strConcat(Str("iteration="), invoke("str", TString, iteration), Str(", nStates="), invoke("str", TString, statesLen))
-                          ) { case (contexts, _) =>
-                            RunAgg(
-                              combineGroup(contexts),
-                              WriteValue(MakeTuple.ordered(aggs.aggs.zipWithIndex.map { case (sig, i) => AggStateValue(i, sig.state) }), Str(tmpDir) + UUID4(), writer),
-                              aggs.states
-                            )
-                          }
-                          Recur(loopName, IndexedSeq(invoke("extend", TArray(TArray(TString)), aggStack, MakeArray(cdaResult)), iteration + 1), TArray(TArray(TString)))
-                        },
-                        aggStack
-                      )
-                    }
-=======
                 val loopBody = bindIR(ArrayRef(aggStack, (ArrayLen(aggStack) - 1))) { states =>
                   bindIR(ArrayLen(states)) { statesLen =>
                     If(
@@ -1390,7 +1366,6 @@
                         Recur(loopName, IndexedSeq(invoke("extend", TArray(TArray(TString)), aggStack, MakeArray(cdaResult)), iteration + 1), TArray(TArray(TString)))
                       },
                       aggStack)
->>>>>>> e9e8e172
                   }
                 }
                 TailLoop(
