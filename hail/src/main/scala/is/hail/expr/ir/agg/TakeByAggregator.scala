--- conflicted
+++ resolved
@@ -53,18 +53,8 @@
     val cmp = kb.genEmitMethod("compare", FastIndexedSeq[ParamType](k1.pv.st.pType.asEmitParam, k2.pv.st.pType.asEmitParam), IntInfo)
     val ord = k1.pv.st.pType.codeOrdering(cmp, k2.pv.st.pType, so)
 
-<<<<<<< HEAD
     cmp.emitWithBuilder(cb => ord.compare(cb, k1, k2))
-    (cb, k1, k2) => cb.invokeCode(cmp, k1, k2)
-=======
-    cmp.emit {
-      val k1 = cmp.getEmitParam(1)
-      val k2 = cmp.getEmitParam(2)
-      ord.compare(k1.m -> coerce(k1.v), k2.m -> coerce(k2.v))
-    }
-
     cb.invokeCode(cmp, k1, k2)
->>>>>>> a69f893f
   }
 
   private val compareIndexedKey: (Code[Long], Code[Long]) => Code[Int] = {
