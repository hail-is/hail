--- conflicted
+++ resolved
@@ -236,26 +236,14 @@
     kb.defineEmitMethod(genName("m", "rebalance_up"), FastSeq(IntInfo), UnitInfo) { mb =>
       val idx = mb.getCodeParam[Int](1)
 
-<<<<<<< HEAD
       mb.voidWithBuilder { cb =>
-        cb.ifx(idx > 0, {
+        cb.if_(idx > 0, {
           val parent = cb.memoize((idx + 1) / 2 - 1)
           val ii = elementOffset(cb, idx)
           val jj = elementOffset(cb, parent)
-          cb.ifx(cb.invokeCode[Int](compareElt, cb._this, ii, jj) > 0, {
+          cb.if_(cb.invokeCode[Int](compareElt, cb._this, ii, jj) > 0, {
             cb.invokeVoid(swap, cb._this, ii, jj)
             cb.invokeVoid(mb, cb._this, parent)
-=======
-    mb.voidWithBuilder { cb =>
-      cb.if_(idx > 0,
-        {
-          val parent = cb.memoize((idx + 1) / 2 - 1)
-          val ii = elementOffset(cb, idx)
-          val jj = elementOffset(cb, parent)
-          cb.if_(compareElt(cb, ii, jj) > 0, {
-            swap(cb, ii, jj)
-            cb.invokeVoid(mb, parent)
->>>>>>> 3189854e
           })
         })
       }
@@ -265,7 +253,6 @@
     kb.defineEmitMethod(genName("m", "rebalance_down"), FastSeq(IntInfo), UnitInfo) { mb =>
       val idx = mb.getCodeParam[Int](1)
 
-<<<<<<< HEAD
       mb.voidWithBuilder { cb =>
         val child1 = cb.newLocal[Int]("child_1")
         val child2 = cb.newLocal[Int]("child_2")
@@ -276,15 +263,11 @@
 
         cb.assign(child1, (idx + 1) * 2 - 1)
         cb.assign(child2, child1 + 1)
-        cb.ifx(child1 < ab.size, {
-          cb.ifx(
-            child2 >= ab.size,
-            cb.assign(minChild, child1),
-            {
+        cb.if_(child1 < ab.size, {
+          cb.if_(child2 >= ab.size, cb.assign(minChild, child1), {
               val o1 = elementOffset(cb, child1)
               val o2 = elementOffset(cb, child2)
-              cb.ifx(
-                cb.invokeCode[Int](compareElt, cb._this, o1, o2) > 0,
+              cb.if_(cb.invokeCode[Int](compareElt, cb._this, o1, o2) > 0,
                 cb.assign(minChild, child1),
                 cb.assign(minChild, child2)
               )
@@ -292,33 +275,10 @@
           )
           cb.assign(ii, elementOffset(cb, minChild))
           cb.assign(jj, elementOffset(cb, idx))
-          cb.ifx(cb.invokeCode[Int](compareElt, cb._this, ii, jj) > 0, {
+          cb.if_(cb.invokeCode[Int](compareElt, cb._this, ii, jj) > 0, {
             cb.invokeVoid(swap, cb._this, ii, jj)
             cb.invokeVoid(mb, cb._this, minChild)
           })
-=======
-    mb.voidWithBuilder { cb =>
-      cb.assign(child1, (idx + 1) * 2 - 1)
-      cb.assign(child2, child1 + 1)
-      cb.if_(child1 < ab.size,
-        {
-          cb.if_(child2 >= ab.size, {
-            cb.assign(minChild, child1)
-          }, {
-            cb.if_(compareElt(cb, elementOffset(cb, child1), elementOffset(cb, child2)) > 0, {
-              cb.assign(minChild, child1)
-            }, {
-              cb.assign(minChild, child2)
-            })
-          })
-          cb.assign(ii, elementOffset(cb, minChild))
-          cb.assign(jj, elementOffset(cb, idx))
-          cb.if_(compareElt(cb, ii, jj) > 0,
-            {
-              swap(cb, ii, jj)
-              cb.invokeVoid(mb, minChild)
-            })
->>>>>>> 3189854e
         })
       }
     }
@@ -444,16 +404,11 @@
             },
             {
               cb.assign(tempPtr, elementOffset(cb, 0))
-<<<<<<< HEAD
-              cb.ifx(cb.invokeCode[Int](compareElt, cb._this, offset, tempPtr) < 0,
-=======
-              cb.if_(compareElt(cb, offset, tempPtr) < 0,
->>>>>>> 3189854e
-                {
-                  copyElementToStaging(cb, offset)
-                  swapStaging(cb)
-                  gc(cb)
-                })
+              cb.if_(cb.invokeCode[Int](compareElt, cb._this, offset, tempPtr) < 0, {
+                copyElementToStaging(cb, offset)
+                swapStaging(cb)
+                gc(cb)
+              })
             }
           ))
       })
@@ -493,17 +448,10 @@
         val low = mb.getCodeParam[Int](2)
         val high = mb.getCodeParam[Int](3)
 
-<<<<<<< HEAD
         mb.emitWithBuilder[Int] { cb =>
           val pivotIndex = cb.newLocal[Int]("pivotIndex")
           val pivotOffset = cb.newLocal[Long]("pivot")
           val tmpOffset = cb.newLocal[Long]("tmpOffset")
-          val continue = cb.newLocal[Boolean]("continue")
-=======
-        val pivotIndex = mb.newLocal[Int]("pivotIndex")
-        val pivotOffset = mb.newLocal[Long]("pivot")
-        val tmpOffset = mb.newLocal[Long]("tmpOffset")
->>>>>>> 3189854e
 
           def indexOffset(idx: Value[Int]): Value[Long] =
             cb.memoize(indices + idx.toL * 4L)
@@ -511,54 +459,29 @@
           def indexAt(idx: Value[Int]): Value[Int] =
             cb.memoize(Region.loadInt(indexOffset(idx)))
 
-<<<<<<< HEAD
-          cb.ifx(low.ceq(high), cb.append(Code._return(low)))
+          cb.if_(low.ceq(high), cb.append(Code._return(low)))
           cb.assign(pivotIndex, (low + high) / 2)
           cb.assign(pivotOffset, elementOffset(cb, indexAt(pivotIndex)))
-          cb.assign(continue, true)
-          cb.whileLoop(continue, {
-            cb.whileLoop({
-              cb.assign(tmpOffset, elementOffset(cb, indexAt(low)))
-              cb.invokeCode[Int](compareElt, cb._this, tmpOffset, pivotOffset) < 0
-            }, {
-              cb.assign(low, low + 1)
-            })
-            cb.whileLoop({
-              cb.assign(tmpOffset, elementOffset(cb, indexAt(high)))
-              cb.invokeCode[Int](compareElt, cb._this, tmpOffset, pivotOffset) > 0
-            }, {
-              cb.assign(high, high - 1)
-            })
-            cb.ifx(low >= high, {
-              cb.assign(continue, false)
-            }, {
-              cb.invokeVoid(swap, cb._this, indexOffset(low), indexOffset(high))
-=======
-        mb.emitWithBuilder { cb =>
-          cb.if_(low.ceq(high), cb.append(Code._return(low)))
-          cb.assign(pivotIndex, (low + high) / 2)
-          cb.assign(pivotOffset, elementOffset(cb, indexAt(cb, pivotIndex)))
 
           cb.loop { Lrecur =>
             cb.loop { Linner =>
-              cb.assign(tmpOffset, elementOffset(cb, indexAt(cb, low)))
-              cb.if_(compareElt(cb, tmpOffset, pivotOffset) < 0, {
+              cb.assign(tmpOffset, elementOffset(cb, indexAt(low)))
+              cb.if_(cb.invokeCode[Int](compareElt, cb._this, tmpOffset, pivotOffset) < 0, {
                 cb.assign(low, low + 1)
                 cb.goto(Linner)
               })
             }
 
             cb.loop { Linner =>
-              cb.assign(tmpOffset, elementOffset(cb, indexAt(cb, high)))
-              cb.if_(compareElt(cb, tmpOffset, pivotOffset) > 0, {
+              cb.assign(tmpOffset, elementOffset(cb, indexAt(high)))
+              cb.if_(cb.invokeCode[Int](compareElt, cb._this, tmpOffset, pivotOffset) > 0, {
                 cb.assign(high, high - 1)
                 cb.goto(Linner)
               })
             }
 
             cb.if_(high > low, {
-              swap(cb, indexOffset(cb, low), indexOffset(cb, high))
->>>>>>> 3189854e
+              cb.invokeVoid(swap, cb._this, indexOffset(low), indexOffset(high))
               cb.assign(low, low + 1)
               cb.assign(high, high - 1)
               cb.goto(Lrecur)
@@ -569,7 +492,6 @@
         }
       }
 
-<<<<<<< HEAD
     val quickSort: EmitMethodBuilder[_] =
       cb.emb.ecb.defineEmitMethod(genName("m", "result_quicksort"),
         FastSeq(LongInfo, IntInfo, IntInfo),
@@ -583,20 +505,12 @@
         mb.voidWithBuilder { cb =>
           val pivotIndex = cb.newLocal[Int]("pivotIdx")
 
-          cb.ifx(low < high, {
+          cb.if_(low < high, {
             cb.assign(pivotIndex, cb.invokeCode[Int](partition, cb._this, indices, low, high))
             cb.invokeVoid(mb, cb._this, indices, low, pivotIndex)
             cb.invokeVoid(mb, cb._this, indices, cb.memoize(pivotIndex + 1), high)
           })
         }
-=======
-      mb.voidWithBuilder { cb =>
-        cb.if_(low < high, {
-          cb.assign(pivotIndex, partition(cb, indices, low, high))
-          cb.invokeVoid(mb, indices, low, pivotIndex)
-          cb.invokeVoid(mb, indices, cb.memoize(pivotIndex + 1), high)
-        })
->>>>>>> 3189854e
       }
 
     val result: EmitMethodBuilder[_] =
@@ -614,20 +528,13 @@
 
           val i = cb.newLocal[Int]("i", 0)
 
-<<<<<<< HEAD
           def indexOffset(idx: Code[Int]): Code[Long] =
             indicesToSort + idx.toL * 4L
 
-          cb.whileLoop(i < ab.size, {
+          cb.while_(i < ab.size, {
             cb += Region.storeInt(indexOffset(i), i)
             cb.assign(i, i + 1)
           })
-=======
-      cb.while_(i < ab.size, {
-        cb += Region.storeInt(indexOffset(i), i)
-        cb.assign(i, i + 1)
-      })
->>>>>>> 3189854e
 
           cb.invokeVoid(quickSort, cb._this, indicesToSort, const(0), cb.memoize(ab.size - 1))
 
