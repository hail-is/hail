--- conflicted
+++ resolved
@@ -154,8 +154,4 @@
     (PCanonicalStruct(IndexedSeq(PField("file", PCanonicalString(true), 0),
                                 PField("text", PCanonicalString(true), 1)), true).subsetTo(requestedType.rowType).asInstanceOf[PStruct],
      PCanonicalStruct.empty(required = true))
-<<<<<<< HEAD
-=======
-
->>>>>>> d6e3b7a8
 }