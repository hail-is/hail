--- conflicted
+++ resolved
@@ -199,7 +199,7 @@
     case LowerBoundOnOrderedCollection(_, _, onKey) => single(prettyBooleanLiteral(onKey))
     case In(i, typ) => single(s"$typ $i")
     case Die(message, typ, errorId) => FastSeq(typ.parsableString(), errorId.toString)
-    case CollectDistributedArray(_, _, cname, gname, _) =>
+    case CollectDistributedArray(_, _, cname, gname, _, _) =>
       FastSeq(prettyIdentifier(cname), prettyIdentifier(gname))
     case MatrixRead(typ, dropCols, dropRows, reader) =>
       FastSeq(if (typ == reader.fullMatrixType) "None" else typ.parsableString(),
@@ -250,6 +250,7 @@
     case MatrixRepartition(_, n, strategy) => single(s"$n $strategy")
     case MatrixChooseCols(_, oldIndices) => single(prettyInts(oldIndices, elideLiterals))
     case MatrixMapCols(_, _, newKey) => single(prettyStringsOpt(newKey))
+    case MatrixUnionCols(l, r, joinType) => single(joinType)
     case MatrixKeyRowsBy(_, keys, isSorted) =>
       FastSeq(prettyIdentifiers(keys), prettyBooleanLiteral(isSorted))
     case TableRead(typ, dropRows, tr) =>
@@ -357,250 +358,8 @@
         case InitOp(i, args, aggSig) => single(prettySeq(args))
         case SeqOp(i, args, aggSig) => single(prettySeq(args))
         case InsertFields(old, fields, fieldOrder) =>
-<<<<<<< HEAD
           val fieldDocs = fields.view.map { case (n, a) =>
             list(prettyIdentifier(n), pretty(a))
-=======
-          sb += '\n'
-          pretty(old, depth + 2)
-          sb.append('\n')
-          sb.append(" " * (depth + 2))
-          sb.append(prettyStringsOpt(fieldOrder))
-          if (fields.nonEmpty) {
-            sb += '\n'
-            fields.foreachBetween { case (n, a) =>
-              sb.append(" " * (depth + 2))
-              sb += '('
-              sb.append(prettyIdentifier(n))
-              sb += '\n'
-              pretty(a, depth + 4)
-              sb += ')'
-            }(sb += '\n')
-          }
-        case _ =>
-          val header = ir match {
-            case I32(x) => x.toString
-            case I64(x) => x.toString
-            case F32(x) => x.toString
-            case F64(x) => x.toString
-            case Str(x) => prettyStringLiteral(if (elideLiterals && x.length > 13) x.take(10) + "..." else x)
-            case UUID4(id) => prettyIdentifier(id)
-            case Cast(_, typ) => typ.parsableString()
-            case CastRename(_, typ) => typ.parsableString()
-            case NA(typ) => typ.parsableString()
-            case Literal(typ, value) =>
-              s"${ typ.parsableString() } " + (
-                  if (!elideLiterals)
-                    s"${ prettyStringLiteral(JsonMethods.compact(JSONAnnotationImpex.exportAnnotation(value, typ))) }"
-                  else
-                    "<literal value>"
-                )
-            case EncodedLiteral(codec, _) => codec.encodedVirtualType.parsableString()
-            case Let(name, _, _) => prettyIdentifier(name)
-            case AggLet(name, _, _, isScan) => prettyIdentifier(name) + " " + prettyBooleanLiteral(isScan)
-            case TailLoop(name, args, _) => prettyIdentifier(name) + " " + prettyIdentifiers(args.map(_._1).toFastIndexedSeq)
-            case Recur(name, _, t) => prettyIdentifier(name) + " " + t.parsableString()
-            // case Ref(name, t) => prettyIdentifier(name) + Option(t).map(x => s" $x").getOrElse("")  // For debug purposes
-            case Ref(name, _) => prettyIdentifier(name)
-            case RelationalRef(name, t) => prettyIdentifier(name) + " " + t.parsableString()
-            case RelationalLet(name, _, _) => prettyIdentifier(name)
-            case ApplyBinaryPrimOp(op, _, _) => prettyClass(op)
-            case ApplyUnaryPrimOp(op, _) => prettyClass(op)
-            case ApplyComparisonOp(op, _, _) => op.render()
-            case GetField(_, name) => prettyIdentifier(name)
-            case GetTupleElement(_, idx) => idx.toString
-            case MakeTuple(fields) => prettyInts(fields.map(_._1).toFastIndexedSeq)
-            case MakeArray(_, typ) => typ.parsableString()
-            case MakeStream(_, typ, separateRegions) =>
-              s"${ typ.parsableString() } ${prettyBooleanLiteral(separateRegions) }"
-            case StreamRange(_, _, _, separateRegions) => prettyBooleanLiteral(separateRegions)
-            case ToStream(_, separateRegions) => prettyBooleanLiteral(separateRegions)
-            case StreamMap(_, name, _) => prettyIdentifier(name)
-            case StreamMerge(_, _, key) => prettyIdentifiers(key)
-            case StreamZip(_, names, _, behavior) => prettyIdentifier(behavior match {
-              case ArrayZipBehavior.AssertSameLength => "AssertSameLength"
-              case ArrayZipBehavior.TakeMinLength => "TakeMinLength"
-              case ArrayZipBehavior.ExtendNA => "ExtendNA"
-              case ArrayZipBehavior.AssumeSameLength => "AssumeSameLength"
-            }) + " " + prettyIdentifiers(names)
-            case StreamZipJoin(_, key, curKey, curVals, _) =>
-              s"${prettyIdentifiers(key)} ${prettyIdentifier(curKey)} ${prettyIdentifier(curVals)}"
-            case StreamMultiMerge(_, key) => prettyIdentifiers(key)
-            case StreamFilter(_, name, _) => prettyIdentifier(name)
-            case StreamFlatMap(_, name, _) => prettyIdentifier(name)
-            case StreamFold(_, _, accumName, valueName, _) => prettyIdentifier(accumName) + " " + prettyIdentifier(valueName)
-            case StreamFold2(_, acc, valueName, _, _) => prettyIdentifiers(acc.map(_._1)) + " " + prettyIdentifier(valueName)
-            case StreamScan(_, _, accumName, valueName, _) => prettyIdentifier(accumName) + " " + prettyIdentifier(valueName)
-            case StreamJoinRightDistinct(_, _, lKey, rKey, l, r, _, joinType) =>
-              s"${prettyIdentifiers(lKey)} ${prettyIdentifiers(rKey)} ${prettyIdentifier(l)} ${prettyIdentifier(r)} $joinType"
-            case StreamFor(_, valueName, _) => prettyIdentifier(valueName)
-            case StreamAgg(a, name, query) => prettyIdentifier(name)
-            case StreamAggScan(a, name, query) => prettyIdentifier(name)
-            case AggExplode(_, name, _, isScan) => prettyIdentifier(name) + " " + prettyBooleanLiteral(isScan)
-            case AggFilter(_, _, isScan) => prettyBooleanLiteral(isScan)
-            case AggGroupBy(_, _, isScan) => prettyBooleanLiteral(isScan)
-            case AggArrayPerElement(_, elementName, indexName, _, knownLength, isScan) =>
-              prettyIdentifier(elementName) + " " + prettyIdentifier(indexName) + " " + prettyBooleanLiteral(isScan) + " " + prettyBooleanLiteral(knownLength.isDefined)
-            case NDArrayMap(_, name, _) => prettyIdentifier(name)
-            case NDArrayMap2(_, _, lName, rName, _) => prettyIdentifier(lName) + " " + prettyIdentifier(rName)
-            case NDArrayReindex(_, indexExpr) => prettyInts(indexExpr)
-            case NDArrayConcat(_, axis) => axis.toString
-            case NDArrayAgg(_, axes) => prettyInts(axes)
-            case NDArrayRef(_, _, errorId) => s"$errorId"
-            case ArraySort(_, l, r, _) => prettyIdentifier(l) + " " + prettyIdentifier(r)
-            case ApplyIR(function, typeArgs, _) => prettyIdentifier(function) + " " + prettyTypes(typeArgs) + " " + ir.typ.parsableString()
-            case Apply(function, typeArgs, _, t) => prettyIdentifier(function) + " " + prettyTypes(typeArgs) + " " + t.parsableString()
-            case ApplySeeded(function, _, seed, t) => prettyIdentifier(function) + " " + seed.toString + " " + t.parsableString()
-            case ApplySpecial(function, typeArgs, _, t) => prettyIdentifier(function) + " " + prettyTypes(typeArgs) + " " + t.parsableString()
-            case SelectFields(_, fields) => fields.map(prettyIdentifier).mkString("(", " ", ")")
-            case LowerBoundOnOrderedCollection(_, _, onKey) => prettyBooleanLiteral(onKey)
-            case In(i, typ) => s"$typ $i"
-            case Die(message, typ, errorId) => s"${typ.parsableString()} $errorId"
-            case CollectDistributedArray(_, _, cname, gname, _, _) =>
-              s"${ prettyIdentifier(cname) } ${ prettyIdentifier(gname) }"
-            case MatrixRead(typ, dropCols, dropRows, reader) =>
-              (if (typ == reader.fullMatrixType) "None" else typ.parsableString()) + " " +
-              prettyBooleanLiteral(dropCols) + " " +
-              prettyBooleanLiteral(dropRows) + " " +
-                '"' + StringEscapeUtils.escapeString(JsonMethods.compact(reader.toJValue)) + '"'
-            case MatrixWrite(_, writer) =>
-              '"' + StringEscapeUtils.escapeString(Serialization.write(writer)(MatrixWriter.formats)) + '"'
-            case MatrixMultiWrite(_, writer) =>
-              '"' + StringEscapeUtils.escapeString(Serialization.write(writer)(MatrixNativeMultiWriter.formats)) + '"'
-            case BlockMatrixRead(reader) =>
-              '"' + StringEscapeUtils.escapeString(JsonMethods.compact(reader.toJValue)) + '"'
-            case BlockMatrixWrite(_, writer) =>
-              '"' + StringEscapeUtils.escapeString(Serialization.write(writer)(BlockMatrixWriter.formats)) + '"'
-            case BlockMatrixMultiWrite(_, writer) =>
-              '"' + StringEscapeUtils.escapeString(Serialization.write(writer)(BlockMatrixWriter.formats)) + '"'
-            case BlockMatrixBroadcast(_, inIndexExpr, shape, blockSize) =>
-              prettyInts(inIndexExpr) + " " +
-              prettyLongs(shape) + " " +
-              blockSize.toString + " "
-            case BlockMatrixAgg(_, outIndexExpr) => prettyInts(outIndexExpr)
-            case BlockMatrixSlice(_, slices) => slices.map(slice => prettyLongs(slice)).mkString("(", " ", ")")
-            case ValueToBlockMatrix(_, shape, blockSize) =>
-              prettyLongs(shape) + " " +
-              blockSize.toString + " "
-            case BlockMatrixFilter(_, indicesToKeepPerDim) =>
-              indicesToKeepPerDim.map(indices => prettyLongs(indices)).mkString("(", " ", ")")
-            case BlockMatrixSparsify(_, sparsifier) =>
-              sparsifier.pretty()
-            case BlockMatrixRandom(seed, gaussian, shape, blockSize) =>
-              seed.toString + " " +
-              prettyBooleanLiteral(gaussian) + " " +
-              prettyLongs(shape) + " " +
-              blockSize.toString + " "
-            case BlockMatrixMap(_, name, _, needsDense) =>
-              prettyIdentifier(name) + " " + prettyBooleanLiteral(needsDense)
-            case BlockMatrixMap2(_, _, lName, rName, _, sparsityStrategy) =>
-              prettyIdentifier(lName) + " " + prettyIdentifier(rName) + prettyClass(sparsityStrategy)
-            case MatrixRowsHead(_, n) => n.toString
-            case MatrixColsHead(_, n) => n.toString
-            case MatrixRowsTail(_, n) => n.toString
-            case MatrixColsTail(_, n) => n.toString
-            case MatrixAnnotateRowsTable(_, _, uid, product) =>
-              prettyStringLiteral(uid) + " " + prettyBooleanLiteral(product)
-            case MatrixAnnotateColsTable(_, _, uid) =>
-              prettyStringLiteral(uid)
-            case MatrixExplodeRows(_, path) => prettyIdentifiers(path)
-            case MatrixExplodeCols(_, path) => prettyIdentifiers(path)
-            case MatrixRepartition(_, n, strategy) => s"$n $strategy"
-            case MatrixChooseCols(_, oldIndices) => prettyInts(oldIndices)
-            case MatrixMapCols(_, _, newKey) => prettyStringsOpt(newKey)
-            case MatrixUnionCols(l, r, joinType) => joinType
-            case MatrixKeyRowsBy(_, keys, isSorted) =>
-              prettyIdentifiers(keys) + " " +
-                prettyBooleanLiteral(isSorted)
-            case TableRead(typ, dropRows, tr) =>
-              (if (typ == tr.fullType) "None" else typ.parsableString()) + " " +
-                prettyBooleanLiteral(dropRows) + " " +
-                '"' + StringEscapeUtils.escapeString(JsonMethods.compact(tr.toJValue)) + '"'
-            case TableWrite(_, writer) =>
-              '"' + StringEscapeUtils.escapeString(Serialization.write(writer)(TableWriter.formats)) + '"'
-            case TableMultiWrite(_, writer) =>
-              '"' + StringEscapeUtils.escapeString(Serialization.write(writer)(WrappedMatrixNativeMultiWriter.formats)) + '"'
-            case TableKeyBy(_, keys, isSorted) =>
-              prettyIdentifiers(keys) + " " +
-                prettyBooleanLiteral(isSorted)
-            case TableRange(n, nPartitions) => s"$n $nPartitions"
-            case TableRepartition(_, n, strategy) => s"$n $strategy"
-            case TableHead(_, n) => n.toString
-            case TableTail(_, n) => n.toString
-            case TableJoin(_, _, joinType, joinKey) => s"$joinType $joinKey"
-            case TableLeftJoinRightDistinct(_, _, root) => prettyIdentifier(root)
-            case TableIntervalJoin(_, _, root, product) =>
-              prettyIdentifier(root) + " " + prettyBooleanLiteral(product)
-            case TableMultiWayZipJoin(_, dataName, globalName) =>
-              s"${ prettyStringLiteral(dataName) } ${ prettyStringLiteral(globalName) }"
-            case TableKeyByAndAggregate(_, _, _, nPartitions, bufferSize) =>
-              prettyIntOpt(nPartitions) + " " + bufferSize.toString
-            case TableExplode(_, path) => prettyStrings(path)
-            case TableMapPartitions(_, g, p, _) => s"${ prettyIdentifier(g) } ${ prettyIdentifier(p) }"
-            case TableParallelize(_, nPartitions) =>
-                prettyIntOpt(nPartitions)
-            case TableOrderBy(_, sortFields) => prettySortFields(sortFields)
-            case CastMatrixToTable(_, entriesFieldName, colsFieldName) =>
-              s"${ prettyStringLiteral(entriesFieldName) } ${ prettyStringLiteral(colsFieldName) }"
-            case CastTableToMatrix(_, entriesFieldName, colsFieldName, colKey) =>
-              s"${ prettyIdentifier(entriesFieldName) } ${ prettyIdentifier(colsFieldName) } " +
-                prettyIdentifiers(colKey)
-            case MatrixToMatrixApply(_, function) => prettyStringLiteral(Serialization.write(function)(RelationalFunctions.formats))
-            case MatrixToTableApply(_, function) => prettyStringLiteral(Serialization.write(function)(RelationalFunctions.formats))
-            case TableToTableApply(_, function) => prettyStringLiteral(JsonMethods.compact(function.toJValue))
-            case TableToValueApply(_, function) => prettyStringLiteral(Serialization.write(function)(RelationalFunctions.formats))
-            case MatrixToValueApply(_, function) => prettyStringLiteral(Serialization.write(function)(RelationalFunctions.formats))
-            case BlockMatrixToTableApply(_, _, function) => prettyStringLiteral(Serialization.write(function)(RelationalFunctions.formats))
-            case TableRename(_, rowMap, globalMap) =>
-              val rowKV = rowMap.toArray
-              val globalKV = globalMap.toArray
-              s"${ prettyStrings(rowKV.map(_._1)) } ${ prettyStrings(rowKV.map(_._2)) } " +
-                s"${ prettyStrings(globalKV.map(_._1)) } ${ prettyStrings(globalKV.map(_._2)) }"
-            case MatrixRename(_, globalMap, colMap, rowMap, entryMap) =>
-              val globalKV = globalMap.toArray
-              val colKV = colMap.toArray
-              val rowKV = rowMap.toArray
-              val entryKV = entryMap.toArray
-              s"${ prettyStrings(globalKV.map(_._1)) } ${ prettyStrings(globalKV.map(_._2)) } " +
-                s"${ prettyStrings(colKV.map(_._1)) } ${ prettyStrings(colKV.map(_._2)) } " +
-                s"${ prettyStrings(rowKV.map(_._1)) } ${ prettyStrings(rowKV.map(_._2)) } " +
-                s"${ prettyStrings(entryKV.map(_._1)) } ${ prettyStrings(entryKV.map(_._2)) }"
-            case TableFilterIntervals(child, intervals, keep) =>
-              prettyStringLiteral(Serialization.write(
-                JSONAnnotationImpex.exportAnnotation(intervals, TArray(TInterval(child.typ.keyType)))
-              )(RelationalSpec.formats)) + " " + prettyBooleanLiteral(keep)
-            case MatrixFilterIntervals(child, intervals, keep) =>
-              prettyStringLiteral(Serialization.write(
-                JSONAnnotationImpex.exportAnnotation(intervals, TArray(TInterval(child.typ.rowKeyStruct)))
-              )(RelationalSpec.formats)) + " " + prettyBooleanLiteral(keep)
-            case RelationalLetTable(name, _, _) => prettyIdentifier(name)
-            case RelationalLetMatrixTable(name, _, _) => prettyIdentifier(name)
-            case RelationalLetBlockMatrix(name, _, _) => prettyIdentifier(name)
-            case ReadPartition(_, rowType, reader) =>
-              s"${ rowType.parsableString() } ${ prettyStringLiteral(JsonMethods.compact(reader.toJValue)) }"
-            case WritePartition(value, writeCtx, writer) =>
-              prettyStringLiteral(JsonMethods.compact(writer.toJValue))
-            case WriteMetadata(writeAnnotations, writer) =>
-              prettyStringLiteral(JsonMethods.compact(writer.toJValue))
-            case ReadValue(_, spec, reqType) =>
-              s"${ prettyStringLiteral(spec.toString) } ${ reqType.parsableString() }"
-            case WriteValue(_, _, spec) => prettyStringLiteral(spec.toString)
-            case x@ShuffleWith(_, _, _, _, name, _, _) =>
-              s"${ x.shuffleType.parsableString() } ${ prettyIdentifier(name) }"
-
-            case _ => ""
-          }
-
-          if (header.nonEmpty) {
-            sb += ' '
-            sb.append(header)
-          }
-
-          val children = ir.children
-          if (children.nonEmpty) {
-            sb += '\n'
-            children.foreachBetween(c => pretty(c, depth + 2))(sb += '\n')
->>>>>>> ba17ea33
           }
           pretty(old) +: prettyStringsOpt(fieldOrder) +: fieldDocs
         case _ => ir.children.view.map(pretty)
