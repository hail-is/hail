--- conflicted
+++ resolved
@@ -48,7 +48,6 @@
 
         val insGlobName = genUID()
         def insGlob = Ref(insGlobName, ts.typ.globalType)
-<<<<<<< HEAD
         val partiallyAggregated =
           TableMapPartitions(ts, insGlob.name, streamName,
             Let(FastSeq("global" -> GetField(insGlob, "oldGlobals")),
@@ -58,15 +57,7 @@
                 })
               }, newKey, seq, "row", aggSigs, bufferSize)
             ),
-            0, 0).noSharing
-=======
-        val partiallyAggregated = TableMapPartitions(ts, insGlob.name, streamName, Let("global",
-          GetField(insGlob, "oldGlobals"),
-          StreamBufferedAggregate(Ref(streamName, streamTyp), bindIR(GetField(insGlob, "__initState")) { states =>
-            Begin(aggSigs.indices.map { aIdx => InitFromSerializedValue(aIdx, GetTupleElement(states, aIdx), aggSigs(aIdx).state) })
-          }, newKey, seq, "row", aggSigs, bufferSize)),
-          0, 0).noSharing(ctx)
->>>>>>> eaf41978
+            0, 0).noSharing(ctx)
 
 
         val analyses = LoweringAnalyses(partiallyAggregated, ctx)
