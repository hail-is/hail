--- conflicted
+++ resolved
@@ -1322,13 +1322,8 @@
                     cb.newLocalAny[Long](s"make_ndarray_shape_${ i }", shape.code)
                   }
 
-<<<<<<< HEAD
-                  cb.ifx(isRowMajorCode.asBoolean.boolCode(cb), {
+                  cb.ifx(isRowMajorCode.asBoolean.value, {
                     val strides = xP.makeRowMajorStrides(shapeValues, cb)
-=======
-                  cb.ifx(isRowMajorCode.asBoolean.value, {
-                    val strides = xP.makeRowMajorStrides(shapeValues, region, cb)
->>>>>>> 1c059da7
 
                     stridesSettables.zip(strides).foreach { case (settable, stride) =>
                       cb.assign(settable, stride)
@@ -1358,13 +1353,8 @@
                         cb.newLocal[Long](s"make_ndarray_shape_${i}", shapeTupleValue.loadField(cb, i).get(cb).asLong.value)
                       }
 
-<<<<<<< HEAD
-                      cb.ifx(isRowMajorCode.asBoolean.boolCode(cb), {
+                      cb.ifx(isRowMajorCode.asBoolean.value, {
                         val strides = xP.makeRowMajorStrides(shapeValues, cb)
-=======
-                      cb.ifx(isRowMajorCode.asBoolean.value, {
-                        val strides = xP.makeRowMajorStrides(shapeValues, region, cb)
->>>>>>> 1c059da7
 
 
                         stridesSettables.zip(strides).foreach { case (settable, stride) =>
