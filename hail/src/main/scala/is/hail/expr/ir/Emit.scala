--- conflicted
+++ resolved
@@ -13,7 +13,7 @@
 import is.hail.io.{BufferSpec, InputBuffer, OutputBuffer, TypedCodecSpec}
 import is.hail.io.fs.FS
 import is.hail.linalg.{BLAS, LAPACK, LinalgCodeUtils}
-import is.hail.types.{tcoerce, TypeWithRequiredness, VirtualTypeWithReq}
+import is.hail.types.{TypeWithRequiredness, VirtualTypeWithReq, tcoerce}
 import is.hail.types.physical._
 import is.hail.types.physical.stypes._
 import is.hail.types.physical.stypes.concrete._
@@ -23,15 +23,10 @@
 import is.hail.utils._
 import is.hail.variant.ReferenceGenome
 
-import scala.annotation.nowarn
 import scala.collection.mutable
 import scala.language.existentials
-
 import java.io._
-<<<<<<< HEAD
-=======
 import scala.annotation.{nowarn, tailrec}
->>>>>>> e0299d7b
 
 // class for holding all information computed ahead-of-time that we need in the emitter
 object EmitContext {
@@ -1101,7 +1096,7 @@
         iec.map(cb)(pc => cast(cb, pc))
       case CastRename(v, _typ) =>
         emitI(v)
-          .map(cb)(_.castRename(_typ))
+          .map(cb)(pc => pc.st.castRename(_typ).fromValues(pc.valueTuple))
       case NA(typ) =>
         IEmitCode.missing(cb, SUnreachable.fromVirtualType(typ).defaultValue)
       case IsNA(v) =>
