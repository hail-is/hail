package is.hail.expr.ir

import java.io._

import is.hail.HailContext
import is.hail.annotations._
import is.hail.asm4s._
import is.hail.backend.BackendContext
import is.hail.expr.ir.Emit.E
import is.hail.expr.ir.EmitStream.SizedStream
import is.hail.expr.ir.agg.{AggStateSig, ArrayAggStateSig, GroupedStateSig}
import is.hail.expr.ir.functions.StringFunctions
import is.hail.expr.ir.lowering.TableStageDependency
import is.hail.io.{BufferSpec, InputBuffer, OutputBuffer}
import is.hail.linalg.{BLAS, LAPACK, LinalgCodeUtils}
import is.hail.services.shuffler._
import is.hail.types.physical._
import is.hail.types.physical.stypes.SCode
import is.hail.types.physical.stypes.concrete.{SCanonicalShufflePointerCode, SCanonicalShufflePointerSettable}
import is.hail.types.physical.stypes.interfaces.{SBaseStructCode, SNDArray}
import is.hail.types.physical.stypes.primitives.{SFloat32, SFloat64, SInt32, SInt64, SInt64Code}
import is.hail.types.virtual._
import is.hail.utils._

import scala.collection.mutable
import scala.language.{existentials, postfixOps}

object SetupBuilder {
  def apply(mb: EmitMethodBuilder[_]): SetupBuilder = new SetupBuilder(mb, Code._empty)

  def apply(mb: EmitMethodBuilder[_], setup: Code[Unit]): SetupBuilder = new SetupBuilder(mb, setup)

  def map[T, U](mb: EmitMethodBuilder[_])(is: IndexedSeq[T])(f: (SetupBuilder, T) => U): (Code[Unit], IndexedSeq[U]) = {
    val sb = SetupBuilder(mb)
    val rs = sb.map(is)(f)
    (sb.setup, rs)
  }

  def map[T, U](mb: EmitMethodBuilder[_], setup: Code[Unit])(is: IndexedSeq[T])(f: (SetupBuilder, T) => U): (Code[Unit], IndexedSeq[U]) = {
    val sb = SetupBuilder(mb, setup)
    val rs = sb.map(is)(f)
    (sb.setup, rs)
  }
}

class SetupBuilder(mb: EmitMethodBuilder[_], var setup: Code[Unit]) {
  def append(c: Code[Unit]): Unit = {
    setup = Code(setup, c)
  }

  def +=(c: Code[Unit]): Unit = append(c)

  def memoize[T](e: Code[T], name: String)(implicit tti: TypeInfo[T]): Value[T] = {
    val l = mb.newLocal[T](name)
    append(l := e)
    l
  }

  def memoizeField[T](e: Code[T], name: String)(implicit tti: TypeInfo[T]): Value[T] = {
    val l = mb.genFieldThisRef[T](name)
    append(l := e)
    l
  }

  def map[T, U](is: IndexedSeq[T])(f: (SetupBuilder, T) => U): IndexedSeq[U] = is.map(f(this, _))

  def result(): Code[Unit] = {
    val r = setup
    setup = null
    r
  }
}

object Emit {
  type E = Env[EmitValue]

  def apply[C](ctx: ExecuteContext, ir: IR, fb: EmitFunctionBuilder[C], aggs: Option[Array[AggStateSig]] = None) {
    TypeCheck(ir)

    val mb = fb.apply_method
    val container = aggs.map { a =>
      val c = fb.addAggStates(a)
      AggContainer(a, c, () => ())
    }
    val emitter = new Emit[C](ctx, fb.ecb)
    val region = StagedRegion(mb.getCodeParam[Region](1))
    if (ir.typ == TVoid) {
      fb.emitWithBuilder { cb =>
        emitter.emitVoid(cb, ir, mb, region, Env.empty, container, None)
        Code._empty
      }
    } else {
      fb.emitWithBuilder { cb =>
        emitter.emitI(ir, cb, region, Env.empty, container, None).handle(cb, {
          cb._throw[RuntimeException](
            Code.newInstance[RuntimeException, String]("cannot return empty"))
        }).code
      }
    }
  }
}

object AggContainer {
  // FIXME remove this when EmitStream also has a codebuilder
  def fromVars(aggs: Array[AggStateSig], mb: EmitMethodBuilder[_], region: Settable[Region], off: Settable[Long]): (AggContainer, Code[Unit], Code[Unit]) = {

    val (setup, aggState) = EmitCodeBuilder.scoped(mb) { cb =>
      val states = agg.StateTuple(aggs.map(a => agg.AggStateSig.getState(a, cb.emb.ecb)))
      val aggState = new agg.TupleAggregatorState(mb.ecb, states, region, off)
      cb += (region := Region.stagedCreate(Region.REGULAR, cb.emb.ecb.pool()))
      cb += region.load().setNumParents(aggs.length)
      cb += (off := region.load().allocate(aggState.storageType.alignment, aggState.storageType.byteSize))
      states.createStates(cb)
      aggState
    }

    val cleanup = EmitCodeBuilder.scopedVoid(mb) { cb =>
      aggState.store(cb)
      cb += region.load().invalidate()
      cb.assign(region, Code._null)
    }

    (AggContainer(aggs, aggState, () => ()), setup, cleanup)
  }

  def fromMethodBuilder[C](aggs: Array[AggStateSig], mb: EmitMethodBuilder[C], varPrefix: String): (AggContainer, Code[Unit], Code[Unit]) =
    fromVars(aggs, mb, mb.genFieldThisRef[Region](s"${varPrefix}_top_region"), mb.genFieldThisRef[Long](s"${varPrefix}_off"))

  def fromBuilder[C](cb: EmitCodeBuilder, aggs: Array[AggStateSig], varPrefix: String): AggContainer = {
    val off = cb.newField[Long](s"${varPrefix}_off")
    val region = cb.newField[Region](s"${varPrefix}_top_region", Region.stagedCreate(Region.REGULAR, cb.emb.ecb.pool()))
    val states = agg.StateTuple(aggs.map(a => agg.AggStateSig.getState(a, cb.emb.ecb)))
    val aggState = new agg.TupleAggregatorState(cb.emb.ecb, states, region, off)
    cb += region.load().setNumParents(aggs.length)
    cb.assign(off, region.load().allocate(aggState.storageType.alignment, aggState.storageType.byteSize))
    states.createStates(cb)

    AggContainer(aggs, aggState, { () =>
      aggState.store(cb)
      cb += region.load().invalidate()
      cb.assign(region, Code._null)
    })
  }
}

case class AggContainer(aggs: Array[AggStateSig], container: agg.TupleAggregatorState, cleanup: () => Unit) {

  def nested(i: Int, init: Boolean): Option[AggContainer] = {
    aggs(i).n.map { nested =>
      val c = aggs(i) match {
        case _: GroupedStateSig =>
          val state = container.states(i).asInstanceOf[agg.DictState]
          if (init) state.initContainer else state.keyed.container
        case _: ArrayAggStateSig =>
          val state = container.states(i).asInstanceOf[agg.ArrayElementState]
          if (init) state.initContainer else state.container
      }
      AggContainer(nested.toArray, c, () => ())
    }
  }
}

object EmitRegion {
  def default(mb: EmitMethodBuilder[_]): EmitRegion = EmitRegion(mb, mb.getCodeParam[Region](1))
}

case class EmitRegion(mb: EmitMethodBuilder[_], region: Value[Region]) {
  def baseRegion: Value[Region] = mb.getCodeParam[Region](1)
}

abstract class EmitValue {
  def pt: PType

  def load: EmitCode

  def get(cb: EmitCodeBuilder): PValue
}

class EmitUnrealizableValue(val pt: PType, private val ec: EmitCode) extends EmitValue {
  assert(!pt.isRealizable)
  private var used: Boolean = false

  def load: EmitCode = {
    assert(!used)
    used = true
    ec
  }

  override def get(cb: EmitCodeBuilder): PValue = throw new UnsupportedOperationException(s"Can't make PValue for unrealizable type ${pt}")
}

/**
 * Notes on IEmitCode;
 *  1. It is the responsibility of the producers of IEmitCode to emit the relevant
 *     jumps for the Lmissing and Lpresent labels (cb.goto or similar)
 *  2. It is the responsibility of consumers to define these labels and to
 *     prevent the pcode from being used on any code path taken as a result of
 *     jumping to Lmissing.
 */
object IEmitCode {
  def apply[A](cb: EmitCodeBuilder, m: Code[Boolean], value: => A): IEmitCodeGen[A] = {
    val Lmissing = CodeLabel()
    val Lpresent = CodeLabel()
    cb.ifx(m, { cb.goto(Lmissing) })
    val res: A = value
    cb.goto(Lpresent)
    IEmitCodeGen(Lmissing, Lpresent, res)
  }

  def apply[A](Lmissing: CodeLabel, Lpresent: CodeLabel, value: A): IEmitCodeGen[A] =
    IEmitCodeGen(Lmissing, Lpresent, value)

  def present[A](cb: EmitCodeBuilder, value: => A): IEmitCodeGen[A] = {
    val Lpresent = CodeLabel()
    val res: A = value
    cb.goto(Lpresent)
    IEmitCodeGen(CodeLabel(), Lpresent, res)
  }

  def missing[A](cb: EmitCodeBuilder, defaultValue: A): IEmitCodeGen[A] = {
    val Lmissing = CodeLabel()
    cb.goto(Lmissing)
    IEmitCodeGen(Lmissing, CodeLabel(), defaultValue)
  }

  def sequence[A, B, C](seq: IndexedSeq[A], toIec: A => IEmitCodeGen[B], cb: EmitCodeBuilder)
      (f: IndexedSeq[B] => C): IEmitCodeGen[C] = {
    val Lmissing = CodeLabel()
    val Lpresent = CodeLabel()

    val pcs = seq.map { elem =>
      val iec = toIec(elem)

      cb.define(iec.Lmissing)
      cb.goto(Lmissing)
      cb.define(iec.Lpresent)

      iec.value
    }
    val pc = f(pcs)
    cb.goto(Lpresent)

    IEmitCodeGen(Lmissing, Lpresent, pc)
  }

  def flatten[A, B](seq: IndexedSeq[() => IEmitCodeGen[A]], cb: EmitCodeBuilder)(f: IndexedSeq[A] => B): IEmitCodeGen[B] =
    sequence(seq, { (i: () => IEmitCodeGen[A]) => i() }, cb)(f)

  def multiFlatMap[A, B, C](seq: IndexedSeq[A], toIec: A => IEmitCodeGen[B], cb: EmitCodeBuilder)
                           (f: IndexedSeq[B] => IEmitCodeGen[C]): IEmitCodeGen[C] = {
    val Lmissing = CodeLabel()

    val pcs = seq.map { elem =>
      val iec = toIec(elem)

      cb.define(iec.Lmissing)
      cb.goto(Lmissing)
      cb.define(iec.Lpresent)

      iec.value
    }
    val iec = f(pcs)
    cb.define(iec.Lmissing)
    cb.goto(Lmissing)

    IEmitCodeGen(Lmissing, iec.Lpresent, iec.value)
  }
}

object IEmitCodeGen {
  implicit class IEmitCode(val iec: IEmitCodeGen[PCode]) extends AnyVal {
    def pc: PCode = iec.value
    def pt: PType = pc.pt

    def memoize(cb: EmitCodeBuilder, name: String): EmitValue =
      cb.memoize(iec, name)
  }
}

case class IEmitCodeGen[+A](Lmissing: CodeLabel, Lpresent: CodeLabel, value: A) {

  // This method is a very temporary patch until we can properly separate SCode and PCode
  def typecast[T]: IEmitCodeGen[T] = IEmitCodeGen(Lmissing, Lpresent, value.asInstanceOf[T])

  def map[B](cb: EmitCodeBuilder)(f: (A) => B): IEmitCodeGen[B] = {
    val Lpresent2 = CodeLabel()
    cb.define(Lpresent)
    val value2 = f(value)
    cb.goto(Lpresent2)
    IEmitCodeGen(Lmissing, Lpresent2, value2)
  }

  def mapMissing(cb: EmitCodeBuilder)(ifMissing: => Unit): IEmitCodeGen[A] = {
    val Lmissing2 = CodeLabel()
    cb.define(Lmissing)
    ifMissing
    cb.goto(Lmissing2)
    IEmitCodeGen(Lmissing2, Lpresent, value)
  }

  def flatMap[B](cb: EmitCodeBuilder)(f: (A) => IEmitCodeGen[B]): IEmitCodeGen[B] = {
    cb.define(Lpresent)
    val ec2 = f(value)
    cb.define(ec2.Lmissing)
    cb.goto(Lmissing)
    IEmitCodeGen(Lmissing, ec2.Lpresent, ec2.value)
  }

  def handle(cb: EmitCodeBuilder, ifMissing: => Unit): A = {
    cb.define(Lmissing)
    ifMissing
    cb.define(Lpresent)
    value
  }

  def get(cb: EmitCodeBuilder, errorMsg: String = "expected non-missing"): A =
    handle(cb, cb._fatal(errorMsg))

  def consume(cb: EmitCodeBuilder, ifMissing: => Unit, ifPresent: (A) => Unit): Unit = {
    val Lafter = CodeLabel()
    cb.define(Lmissing)
    ifMissing
    if (cb.isOpenEnded) cb.goto(Lafter)
    cb.define(Lpresent)
    ifPresent(value)
    cb.define(Lafter)
  }

  def consumePCode(cb: EmitCodeBuilder, ifMissing: => PCode, ifPresent: (A) => PCode): PCode = {
    val Lafter = CodeLabel()
    cb.define(Lmissing)
    val missingValue = ifMissing
    val pt = missingValue.pt
    val ret = cb.emb.newPLocal(pt)
    cb.assign(ret, missingValue)
    cb.goto(Lafter)
    cb.define(Lpresent)
    val presentValue = ifPresent(value)
    assert(presentValue.pt == pt)
    cb.assign(ret, presentValue)
    cb.define(Lafter)
    ret
  }

  def consumeCode[B: TypeInfo](cb: EmitCodeBuilder, ifMissing: => Code[B], ifPresent: (A) => Code[B]): Code[B] = {
    val ret = cb.emb.newLocal[B]("iec_consumeCode")
    consume(cb, cb.assign(ret, ifMissing), a => cb.assign(ret, ifPresent(a)))
    ret
  }
}

object EmitCode {
  def apply(setup: Code[Unit], m: Code[Boolean], pv: PCode): EmitCode = {
    val mCC = Code(setup, m).toCCode
    val iec = IEmitCode(new CodeLabel(mCC.Ltrue), new CodeLabel(mCC.Lfalse), pv)
    val result = new EmitCode(new CodeLabel(mCC.entry), iec)
    m.clear()
    result
  }

  def unapply(ec: EmitCode): Option[(Code[Unit], Code[Boolean], PCode)] =
    Some((ec.setup, ec.m, ec.pv))

  def apply(setup: Code[Unit], ec: EmitCode): EmitCode = {
    val Lstart = CodeLabel()
    Code(Lstart, setup, ec.start.goto)
    new EmitCode(Lstart, ec.iec)
  }

  def apply(setup: Code[Unit], ev: EmitValue): EmitCode =
    EmitCode(setup, ev.load)

  def present(pt: PType, v: Code[_]): EmitCode = EmitCode(Code._empty, false, PCode(pt, v))

  def present(pc: PCode): EmitCode = EmitCode(Code._empty, false, pc)

  def missing(pt: PType): EmitCode = EmitCode(Code._empty, true, pt.defaultValue)

  def fromI(mb: EmitMethodBuilder[_])(f: (EmitCodeBuilder) => IEmitCode): EmitCode = {
    val cb = EmitCodeBuilder(mb)
    val iec = f(cb)
    val setup = cb.result()
    new EmitCode(new CodeLabel(setup.start), iec)
  }

  def codeTupleTypes(pt: PType): IndexedSeq[TypeInfo[_]] = {
    val ts = pt.codeTupleTypes()
    if (pt.required)
      ts
    else
      ts :+ BooleanInfo
  }

  def fromCodeTuple(pt: PType, ct: IndexedSeq[Code[_]]): EmitCode = {
    if (pt.required)
      EmitCode(Code._empty, const(false), pt.fromCodeTuple(ct))
    else
      EmitCode(Code._empty, coerce[Boolean](ct.last), pt.fromCodeTuple(ct.init))
  }
}

class EmitCode(private val start: CodeLabel, private val iec: IEmitCode) {
  def pv: PCode = iec.value

  def setup: Code[Unit] = Code._empty

  val m: Code[Boolean] = new CCode(start.L, iec.Lmissing.L, iec.Lpresent.L)

  def pt: PType = pv.pt

  def v: Code[_] = pv.code

  def value[T]: Code[T] = coerce[T](v)

  def map(f: PCode => PCode): EmitCode =
    new EmitCode(start, iec.copy(value = f(iec.value)))

  def toI(cb: EmitCodeBuilder): IEmitCode = {
    cb.goto(start)
    iec
  }

  def castTo(mb: EmitMethodBuilder[_], region: Value[Region], destType: PType, deepCopy: Boolean = false): EmitCode = {
    EmitCode.fromI(mb)(cb => toI(cb).map(cb)(_.castTo(cb, region, destType)))
  }

  def codeTuple(): IndexedSeq[Code[_]] = {
    val tc = pv.codeTuple()
    if (pt.required)
      tc
    else
      tc :+ m
  }

  def missingIf(mb: EmitMethodBuilder[_], cond: Code[Boolean]): EmitCode =
    EmitCode.fromI(mb) { cb =>
      val Ltrue = CodeLabel()
      val Lfalse = CodeLabel()
      cb.ifx(cond, cb.goto(Ltrue), cb.goto(Lfalse))
      cb.define(Lfalse)
      val eci = toI(cb)
      cb.define(Ltrue)
      cb.goto(eci.Lmissing)
      eci
    }

  def get(): PCode =
    PCode(pv.pt, Code(setup, m.orEmpty(Code._fatal[Unit]("expected non-missing")), pv.code))

  def asVoid(): Code[Unit] = {
    require(pv.pt == PVoid)
    Code(setup, Code.toUnit(m))
  }
}

abstract class EmitSettable extends EmitValue {
  def store(cb: EmitCodeBuilder, ec: EmitCode): Unit

  def store(cb: EmitCodeBuilder, iec: IEmitCode): Unit
}

abstract class PresentEmitSettable extends EmitValue {
  def store(cb: EmitCodeBuilder, pc: PCode): Unit
}

class RichIndexedSeqEmitSettable(is: IndexedSeq[EmitSettable]) {
  def load(): IndexedSeq[EmitCode] = is.map(_.load)
}

object LoopRef {
  def apply(mb: EmitMethodBuilder[_], L: CodeLabel, args: IndexedSeq[(String, PType)]): LoopRef = {
    val (loopArgs, tmpLoopArgs) = args.zipWithIndex.map { case ((name, pt), i) =>
      (mb.newEmitField(s"$name$i", pt), mb.newEmitField(s"tmp$name$i", pt))
    }.unzip
    LoopRef(L, args.map(_._2), loopArgs, tmpLoopArgs)
  }
}

case class LoopRef(
  L: CodeLabel,
  loopTypes: IndexedSeq[PType],
  loopArgs: IndexedSeq[EmitSettable],
  tmpLoopArgs: IndexedSeq[EmitSettable])

abstract class EstimableEmitter[C] {
  def emit(mb: EmitMethodBuilder[C]): Code[Unit]

  def estimatedSize: Int
}

class Emit[C](
  val ctx: ExecuteContext,
  val cb: EmitClassBuilder[C]) { emitSelf =>

  val methods: mutable.Map[(String, Seq[Type], Seq[PType], PType), EmitMethodBuilder[C]] = mutable.Map()


  private[ir] def emitVoid(cb: EmitCodeBuilder, ir: IR, mb: EmitMethodBuilder[C], region: StagedRegion, env: E, container: Option[AggContainer], loopEnv: Option[Env[LoopRef]]): Unit = {

    def emit(ir: IR, mb: EmitMethodBuilder[C] = mb, region: StagedRegion = region, env: E = env, container: Option[AggContainer] = container, loopEnv: Option[Env[LoopRef]] = loopEnv): EmitCode =
      this.emit(ir, mb, region, env, container, loopEnv)

    def emitStream(ir: IR, outerRegion: ParentStagedRegion, mb: EmitMethodBuilder[C] = mb): EmitCode =
      EmitStream.emit(ctx, this, ir, mb, outerRegion, env, container)

    def emitVoid(ir: IR, cb: EmitCodeBuilder = cb, mb: EmitMethodBuilder[C] = mb, region: StagedRegion = region, env: E = env, container: Option[AggContainer] = container, loopEnv: Option[Env[LoopRef]] = loopEnv): Unit =
      this.emitVoid(cb, ir, mb, region, env, container, loopEnv)

    def emitI(ir: IR, region: StagedRegion = region, env: E = env, container: Option[AggContainer] = container, loopEnv: Option[Env[LoopRef]] = loopEnv): IEmitCode =
      this.emitI(ir, cb, region, env, container, loopEnv)

    (ir: @unchecked) match {
      case Void() =>
        Code._empty

      case Begin(xs) =>
        xs.foreach(x => emitVoid(x))

      case If(cond, cnsq, altr) =>
        assert(cnsq.typ == TVoid && altr.typ == TVoid)

        emitI(cond).consume(cb, {}, m => cb.ifx(m.tcode[Boolean], emitVoid(cnsq), emitVoid(altr)))

      case Let(name, value, body) => value.pType match {
        case streamType: PCanonicalStream =>
          val outerRegion = region.asParent(streamType.separateRegions, "Let value")
          val valuet = emitStream(value, outerRegion)
          val bodyEnv = env.bind(name -> new EmitUnrealizableValue(streamType, valuet))

          emitVoid(body, env = bodyEnv)

        case valueType =>
          val x = mb.newEmitField(name, valueType)
          cb.assign(x, emit(value))
          emitVoid(body, env = env.bind(name, x))
      }

      case StreamFor(a, valueName, body) =>
        val streamType = coerce[PStream](a.pType)
        val eltType = streamType.elementType

        val outerRegion = region.asParent(streamType.separateRegions, "StreamFor")
        val eltRegion = outerRegion.createChildRegion(mb)
        val streamOpt = emitStream(a, outerRegion)

        def forBody(elt: EmitCode): Code[Unit] = {
          val xElt = mb.newEmitField(valueName, eltType)
          val bodyEnv = env.bind(valueName -> xElt)
          EmitCodeBuilder.scopedVoid(mb) { cb =>
            cb.assign(xElt, elt)
            emitVoid(body, cb, env = bodyEnv)
            cb += eltRegion.clear()
          }
        }

        streamOpt.toI(cb).consume(cb,
          {},
          { s =>
            cb += eltRegion.allocateRegion(Region.REGULAR, cb.emb.ecb.pool())
            cb += s.asStream.stream.getStream(eltRegion).forEach(mb, forBody)
            cb += eltRegion.free()
          })

      case x@InitOp(i, args, sig) =>
        val AggContainer(aggs, sc, _) = container.get
        assert(aggs(i) == sig.state)
        val rvAgg = agg.Extract.getAgg(sig)

        val argVars = args
          .map { a => emit(a, container = container.flatMap(_.nested(i, init = true))) }
          .toArray

        sc.newState(cb, i)
        rvAgg.initOp(cb, sc.states(i), argVars)

      case x@SeqOp(i, args, sig) =>
        val AggContainer(aggs, sc, _) = container.get
        assert(sig.state == aggs(i))
        val rvAgg = agg.Extract.getAgg(sig)

        val argVars = args
          .map { a => emit(a, container = container.flatMap(_.nested(i, init = false))) }
          .toArray

        rvAgg.seqOp(cb, sc.states(i), argVars)

      case x@CombOp(i1, i2, sig) =>
        val AggContainer(aggs, sc, _) = container.get
        assert(sig.state == aggs(i1) && sig.state == aggs(i2))
        val rvAgg = agg.Extract.getAgg(sig)
        rvAgg.combOp(cb, sc.states(i1), sc.states(i2))

      case x@SerializeAggs(start, sIdx, spec, sigs) =>
        val AggContainer(_, sc, _) = container.get
        val ob = mb.genFieldThisRef[OutputBuffer]()
        val baos = mb.genFieldThisRef[ByteArrayOutputStream]()

        cb.assign(baos, Code.newInstance[ByteArrayOutputStream]())
        cb.assign(ob, spec.buildCodeOutputBuffer(baos))

        Array.range(start, start + sigs.length)
          .foreach { idx =>
            sc.states(idx).serialize(spec)(cb, ob)
          }

        cb += ob.invoke[Unit]("flush")
        cb += ob.invoke[Unit]("close")
        cb += mb.setSerializedAgg(sIdx, baos.invoke[Array[Byte]]("toByteArray"))

      case DeserializeAggs(start, sIdx, spec, sigs) =>
        val AggContainer(_, sc, _) = container.get
        val ib = mb.genFieldThisRef[InputBuffer]()

        val ns = sigs.length
        val deserializers = sc.states.states
          .slice(start, start + ns)
          .map(sc => sc.deserialize(BufferSpec.defaultUncompressed))

        Array.range(start, start + ns).foreach(i => sc.newState(cb, i))

        cb.assign(ib, spec.buildCodeInputBuffer(
            Code.newInstance[ByteArrayInputStream, Array[Byte]](
              mb.getSerializedAgg(sIdx))))
        cb += mb.freeSerializedAgg(sIdx)

        (0 until ns).foreach { j =>
          deserializers(j)(cb, ib)
        }

        cb.assign(ib, Code._null)

      case Die(m, typ, errorId) =>
        val cm = emitI(m)
        val msg = cm.consumeCode(cb, "<exception message missing>", _.asString.loadString())
        cb._throw(Code.newInstance[HailException, String, Int](msg, errorId))

      case x@WriteMetadata(annotations, writer) =>
        writer.writeMetadata(emitI(annotations), cb, region.code)

      case CombOpValue(i, value, aggSig) =>
        val AggContainer(_, sc, _) = container.get
        val rvAgg = agg.Extract.getAgg(aggSig)
        val tempState = AggStateSig.getState(aggSig.state, mb.ecb)
        val aggStateOffset = mb.genFieldThisRef[Long](s"combOpValue_${i}_state");

        val v = emitI(value)
        v.consume(cb,
          cb._fatal("cannot combOp a missing value"),
          { serializedValue =>
            cb.assign(aggStateOffset, region.code.allocate(tempState.storageType.alignment, tempState.storageType.byteSize))
            tempState.createState(cb)
            tempState.newState(cb)
            tempState.deserializeFromBytes(cb, serializedValue.pt.asInstanceOf[PBinary], serializedValue.code.asInstanceOf[Code[Long]])
            rvAgg.combOp(cb, sc.states(i), tempState)
          }
        )

      case InitFromSerializedValue(i, value, sig) =>
        val AggContainer(aggs, sc, _) = container.get
        assert(aggs(i) == sig)

        val v = emitI(value)
        v.consume(cb,
          cb._fatal("cannot initialize aggs from a missing value"),
          { serializedValue =>
            sc.states(i).createState(cb)
            sc.newState(cb, i)
            sc.states(i).deserializeFromBytes(cb, serializedValue.pt.asInstanceOf[PBinary], serializedValue.code.asInstanceOf[Code[Long]])
          }
        )
    }
  }

  private[ir] def emitI(ir: IR, cb: EmitCodeBuilder, region: StagedRegion, env: E,
    container: Option[AggContainer], loopEnv: Option[Env[LoopRef]]
  ): IEmitCode = {
    val mb: EmitMethodBuilder[C] = cb.emb.asInstanceOf[EmitMethodBuilder[C]]

    def emitI(ir: IR, region: StagedRegion = region, env: E = env, container: Option[AggContainer] = container, loopEnv: Option[Env[LoopRef]] = loopEnv): IEmitCode =
      this.emitI(ir, cb, region, env, container, loopEnv)

    def emitInNewBuilder(cb: EmitCodeBuilder, ir: IR, region: StagedRegion = region, env: E = env, container: Option[AggContainer] = container, loopEnv: Option[Env[LoopRef]] = loopEnv): IEmitCode =
      this.emitI(ir, cb, region, env, container, loopEnv)

    def emitStream(ir: IR, outerRegion: ParentStagedRegion): IEmitCode =
      EmitStream.emit(ctx, this, ir, mb, outerRegion, env, container).toI(cb)

    def emitVoid(ir: IR, env: E = env, container: Option[AggContainer] = container, loopEnv: Option[Env[LoopRef]] = loopEnv): Unit =
      this.emitVoid(cb, ir: IR, mb, region, env, container, loopEnv)

    def emitFallback(ir: IR, env: E = env, container: Option[AggContainer] = container, loopEnv: Option[Env[LoopRef]] = loopEnv): IEmitCode =
      this.emit(ir, mb, region, env, container, loopEnv, fallingBackFromEmitI = true).toI(cb)

    def emitDeforestedNDArrayI(ir: IR): IEmitCode =
      deforestNDArrayI(ir, cb, region, env)

    def emitNDArrayColumnMajorStrides(ir: IR): IEmitCode = {
      emitI(ir).map(cb){case pNDCode: PNDArrayCode =>
        val pNDValue = pNDCode.memoize(cb, "ndarray_column_major_check")
        val isColumnMajor = LinalgCodeUtils.checkColumnMajor(pNDValue, cb)
        val pAnswer = cb.emb.newPField("ndarray_output_column_major", pNDValue.pt)
        cb.ifx(isColumnMajor, {cb.assign(pAnswer, pNDValue)},
        {
          cb.assign(pAnswer, LinalgCodeUtils.createColumnMajorCode(pNDValue, cb, region.code))
        })
        pAnswer
      }
    }

    val pt = ir.pType

    if (pt == PVoid) {
      emitVoid(ir)
      return IEmitCode(CodeLabel(), CodeLabel(), PCode._empty)
    }

    def presentPC(pc: PCode): IEmitCode = {
      val Lpresent = CodeLabel()
      cb.goto(Lpresent)
      IEmitCode(CodeLabel(), Lpresent, pc)
    }

    def presentC(c: Code[_]): IEmitCode = presentPC(PCode(pt, c))

    (ir: @unchecked) match {
      case I32(x) =>
        presentC(const(x))
      case I64(x) =>
        presentC(const(x))
      case F32(x) =>
        presentC(const(x))
      case F64(x) =>
        presentC(const(x))
      case s@Str(x) =>
        presentPC(mb.addLiteral(x, coerce[PString](s.pType)))
      case x@UUID4(_) =>
        presentPC(PCode(x.pType, coerce[PString](x.pType).
          allocateAndStoreString(mb, region.code, Code.invokeScalaObject0[String](
            Class.forName("is.hail.expr.ir.package$"), "uuid4"))))
      case x@Literal(t, v) =>
        presentPC(mb.addLiteral(v, x.pType))
      case x@EncodedLiteral(codec, value) =>
        assert(x.pType == codec.decodedPType())
        presentPC(mb.addEncodedLiteral(x))
      case True() =>
        presentC(const(true))
      case False() =>
        presentC(const(false))
      case Consume(value) =>
        emitI(value).map(cb){pc =>
          cb.memoizeField(pc, "consumed_field")
          // Ignore pc, just return a 1
          PCode(ir.pType, 1L)
        }
      case Cast(v, typ) =>
        val iec = emitI(v)
        val cast = Casts.get(v.typ, typ)
        iec.map(cb)(pc => PCode(pt, cast(pc.code)))
      case CastRename(v, _typ) =>
        emitI(v)
          .map(cb)(pc => PCode(pt, pc.code))
      case NA(typ) =>
        IEmitCode(cb, const(true), pt.defaultValue)
      case IsNA(v) =>
        val m = emitI(v).consumeCode(cb, true, _ => false)
        presentC(m)

      case Coalesce(values) =>
        val missing = cb.newLocal[Boolean]("coalesce_missing")
        val coalescedValue = mb.newPLocal("coalesce_value", pt)

        val emittedValues = values.map(v => EmitCode.fromI(cb.emb)(cb => emitInNewBuilder(cb, v)))
        val Ldefined = CodeLabel()
        val Lend = CodeLabel()

        emittedValues.foreach { value =>
          value.toI(cb).consume(cb,
            {}, // fall through to next check
            { sc =>
              cb.assign(coalescedValue, sc.castTo(cb, region.code, pt))
              cb.goto(Ldefined)
            })
        }

        // base case
        cb.assign(missing, true)
        cb.goto(Lend)

        cb.define(Ldefined)
        cb.assign(missing, false)
        cb.define(Lend)

        IEmitCode(cb, missing, coalescedValue.load())

      case If(cond, cnsq, altr) =>
        assert(cnsq.typ == altr.typ)

        emitI(cond).flatMap(cb) { condValue =>

          val codeCnsq = EmitCode.fromI(cb.emb)(cb => emitInNewBuilder(cb, cnsq))
          val codeAltr = EmitCode.fromI(cb.emb)(cb => emitInNewBuilder(cb, altr))

          val b = cb.newLocal[Boolean]("if_m", false)
          val out = mb.newPLocal(pt)
          cb.ifx(condValue.asBoolean.boolCode(cb), {
            codeCnsq.toI(cb).consume(cb,
              {
                cb.assign(b, true)
              }, {sc =>
                cb.assign(out, sc.castTo(cb, region.code, pt))
              })
          }, {
            codeAltr.toI(cb).consume(cb,
              {
                cb.assign(b, true)
              }, {sc =>
                cb.assign(out, sc.castTo(cb, region.code, pt))
              })
          })

          IEmitCode(cb, b, out.load())
        }

      case x@MakeStruct(fields) =>
        val scode = x.pType.asInstanceOf[PCanonicalBaseStruct].constructFromFields(cb,
          region.code,
          fields.map { case (name, x) =>
            EmitCode.fromI(cb.emb)(cb => emitInNewBuilder(cb, x))
          }.toFastIndexedSeq,
          deepCopy = false)
        presentPC(scode)

      case x@SelectFields(oldStruct, fields) =>
        emitI(oldStruct)
          .map(cb) { case sc: SBaseStructCode =>
            val sv = sc.memoize(cb, "select_fields_scode")
            x.pType.asInstanceOf[PCanonicalBaseStruct].constructFromFields(cb,
              region.code,
              fields.map { field =>
                EmitCode.fromI(cb.emb)(cb => sv.loadField(cb, field).typecast[PCode])
              }.toFastIndexedSeq,
              deepCopy = false)
          }

      case ApplyBinaryPrimOp(op, l, r) =>
        emitI(l).flatMap(cb) { pcL =>
          emitI(r).map(cb)(pcR => PCode(pt, BinaryOp.emit(op, l.typ, r.typ, pcL.code, pcR.code)))
        }
      case ApplyUnaryPrimOp(op, x) =>
        emitI(x).map(cb)(pc => PCode(pt, UnaryOp.emit(op, x.typ, pc.code)))
      case ApplyComparisonOp(op, l, r) =>
        val f = op.codeOrdering(mb, l.pType, r.pType)
        if (op.strict) {
          emitI(l).flatMap(cb)(l => emitI(r).map(cb)(r => PCode(pt, f((false, l.code), (false, r.code)))))
        } else {
          val lc = emitI(l).memoize(cb, "l")
          val rc = emitI(r).memoize(cb, "r")
          presentC(
            f((lc.m, lc.v),
              (rc.m, rc.v)))
        }

      case x@ArrayRef(a, i, s) =>
        val errorTransformer: Code[String] => Code[String] = s match {
          case Str("") =>
            val prettied = Pretty.short(x)
            (c: Code[String]) =>
              c.concat("\n----------\nIR:\n").concat(prettied)
          case Str(s) => (c: Code[String]) => c.concat("\n----------\nPython traceback:\n").concat(s)
          case s =>
            (_c: Code[String]) => {
              val c = cb.newLocal("array_ref_c", _c)
              val ies = emitI(s)
              ies.consume(cb, {}, { pc =>
                cb.assign(c, c.concat("\n----------\nPython traceback:\n")
                        .concat(pc.asString.loadString()))
              })
              c.load()
            }
        }

        emitI(a).flatMap(cb) { (ac) =>
          emitI(i).flatMap(cb) { (ic) =>
            val av = ac.asIndexable.memoize(cb, "aref_a")
            val iv = cb.newLocal("i", ic.asInt.intCode(cb))

            cb.ifx(iv < 0 || iv >= av.loadLength(), {
              cb._fatal(errorTransformer(
                const("array index out of bounds: index=")
                  .concat(iv.toS)
                  .concat(", length=")
                  .concat(av.loadLength().toS)))
            })
            av.loadElement(cb, iv).typecast[PCode]
          }
        }

      case ArrayLen(a) =>
        emitI(a).map(cb) { (ac) =>
          PCode(PInt32Required, ac.asIndexable.loadLength())
        }

      case GetField(o, name) =>
        emitI(o).flatMap(cb) { oc =>
          val ov = oc.asBaseStruct.memoize(cb, "get_tup_elem_o")
          ov.loadField(cb, name).typecast[PCode]
        }

      case GetTupleElement(o, i) =>
        emitI(o).flatMap(cb) { oc =>
          val ov = oc.asBaseStruct.memoize(cb, "get_tup_elem_o")
          ov.loadField(cb, oc.pt.asInstanceOf[PTuple].fieldIndex(i)).typecast[PCode]
        }

      case x@LowerBoundOnOrderedCollection(orderedCollection, elem, onKey) =>
        emitI(orderedCollection).map(cb) { a =>
          val typ: PContainer = coerce[PIterable](a.pt).asPContainer
          val e = EmitCode.fromI(cb.emb)(cb => this.emitI(elem, cb, region, env, container, loopEnv))
          val bs = new BinarySearch[C](mb, typ, e.pt, keyOnly = onKey)
          PCode(pt, bs.getClosestIndex(a.tcode[Long], e.m, e.v))
        }

      case x@MakeNDArray(dataIR, shapeIR, rowMajorIR) =>
        val xP = coerce[PCanonicalNDArray](x.pType)
        val shapePType = coerce[PTuple](shapeIR.pType)
        val dataPType = xP.dataType
        val nDims = shapePType.size

        emitI(rowMajorIR).flatMap(cb) { isRowMajorCode =>
          emitI(shapeIR).flatMap(cb) { case shapeTupleCode: PBaseStructCode =>
            emitI(dataIR).map(cb) { case dataCode: PIndexableCode =>
              val shapeTupleValue = shapeTupleCode.memoize(cb, "make_ndarray_shape")
              val requiredData = dataPType.store(cb, region.code, dataCode, false)

              (0 until nDims).foreach { index =>
                cb.ifx(shapeTupleValue.isFieldMissing(index),
                  cb.append(Code._fatal[Unit](s"shape missing at index $index")))
              }

              val stridesSettables = (0 until nDims).map(i => cb.newLocal[Long](s"make_ndarray_stride_$i"))

              val shapeValues = (0 until nDims).map { i =>
                shapeTupleValue.loadField(cb, i).get(cb).memoize(cb, s"make_ndarray_shape_${i}").asPValue.value.asInstanceOf[Value[Long]]
              }

              cb.ifx(isRowMajorCode.asBoolean.boolCode(cb), {
                val strides = xP.makeRowMajorStrides(shapeValues, region.code, cb)

                stridesSettables.zip(strides).foreach { case (settable, stride) =>
                  cb.assign(settable, stride)
                }
              }, {
                val strides = xP.makeColumnMajorStrides(shapeValues, region.code, cb)
                stridesSettables.zip(strides).foreach { case (settable, stride) =>
                  cb.assign(settable, stride)
                }
              })

              xP.construct(shapeValues, stridesSettables, requiredData, cb, region.code)
            }
          }
        }
      case NDArrayShape(ndIR) =>
        emitI(ndIR).map(cb){ case pc: PNDArrayCode => pc.shape(cb).asPCode}
      case x@NDArrayReindex(child, indexMap) =>
        val childEC = emitI(child)
        val childPType = coerce[PNDArray](child.pType)
        childEC.map(cb){ case pndCode: PNDArrayCode =>
          val pndVal = pndCode.memoize(cb, "ndarray_reindex_child")
          val childShape = pndVal.shapes(cb)
          val childStrides = pndVal.strides(cb)

          val newShape = indexMap.map { childIndex =>
            if (childIndex < childPType.nDims) childShape(childIndex) else const(1L)
          }
          val newStrides = indexMap.map { childIndex =>
            if (childIndex < childPType.nDims) childStrides(childIndex) else const(0L)
          }

          x.pType.construct(
            newShape,
            newStrides,
            childPType.dataPArrayPointer(pndVal.tcode[Long]),
            cb,
            region.code)
        }

      case NDArrayRef(nd, idxs, errorId) =>
        val ndt = emitI(nd)

        ndt.flatMap(cb) { case ndCode: PNDArrayCode =>
          IEmitCode.sequence(idxs, (ir: IR) => emitI(ir), cb) { idxPCodes: IndexedSeq[PCode] =>
            val memoizedIndices = idxPCodes.zipWithIndex.map { case (pc, idx) =>
              pc.memoize(cb,s"ref_idx_$idx")
            }

            val ndValue = ndCode.memoize(cb, "reffed_ndarray")
            val idxValues = memoizedIndices.map(_.value.asInstanceOf[Value[Long]])
            cb.append(ndValue.assertInBounds(idxValues, cb, errorId))

            ndValue.loadElement(idxValues, cb).asPCode
          }
        }

      case NDArrayMatMul(lChild, rChild) =>
        emitNDArrayColumnMajorStrides(lChild).flatMap(cb) { case leftPCode: PNDArrayCode =>
          emitNDArrayColumnMajorStrides(rChild).map(cb) { case rightPCode: PNDArrayCode =>
            val lPType = leftPCode.pt
            val rPType = rightPCode.pt

            val leftPVal = leftPCode.memoize(cb, "left_ndarray_matmul")
            val rightPVal = rightPCode.memoize(cb, "right_ndarray_matmul")

            val lShape = leftPVal.shapes(cb)
            val rShape = rightPVal.shapes(cb)

            val unifiedShape = NDArrayEmitter.matmulShape(cb, lShape, rShape)

            val leftBroadcastMask = if (lPType.nDims > 2) NDArrayEmitter.broadcastMask(lShape) else IndexedSeq[Value[Long]]()
            val rightBroadcastMask = if (rPType.nDims > 2) NDArrayEmitter.broadcastMask(rShape) else IndexedSeq[Value[Long]]()

            val outputPType = PCanonicalNDArray(lPType.elementType, TNDArray.matMulNDims(lPType.nDims, rPType.nDims), true)

            if ((lPType.elementType.isInstanceOf[PFloat64] || lPType.elementType.isInstanceOf[PFloat32]) && lPType.nDims == 2 && rPType.nDims == 2) {
              val leftDataAddress = lPType.dataFirstElementPointer(leftPVal.tcode[Long])
              val rightDataAddress = rPType.dataFirstElementPointer(rightPVal.tcode[Long])

              val answerPArrayAddress = mb.genFieldThisRef[Long]()
              val M = lShape(lPType.nDims - 2)
              val N = rShape(rPType.nDims - 1)
              val K = lShape(lPType.nDims - 1)

              val LDA = M
              val LDB = K
              val LDC = M

              cb.ifx((M cne 0L) && (N cne 0L) && (K cne 0L), {
                cb.assign(answerPArrayAddress, outputPType.dataType.allocate(region.code, (M * N).toI))
                cb.append(outputPType.dataType.stagedInitialize(answerPArrayAddress, (M * N).toI))
                cb.append(lPType.elementType match {
                  case PFloat32(_) =>
                    Code.invokeScalaObject13[String, String, Int, Int, Int, Float, Long, Int, Long, Int, Float, Long, Int, Unit](BLAS.getClass, method = "sgemm",
                      "N",
                      "N",
                      M.toI,
                      N.toI,
                      K.toI,
                      1.0f,
                      leftDataAddress,
                      LDA.toI,
                      rightDataAddress,
                      LDB.toI,
                      0.0f,
                      outputPType.dataType.firstElementOffset(answerPArrayAddress, (M * N).toI),
                      LDC.toI
                    )
                  case PFloat64(_) =>
                    Code.invokeScalaObject13[String, String, Int, Int, Int, Double, Long, Int, Long, Int, Double, Long, Int, Unit](BLAS.getClass, method = "dgemm",
                      "N",
                      "N",
                      M.toI,
                      N.toI,
                      K.toI,
                      1.0,
                      leftDataAddress,
                      LDA.toI,
                      rightDataAddress,
                      LDB.toI,
                      0.0,
                      outputPType.dataType.firstElementOffset(answerPArrayAddress, (M * N).toI),
                      LDC.toI
                    )
                })
              },
                {
                  cb.assign(answerPArrayAddress, outputPType.dataType.zeroes(mb, region.code, (M * N).toI))
                }
              )
              val res = outputPType.construct(
                IndexedSeq(M, N),
                outputPType.makeColumnMajorStrides(IndexedSeq(M, N), region.code, cb),
                answerPArrayAddress,
                cb,
                region.code)

              res
            } else {
              val numericElementType = coerce[PNumeric](lPType.elementType)
              val eVti = typeToTypeInfo(numericElementType)

              val emitter = new NDArrayEmitter(unifiedShape) {
                override def outputElement(cb: EmitCodeBuilder, idxVars: IndexedSeq[Value[Long]]): PCode = {
                  val element = coerce[Any](cb.newField("matmul_element")(eVti))
                  val k = cb.newField[Long]("ndarray_matmul_k")

                  val (lIndices: IndexedSeq[Value[Long]], rIndices: IndexedSeq[Value[Long]]) = (lPType.nDims, rPType.nDims, idxVars) match {
                    case (1, 1, Seq()) => (IndexedSeq(k), IndexedSeq(k))
                    case (1, _, stack :+ m) =>
                      val rStackVars = NDArrayEmitter.zeroBroadcastedDims(stack, rightBroadcastMask)
                      (IndexedSeq(k), rStackVars :+ k :+ m)
                    case (_, 1, stack :+ n) =>
                      val lStackVars = NDArrayEmitter.zeroBroadcastedDims(stack, leftBroadcastMask)
                      (lStackVars :+ n :+ k, FastIndexedSeq(k))
                    case (_, _, stack :+ n :+ m) =>
                      val lStackVars = NDArrayEmitter.zeroBroadcastedDims(stack, leftBroadcastMask)
                      val rStackVars = NDArrayEmitter.zeroBroadcastedDims(stack, rightBroadcastMask)
                      (lStackVars :+ n :+ k, rStackVars :+ k :+ m)
                  }

                  val kLen = cb.newField[Long]("ndarray_matmul_kLen")

                  def multiply(l: PCode, r: PCode): Code[_] = {
                    (l.st, r.st) match {
                      case (_: SInt32, _: SInt32) =>
                        l.asInt.intCode(cb) * r.asInt.intCode(cb)
                      case (_: SInt64, _: SInt64) =>
                        l.asLong.longCode(cb) * r.asLong.longCode(cb)
                      case (_: SFloat32, _: SFloat32) =>
                        l.asFloat.floatCode(cb) * r.asFloat.floatCode(cb)
                      case (_: SFloat64, _: SFloat64) =>
                        l.asDouble.doubleCode(cb) * r.asDouble.doubleCode(cb)
                    }
                  }

                  cb.assign(kLen, lShape(lPType.nDims - 1))
                  cb.assign(element, numericElementType.zero)
                  cb.forLoop(cb.assign(k, 0L), k < kLen, cb.assign(k, k + 1L), {
                    val lElem = leftPVal.loadElement(lIndices, cb)
                    val rElem = rightPVal.loadElement(rIndices, cb)
                    cb.assign(element, numericElementType.add(multiply(lElem.asPCode, rElem.asPCode), element))
                  })

                  PCode(outputPType.elementType, element)
                }
              }
              emitter.emit(cb, outputPType, region.code)
            }
          }
        }
      case NDArrayInv(nd) =>
        // Based on https://github.com/numpy/numpy/blob/v1.19.0/numpy/linalg/linalg.py#L477-L547
        emitNDArrayColumnMajorStrides(nd).map(cb) { case pNDCode: PNDArrayCode =>
          val pndVal = pNDCode.memoize(cb, "ndarray_inverse_nd")
          val shapeArray = pndVal.shapes(cb)

          val ndPT = pndVal.pt.asInstanceOf[PCanonicalNDArray]

          assert(shapeArray.length == 2)

          val M = shapeArray(0)
          val N = shapeArray(1)
          val LDA = M

          val dataFirstAddress = pndVal.firstDataAddress(cb)

          val IPIVptype = PCanonicalArray(PInt32Required, true)
          val IPIVaddr = mb.genFieldThisRef[Long]()
          val WORKaddr = mb.genFieldThisRef[Long]()
          val Aaddr = mb.genFieldThisRef[Long]()
          val An = mb.newLocal[Int]()

          val INFOdgetrf = mb.newLocal[Int]()
          val INFOdgetri = mb.newLocal[Int]()
          val INFOerror = (fun: String, info: LocalRef[Int]) => (info cne 0)
            .orEmpty(Code._fatal[Unit](const(s"LAPACK error ${fun}. Error code = ").concat(info.toS)))

          cb.append((N cne M).orEmpty(Code._fatal[Unit](const("Can only invert square matrix"))))

          cb.assign(An, (M * N).toI)
          cb.assign(Aaddr, ndPT.dataType.allocate(region.code, An))
          cb.append(ndPT.dataType.stagedInitialize(Aaddr, An))
          cb.append(Region.copyFrom(dataFirstAddress,
            ndPT.dataType.firstElementOffset(Aaddr, An), An.toL * 8L))

          cb.assign(IPIVaddr, IPIVptype.allocate(region.code, N.toI))
          cb.append(IPIVptype.stagedInitialize(IPIVaddr, N.toI))

          cb.assign(INFOdgetrf, Code.invokeScalaObject5[Int, Int, Long, Int, Long, Int](LAPACK.getClass, "dgetrf",
            M.toI,
            N.toI,
            ndPT.dataType.firstElementOffset(Aaddr, An.toI),
            LDA.toI,
            IPIVptype.firstElementOffset(IPIVaddr, N.toI)
          ))
          cb.append(INFOerror("dgetrf", INFOdgetrf))

          cb.assign(WORKaddr, Code.invokeStatic1[Memory, Long, Long]("malloc", An.toL * 8L))

          cb.assign(INFOdgetri, Code.invokeScalaObject6[Int, Long, Int, Long, Long, Int, Int](LAPACK.getClass, "dgetri",
            N.toI,
            ndPT.dataType.firstElementOffset(Aaddr, An.toI),
            LDA.toI,
            IPIVptype.firstElementOffset(IPIVaddr, N.toI),
            WORKaddr,
            N.toI
          ))
          cb.append(INFOerror("dgetri", INFOdgetri))

          val stridesStruct = ndPT.makeColumnMajorStrides(shapeArray, region.code, cb)

          ndPT.construct(shapeArray, stridesStruct, Aaddr, cb, region.code)
        }
      case x@NDArraySVD(nd, full_matrices, computeUV) =>
        emitNDArrayColumnMajorStrides(nd).flatMap(cb){ case ndPCode: PNDArrayCode =>
          val ndPVal = ndPCode.memoize(cb, "nd_svd_value")
          val ndPType = ndPCode.pt.asInstanceOf[PCanonicalNDArray]

          val infoDGESDDResult = cb.newLocal[Int]("infoDGESDD")
          val infoDGESDDErrorTest = (extraErrorMsg: String) => (infoDGESDDResult cne  0)
            .orEmpty(Code._fatal[Unit](const(s"LAPACK error DGESDD. $extraErrorMsg Error code = ").concat(infoDGESDDResult.toS)))

          val LWORKAddress = mb.newLocal[Long]()

          val shapes = ndPVal.shapes(cb)
          val M = shapes(0)
          val N = shapes(1)
          val K = cb.newLocal[Long]("nd_svd_K")
          cb.assign(K, (M < N).mux(M, N))
          val LDA = M
          val sData = cb.newField[Long]("nd_svd_S_address")
          val U_data = cb.newField[Long]("nd_svd_U_address")
          val LDU = M
          val UCOL: Value[Long] = if (full_matrices) M else K
          val vtData = cb.newField[Long]("nd_svd_VT_address")
          val LDVT = if (full_matrices) N else K
          val IWORK = cb.newLocal[Long]("dgesdd_IWORK_address")
          val A = cb.newLocal[Long]("dgesdd_A_address")
          val firstElementDataAddress = ndPVal.firstDataAddress(cb)

          cb.assign(LWORKAddress, Code.invokeStatic1[Memory, Long, Long]("malloc",  8L))

          val (jobz, sPType, optUPType, optVTPType) = if (computeUV) {
            val outputPType = x.pType.asInstanceOf[PTuple]
            val uPType = outputPType.fields(0).typ.asInstanceOf[PCanonicalNDArray]
            val sPType = outputPType.fields(1).typ.asInstanceOf[PCanonicalNDArray]
            val vtPType = outputPType.fields(2).typ.asInstanceOf[PCanonicalNDArray]

            cb.assign(U_data, uPType.dataType.allocate(region.code, UCOL.toI * LDU.toI))
            cb.append(uPType.dataType.stagedInitialize(U_data, UCOL.toI * LDU.toI))

            cb.assign(vtData, vtPType.dataType.allocate(region.code, N.toI * LDVT.toI))
            cb.append(vtPType.dataType.stagedInitialize(vtData, N.toI * LDVT.toI))
            (if (full_matrices) "A" else "S", sPType, Some(uPType), Some(vtPType))
          }
          else {
            cb.assign(U_data, 0L)
            cb.assign(vtData, 0L)
            ("N", x.pType.asInstanceOf[PCanonicalNDArray], None, None)
          }

          cb.assign(sData, sPType.dataType.allocate(region.code, K.toI))
          cb.append(sPType.dataType.stagedInitialize(sData, K.toI))

          def uStart = optUPType.map(uPType => uPType.dataType.firstElementOffset(U_data)).getOrElse(U_data.get)
          def vtStart = optVTPType.map(vtPType => vtPType.dataType.firstElementOffset(vtData)).getOrElse(vtData.get)

          cb.assign(infoDGESDDResult, Code.invokeScalaObject13[String, Int, Int, Long, Int, Long, Long, Int, Long, Int, Long, Int, Long, Int](LAPACK.getClass, "dgesdd",
            jobz,
            M.toI,
            N.toI,
            A,
            LDA.toI,
            sPType.dataType.firstElementOffset(sData),
            uStart,
            LDU.toI,
            vtStart,
            LDVT.toI,
            LWORKAddress,
            -1,
            IWORK
          ))

          cb.append(infoDGESDDErrorTest("Failed size query."))

          cb.assign(IWORK, Code.invokeStatic1[Memory, Long, Long]("malloc", K.toL * 8L * 4L)) // 8K 4 byte integers.
          cb.assign(A, Code.invokeStatic1[Memory, Long, Long]("malloc", M * N * 8L))
          // Copy data into A because dgesdd destroys the input array:
          cb.append(Region.copyFrom(firstElementDataAddress, A, (M * N) * 8L))

          def LWORK = Region.loadDouble(LWORKAddress).toI
          val WORK = cb.newLocal[Long]("dgesdd_work_address")

          cb.assign(WORK, Code.invokeStatic1[Memory, Long, Long]("malloc", LWORK.toL * 8L))

          cb.assign(infoDGESDDResult, Code.invokeScalaObject13[String, Int, Int, Long, Int, Long, Long, Int, Long, Int, Long, Int, Long, Int](LAPACK.getClass, "dgesdd",
            jobz,
            M.toI,
            N.toI,
            A,
            LDA.toI,
            sPType.dataType.firstElementOffset(sData),
            uStart,
            LDU.toI,
            vtStart,
            LDVT.toI,
            WORK,
            LWORK,
            IWORK
          ))

          cb.append(Code.invokeStatic1[Memory, Long, Unit]("free", IWORK.load()))
          cb.append(Code.invokeStatic1[Memory, Long, Unit]("free", A.load()))
          cb.append(Code.invokeStatic1[Memory, Long, Unit]("free", WORK.load()))
          cb.append(Code.invokeStatic1[Memory, Long, Unit]("free", LWORKAddress.load()))

          cb.append(infoDGESDDErrorTest("Failed result computation."))

          val sShapeSeq = FastIndexedSeq[Value[Long]](K)
          val s = sPType.construct(sShapeSeq, sPType.makeColumnMajorStrides(sShapeSeq, region.code, cb), sData, cb, region.code)

          val resultPCode = if (computeUV) {
            val uShapeSeq = FastIndexedSeq[Value[Long]](M, UCOL)
            val uPType = optUPType.get
            val u = uPType.construct(uShapeSeq, uPType.makeColumnMajorStrides(uShapeSeq, region.code, cb), U_data, cb, region.code)

            val vtShapeSeq = FastIndexedSeq[Value[Long]](LDVT, N)
            val vtPType = optVTPType.get
            val vt = vtPType.construct(vtShapeSeq, vtPType.makeColumnMajorStrides(vtShapeSeq, region.code, cb), vtData, cb, region.code)

            val outputPType = x.pType.asInstanceOf[PCanonicalTuple]
            outputPType.constructFromFields(cb, region.code, FastIndexedSeq(EmitCode.present(u), EmitCode.present(s), EmitCode.present(vt)), deepCopy = false)
          } else {
            s
          }
          IEmitCode(cb, false, resultPCode)

        }
      case x@NDArrayQR(nd, mode) =>
        // See here to understand different modes: https://docs.scipy.org/doc/numpy/reference/generated/numpy.linalg.qr.html
        emitNDArrayColumnMajorStrides(nd).map(cb) { case pndCode: PNDArrayCode =>
          val pndValue = pndCode.memoize(cb, "ndarray_qr_nd")
          // This does a lot of byte level copying currently, so only trust
          // the PCanonicalNDArray representation.
          assert(pndValue.pt.isInstanceOf[PCanonicalNDArray])

          val shapeArray = pndValue.shapes(cb)

          val LWORKAddress = mb.newLocal[Long]()

          val M = shapeArray(0)
          val N = shapeArray(1)
          val K = new Value[Long] {
            def get: Code[Long] = (M < N).mux(M, N)
          }
          val LDA = new Value[Long] {
            override def get: Code[Long] = (M > 1L).mux(M, 1L) // Possible stride tricks could change this in the future.
          }

          def LWORK = Region.loadDouble(LWORKAddress).toI

          val ndPT = pndValue.pt.asInstanceOf[PCanonicalNDArray]
          val dataFirstElementAddress = pndValue.firstDataAddress(cb)

          val tauPType = PCanonicalArray(PFloat64Required, true)
          val tauAddress = cb.newLocal[Long]("ndarray_qr_tauAddress")
          val workAddress = cb.newLocal[Long]("ndarray_qr_workAddress")
          val aAddressDGEQRF = cb.newLocal[Long]("ndarray_qr_aAddressDGEQRF") // Should be column major
          val rDataAddress = cb.newLocal[Long]("ndarray_qr_rDataAddress")
          val aNumElements = cb.newLocal[Long]("ndarray_qr_aNumElements")

          val infoDGEQRFResult = cb.newLocal[Int]("ndaray_qr_infoDGEQRFResult")
          val infoDGEQRFErrorTest = (extraErrorMsg: String) => (infoDGEQRFResult cne 0)
            .orEmpty(Code._fatal[Unit](const(s"LAPACK error DGEQRF. $extraErrorMsg Error code = ").concat(infoDGEQRFResult.toS)))

          // Computing H and Tau
          cb.assign(aNumElements, ndPT.numElements(shapeArray))
          cb.assign(aAddressDGEQRF, ndPT.dataType.allocate(region.code, aNumElements.toI))
          cb.append(ndPT.dataType.stagedInitialize(aAddressDGEQRF, aNumElements.toI))
          cb.append(Region.copyFrom(dataFirstElementAddress,
            ndPT.dataType.firstElementOffset(aAddressDGEQRF, aNumElements.toI), (M * N) * 8L))

          cb.assign(tauAddress, tauPType.allocate(region.code, K.toI))
          cb.append(tauPType.stagedInitialize(tauAddress, K.toI))

          cb.assign(LWORKAddress, region.code.allocate(8L, 8L))

          cb.assign(infoDGEQRFResult, Code.invokeScalaObject7[Int, Int, Long, Int, Long, Long, Int, Int](LAPACK.getClass, "dgeqrf",
            M.toI,
            N.toI,
            ndPT.dataType.firstElementOffset(aAddressDGEQRF, aNumElements.toI),
            LDA.toI,
            tauPType.firstElementOffset(tauAddress, K.toI),
            LWORKAddress,
            -1
          ))
          cb.append(infoDGEQRFErrorTest("Failed size query."))

          cb.assign(workAddress, Code.invokeStatic1[Memory, Long, Long]("malloc", LWORK.toL * 8L))
          cb.assign(infoDGEQRFResult, Code.invokeScalaObject7[Int, Int, Long, Int, Long, Long, Int, Int](LAPACK.getClass, "dgeqrf",
            M.toI,
            N.toI,
            ndPT.dataType.firstElementOffset(aAddressDGEQRF, aNumElements.toI),
            LDA.toI,
            tauPType.firstElementOffset(tauAddress, K.toI),
            workAddress,
            LWORK
          ))
          cb.append(Code.invokeStatic1[Memory, Long, Unit]("free", workAddress.load()))
          cb.append(infoDGEQRFErrorTest("Failed to compute H and Tau."))

<<<<<<< HEAD
          val resultType = x.pType.asInstanceOf[PCanonicalBaseStruct]
          val result: PCode = if (mode == "raw") {
            val rawPType = x.pType.asInstanceOf[PTuple]
            val hPType = rawPType.types(0).asInstanceOf[PCanonicalNDArray]
            val tauPType = rawPType.types(1).asInstanceOf[PCanonicalNDArray]

            val hShapeArray = FastIndexedSeq[Value[Long]](N, M)
            val hStridesStruct = hPType.makeRowMajorStrides(hShapeArray, region.code, cb)

            val tauStridesStruct = tauPType.makeRowMajorStrides(FastIndexedSeq(K), region.code, cb)

            val h = hPType.construct(hShapeArray, hStridesStruct, aAddressDGEQRF, cb, region.code)
            val tau = tauPType.construct(FastIndexedSeq(K), tauStridesStruct, tauAddress, cb, region.code)

            resultType.constructFromFields(cb, region.code, FastIndexedSeq(
              EmitCode.present(h),
              EmitCode.present(tau)
            ), deepCopy = false)

=======
          if (mode == "raw") {
            val rawPType = x.pType.asInstanceOf[PCanonicalTuple]
            val hPType = rawPType.types(0).asInstanceOf[PNDArray]
            val tauPType = rawPType.types(1).asInstanceOf[PNDArray]

            val hShapeArray = FastIndexedSeq[Value[Long]](N, M)
            val hShapeStruct = hPType.makeShapeStruct(hShapeArray, region.code, cb)
            val hStridesStruct = hPType.makeRowMajorStridesStruct(hShapeArray, region.code, cb)

            val tauShapeStruct = tauPType.makeShapeStruct(FastIndexedSeq(K), region.code, cb)
            val tauStridesStruct = tauPType.makeRowMajorStridesStruct(FastIndexedSeq(K), region.code, cb)

            val h = hPType.construct(hShapeStruct, hStridesStruct, aAddressDGEQRF, cb, region.code)
            val tau = tauPType.construct(tauShapeStruct, tauStridesStruct, tauAddress, cb, region.code)

            rawPType.constructFromFields(cb, region.code, FastIndexedSeq(EmitCode.present(h), EmitCode.present(tau)), deepCopy = false)
>>>>>>> 34447a47
          } else {
            val (rPType, rRows, rCols) = if (mode == "r") {
              (x.pType.asInstanceOf[PCanonicalNDArray], K, N)
            } else if (mode == "complete") {
              (x.pType.asInstanceOf[PTuple].types(1).asInstanceOf[PCanonicalNDArray], M, N)
            } else if (mode == "reduced") {
              (x.pType.asInstanceOf[PTuple].types(1).asInstanceOf[PCanonicalNDArray], K, N)
            } else {
              throw new AssertionError(s"Unsupported QR mode $mode")
            }

            val rShapeArray = FastIndexedSeq[Value[Long]](rRows, rCols)

            val rStridesStruct = rPType.makeColumnMajorStrides(rShapeArray, region.code, cb)

            cb.assign(rDataAddress, rPType.dataType.allocate(region.code, aNumElements.toI))
            cb.append(rPType.dataType.stagedInitialize(rDataAddress, (rRows * rCols).toI))

            // This block assumes that `rDataAddress` and `aAddressDGEQRF` point to column major arrays.
            // TODO: Abstract this into ndarray ptype/pcode interface methods.
            val currRow = cb.newLocal[Int]("ndarray_qr_currRow")
            val currCol = cb.newLocal[Int]("ndarray_qr_currCol")

            cb.forLoop({cb.assign(currCol, 0)}, currCol < rCols.toI, {cb.assign(currCol, currCol + 1)}, {
              cb.forLoop({cb.assign(currRow, 0)}, currRow < rRows.toI, {cb.assign(currRow, currRow + 1)}, {
                cb.append(Region.storeDouble(
                  ndPT.dataType.elementOffset(rDataAddress, aNumElements.toI, currCol * rRows.toI + currRow),
                  (currCol >= currRow).mux(
                    Region.loadDouble(ndPT.dataType.elementOffset(aAddressDGEQRF, aNumElements.toI, currCol * M.toI + currRow)),
                    0.0
                  )
                ))
              })
            })

            val computeR = rPType.construct(rShapeArray, rStridesStruct, rDataAddress, cb, region.code)

            if (mode == "r") {
              computeR
            }
            else {
<<<<<<< HEAD
              val crPType = x.pType.asInstanceOf[PTuple]
=======
              val crPType = x.pType.asInstanceOf[PCanonicalTuple]
>>>>>>> 34447a47

              val qPType = crPType.types(0).asInstanceOf[PCanonicalNDArray]
              val qShapeArray = if (mode == "complete") Array(M, M) else Array(M, K)
              val qStridesStruct = qPType.makeColumnMajorStrides(qShapeArray, region.code, cb)

              val qDataAddress = cb.newLocal[Long]("ndarray_qr_qDataAddress")

              val infoDORGQRResult = cb.newLocal[Int]("ndarray_qr_DORGQR_info")
              val infoDORQRErrorTest = (extraErrorMsg: String) => (infoDORGQRResult cne 0)
                .orEmpty(Code._fatal[Unit](const(s"LAPACK error DORGQR. $extraErrorMsg Error code = ").concat(infoDORGQRResult.toS)))

              val qCondition = cb.newLocal[Boolean]("ndarray_qr_qCondition")
              val numColsToUse = cb.newLocal[Long]("ndarray_qr_numColsToUse")
              val aAddressDORGQR = cb.newLocal[Long]("ndarray_qr_dorgqr_a")

              val qNumElements = cb.newLocal[Long]("ndarray_qr_qNumElements")


              val rNDArray = computeR.memoize(cb, "ndarray_qr_rNDAArrayAddress")
              cb.assign(qCondition, const(mode == "complete") && (M > N))
              cb.assign(numColsToUse, qCondition.mux(M, K))
              cb.assign(qNumElements, M * numColsToUse)

              cb.ifx(qCondition, {
                cb.assign(aAddressDORGQR, ndPT.dataType.allocate(region.code, qNumElements.toI))
                cb.append(qPType.dataType.stagedInitialize(aAddressDORGQR, qNumElements.toI))
                cb.append(Region.copyFrom(ndPT.dataType.firstElementOffset(aAddressDGEQRF, aNumElements.toI),
                  qPType.dataType.firstElementOffset(aAddressDORGQR, qNumElements.toI), aNumElements * 8L))
              }, {
                cb.assign(aAddressDORGQR, aAddressDGEQRF)
              })

              cb.assign(infoDORGQRResult, Code.invokeScalaObject8[Int, Int, Int, Long, Int, Long, Long, Int, Int](LAPACK.getClass, "dorgqr",
                M.toI,
                numColsToUse.toI,
                K.toI,
                ndPT.dataType.firstElementOffset(aAddressDORGQR, aNumElements.toI),
                LDA.toI,
                tauPType.firstElementOffset(tauAddress, K.toI),
                LWORKAddress,
                -1
              ))
              cb.append(infoDORQRErrorTest("Failed size query."))
              cb.append(workAddress := Code.invokeStatic1[Memory, Long, Long]("malloc", LWORK.toL * 8L))
              cb.assign(infoDORGQRResult, Code.invokeScalaObject8[Int, Int, Int, Long, Int, Long, Long, Int, Int](LAPACK.getClass, "dorgqr",
                M.toI,
                numColsToUse.toI,
                K.toI,
                ndPT.dataType.elementOffset(aAddressDORGQR, (M * numColsToUse).toI, 0),
                LDA.toI,
                tauPType.elementOffset(tauAddress, K.toI, 0),
                workAddress,
                LWORK
              ))
              cb.append(Code.invokeStatic1[Memory, Long, Unit]("free", workAddress.load()))
              cb.append(infoDORQRErrorTest("Failed to compute Q."))
<<<<<<< HEAD
              cb.assign(qDataAddress, qPType.dataType.allocate(region.code, qNumElements.toI))
              cb.append(qPType.dataType.stagedInitialize(qDataAddress, qNumElements.toI))
              cb.append(Region.copyFrom(ndPT.dataType.firstElementOffset(aAddressDORGQR),
                qPType.dataType.firstElementOffset(qDataAddress), (M * numColsToUse) * 8L))

              resultType.constructFromFields(cb, region.code, FastIndexedSeq(
                EmitCode.present(qPType.construct(qShapeArray, qStridesStruct, qDataAddress, cb, region.code)),
                EmitCode.present(rNDArray)
              ), deepCopy = false)
            }
          }
          result
=======
              cb.assign(qDataAddress, qPType.data.pType.allocate(region.code, qNumElements.toI))
              cb.append(qPType.data.pType.stagedInitialize(qDataAddress, qNumElements.toI))
              cb.append(Region.copyFrom(pndValue.pt.data.pType.firstElementOffset(aAddressDORGQR),
                qPType.data.pType.firstElementOffset(qDataAddress), (M * numColsToUse) * 8L))

              val q = qPType.construct(qShapeStruct, qStridesStruct, qDataAddress, cb, region.code)
              crPType.constructFromFields(cb, region.code, FastIndexedSeq(EmitCode.present(q), EmitCode.present(rNDArray)), deepCopy = false)
            }
          }
>>>>>>> 34447a47
        }
      case x: NDArrayMap  =>  emitDeforestedNDArrayI(x)
      case x: NDArrayMap2 =>  emitDeforestedNDArrayI(x)
      case x: NDArrayReshape => emitDeforestedNDArrayI(x)
      case x: NDArrayConcat => emitDeforestedNDArrayI(x)
      case x: NDArraySlice => emitDeforestedNDArrayI(x)
      case x: NDArrayFilter => emitDeforestedNDArrayI(x)
      case x@RunAgg(body, result, states) =>
        val newContainer = AggContainer.fromBuilder(cb, states.toArray, "run_agg")
        emitVoid(body, container = Some(newContainer))
        val codeRes = emitI(result, container = Some(newContainer))

        codeRes.map(cb) { pc =>
          val res = cb.memoizeField(pc, "agg_res")
          newContainer.cleanup()
          res
        }

      case x@ResultOp(start, sig) =>
        val AggContainer(aggs, sc, _) = container.get

        val pt = x.pType.asInstanceOf[PCanonicalTuple]

        val addr = cb.newLocal("resultop_tuple_addr", pt.allocate(region.code))
        cb += pt.stagedInitialize(addr, setMissing = false)

        (0 until aggs.length).foreach { j =>
          val idx = start + j
          val rvAgg = agg.Extract.getAgg(sig(j))
          val fieldAddr = cb.newLocal(s"resultop_field_addr_$j", pt.fieldOffset(addr, j))
          rvAgg.storeResult(cb, sc.states(idx), pt.types(j), fieldAddr, region.code,
            (cb: EmitCodeBuilder) => cb += pt.setFieldMissing(addr, j))
        }

        presentPC(pt.loadCheapPCode(cb, addr))
      case x@ApplySeeded(fn, args, seed, rt) =>
        val codeArgs = args.map(a => (a.pType, () => emitI(a)))
        val impl = x.implementation
        val unified = impl.unify(Array.empty[Type], args.map(_.typ), rt)
        assert(unified)
        impl.applySeededI(seed, cb, EmitRegion(mb, region.code), pt, codeArgs: _*)

      case AggStateValue(i, _) =>
        val AggContainer(_, sc, _) = container.get
        presentC(sc.states(i).serializeToRegion(cb, coerce[PBinary](pt), region.code))

      case ToArray(a) =>
        val outerRegion = region.asParent(coerce[PStream](a.pType).separateRegions, "ToArray")
        emitStream(a, outerRegion).map(cb) { stream =>
          EmitStream.toArray(cb, coerce[PCanonicalArray](pt), stream.asStream, outerRegion)
        }

      case x@StreamFold(a, zero, accumName, valueName, body) =>
        val streamType = coerce[PStream](a.pType)
        val eltType = streamType.elementType
        val accType = x.accPType
        val outerRegion = region.asParent(streamType.separateRegions, "StreamFold")
        val eltRegion = outerRegion.createChildRegion(mb)
        val tmpRegion = outerRegion.createChildRegion(mb)

        val streamOpt = emitStream(a, outerRegion)
        streamOpt.flatMap(cb) { stream =>
          val xAcc = mb.newEmitField(accumName, accType)
          val xElt = mb.newEmitField(valueName, eltType)


          cb += eltRegion.allocateRegion(Region.REGULAR, cb.emb.ecb.pool())
          cb += tmpRegion.allocateRegion(Region.REGULAR, cb.emb.ecb.pool())
          cb.assign(xAcc, emitI(zero, eltRegion).map(cb)(_.castTo(cb, eltRegion.code, accType)))

          stream.asStream.stream.getStream(eltRegion).forEachI(cb, { elt =>
            // pre- and post-condition: 'xAcc' contains current accumulator,
            // whose heap memory is contained in 'eltRegion'. 'tmpRegion' is
            // empty.
            cb.assign(xElt, elt)
            cb.assign(xAcc, emitI(body, eltRegion, env.bind(accumName -> xAcc, valueName -> xElt))
              .map(cb)(eltRegion.copyTo(cb, _, tmpRegion, accType)))
            cb += eltRegion.clear()
            cb += StagedRegion.swap(mb, eltRegion, tmpRegion)
          })

          cb += tmpRegion.free()
          cb.assign(xAcc, xAcc.map(eltRegion.copyToParent(cb, _)))
          cb += eltRegion.free()

          xAcc.toI(cb)
        }

      case x@StreamFold2(a, acc, valueName, seq, res) =>
        val streamType = coerce[PStream](a.pType)
        val eltType = streamType.elementType

        val xElt = mb.newEmitField(valueName, eltType)
        val names = acc.map(_._1)
        val accTypes = x.accPTypes
        val accVars = (names, accTypes).zipped.map(mb.newEmitField)
        val tmpAccVars = (names, accTypes).zipped.map(mb.newEmitField)

        val outerRegion = region.asParent(streamType.separateRegions, "StreamFold2")
        val eltRegion = outerRegion.createChildRegion(mb)
        val tmpRegion = outerRegion.createChildRegion(mb)

        val resEnv = env.bind(names.zip(accVars): _*)
        val seqEnv = resEnv.bind(valueName, xElt)

        val streamOpt = emitStream(a, outerRegion)
        streamOpt.flatMap(cb) { stream =>
          cb += eltRegion.allocateRegion(Region.REGULAR, cb.emb.ecb.pool())
          cb += tmpRegion.allocateRegion(Region.REGULAR, cb.emb.ecb.pool())

          (accVars, acc).zipped.foreach { case (xAcc, (_, x)) =>
            cb.assign(xAcc, emitI(x, eltRegion).map(cb)(_.castTo(cb, eltRegion.code, xAcc.pt)))
          }
          stream.asStream.stream.getStream(eltRegion).forEachI(cb, { elt =>
            // pre- and post-condition: 'accVars' contain current accumulators,
            // all of whose heap memory is contained in 'eltRegion'. 'tmpRegion'
            // is empty.
            cb.assign(xElt, elt)
            (tmpAccVars, seq).zipped.foreach { (accVar, ir) =>
              cb.assign(accVar,
                emitI(ir, eltRegion, env = seqEnv)
                  .map(cb)(eltRegion.copyTo(cb, _, tmpRegion, accVar.pt)))
            }
            (accVars, tmpAccVars).zipped.foreach { (v, tmp) => cb.assign(v, tmp) }
            cb += eltRegion.clear()
            StagedRegion.swap(mb, eltRegion, tmpRegion)
          })
          cb += tmpRegion.free()
          accVars.foreach { xAcc =>
            cb.assign(xAcc, xAcc.map(eltRegion.copyToParent(cb, _)))
          }
          cb += eltRegion.free()

          emitI(res, env = resEnv)
        }

      case x@ShuffleWith(
        keyFields,
        rowType,
        rowEType,
        keyEType,
        name,
        writerIR,
        readersIR
      ) =>
        val shuffleType = x.shuffleType
        val shufflePType = x.shufflePType

        val shuffle = CodeShuffleClient.createValue(cb, mb.ecb.getType(shuffleType))

        cb.append(shuffle.start())

        val uuid = SCanonicalShufflePointerSettable.fromArrayBytes(
          cb, region.code, shufflePType, shuffle.uuid())

        val shuffleEnv = env.bind(name -> mb.newPresentEmitSettable(uuid.pt, uuid))

        val successfulShuffleIds: PValue = emitI(writerIR, env = shuffleEnv)
          .get(cb, "shuffle ID must be non-missing")
          // just store it so the writer gets run
          .memoize(cb, "shuffleSuccessfulShuffleIds")

        val shuffleReaders =
          emitI(readersIR, env = shuffleEnv).memoize(cb, "shuffleReaders")

        cb.append(shuffle.stop())
        cb.append(shuffle.close())

        shuffleReaders.toI(cb)

      case ShuffleWrite(idIR, rowsIR) =>
        val shuffleType = coerce[TShuffle](idIR.typ)
        val rowsPType = coerce[PStream](rowsIR.pType)
        assert(shuffleType.rowEType._encodeCompatible(rowsPType.elementType),
          s"Incompatible:\n${shuffleType.rowEType}\n\n${rowsPType.elementType}")
        val uuid = emitI(idIR)
          .get(cb, "shuffle ID must be non-missing")
          .asInstanceOf[SCanonicalShufflePointerCode]
          .memoize(cb, "shuffleClientUUID")
        val shuffle = CodeShuffleClient.createValue(
          cb,
          mb.ecb.getType(shuffleType),
          uuid.loadBytes(),
          mb.ecb.getPType(rowsPType.elementType),
          Code._null)
        cb += shuffle.startPut()

        val outerRegion = region.asParent(rowsPType.separateRegions, "ShuffleWrite")
        val eltRegion = outerRegion.createChildRegion(mb)
        val rows = emitStream(rowsIR, outerRegion)
          .get(cb, "rows stream was missing in shuffle write")
          .asStream.stream.getStream(eltRegion)
        cb += eltRegion.allocateRegion(Region.REGULAR, cb.emb.ecb.pool())
        cb += rows.forEach(mb, { row: EmitCode =>
          Code(
            row.setup,
            row.m.mux(
              Code._fatal[Unit]("cannot handle empty rows in shuffle put"),
              Code(shuffle.putValue(row.value[Long]),
                   eltRegion.clear())))
        })
        cb += eltRegion.free()
        cb += shuffle.putValueDone()
        cb += shuffle.endPut()
        cb += shuffle.close()

        val resPType = pt.asInstanceOf[PCanonicalBinary]
        // FIXME: server needs to send uuid for the successful partition
        val boff = cb.memoize(resPType.loadCheapPCode(cb, resPType.allocate(region.code, 0)),"shuffleWriteBOff")
        cb += resPType.storeLength(boff.tcode[Long], 0)
        presentPC(boff)

      case x@ReadValue(path, spec, requestedType) =>
        emitI(path).map(cb) { pv =>
          val ib = cb.newLocal[InputBuffer]("read_ib")
          cb.assign(ib, spec.buildCodeInputBuffer(mb.open(pv.asString.loadString(), checkCodec = true)))
          spec.buildEmitDecoder(requestedType, mb.ecb)(region.code, ib)
        }

      case WriteValue(value, path, spec) =>
        emitI(path).flatMap(cb) { case p: PStringCode =>
          val pv = p.memoize(cb, "write_path")
          emitI(value).map(cb) { v =>
            val ob = cb.newLocal[OutputBuffer]("write_ob")
            cb.assign(ob, spec.buildCodeOutputBuffer(mb.create(pv.asString.loadString())))
            val enc = spec.buildEmitEncoder(v.pt, cb.emb.ecb)
            cb += enc(region.code, v.memoize(cb, "write_value"), ob)
            cb += ob.invoke[Unit]("close")
            pv
          }
        }

      case _ =>
        emitFallback(ir)
    }
  }

  /**
    * Invariants of the Returned Triplet
    * ----------------------------------
    *
    * The elements of the triplet are called (precompute, missingness, value)
    *
    *  1. evaluate each returned Code[_] at most once
    *  2. evaluate precompute *on all static code-paths* leading to missingness or value
    *  3. guard the the evaluation of value by missingness
    *
    * Triplets returning values cannot have side-effects.  For void triplets, precompute
    * contains the side effect, missingness is false, and value is {@code Code._empty}.
    *
    * JVM gotcha:
    * a variable must be initialized on all static code-paths prior to its use (ergo defaultValue)
    *
    * Argument Convention
    * -------------------
    *
    * {@code In(i)} occupies two argument slots, one for the value and one for a
    * missing bit. The value for {@code  In(0)} is passed as argument
    * {@code  nSpecialArguments + 1}. The missingness bit is the subsequent
    * argument. In general, the value for {@code  In(i)} appears at
    * {@code  nSpecialArguments + 1 + 2 * i}.
    *
    * There must always be at least one special argument: a {@code  Region} in
    * which the IR can allocate memory.
    *
    * When compiling an aggregation expression, {@code AggIn} refers to the first
    * argument {@code In(0)} whose type must be of type
    * {@code tAggIn.elementType}.  {@code tAggIn.symTab} is not used by Emit.
    *
    **/
  private[ir] def emit(ir: IR, mb: EmitMethodBuilder[C], env: E, container: Option[AggContainer]): EmitCode = {
    val region = StagedRegion(mb.getCodeParam[Region](1))
    emit(ir, mb, region, env, container, None)
  }

  private[ir] def emitWithRegion(ir: IR, mb: EmitMethodBuilder[C], region: StagedRegion, env: E, container: Option[AggContainer]): EmitCode =
    emit(ir, mb, region, env, container, None)

  private def emit(
    ir: IR,
    mb: EmitMethodBuilder[C],
    region: StagedRegion,
    env: E,
    container: Option[AggContainer],
    loopEnv: Option[Env[LoopRef]],
    fallingBackFromEmitI: Boolean = false
  ): EmitCode = {

    def emit(ir: IR, region: StagedRegion = region, env: E = env, container: Option[AggContainer] = container, loopEnv: Option[Env[LoopRef]] = loopEnv): EmitCode =
      this.emit(ir, mb, region, env, container, loopEnv)

    def emitInMethod(ir: IR, mb: EmitMethodBuilder[C]): EmitCode =
      this.emit(ir, mb, Env.empty, container)

    def emitI(ir: IR, cb: EmitCodeBuilder, env: E = env, container: Option[AggContainer] = container, loopEnv: Option[Env[LoopRef]] = loopEnv): IEmitCode =
      this.emitI(ir, cb, region, env, container, loopEnv)

    def emitVoid(ir: IR, env: E = env, container: Option[AggContainer] = container, loopEnv: Option[Env[LoopRef]] = loopEnv): Code[Unit] = {
      EmitCodeBuilder.scopedVoid(mb) { cb =>
        this.emitVoid(cb, ir, mb, region, env, container, loopEnv)
      }
    }

    def emitStream(ir: IR, outerRegion: ParentStagedRegion): EmitCode =
      EmitStream.emit(ctx, this, ir, mb, outerRegion, env, container)

    def emitNDArrayColumnMajorStrides(ir: IR): EmitCode = {
      EmitCode.fromI(mb) { cb =>
        emit(ir).toI(cb).map(cb) { case pNDCode: PNDArrayCode =>
          val pNDValue = pNDCode.memoize(cb, "ndarray_column_major_check")
          val isColumnMajor = LinalgCodeUtils.checkColumnMajor(pNDValue, cb)
          val pAnswer = cb.emb.newPField("ndarray_output_column_major", pNDValue.pt)
          cb.ifx(isColumnMajor, {cb.assign(pAnswer, pNDValue) },
            {
              cb.assign(pAnswer, LinalgCodeUtils.createColumnMajorCode(pNDValue, cb, region.code))
            })
          pAnswer
        }
      }
    }

    val pt = ir.pType

    // ideally, emit would not be called with void values, but initOp args can be void
    // working towards removing this
    if (pt == PVoid)
      return EmitCode(emitVoid(ir), const(false), PCode._empty)

    (ir: @unchecked) match {
      case Let(name, value, body) => value.pType match {
        case streamType: PCanonicalStream =>
          val outerRegion = region.asParent(streamType.separateRegions, "Let value")
          val valuet = emitStream(value, outerRegion)
          val bodyEnv = env.bind(name -> new EmitUnrealizableValue(streamType, valuet))

          emit(body, env = bodyEnv)

        case valueType =>
          val x = mb.newEmitField(name, valueType)
          EmitCodeBuilder.scopedEmitCode(mb) { cb =>
            x.store(cb, emit(value))
            val bodyenv = env.bind(name, x)
            emit(body, env = bodyenv)
          }
      }

      case Ref(name, _) =>
        val ev = env.lookup(name)
        if (ev.pt != pt)
          throw new RuntimeException(s"PValue type did not match inferred ptype:\n name: $name\n  pv: ${ ev.pt }\n  ir: $pt")
        ev.load

      case x@MakeArray(args, _) =>
        val pType = x.pType.asInstanceOf[PArray]
        val srvb = new StagedRegionValueBuilder(mb, pType, region.code)

        val addElts = args.map { arg =>
          val v = emit(arg)
          Code(
            v.setup,
            v.m.mux(srvb.setMissing(), srvb.addIRIntermediate(v.pv, deepCopy = false)),
            srvb.advance())
        }
        present(pt, Code(srvb.start(args.size, init = true),
          Code(addElts),
          srvb.offset))

      case x@(_: ArraySort | _: ToSet | _: ToDict) =>
        val resultTypeAsIterable = coerce[PIterable](x.pType)
        val eltType = x.children(0).asInstanceOf[IR].pType.asInstanceOf[PIterable].elementType
        val eltVType = eltType.virtualType

        val vab = new StagedArrayBuilder(resultTypeAsIterable.elementType, mb, 0)
        val sorter = new ArraySorter(EmitRegion(mb, region.code), vab)

        val (array, lessThan, distinct, leftRightComparatorNames: Array[String]) = (x: @unchecked) match {
          case ArraySort(a, l, r, lessThan) => (a, lessThan, Code._empty, Array(l, r))
          case ToSet(a) =>
            val discardNext = mb.genEmitMethod("discardNext",
              FastIndexedSeq[ParamType](typeInfo[Region], eltType.asEmitParam, eltType.asEmitParam),
              typeInfo[Boolean])
            val cmp2 = ApplyComparisonOp(EQWithNA(eltVType), In(0, eltType), In(1, eltType))
            InferPType(cmp2)
            val EmitCode(s, m, pv) = emitInMethod(cmp2, discardNext)
            discardNext.emit(Code(s, m || pv.tcode[Boolean]))
            val lessThan = ApplyComparisonOp(Compare(eltVType), In(0, eltType), In(1, eltType)) < 0
            InferPType(lessThan)
            (a, lessThan, sorter.distinctFromSorted { (r, v1, m1, v2, m2) =>
              EmitCodeBuilder.scopedCode[Boolean](mb) { cb =>
                cb.invokeCode[Boolean](discardNext, r,
                  EmitCode(Code._empty, m1, PCode(eltType, v1)),
                  EmitCode(Code._empty, m2, PCode(eltType, v2)))
              }
            }, Array.empty[String])
          case ToDict(a) =>
            val (k0, k1, keyType) = eltType match {
              case t: PStruct => (GetField(In(0, eltType), "key"), GetField(In(1, eltType), "key"), t.fieldType("key"))
              case t: PTuple => (GetTupleElement(In(0, eltType), 0), GetTupleElement(In(1, eltType), 0), t.types(0))
            }
            val discardNext = mb.genEmitMethod("discardNext",
              FastIndexedSeq[ParamType](typeInfo[Region], eltType.asEmitParam, eltType.asEmitParam),
              typeInfo[Boolean])

            val cmp2 = ApplyComparisonOp(EQWithNA(keyType.virtualType), k0, k1).deepCopy()
            InferPType(cmp2)
            val EmitCode(s, m, pv) = emitInMethod(cmp2, discardNext)
            discardNext.emit(Code(s, m || pv.tcode[Boolean]))
            val lessThan = (ApplyComparisonOp(Compare(keyType.virtualType), k0, k1) < 0).deepCopy()
            InferPType(lessThan)
            (a, lessThan, Code(sorter.pruneMissing, sorter.distinctFromSorted { (r, v1, m1, v2, m2) =>
              EmitCodeBuilder.scopedCode[Boolean](mb) { cb =>
                cb.invokeCode[Boolean](discardNext, r,
                  EmitCode(Code._empty, m1, PCode(eltType, v1)),
                  EmitCode(Code._empty, m2, PCode(eltType, v2)))
              }
            }), Array.empty[String])
        }

        val sort = vab.ti match {
          case BooleanInfo => sorter.sort(makeDependentSortingFunction[Boolean](
            region.code, eltType, lessThan, env, leftRightComparatorNames))
          case IntInfo => sorter.sort(makeDependentSortingFunction[Int](region.code, eltType, lessThan, env, leftRightComparatorNames))
          case LongInfo => sorter.sort(makeDependentSortingFunction[Long](
            region.code, eltType, lessThan, env, leftRightComparatorNames))
          case FloatInfo => sorter.sort(makeDependentSortingFunction[Float](
            region.code, eltType, lessThan, env, leftRightComparatorNames))
          case DoubleInfo => sorter.sort(makeDependentSortingFunction[Double](
            region.code, eltType, lessThan, env, leftRightComparatorNames))
        }

        val outerRegion = region.asParent(coerce[PStream](array.pType).separateRegions, "ArraySort")
        val optStream = emitStream(array, outerRegion)
        optStream.map { stream =>
          PCode(pt, Code(
            EmitStream.write(mb, stream.asStream, vab, outerRegion),
            sort,
            distinct,
            sorter.toRegion()))
        }

      case CastToArray(a) =>
        val et = emit(a)
        EmitCode(et.setup, et.m, PCode(pt, et.v))

      case GroupByKey(collection) =>
        // sort collection by group
        val atyp = coerce[PStream](collection.pType)
        val etyp = coerce[PBaseStruct](atyp.elementType)
        val ktyp = etyp.types(0)
        val vtyp = etyp.types(1)
        val eltOut = coerce[PDict](ir.pType).elementType

        val eab = new StagedArrayBuilder(etyp, mb, 16)
        val sorter = new ArraySorter(EmitRegion(mb, region.code), eab)

        val (k1, k2) = etyp match {
          case t: PStruct => GetField(In(0, t), "key") -> GetField(In(1, t), "key")
          case t: PTuple =>
            assert(t.fields(0).index == 0)
            GetTupleElement(In(0, t), 0) -> GetTupleElement(In(1, t), 0)
        }

        val compare = ApplyComparisonOp(Compare(etyp.types(0).virtualType), k1, k2) < 0
        InferPType(compare)
        val leftRightComparatorNames = Array.empty[String]
        val sortF = eab.ti match {
          case BooleanInfo => makeDependentSortingFunction[Boolean](region.code, etyp, compare, env, leftRightComparatorNames)
          case IntInfo => makeDependentSortingFunction[Int](region.code, etyp, compare, env, leftRightComparatorNames)
          case LongInfo => makeDependentSortingFunction[Long](region.code, etyp, compare, env, leftRightComparatorNames)
          case FloatInfo => makeDependentSortingFunction[Float](region.code, etyp, compare, env, leftRightComparatorNames)
          case DoubleInfo => makeDependentSortingFunction[Double](region.code, etyp, compare, env, leftRightComparatorNames)
        }

        val nab = new StagedArrayBuilder(PInt32(), mb, 0)
        val i = mb.newLocal[Int]()

        def loadKey(n: Code[Int]): Code[_] =
          Region.loadIRIntermediate(ktyp)(etyp.fieldOffset(coerce[Long](eab(n)), 0))

        def loadValue(n: Code[Int]): Code[_] =
          Region.loadIRIntermediate(vtyp)(etyp.fieldOffset(coerce[Long](eab(n)), 1))

        val srvb = new StagedRegionValueBuilder(mb, ir.pType, region.code)

        type E = Env[(TypeInfo[_], Code[Boolean], Code[_])]

        val (lastKey, currKey) = (etyp.virtualType: @unchecked) match {
          case ts: TStruct =>
            GetField(In(0, etyp), ts.fieldNames(0)) -> GetField(In(1, etyp), ts.fieldNames(0))
          case tt: TTuple =>
            GetTupleElement(In(0, etyp), tt.fields(0).index) -> GetTupleElement(In(1, etyp), tt.fields(0).index)
        }
        val compare2 = ApplyComparisonOp(EQWithNA(ktyp.virtualType), lastKey, currKey)
        InferPType(compare2)
        val isSame = mb.genEmitMethod("isSame",
          FastIndexedSeq(typeInfo[Region], etyp.asEmitParam, etyp.asEmitParam),
          BooleanInfo)
        isSame.emitWithBuilder { cb =>
          val isSameCode = emitInMethod(compare2, isSame)
          cb += isSameCode.setup
          isSameCode.m || isSameCode.value[Boolean]
        }

        val outerRegion = region.asParent(atyp.separateRegions, "GroupByKey")
        emitStream(collection, outerRegion).map { stream =>
          PCode(pt, Code(
            EmitStream.write(mb, stream.asStream, eab, outerRegion),
            sorter.sort(sortF),
            sorter.pruneMissing,
            eab.size.ceq(0).mux(
              Code(srvb.start(0), srvb.offset),
              Code(
                nab.clear,
                i := 1,
                nab.add(1),
                Code.whileLoop(i < eab.size,
                  EmitCodeBuilder.scopedCode[Boolean](mb) { cb =>
                    cb.invokeCode[Boolean](isSame, region.code,
                      eab.applyEV(mb, i-1), eab.applyEV(mb, i))
                  }.mux(
                    nab.update(nab.size - 1, coerce[Int](nab(nab.size - 1)) + 1),
                    nab.add(1)),
                  i += 1),
                i := 0,
                srvb.start(nab.size),
                Code.whileLoop(srvb.arrayIdx < nab.size,
                  srvb.addBaseStruct(eltOut, { structbuilder =>
                    Code(
                      structbuilder.start(),
                      structbuilder.addIRIntermediate(ktyp)(loadKey(i)),
                      structbuilder.advance(),
                      structbuilder.addArray(coerce[PArray](eltOut.types(1)), { arraybuilder =>
                        Code(
                          arraybuilder.start(coerce[Int](nab(srvb.arrayIdx))),
                          Code.whileLoop(arraybuilder.arrayIdx < coerce[Int](nab(srvb.arrayIdx)),
                            etyp.isFieldMissing(coerce[Long](eab(i)), 1).mux(
                              arraybuilder.setMissing(),
                              arraybuilder.addIRIntermediate(etyp.types(1))(loadValue(i))
                              ),
                            i += 1,
                            arraybuilder.advance()
                            ))
                      }))
                  }),
                  srvb.advance()),
                srvb.offset))))
        }

      case ArrayZeros(length) =>
        val lengthTriplet = emit(length)
        val outputPType = coerce[PArray](ir.pType)
        val elementSize = outputPType.elementByteSize
        val numElements = mb.genFieldThisRef[Int]()
        val arrayAddress = mb.genFieldThisRef[Long]()
        val result = Code(
          numElements := lengthTriplet.value[Int],
          arrayAddress := outputPType.allocate(region.code, numElements),
          outputPType.stagedInitialize(arrayAddress, numElements),
          Region.setMemory(outputPType.firstElementOffset(arrayAddress), numElements.toL * elementSize, 0.toByte),
          arrayAddress
        )
        EmitCode(lengthTriplet.setup, lengthTriplet.m, PCode(pt, result))

      case x@StreamLen(a) =>
        val outerRegion = region.asParent(coerce[PStream](a.pType).separateRegions, "StreamLen")
        emitStream(a, outerRegion).map { ss =>
          val count = mb.newLocal[Int]("stream_length")
          val SizedStream(setup, stream, length) = ss.asStream.stream
          val lenCode =
            length match {
              case Some(len) => Code(setup, len)
              case None =>
                val eltRegion = outerRegion.createChildRegion(mb)
                Code(
                  count := 0,
                  setup,
                  eltRegion.allocateRegion(Region.REGULAR, cb.pool()),
                  stream(eltRegion).forEach(mb, _ => Code(count := count + 1, eltRegion.clear())),
                  eltRegion.free(),
                  count.get
                )
            }
          PCode(x.pType, lenCode)
        }

      case x@InsertFields(old, fields, fieldOrder) =>
        if (fields.isEmpty)
          emit(old)
        else
          old.pType match {
            case oldtype: PStruct =>
              val codeOld = emit(old)
              val xo = mb.genFieldThisRef[Long]()
              val updateMap = Map(fields: _*)
              val srvb = new StagedRegionValueBuilder(mb, x.pType, region.code)

              def addFields(t: PType, v: EmitCode): Code[Unit] = Code(
                v.setup,
                v.m.mux(srvb.setMissing(), srvb.addIRIntermediate(t)(v.v)),
                srvb.advance())

              val items = x.pType.fields.map { f =>
                updateMap.get(f.name) match {
                  case Some(vir) =>
                    addFields(vir.pType, emit(vir))
                  case None =>
                    val oldField = oldtype.field(f.name)
                    Code(
                      oldtype.isFieldMissing(xo, oldField.index).mux(
                        srvb.setMissing(),
                        srvb.addIRIntermediate(f.typ)(Region.loadIRIntermediate(oldField.typ)(oldtype.fieldOffset(xo, oldField.index)))),
                      srvb.advance())
                }
              }

              EmitCode(
                codeOld.setup,
                codeOld.m,
                PCode(pt, Code(
                  srvb.start(init = true),
                  xo := coerce[Long](codeOld.v),
                  Code(items),
                  srvb.offset)))
            case _ =>
              val newIR = MakeStruct(fields)
              emit(newIR)
          }

      case x@MakeTuple(fields) =>
        val srvb = new StagedRegionValueBuilder(mb, x.pType, region.code)
        val addFields = fields.map { case (_, x) =>
          val v = emit(x)
          Code(
            v.setup,
            v.m.mux(srvb.setMissing(), srvb.addIRIntermediate(x.pType)(v.v)),
            srvb.advance())
        }
        present(pt, Code(srvb.start(init = true), Code(addFields), srvb.offset))

      case In(i, expectedPType) =>
        // this, Code[Region], ...
        val ev = mb.getEmitParam(2 + i)
        assert(ev.pt == expectedPType)
        ev
      case Die(m, typ, errorId) =>
        val cm = emit(m)
        EmitCode(
          Code(
            cm.setup,
            Code._throw[HailException, Unit](Code.newInstance[HailException, String, Int](
              cm.m.mux[String](
                "<exception message missing>",
                coerce[String](StringFunctions.wrapArg(EmitRegion(mb, region.code), m.pType)(cm.v))), errorId))),
          true,
          pt.defaultValue)

      case ir@Apply(fn, typeArgs, args, rt) =>
        val impl = ir.implementation
        val unified = impl.unify(typeArgs, args.map(_.typ), rt)
        assert(unified)

        val argPTypes = args.map(_.pType)
        val k = (fn, typeArgs, argPTypes, pt)
        val meth =
          methods.get(k) match {
            case Some(funcMB) =>
              funcMB
            case None =>
              val funcMB = impl.getAsMethod(mb.ecb, pt, typeArgs, argPTypes: _*)
              methods.update(k, funcMB)
              funcMB
          }
        val vars = args.map { a => coerce[Any](mb.newLocal()(typeToTypeInfo(a.pType))) }
        EmitCode.fromI(mb) { cb =>
          IEmitCode.sequence(args.toIndexedSeq, (arg: IR) => emitI(arg, cb), cb) { codeArgs =>
            for ((l, i) <- vars.zip(codeArgs)) {
              cb.assign(l, i.code)
            }
            PCode(pt, meth.invokeCode[Any](CodeParam(region.code) +: vars.map(_.get: Param): _*))
          }
        }
      case x@ApplySpecial(_, typeArgs, args, rt) =>
        val codeArgs = args.map(a => emit(a))
        val impl = x.implementation
        val unified = impl.unify(typeArgs, args.map(_.typ), rt)
        assert(unified)
        impl.apply(EmitRegion(mb, region.code), pt, typeArgs, codeArgs: _*)
      case x@CollectDistributedArray(contexts, globals, cname, gname, body, tsd) =>
        val ctxsType = coerce[PStream](contexts.pType)
        val ctxType = ctxsType.elementType
        val gType = globals.pType

        val parentCB = mb.ecb

        val functionID: String = {
          val bodyFB = EmitFunctionBuilder[Region, Array[Byte], Array[Byte], Array[Byte]](ctx, "collect_distributed_array")
          val bodyMB = bodyFB.genEmitMethod("cdaBody",
            Array[ParamType](typeInfo[Region], ctxType.asEmitParam, gType.asEmitParam),
            typeInfo[Long])

          val (cRetPtype, cDec) = x.contextSpec.buildEmitDecoderF[Long](bodyFB.ecb)
          assert(cRetPtype == x.decodedContextPTuple)
          val (gRetPtype, gDec) = x.globalSpec.buildEmitDecoderF[Long](bodyFB.ecb)
          assert(gRetPtype == x.decodedGlobalPTuple)
          val bEnc = x.bodySpec.buildTypedEmitEncoderF[Long](x.bodyPTuple, bodyFB.ecb)
          val bOB = bodyFB.genFieldThisRef[OutputBuffer]()

          val env = Env[EmitValue](
            (cname, bodyMB.getEmitParam(2)),
            (gname, bodyMB.getEmitParam(3)))

          // FIXME fix number of aggs here
          val m = MakeTuple.ordered(FastSeq(body))
          m._pType = PCanonicalTuple(true, body.pType)
          val t = new Emit(ctx, bodyFB.ecb).emit(m, bodyMB, env, None)
          bodyMB.emit(Code(t.setup, t.m.mux(Code._fatal[Long]("return cannot be missing"), t.v)))

          bodyFB.emitWithBuilder { cb =>
            val ctxIB = cb.newLocal[InputBuffer]("cda_ctx_ib", x.contextSpec.buildCodeInputBuffer(
              Code.newInstance[ByteArrayInputStream, Array[Byte]](bodyFB.getCodeParam[Array[Byte]](2))))
            val gIB = cb.newLocal[InputBuffer]("cda_g_ib", x.globalSpec.buildCodeInputBuffer(
              Code.newInstance[ByteArrayInputStream, Array[Byte]](bodyFB.getCodeParam[Array[Byte]](3))))

            val ctxOff = cb.newLocal[Long]("cda_ctx_off", cDec(bodyFB.getCodeParam[Region](1), ctxIB))
            val gOff = cb.newLocal[Long]("cda_g_off", gDec(bodyFB.getCodeParam[Region](1), gIB))

            val bOffCode = cb.invokeCode[Long](bodyMB, bodyFB.getCodeParam[Region](1),
              EmitCode(Code._empty,
                x.decodedContextPTuple.isFieldMissing(ctxOff, 0),
                PCode(ctxType, Region.loadIRIntermediate(ctxType)(x.decodedContextPTuple.fieldOffset(ctxOff, 0)))),
              EmitCode(Code._empty,
                x.decodedGlobalPTuple.isFieldMissing(gOff, 0),
                PCode(gType, Region.loadIRIntermediate(gType)(x.decodedGlobalPTuple.fieldOffset(gOff, 0)))))
            val bOff = cb.newLocal[Long]("cda_boff", bOffCode)
            val bOS = cb.newLocal[ByteArrayOutputStream]("cda_baos", Code.newInstance[ByteArrayOutputStream]())
            val bOB = cb.newLocal[OutputBuffer]("cda_ob", x.bodySpec.buildCodeOutputBuffer(bOS))
            cb += bEnc(bodyFB.getCodeParam[Region](1), bOff, bOB)
            cb += bOB.invoke[Unit]("flush")
            cb += bOB.invoke[Unit]("close")
            bOS.invoke[Array[Byte]]("toByteArray")
          }

          val fID = genUID()
          parentCB.addModule(fID, bodyFB.resultWithIndex())
          fID
        }

        val spark = parentCB.backend()

        val outerRegion = region.asParent(ctxsType.separateRegions, "CDA")
        val optCtxStream = COption.fromEmitCode(emitStream(contexts, outerRegion))
        val globalsT = emit(globals)

        val cEnc = x.contextSpec.buildTypedEmitEncoderF[Long](x.contextPTuple, parentCB)
        val gEnc = x.globalSpec.buildTypedEmitEncoderF[Long](x.globalPTuple, parentCB)
        val (bRetPType, bDec) = x.bodySpec.buildEmitDecoderF[Long](parentCB)
        assert(bRetPType == x.decodedBodyPTuple)

        val baos = mb.genFieldThisRef[ByteArrayOutputStream]()
        val buf = mb.genFieldThisRef[OutputBuffer]()
        val ctxab = mb.genFieldThisRef[ByteArrayArrayBuilder]()
        val encRes = mb.genFieldThisRef[Array[Array[Byte]]]()

        def etToTuple(et: EmitCode, t: PType): Code[Long] = {
          val srvb = new StagedRegionValueBuilder(mb, PCanonicalTuple(false, t), region.code)
          Code(
            srvb.start(),
            et.setup,
            et.m.mux(
              srvb.setMissing(),
              srvb.addIRIntermediate(t)(et.v)),
            srvb.offset)
        }

        def addContexts(ctxStream: SizedStream): Code[Unit] = ctxStream match {
          case SizedStream(setup, stream, len) =>
            val eltRegion = outerRegion.createChildRegion(mb)
            Code(
              setup,
              ctxab.invoke[Int, Unit]("ensureCapacity", len.getOrElse(16)),
              eltRegion.allocateRegion(Region.REGULAR, cb.pool()),
              stream(eltRegion).map(etToTuple(_, ctxType)).forEach(mb, { offset =>
                Code(
                  baos.invoke[Unit]("reset"),
                  Code.memoize(offset, "cda_add_contexts_addr") { offset =>
                    cEnc(region.code, offset, buf)
                  },
                  eltRegion.clear(),
                  buf.invoke[Unit]("flush"),
                  ctxab.invoke[Array[Byte], Unit]("add", baos.invoke[Array[Byte]]("toByteArray")))
              }),
              eltRegion.free())
          }

        val addGlobals = Code(
          Code.memoize(etToTuple(globalsT, gType), "cda_g") { g =>
            gEnc(region.code, g, buf)
          },
          buf.invoke[Unit]("flush"))

        val decodeResult = {
          val sab = new StagedRegionValueBuilder(mb, x.pType, region.code)
          val bais = Code.newInstance[ByteArrayInputStream, Array[Byte]](encRes(sab.arrayIdx))
          val eltTupled = mb.genFieldThisRef[Long]()
          Code(
            sab.start(encRes.length()),
            Code.whileLoop(sab.arrayIdx < encRes.length(),
              eltTupled := Code.memoize(x.bodySpec.buildCodeInputBuffer(bais), "decode_ib") { ib =>
                bDec(region.code, ib)
              },
              x.decodedBodyPTuple.isFieldMissing(eltTupled, 0).mux(
                sab.setMissing(),
                EmitCodeBuilder.scopedVoid(mb) { cb =>
                  val pv = x.decodedBodyPType.loadCheapPCode(cb, x.decodedBodyPTuple.loadField(eltTupled, 0))
                  cb += sab.addIRIntermediate(pv)
                }),
              sab.advance()),
            sab.end())
        }

        val optRes = optCtxStream.map { ctxStream => PCode(pt, Code(
          baos := Code.newInstance[ByteArrayOutputStream](),
          buf := x.contextSpec.buildCodeOutputBuffer(baos), // TODO: take a closer look at whether we need two codec buffers?
          ctxab := Code.newInstance[ByteArrayArrayBuilder, Int](16),
          addContexts(ctxStream.asStream.stream),
          baos.invoke[Unit]("reset"),
          addGlobals,
          encRes := spark.invoke[BackendContext, String, Array[Array[Byte]], Array[Byte], Option[TableStageDependency], Array[Array[Byte]]](
            "collectDArray",
            mb.getObject(ctx.backendContext),
            functionID,
            ctxab.invoke[Array[Array[Byte]]]("result"),
            baos.invoke[Array[Byte]]("toByteArray"),
            mb.getObject(tsd)),
          decodeResult))
        }

        COption.toEmitCode(optRes, mb)

      case x@TailLoop(name, args, body) =>
        val label = CodeLabel()
        val inits = args.zip(x.accPTypes)
        val loopRef = LoopRef(mb, label, inits.map { case ((name, _), pt) => (name, pt) })

        val m = mb.genFieldThisRef[Boolean]()
        val v = mb.newPField(x.pType)

        val argEnv = env
          .bind((args.map(_._1), loopRef.loopArgs).zipped.toArray: _*)

        val newLoopEnv = loopEnv.getOrElse(Env.empty)
        val bodyT = emit(body, env = argEnv, loopEnv = Some(newLoopEnv.bind(name, loopRef)))
        val bodyF = EmitCodeBuilder.scopedVoid(mb) { cb =>
          cb.append(bodyT.setup)
          cb.assign(m, bodyT.m)
          cb.ifx(!m, cb.assign(v, bodyT.pv))
        }
        val initArgs = EmitCodeBuilder.scopedVoid(mb) { cb =>
          cb.assign(loopRef.loopArgs, inits.map { case ((_, x), pt) =>
            emit(x).castTo(mb, region.code, pt)
          })
        }

        EmitCode(Code(initArgs, label, bodyF), m, v.load())

      case Recur(name, args, _) =>
        val loopRef = loopEnv.get.lookup(name)

        EmitCodeBuilder.scopedEmitCode(mb) { cb =>
          cb.assign(loopRef.tmpLoopArgs, loopRef.loopTypes.zip(args).map { case (pt, arg) =>
            emit(arg, loopEnv = None).castTo(mb, region.code, pt)
          })
          cb.assign(loopRef.loopArgs, loopRef.tmpLoopArgs.load())
          cb.append(loopRef.L.goto)
          // dead code
          EmitCode.missing(pt)
        }

      case x@WritePartition(stream, pctx, writer) =>
        val ctxCode = emit(pctx)
        val streamType = coerce[PStream](stream.pType)
        val eltType = coerce[PStruct](streamType.elementType)
        val outerRegion = region.asParent(streamType.separateRegions, "WritePartition")
        COption.toEmitCode(
          COption.fromEmitCode(emitStream(stream, outerRegion)).flatMap { s =>
            COption.fromEmitCode(writer.consumeStream(ctx, ctxCode, eltType, mb, outerRegion, s.asStream.stream))
          }, mb)

      case x =>
        if (fallingBackFromEmitI) {
          fatal(s"ir is not defined in emit or emitI $x")
        }
        EmitCode.fromI(mb) { cb =>
          emitI(ir, cb)
        }
    }
  }

  private def capturedReferences(ir: IR): (IR, (Emit.E, DependentEmitFunctionBuilder[_]) => Emit.E) = {
    var ids = Set[String]()

    VisitIR(ir) {
      case Ref(id, _) =>
        ids += id
      case _ =>
    }

    (ir, { (env: Emit.E, f: DependentEmitFunctionBuilder[_]) =>
      Env[EmitValue](ids.toFastSeq.flatMap { id =>
         env.lookupOption(id).map { e =>
           (id, f.newDepEmitField(e.load))
        }
      }: _*)
    })
  }

  private def makeDependentSortingFunction[T: TypeInfo](
    region: Code[Region],
    elemPType: PType, ir: IR, env: Emit.E, leftRightComparatorNames: Array[String]): DependentEmitFunctionBuilder[AsmFunction2[T, T, Boolean]] = {
    val (newIR, getEnv) = capturedReferences(ir)
    val f = cb.genDependentFunction[T, T, Boolean](baseName = "sort_compare")
    val fregion = f.newDepField[Region](region)
    var newEnv = getEnv(env, f)

    val sort = f.genEmitMethod("sort",
      FastIndexedSeq(typeInfo[Region], elemPType.asEmitParam, elemPType.asEmitParam),
      BooleanInfo)

    if (leftRightComparatorNames.nonEmpty) {
      assert(leftRightComparatorNames.length == 2)
      newEnv = newEnv.bindIterable(
        IndexedSeq(
          (leftRightComparatorNames(0), sort.getEmitParam(2)),
          (leftRightComparatorNames(1), sort.getEmitParam(3))))
    }

    val EmitCode(setup, m, v) = new Emit(ctx, f.ecb).emit(newIR, sort, newEnv, None)

    sort.emit(Code(setup, m.mux(Code._fatal[Boolean]("Result of sorting function cannot be missing."), v.code)))
    f.apply_method.emitWithBuilder(cb => cb.invokeCode[Boolean](sort, fregion,
      EmitCode(Code._empty, false, PCode(elemPType, f.getCodeParam[T](1))),
      EmitCode(Code._empty, false, PCode(elemPType, f.getCodeParam[T](2)))))
    f
  }

  private def present(pv: PCode): EmitCode = EmitCode(Code._empty, false, pv)

  private def present(pt: PType, c: Code[_]): EmitCode =
    EmitCode(Code._empty, false, PCode(pt, c))

  def deforestNDArrayI(x0: IR, cb: EmitCodeBuilder, region: StagedRegion, env: E): IEmitCode = {

    def emit(ir: IR, env: E = env): IEmitCode =
      this.emitI(ir, cb, region, env, None, None)

    def dEmit(ir: IR, env: E = env): IEmitCode = emit(ir, env)

    def deforest(x: IR): IEmitCodeGen[NDArrayEmitter] = {
      val xType = coerce[PNDArray](x.pType)
      val outputNDims = xType.nDims

      x match {
        case NDArrayMap(child, elemName, body) =>
          deforest(child).map(cb) { childEmitter =>
            val childP = child.pType.asInstanceOf[PNDArray]
            val elemPType = childP.elementType

            new NDArrayEmitter(childEmitter.outputShape) {
              override def outputElement(cb: EmitCodeBuilder, idxVars: IndexedSeq[Value[Long]]): PCode = {
                val elemRef = cb.emb.newPresentEmitField("ndarray_map_element_name", elemPType)

                cb.assign(elemRef, childEmitter.outputElement(cb, idxVars))
                val bodyEnv = env.bind(elemName, elemRef)
                val bodyI = dEmit(body, bodyEnv)

                bodyI.get(cb, "NDArray map body cannot be missing")
              }
            }
          }
        case NDArrayMap2(lChild, rChild, lName, rName, body) =>
          deforest(lChild).flatMap(cb) { leftChildEmitter =>
            deforest(rChild).map(cb) { rightChildEmitter =>
              val lP = coerce[PNDArray](lChild.pType)
              val rP = coerce[PNDArray](rChild.pType)

              val leftShapeValues = leftChildEmitter.outputShape
              val rightShapeValues = rightChildEmitter.outputShape

              val (newSetupShape, shapeArray) = NDArrayEmitter.unifyShapes2(cb.emb, leftShapeValues, rightShapeValues)

              cb.append(newSetupShape)

              new NDArrayEmitter(shapeArray) {
                override def outputElement(cb: EmitCodeBuilder, idxVars: IndexedSeq[Value[Long]]): PCode = {
                  val lElemRef = cb.emb.newPresentEmitField(lName, lP.elementType)
                  val rElemRef = cb.emb.newPresentEmitField(rName, rP.elementType)

                  val bodyEnv = env.bind(lName, lElemRef)
                    .bind(rName, rElemRef)

                  val lIdxVars2 = NDArrayEmitter.zeroBroadcastedDims2(cb.emb, idxVars, nDims, leftShapeValues)
                  val rIdxVars2 = NDArrayEmitter.zeroBroadcastedDims2(cb.emb, idxVars, nDims, rightShapeValues)

                  cb.assign(lElemRef, leftChildEmitter.outputElement(cb, lIdxVars2))
                  cb.assign(rElemRef, rightChildEmitter.outputElement(cb, rIdxVars2))

                  dEmit(body, bodyEnv).get(cb, "NDArrayMap2 body cannot be missing")
                }
              }
            }
          }
        case NDArrayReindex(child, indexExpr) =>
          deforest(child).map(cb) { childEmitter =>
            val childPType = child.pType.asInstanceOf[PNDArray]

            val shapeSeq = indexExpr.map { childIndex =>
              if (childIndex < childPType.nDims)
                childEmitter.outputShape(childIndex)
              else
                const(1L)
            }

            new NDArrayEmitter(shapeSeq) {
              override def outputElement(cb: EmitCodeBuilder, idxVars: IndexedSeq[Value[Long]]): PCode = {
                val concreteIdxsForChild = Array.tabulate(childEmitter.nDims) { childDim =>
                  val parentDim = indexExpr.indexOf(childDim)
                  idxVars(parentDim)
                }
                childEmitter.outputElement(cb, concreteIdxsForChild)
              }
            }
          }
        case x@NDArrayReshape(childND, shape) =>
          deforest(childND).flatMap(cb) { childEmitter =>
            val outputNDims = x.pType.nDims

            val childShapeValues = childEmitter.outputShape

            val requestedShapeValues = Array.tabulate(x.pType.nDims)(i => cb.newLocal[Long](s"ndarray_reindex_request_shape_$i")).toIndexedSeq

            dEmit(shape, env).map(cb) { pc =>
              val tupleCode = pc.asBaseStruct
              val tupleValue = tupleCode.memoize(cb, "ndarray_reshape_requested")

              val hasNegativeOne = cb.newLocal[Boolean]("ndarray_reshape_has_neg_one")
              val runningProduct = cb.newLocal[Long]("ndarray_reshape_running_product")
              val replacesNegativeOne = cb.newLocal[Long]("ndarray_reshape_replaces_neg_one")
              val tempShapeElement = cb.newLocal[Long]("ndarray_reshape_temp_shape_element")

              cb.assign(hasNegativeOne, false)
              cb.assign(runningProduct, 1L)

              (0 until outputNDims).foreach { i =>
                cb.assign(tempShapeElement, tupleValue.loadField(cb, i).get(cb, "Can't reshape if elements of reshape tuple are missing.").asLong.longCode(cb))
                cb.ifx(tempShapeElement < 0L,
                  {
                    cb.ifx(tempShapeElement ceq -1L,
                      {
                        cb.ifx(hasNegativeOne, {
                          cb._fatal("Can't infer shape, more than one -1")
                        }, {
                          cb.assign(hasNegativeOne, true)
                        })
                      },
                      {
                        cb._fatal("Can't reshape, new shape must contain only nonnegative numbers or -1")
                      }
                    )
                  },
                  {
                    cb.assign(runningProduct, runningProduct * tempShapeElement)
                  }
                )
              }

              val numElements = cb.newLocal[Long]("ndarray_reshape_child_num_elements")
              cb.assign(numElements, childND.pType.asInstanceOf[PNDArray].numElements(childShapeValues))

              cb.ifx(hasNegativeOne.mux(
                (runningProduct ceq 0L) || (numElements % runningProduct) > 0L,
                numElements cne runningProduct
              ), {
                cb._fatal("Can't reshape since requested shape is incompatible with number of elements")
              })
              cb.assign(replacesNegativeOne, (runningProduct ceq 0L).mux(0L, numElements / runningProduct))

              (0 until outputNDims).foreach { i =>
                cb.assign(tempShapeElement, tupleValue.loadField(cb, i).get(cb, "Can't reshape if elements of reshape tuple are missing.").asLong.longCode(cb))
                cb.assign(requestedShapeValues(i), (tempShapeElement ceq -1L).mux(replacesNegativeOne, tempShapeElement))
              }

              new NDArrayEmitter(requestedShapeValues) {
                override def outputElement(cb: EmitCodeBuilder, idxVars: IndexedSeq[Value[Long]]): PCode = {
                  val storeElementIndex = cb.newLocal[Long]("ndarray_reshape_index_store")
                  cb.assign(storeElementIndex, LinalgCodeUtils.linearizeIndicesRowMajor(idxVars, requestedShapeValues, cb.emb))

                  val (newIdxVarsSetup, newIdxVars) = LinalgCodeUtils.unlinearizeIndexRowMajor(storeElementIndex, childShapeValues, cb.emb)
                  cb.append(newIdxVarsSetup)
                  assert(newIdxVars.length == childEmitter.nDims)

                  childEmitter.outputElement(cb, newIdxVars)
                }
              }
            }
          }
        case x@NDArrayFilter(child, filters) =>
          deforest(child).map(cb) { childEmitter =>

            val filterWasMissing = (0 until filters.size).map(i => cb.newField[Boolean](s"ndarray_filter_${i}_was_missing"))
            val filtPValues = new Array[PIndexableValue](filters.size)
            val outputShape = childEmitter.outputShape.map(_ => cb.newField[Long]("ndarray_filter_output_shapes"))

            filters.zipWithIndex.foreach { case (filt, i) =>
              // Each filt is a sequence that may be missing with elements that may not be missing.
              emit(filt).consume(cb,
                {
                  cb.assign(outputShape(i), childEmitter.outputShape(i))
                  cb.assign(filterWasMissing(i), true)
                },
                {
                  filtArrayPC => {
                    val filtArrayPValue = filtArrayPC.asIndexable.memoize(cb, s"ndarray_filt_array_${i}")
                    filtPValues(i) = filtArrayPValue
                    cb.assign(outputShape(i), filtArrayPValue.loadLength().toL)
                    cb.assign(filterWasMissing(i), false)
                  }
                }
              )
            }

            new NDArrayEmitter(outputShape) {
              override def outputElement(cb: EmitCodeBuilder, idxVars: IndexedSeq[Value[Long]]): PCode = {
                val newIdxVars: IndexedSeq[Settable[Long]] = Array.tabulate(x.pType.nDims) { _ => cb.newField[Long]("ndarray_filter_new_idx_val") }
                newIdxVars.zipWithIndex.foreach { case (newIdxVar, i) =>
                  cb.ifx(filterWasMissing(i), {
                    cb.assign(newIdxVar, idxVars(i))
                  },
                    {
                      cb.assign(newIdxVar, filtPValues(i).loadElement(cb, idxVars(i).toI).get(cb, s"NDArrayFilter: can't filter on missing index (axis=$i)").asLong.longCode(cb))
                    })
                }

                childEmitter.outputElement(cb, newIdxVars)
              }
            }
          }
        case NDArraySlice(child, slicesIR) =>
          deforest(child).flatMap(cb) { childEmitter =>
            emit(slicesIR).flatMap(cb) { slicesPC =>
              val slicesValue = slicesPC.asBaseStruct.memoize(cb, "ndarray_slice_tuple_pv")

              val (indexingIndices, slicingIndices) = slicesValue.pt.types.zipWithIndex.partition { case (pFieldType, idx) =>
                pFieldType.isPrimitive
              } match {
                case (a, b) => (a.map(_._2), b.map(_._2))
              }

              IEmitCode.multiFlatMap[Int, SCode, NDArrayEmitter](indexingIndices, indexingIndex => slicesValue.loadField(cb, indexingIndex), cb) { indexingSCodes =>
                val indexingValues = indexingSCodes.map(sCode => sCode.memoize(cb, "ndarray_slice_indexer"))
                val slicingValueTriples = new BoxedArrayBuilder[(Value[Long], Value[Long], Value[Long])]()
                val outputShape = {
                  IEmitCode.multiFlatMap[Int, SCode, IndexedSeq[Value[Long]]](slicingIndices,
                    valueIdx => slicesValue.loadField(cb, valueIdx), cb) { sCodeSlices: IndexedSeq[SCode] =>
                    IEmitCode.multiFlatMap(sCodeSlices, { sCodeSlice: SCode =>
                      val sValueSlice = sCodeSlice.asBaseStruct.memoize(cb, "ndarray_slice_sCodeSlice")
                      // I know I have a tuple of three elements here, start, stop, step
                      val newDimSizeI = IEmitCode.flatten((0 to 2).map(i => () => sValueSlice.loadField(cb, i)), cb)(startStepStopSeq => {
                        val start = startStepStopSeq(0).memoize(cb, "ndarray_slice_start").asPValue.value.asInstanceOf[Value[Long]]
                        val stop = startStepStopSeq(1).memoize(cb, "ndarray_slice_stop").asPValue.value.asInstanceOf[Value[Long]]
                        val step = startStepStopSeq(2).memoize(cb, "ndarray_slice_step").asPValue.value.asInstanceOf[Value[Long]]

                        slicingValueTriples.push((start, stop, step))

                        val newDimSize = cb.newLocal[Long]("new_dim_size")
                        cb.ifx(step >= 0L && start <= stop, {
                          cb.assign(newDimSize, const(1L) + ((stop - start) - 1L) / step)
                        }, {
                          cb.ifx(step < 0L && start >= stop, {
                            cb.assign(newDimSize, (((stop - start) + 1L) / step) + 1L)
                          }, {
                            cb.assign(newDimSize, 0L)
                          })
                        })

                        newDimSize
                      })
                      newDimSizeI
                    }, cb)(x => IEmitCode(cb, false, x))
                  }
                }

                outputShape.map(cb) { outputShapeSeq =>
                  new NDArrayEmitter(outputShapeSeq) {
                    override def outputElement(cb: EmitCodeBuilder, idxVars: IndexedSeq[Value[Long]]): PCode = {
                      // Iterate through the slices tuple given in. For each single integer, should just copy that integer into
                      // an indexed seq. For each range, should use start and step to modify.
                      val oldIdxVarsIterator = idxVars.toIterator
                      val indexingIterator = indexingValues.toIterator
                      val slicingIterator = slicingValueTriples.result().toIterator

                      val newIdxVars = slicesValue.pt.types.map { fieldType => fieldType match {
                        case indexer: PInt64 => {
                          indexingIterator.next().asPValue.value.asInstanceOf[Value[Long]]
                        }
                        case slicer: PBaseStruct => {
                          val (start, stop, step) = slicingIterator.next()

                          cb.memoize(PCode.apply(PInt64Required, start + oldIdxVarsIterator.next() * step), "ndarray_slice_adjusted_lookup").value.asInstanceOf[Value[Long]]
                        }
                      }}

                      childEmitter.outputElement(cb, newIdxVars)
                    }
                  }
                }
              }
            }
          }
        case NDArrayConcat(nds, axis) =>
          emit(nds).flatMap(cb) { ndsPCode =>
            val ndsArrayPValue = ndsPCode.asIndexable.memoize(cb, "ndarray_concat_array_of_nds")
            val arrLength = ndsArrayPValue.loadLength()
            cb.ifx(arrLength ceq 0, {
              cb._fatal("need at least one ndarray to concatenate")
            })

            val missing = cb.newLocal[Boolean]("ndarray_concat_result_missing")
            cb.assign(missing, false)
            // Need to check if the any of the ndarrays are missing.
            val missingCheckLoopIdx = cb.newLocal[Int]("ndarray_concat_missing_check_idx")
            cb.forLoop(cb.assign(missingCheckLoopIdx, 0), missingCheckLoopIdx < arrLength, cb.assign(missingCheckLoopIdx, missingCheckLoopIdx + 1),
              cb.assign(missing, missing | ndsArrayPValue.isElementMissing(missingCheckLoopIdx))
            )

            IEmitCode(cb, missing, {
              val loopIdx = cb.newLocal[Int]("ndarray_concat_shape_check_idx")
              val firstND = ndsArrayPValue.loadElement(cb, 0).map(cb) { sCode => sCode.asNDArray }.get(cb).memoize(cb, "ndarray_concat_input_0")
              val newShape = (0 until outputNDims).map { dimIdx =>
                val localDim = cb.newLocal[Long](s"ndarray_concat_output_shape_element_${dimIdx}")
                val ndShape = firstND.shapes(cb)
                cb.assign(localDim, ndShape(dimIdx))
                cb.forLoop(cb.assign(loopIdx, 1), loopIdx < arrLength, cb.assign(loopIdx, loopIdx + 1), {
                  val shapeOfNDAtIdx = ndsArrayPValue.loadElement(cb, loopIdx).map(cb) { sCode => sCode.asNDArray }.get(cb).shape(cb).memoize(cb, "ndarray_concat_input_shape")
                  val dimLength = shapeOfNDAtIdx.loadField(cb, dimIdx).get(cb).toPCode(cb, region.code).memoize(cb, "dimLength").value.asInstanceOf[Value[Long]]

                  if (dimIdx == axis) {
                    cb.assign(localDim, localDim + dimLength)
                  }
                  else {
                    cb.ifx(dimLength.cne(localDim),
                      cb._fatal(const(s"NDArrayConcat: mismatched dimensions of input NDArrays along axis ").concat(loopIdx.toS).concat(": expected ")
                        .concat(localDim.toS).concat(", got ")
                        .concat(dimLength.toS))
                    )
                  }
                })
                localDim
              }

              new NDArrayEmitter(newShape) {
                override def outputElement(cb: EmitCodeBuilder, idxVars: IndexedSeq[Value[Long]]): PCode = {
                  val concatAxisIdx = cb.newLocal[Long]("ndarray_concat_axis_id")
                  val whichNDArrayToRead = cb.newLocal[Int]("ndarray_concat_outputElement_i")

                  cb.assign(concatAxisIdx, idxVars(axis))
                  cb.assign(whichNDArrayToRead, 0)
                  val condition = EmitCodeBuilder.scopedCode[Boolean](cb.emb) { cb =>
                    (concatAxisIdx >= ndsArrayPValue.loadElement(cb, whichNDArrayToRead).get(cb).asNDArray.shape(cb).memoize(cb, "ndarray_concat_condition").loadField(cb, axis).get(cb).asLong.longCode(cb))
                  }
                  cb.whileLoop(condition, {
                    cb.assign(concatAxisIdx, concatAxisIdx - ndsArrayPValue.loadElement(cb, whichNDArrayToRead).get(cb).asNDArray.shape(cb).memoize(cb, "ndarray_concat_output_subtract").loadField(cb, axis).get(cb).asLong.longCode(cb))
                    cb.assign(whichNDArrayToRead, whichNDArrayToRead + 1)
                  })
                  cb.ifx(whichNDArrayToRead >= arrLength, cb._fatal(const("NDArrayConcat: trying to access element greater than length of concatenation axis: ").concat(whichNDArrayToRead.toS).concat(" > ").concat((arrLength - 1).toS)))
                  val transformedIdxs = Array.tabulate(nDims) { idx =>
                    if (idx == axis) concatAxisIdx else idxVars(idx)
                  }.toFastIndexedSeq
                  ndsArrayPValue.loadElement(cb, whichNDArrayToRead).get(cb).asNDArray.memoize(cb, "ndarray_to_load_element_from").loadElement(transformedIdxs, cb).toPCode(cb, region.code)
                }
              }
            })
          }
        case _ =>
          val ndI = emit(x)
          ndI.map(cb){ ndPCode =>
            val ndPv = ndPCode.asNDArray.memoize(cb, "deforestNDArray_fall_through_ndarray")
            val shape = ndPv.shapes(cb)

            new NDArrayEmitter(shape) {
              override def outputElement(cb: EmitCodeBuilder, idxVars: IndexedSeq[Value[Long]]): PCode = {
                ndPv.asInstanceOf[PNDArrayValue].loadElement(idxVars, cb).toPCode(cb, region.code)
              }
            }
          }
      }
    }

    deforest(x0).map(cb)(emitter => emitter.emit(cb, coerce[PCanonicalNDArray](x0.pType), region.code))
  }
}

object NDArrayEmitter {

  def zeroBroadcastedDims2(mb: EmitMethodBuilder[_], loopVars: IndexedSeq[Value[Long]], nDims: Int, shapeArray: IndexedSeq[Value[Long]]): IndexedSeq[Value[Long]] = {
    val broadcasted = 0L
    val notBroadcasted = 1L
    Array.tabulate(nDims)(dim => new Value[Long] {
      def get: Code[Long] = (shapeArray(dim) > 1L).mux(notBroadcasted, broadcasted) * loopVars(dim)
    })
  }

  def broadcastMask(shapeArray: IndexedSeq[Code[Long]]): IndexedSeq[Value[Long]] = {
    val broadcasted = 0L
    val notBroadcasted = 1L
    shapeArray.map(shapeElement => new Value[Long] {
      def get: Code[Long] = (shapeElement > 1L).mux(notBroadcasted, broadcasted)
    })
  }

  def zeroBroadcastedDims(indices: IndexedSeq[Code[Long]], broadcastMask: IndexedSeq[Code[Long]]): IndexedSeq[Value[Long]] = {
    indices.zip(broadcastMask).map { case (index, flag) => new Value[Long] {
      def get: Code[Long] = index * flag
    }}
  }

  def unifyShapes2(mb: EmitMethodBuilder[_], leftShape: IndexedSeq[Value[Long]], rightShape: IndexedSeq[Value[Long]]): (Code[Unit], IndexedSeq[Value[Long]]) = {
    val sb = SetupBuilder(mb)

    val shape = leftShape.zip(rightShape).zipWithIndex.map { case ((left, right), i) =>
      val notSameAndNotBroadcastable = !((left ceq right) || (left ceq 1L) || (right ceq 1L))
      sb.memoizeField(
        notSameAndNotBroadcastable.mux(
          Code._fatal[Long](rightShape.foldLeft[Code[String]](
            leftShape.foldLeft[Code[String]](
              const("Incompatible NDArrayshapes: [ ")
            )((accum, v) => accum.concat(v.toS).concat(" "))
              .concat("] vs [ ")
          )((accum, v) => accum.concat(v.toS).concat(" "))
            .concat("]")),
          (left > right).mux(left, right)),
        s"unify_shapes2_shape$i")
    }

    (sb.result(), shape)
  }

  def matmulShape(cb: EmitCodeBuilder, leftShape: IndexedSeq[Value[Long]], rightShape: IndexedSeq[Value[Long]]): IndexedSeq[Value[Long]] = {
    val mb = cb.emb
    val sb = SetupBuilder(mb)

    assert(leftShape.nonEmpty)
    assert(rightShape.nonEmpty)

    var lK: Value[Long] = null
    var rK: Value[Long] = null
    var shape: IndexedSeq[Value[Long]] = null
    var setup: Code[Unit] = Code._empty

    if (leftShape.length == 1) {
      lK = leftShape.head
      if (rightShape.length == 1) {
        rK = rightShape.head
        shape = FastIndexedSeq()
      } else {
        rK = rightShape(rightShape.length - 2)
        shape = rightShape.slice(0, rightShape.length - 2) :+ rightShape.last
      }
    } else {
      lK = leftShape.last
      if (rightShape.length == 1) {
        rK = rightShape.head
        shape = leftShape.slice(0, leftShape.length - 1)
      } else {
        rK = rightShape(rightShape.length - 2)
        val (unifiedSetup, unifiedShape) = unifyShapes2(mb,
          leftShape.slice(0, leftShape.length - 2),
          rightShape.slice(0, rightShape.length - 2))
        setup = Code(setup, unifiedSetup)
        shape = unifiedShape :+ leftShape(leftShape.length - 2) :+ rightShape.last
      }
    }

    setup = Code(setup,
      (lK cne rK).orEmpty(
        Code._fatal[Unit](const("Matrix dimensions incompatible: ").concat(lK.toS).concat(" ").concat(rK.toS))))

    cb.append(setup)
    shape
  }
}

abstract class NDArrayEmitter(val outputShape: IndexedSeq[Value[Long]])
{
  val nDims = outputShape.length

  def outputElement(cb: EmitCodeBuilder, idxVars: IndexedSeq[Value[Long]]): PCode

  def emit(cb: EmitCodeBuilder, targetType: PCanonicalNDArray, region: Value[Region]): PCode = {
    val shapeArray = outputShape
    val len = cb.newLocal[Int]("ndarrayemitter_emitloops_len", targetType.numElements(shapeArray).toI)
    val (addElement, finish) = targetType.dataType.constructFromFunctions(cb, region, len , false)
    val idx = cb.newLocal[Int]("ndarrayemitter_emitloops_idx", 0)
    SNDArray.forEachIndex(cb, shapeArray, "ndarrayemitter_emitloops") { case (cb, idxVars) =>
      addElement(cb, idx, IEmitCode.present(cb, outputElement(cb, idxVars)))
      cb.assign(idx, idx + 1)
    }
    val dataAddress = finish(cb).a

    val ptr = targetType.construct(
      outputShape,
      targetType.makeColumnMajorStrides(shapeArray, region, cb),
      dataAddress,
      cb,
      region)

    ptr
  }
}
<|MERGE_RESOLUTION|>--- conflicted
+++ resolved
@@ -1398,9 +1398,8 @@
           cb.append(Code.invokeStatic1[Memory, Long, Unit]("free", workAddress.load()))
           cb.append(infoDGEQRFErrorTest("Failed to compute H and Tau."))
 
-<<<<<<< HEAD
-          val resultType = x.pType.asInstanceOf[PCanonicalBaseStruct]
           val result: PCode = if (mode == "raw") {
+              val resultType = x.pType.asInstanceOf[PCanonicalBaseStruct]
             val rawPType = x.pType.asInstanceOf[PTuple]
             val hPType = rawPType.types(0).asInstanceOf[PCanonicalNDArray]
             val tauPType = rawPType.types(1).asInstanceOf[PCanonicalNDArray]
@@ -1418,24 +1417,6 @@
               EmitCode.present(tau)
             ), deepCopy = false)
 
-=======
-          if (mode == "raw") {
-            val rawPType = x.pType.asInstanceOf[PCanonicalTuple]
-            val hPType = rawPType.types(0).asInstanceOf[PNDArray]
-            val tauPType = rawPType.types(1).asInstanceOf[PNDArray]
-
-            val hShapeArray = FastIndexedSeq[Value[Long]](N, M)
-            val hShapeStruct = hPType.makeShapeStruct(hShapeArray, region.code, cb)
-            val hStridesStruct = hPType.makeRowMajorStridesStruct(hShapeArray, region.code, cb)
-
-            val tauShapeStruct = tauPType.makeShapeStruct(FastIndexedSeq(K), region.code, cb)
-            val tauStridesStruct = tauPType.makeRowMajorStridesStruct(FastIndexedSeq(K), region.code, cb)
-
-            val h = hPType.construct(hShapeStruct, hStridesStruct, aAddressDGEQRF, cb, region.code)
-            val tau = tauPType.construct(tauShapeStruct, tauStridesStruct, tauAddress, cb, region.code)
-
-            rawPType.constructFromFields(cb, region.code, FastIndexedSeq(EmitCode.present(h), EmitCode.present(tau)), deepCopy = false)
->>>>>>> 34447a47
           } else {
             val (rPType, rRows, rCols) = if (mode == "r") {
               (x.pType.asInstanceOf[PCanonicalNDArray], K, N)
@@ -1477,11 +1458,7 @@
               computeR
             }
             else {
-<<<<<<< HEAD
-              val crPType = x.pType.asInstanceOf[PTuple]
-=======
               val crPType = x.pType.asInstanceOf[PCanonicalTuple]
->>>>>>> 34447a47
 
               val qPType = crPType.types(0).asInstanceOf[PCanonicalNDArray]
               val qShapeArray = if (mode == "complete") Array(M, M) else Array(M, K)
@@ -1538,30 +1515,18 @@
               ))
               cb.append(Code.invokeStatic1[Memory, Long, Unit]("free", workAddress.load()))
               cb.append(infoDORQRErrorTest("Failed to compute Q."))
-<<<<<<< HEAD
               cb.assign(qDataAddress, qPType.dataType.allocate(region.code, qNumElements.toI))
               cb.append(qPType.dataType.stagedInitialize(qDataAddress, qNumElements.toI))
               cb.append(Region.copyFrom(ndPT.dataType.firstElementOffset(aAddressDORGQR),
                 qPType.dataType.firstElementOffset(qDataAddress), (M * numColsToUse) * 8L))
 
-              resultType.constructFromFields(cb, region.code, FastIndexedSeq(
+              crPType.constructFromFields(cb, region.code, FastIndexedSeq(
                 EmitCode.present(qPType.construct(qShapeArray, qStridesStruct, qDataAddress, cb, region.code)),
                 EmitCode.present(rNDArray)
               ), deepCopy = false)
             }
           }
           result
-=======
-              cb.assign(qDataAddress, qPType.data.pType.allocate(region.code, qNumElements.toI))
-              cb.append(qPType.data.pType.stagedInitialize(qDataAddress, qNumElements.toI))
-              cb.append(Region.copyFrom(pndValue.pt.data.pType.firstElementOffset(aAddressDORGQR),
-                qPType.data.pType.firstElementOffset(qDataAddress), (M * numColsToUse) * 8L))
-
-              val q = qPType.construct(qShapeStruct, qStridesStruct, qDataAddress, cb, region.code)
-              crPType.constructFromFields(cb, region.code, FastIndexedSeq(EmitCode.present(q), EmitCode.present(rNDArray)), deepCopy = false)
-            }
-          }
->>>>>>> 34447a47
         }
       case x: NDArrayMap  =>  emitDeforestedNDArrayI(x)
       case x: NDArrayMap2 =>  emitDeforestedNDArrayI(x)
