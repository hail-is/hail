package is.hail.expr.ir

import java.io.{ByteArrayInputStream, ByteArrayOutputStream}

import is.hail.HailContext
import is.hail.annotations._
import is.hail.asm4s.{Code, _}
import is.hail.expr.ir.functions.{MathFunctions, StringFunctions}
import is.hail.expr.types.physical._
import is.hail.expr.types.virtual._
import is.hail.io.{BufferSpec, InputBuffer, OutputBuffer, TypedCodecSpec}
import is.hail.linalg.{BLAS, LAPACK, LinalgCodeUtils}
import is.hail.utils._

import scala.collection.mutable
import scala.language.{existentials, postfixOps}

object Emit {
  type E = Env[(TypeInfo[_], Code[Boolean], Code[_])]

  type F = (Code[Boolean], Code[_]) => Code[Unit]

  def apply(ctx: ExecuteContext, ir: IR, fb: EmitFunctionBuilder[_], aggs: Option[Array[AggStatePhysicalSignature]] = None) {
    val triplet = emit(ctx, ir, fb, Env.empty, aggs)
    typeToTypeInfo(ir.typ) match {
      case ti: TypeInfo[t] =>
        fb.emit(Code(triplet.setup, triplet.m.mux(
          Code._throw(Code.newInstance[RuntimeException, String]("cannot return empty")),
          coerce[t](triplet.v))))
    }
  }

  private def emit(
    ctx: ExecuteContext,
    ir: IR,
    fb: EmitFunctionBuilder[_],
    env: E,
    aggs: Option[Array[AggStatePhysicalSignature]]): EmitTriplet = {
    TypeCheck(ir)
    val container = aggs.map { a =>
      val c = fb.addAggStates(a)
      AggContainer(a, c)
    }

    val baseTriplet = new Emit(ctx: ExecuteContext, fb.apply_method).emit(ir, env, EmitRegion.default(fb.apply_method), container = container)

    EmitTriplet(
      baseTriplet.setup,
      baseTriplet.m,
      baseTriplet.v)
  }
}

object AggContainer {
<<<<<<< HEAD
  def fromVars(aggs: Array[PhysicalAggSignature], fb: EmitFunctionBuilder[_], region: ClassFieldRef[Region], off: ClassFieldRef[Long]): (AggContainer, Code[Unit], Code[Unit]) = {
    println("\n\nCALLING EXZTRACT IN fromVars \n\n")
    val states = agg.StateTuple(aggs.map(a => agg.Extract.getAgg(a).createState(fb)).toArray)
=======
  def fromVars(aggs: Array[AggStatePhysicalSignature], fb: EmitFunctionBuilder[_], region: ClassFieldRef[Region], off: ClassFieldRef[Long]): (AggContainer, Code[Unit], Code[Unit]) = {
    val states = agg.StateTuple(aggs.map(a => agg.Extract.getAgg(a, a.default).createState(fb)).toArray)
>>>>>>> 044b8e99
    val aggState = new agg.TupleAggregatorState(fb, states, region, off)

    val setup = Code(
      region := Region.stagedCreate(Region.REGULAR),
      region.load().setNumParents(aggs.length),
      off := region.load().allocate(aggState.storageType.alignment, aggState.storageType.byteSize),
      states.createStates(fb),
      aggState.newState)

    val cleanup = Code(
      region.load().invalidate(),
      region := Code._null)

    (AggContainer(aggs, aggState), setup, cleanup)
  }
  def fromFunctionBuilder(aggs: Array[AggStatePhysicalSignature], fb: EmitFunctionBuilder[_], varPrefix: String): (AggContainer, Code[Unit], Code[Unit]) =
    fromVars(aggs, fb, fb.newField[Region](s"${varPrefix}_top_region"), fb.newField[Long](s"${varPrefix}_off"))
}

case class AggContainer(aggs: Array[AggStatePhysicalSignature], container: agg.TupleAggregatorState) {

  def nested(i: Int, init: Boolean): Option[AggContainer] = {
    aggs(i).nested.map { n =>
      aggs(i).default match {
        case AggElementsLengthCheck() =>
          val state = container.states(i).asInstanceOf[agg.ArrayElementState]
          if (init)
            AggContainer(n.toArray, state.initContainer)
          else
            AggContainer(n.toArray, state.container)
        case Group() =>
          val state = container.states(i).asInstanceOf[agg.DictState]
          if (init)
            AggContainer(n.toArray, state.initContainer)
          else
            AggContainer(n.toArray, state.keyed.container)
      }
    }
  }
}

object EmitRegion {
  def default(mb: EmitMethodBuilder): EmitRegion = EmitRegion(mb, mb.getArg[Region](1))
}

case class EmitRegion(mb: EmitMethodBuilder, region: Code[Region]) {
  def baseRegion: Code[Region] = mb.getArg[Region](1)
}

case class EmitTriplet(setup: Code[Unit], m: Code[Boolean], v: Code[_]) {
  def value[T]: Code[T] = coerce[T](v)
}

case class EmitArrayTriplet(setup: Code[Unit], m: Option[Code[Boolean]], addElements: Code[Unit])

case class ArrayIteratorTriplet(calcLength: Code[Unit], length: Option[Code[Int]], arrayEmitter: Emit.F => EmitArrayTriplet) {
  def arrayEmitterFromBuilder(sab: StagedArrayBuilder): EmitArrayTriplet = {
    arrayEmitter( { (m: Code[Boolean], v: Code[_]) => m.mux(sab.addMissing(), sab.add(v)) } )
  }

  def toEmitTriplet(mb: MethodBuilder, aTyp: PArray): EmitTriplet = {
    val srvb = new StagedRegionValueBuilder(mb, aTyp)

    length match {
      case Some(len) =>
        val cont = { (m: Code[Boolean], v: Code[_]) =>
          coerce[Unit](
            Code(
              m.mux(
                srvb.setMissing(),
                srvb.addIRIntermediate(aTyp.elementType)(v)),
              srvb.advance()))
        }
        val processAElts = arrayEmitter(cont)
        EmitTriplet(processAElts.setup, processAElts.m.getOrElse(const(false)), Code(
          calcLength,
          srvb.start(len, init = true),
          processAElts.addElements,
          srvb.offset
        ))

      case None =>
        val len = mb.newLocal[Int]
        val i = mb.newLocal[Int]
        val vab = new StagedArrayBuilder(aTyp.elementType, mb, 16)
        val processArrayElts = arrayEmitter { (m: Code[Boolean], v: Code[_]) => m.mux(vab.addMissing(), vab.add(v)) }
        EmitTriplet(Code(vab.clear, processArrayElts.setup), processArrayElts.m.getOrElse(const(false)), Code(
          calcLength,
          processArrayElts.addElements,
          len := vab.size,
          srvb.start(len, init = true),
          i := 0,
          Code.whileLoop(i < len,
            vab.isMissing(i).mux(
              srvb.setMissing(),
              srvb.addIRIntermediate(aTyp.elementType)(vab(i))),
            i := i + 1,
            srvb.advance()),
          srvb.offset))
    }
  }
}

case class LoopRef(m: ClassFieldRef[Boolean], v: ClassFieldRef[_], tempM: LocalRef[Boolean], tempV: LocalRef[_])

abstract class MethodBuilderLike[M <: MethodBuilderLike[M]] {
  type MB <: MethodBuilder

  def mb: MB

  def newMethod(paramInfo: Array[TypeInfo[_]], returnInfo: TypeInfo[_]): M
}

class MethodBuilderSelfLike(val mb: MethodBuilder) extends MethodBuilderLike[MethodBuilderSelfLike] {
  type MB = MethodBuilder

  def newMethod(paramInfo: Array[TypeInfo[_]], returnInfo: TypeInfo[_]): MethodBuilderSelfLike =
    new MethodBuilderSelfLike(mb.fb.newMethod(paramInfo, returnInfo))
}

abstract class EstimableEmitter[M <: MethodBuilderLike[M]] {
  def emit(mb: M): Code[Unit]

  def estimatedSize: Int
}

object EmitUtils {
  private val maxBytecodeSizeTarget: Int = 4096

  def getChunkBounds(sizes: Seq[Int]): Array[Int] = {
    val ab = new ArrayBuilder[Int]()
    ab += 0
    var total = sizes.head
    sizes.zipWithIndex.tail.foreach { case (size, i) =>
      if (total + size <= maxBytecodeSizeTarget)
        total += size
      else {
        ab += i
        total = size
      }
    }
    ab += sizes.size
    ab.result()
  }

  def wrapToMethod[T, M <: MethodBuilderLike[M]](items: Seq[EstimableEmitter[M]], mbLike: M): Code[Unit] = {
    if (items.isEmpty)
      return Code._empty

    val sizes = items.map(_.estimatedSize)
    if (sizes.sum < 100)
      return coerce[Unit](Code(items.map(_.emit(mbLike)): _*))

    val chunkBounds = getChunkBounds(sizes)
    assert(chunkBounds(0) == 0 && chunkBounds.last == sizes.length)

    val chunks = chunkBounds.zip(chunkBounds.tail).map { case (start, end) =>
      assert(start < end)
      val newMBLike = mbLike.newMethod(mbLike.mb.parameterTypeInfo, typeInfo[Unit])
      val c = items.slice(start, end)
      newMBLike.mb.emit(Code(c.map(_.emit(newMBLike)): _*))
      new EstimableEmitter[M] {
        def emit(mbLike: M): Code[Unit] = {
          val args = mbLike.mb.parameterTypeInfo.zipWithIndex.map { case (ti, i) => mbLike.mb.getArg(i + 1)(ti).load() }
          coerce[Unit](newMBLike.mb.invoke(args: _*))
        }

        def estimatedSize: Int = 5
      }
    }
    wrapToMethod(chunks, mbLike)
  }
}

private class Emit(
  val ctx: ExecuteContext,
  val mb: EmitMethodBuilder) {

  val resultRegion: EmitRegion = EmitRegion.default(mb)
  val region: Code[Region] = mb.getArg[Region](1)
  val methods: mutable.Map[String, Seq[(Seq[PType], PType, EmitMethodBuilder)]] = mutable.Map().withDefaultValue(FastSeq())

  import Emit.{E, F}

  class EmitMethodBuilderLike(val emit: Emit) extends MethodBuilderLike[EmitMethodBuilderLike] {
    type MB = EmitMethodBuilder

    def mb: MB = emit.mb

    def newMethod(paramInfo: Array[TypeInfo[_]], returnInfo: TypeInfo[_]): EmitMethodBuilderLike = {
      val newMB = emit.mb.fb.newMethod(paramInfo, returnInfo)
      val newEmitter = new Emit(ctx, newMB)
      new EmitMethodBuilderLike(newEmitter)
    }
  }

  private def wrapToMethod(irs: Seq[IR], env: E, container: Option[AggContainer])(useValues: (EmitMethodBuilder, PType, EmitTriplet) => Code[Unit]): Code[Unit] = {
    val opSize: Int = 20
    println(s"in wrap to method with irs, ${irs}")
    val items = irs.map { ir =>
      new EstimableEmitter[EmitMethodBuilderLike] {
        def estimatedSize: Int = ir.size * opSize

        def emit(mbLike: EmitMethodBuilderLike): Code[Unit] =
          // wrapped methods can't contain uses of Recur
          useValues(mbLike.mb, ir.pType, mbLike.emit.emit(ir, env, EmitRegion.default(mbLike.emit.mb), container, None))
      }
    }

    EmitUtils.wrapToMethod(items, new EmitMethodBuilderLike(this))
  }

  /**
    * Invariants of the Returned Triplet
    * ----------------------------------
    *
    * The elements of the triplet are called (precompute, missingness, value)
    *
    *  1. evaluate each returned Code[_] at most once
    *  2. evaluate precompute *on all static code-paths* leading to missingness or value
    *  3. guard the the evaluation of value by missingness
    *
    * Triplets returning values cannot have side-effects.  For void triplets, precompute
    * contains the side effect, missingness is false, and value is {@code Code._empty}.
    *
    * JVM gotcha:
    * a variable must be initialized on all static code-paths prior to its use (ergo defaultValue)
    *
    * Argument Convention
    * -------------------
    *
    * {@code In(i)} occupies two argument slots, one for the value and one for a
    * missing bit. The value for {@code  In(0)} is passed as argument
    * {@code  nSpecialArguments + 1}. The missingness bit is the subsequent
    * argument. In general, the value for {@code  In(i)} appears at
    * {@code  nSpecialArguments + 1 + 2 * i}.
    *
    * There must always be at least one special argument: a {@code  Region} in
    * which the IR can allocate memory.
    *
    * When compiling an aggregation expression, {@code AggIn} refers to the first
    * argument {@code In(0)} whose type must be of type
    * {@code tAggIn.elementType}.  {@code tAggIn.symTab} is not used by Emit.
    *
    **/
  private[ir] def emit(ir: IR, env: E, er: EmitRegion, container: Option[AggContainer]): EmitTriplet =
    emit(ir, env, er, container, None)

  private def emit(ir: IR, env: E, er: EmitRegion, container: Option[AggContainer], loopEnv: Option[Env[Array[LoopRef]]]): EmitTriplet = {

    def emit(ir: IR, env: E = env, er: EmitRegion = er, container: Option[AggContainer] = container, loopEnv: Option[Env[Array[LoopRef]]] = loopEnv): EmitTriplet =
      this.emit(ir, env, er, container, loopEnv)

    def wrapToMethod(irs: Seq[IR], env: E = env, container: Option[AggContainer] = container)(useValues: (EmitMethodBuilder, PType, EmitTriplet) => Code[Unit]): Code[Unit] =
      this.wrapToMethod(irs, env, container)(useValues)

    def emitArrayIterator(ir: IR, env: E = env, container: Option[AggContainer] = container) = this.emitArrayIterator(ir, env, er, container)

    def emitDeforestedNDArray(ir: IR) =
      deforestNDArray(resultRegion, ir, env).emit(coerce[PNDArray](ir.pType))

    def emitNDArrayStandardStrides(ir: IR) =
      // Currently relying on the fact that emitDeforestedNDArray always emits standard striding.
      emitDeforestedNDArray(ir)

    val region = er.region

    println(s"Running Emit.emit on ir: ${ir}")
    (ir: @unchecked) match {
      case I32(x) =>
        present(const(x))
      case I64(x) =>
        present(const(x))
      case F32(x) =>
        present(const(x))
      case F64(x) =>
        present(const(x))
      case s@Str(x) =>
        present(mb.fb.addLiteral(x, coerce[PString](s.pType), er.baseRegion))
      case x@Literal(t, v) =>
        if (v == null)
          emit(NA(t))
        else
          present(mb.fb.addLiteral(v, x.pType, er.baseRegion))
      case True() =>
        present(const(true))
      case False() =>
        present(const(false))
      case Void() =>
        EmitTriplet(Code._empty, const(false), Code._empty)

      case Cast(v, typ) =>
        val codeV = emit(v)
        val cast = Casts.get(v.typ, typ)
        EmitTriplet(codeV.setup, codeV.m, cast(codeV.v))

      case CastRename(v, _typ) =>
        emit(v)

      case NA(typ) =>
        EmitTriplet(Code._empty, const(true), defaultValue(typ))
      case IsNA(v) =>
        val codeV = emit(v)
        EmitTriplet(codeV.setup, const(false), codeV.m)

      case Coalesce(values) =>
        val va = values.toArray.map(emit(_))
        val mbs = Array.fill(va.length - 1)(mb.newLocal[Boolean])

        val outType = values.head.typ
        val mout = mb.newLocal[Boolean]()
        val out = coerce[Any](mb.newLocal()(typeToTypeInfo(outType)))

        val setup = va.indices
          .init
          .foldRight(Code(
            mout := va.last.m,
            out := defaultValue(outType),
            mout.mux(Code._empty, out := ir.pType.copyFromTypeAndStackValue(mb, er.region, values.last.pType, va.last.v)))) { case (i, comb) =>
            Code(
              mbs(i) := va(i).m,
              mbs(i).mux(
                comb,
                Code(
                  mout := false,
                  out := ir.pType.copyFromTypeAndStackValue(mb, er.region, values(i).pType, va(i).v))))
          }

        EmitTriplet(
          setup = Code(
            Code(va.map(_.setup): _*),
            setup),
          m = mout,
          v = out
        )

      case If(cond, cnsq, altr) =>
        assert(cnsq.typ isOfType altr.typ)

        if (cnsq.typ == TVoid) {
          val codeCond = emit(cond)
          val codeCnsq = emit(cnsq)
          val codeAltr = emit(altr)
          EmitTriplet(
            Code(
              codeCond.setup,
              codeCond.m.mux(
                Code._empty,
                codeCond.value[Boolean].mux(
                  codeCnsq.setup,
                  codeAltr.setup))),
            const(false),
            Code._empty)
        } else {
          val typ = ir.typ
          val codeCond = emit(cond)
          val out = coerce[Any](mb.newLocal()(typeToTypeInfo(typ)))
          val mout = mb.newLocal[Boolean]()
          val codeCnsq = emit(cnsq)
          val codeAltr = emit(altr)

          val setup = Code(
            codeCond.setup,
            codeCond.m.mux(
              Code(mout := true, out := defaultValue(typ)),
              coerce[Boolean](codeCond.v).mux(
                Code(codeCnsq.setup, mout := codeCnsq.m, out := mout.mux(defaultValue(typ), ir.pType.copyFromTypeAndStackValue(mb, er.region, cnsq.pType, codeCnsq.v))),
                Code(codeAltr.setup, mout := codeAltr.m, out := mout.mux(defaultValue(typ), ir.pType.copyFromTypeAndStackValue(mb, er.region, altr.pType, codeAltr.v))))))

          EmitTriplet(setup, mout, out)
        }

      case Let(name, value, body) =>
        val vti = typeToTypeInfo(value.typ)
        val mx = mb.newField[Boolean]()
        val x = coerce[Any](mb.newField(name)(vti))
        val storeV = wrapToMethod(FastIndexedSeq(value)) { (_, _, codeV) =>
          Code(codeV.setup,
            mx := codeV.m,
            x := mx.mux(defaultValue(value.typ), codeV.v))
        }
        val bodyenv = env.bind(name, (vti, mx.load(), x.load()))
        val codeBody = emit(body, env = bodyenv)
        val setup = Code(
          storeV,
          codeBody.setup)

        EmitTriplet(setup, codeBody.m, codeBody.v)
      case Ref(name, typ) =>
        val ti = typeToTypeInfo(typ)
        val (t, m, v) = env.lookup(name)
        println(s"IN REF WE LOOKED UP: t: ${t}, m: ${m}, v: ${v}")
        assert(t == ti, s"$name type annotation, $typ, $t doesn't match typeinfo: $ti")
        EmitTriplet(Code._empty, m, v)

      case ApplyBinaryPrimOp(op, l, r) =>
        val typ = ir.typ
        val codeL = emit(l)
        val codeR = emit(r)
        strict(BinaryOp.emit(op, l.typ, r.typ, codeL.v, codeR.v), codeL, codeR)
      case ApplyUnaryPrimOp(op, x) =>
        val typ = ir.typ
        val v = emit(x)
        strict(UnaryOp.emit(op, x.typ, v.v), v)
      case ApplyComparisonOp(op, l, r) =>
        val f = op.codeOrdering(mb, l.pType, r.pType)
        val codeL = emit(l)
        val codeR = emit(r)
        if (op.strict) {
          strict(f((false, codeL.v), (false, codeR.v)),
            codeL, codeR)
        } else {
          val lm = mb.newLocal[Boolean]
          val rm = mb.newLocal[Boolean]
          present(Code(
            codeL.setup,
            codeR.setup,
            lm := codeL.m,
            rm := codeR.m,
            f((lm, lm.mux(defaultValue(l.typ), codeL.v)),
              (rm, rm.mux(defaultValue(r.typ), codeR.v)))))
        }

      case x@MakeArray(args, _) =>
        val pType = x.pType.asInstanceOf[PArray]
        val srvb = new StagedRegionValueBuilder(mb, pType)
        val addElement = srvb.addIRIntermediate(pType.elementType)

        val addElts = { (newMB: EmitMethodBuilder, pt: PType, v: EmitTriplet) =>
          Code(
            v.setup,
            v.m.mux(srvb.setMissing(), addElement(pType.elementType.copyFromTypeAndStackValue(newMB, er.region, pt, v.v))),
            srvb.advance())
        }
        present(Code(srvb.start(args.size, init = true), wrapToMethod(args)(addElts), srvb.offset))
      case x@ArrayRef(a, i, s) =>
        val typ = x.typ
        val pArray = coerce[PStreamable](a.pType).asPArray
        val ati = coerce[Long](typeToTypeInfo(pArray))
        val codeA = emit(a)
        val codeI = emit(i)
        val errorTransformer: Code[String] => Code[String] = s match {
          case Str("") =>
            val prettied = Pretty.short(x)
            (c: Code[String]) =>
              c.concat("\n----------\nIR:\n").concat(prettied)
          case Str(s) => (c: Code[String]) => c.concat("\n----------\nPython traceback:\n").concat(const(s))
          case s =>
            val codeS = emit(s)
            (c: Code[String]) =>
              Code(codeS.setup,
                codeS.m.mux(c, c
                  .concat("\n----------\nPython traceback:\n")
                  .concat(s.pType.asInstanceOf[PString].loadString(coerce[Long](codeS.v)))))
        }
        val xma = mb.newLocal[Boolean]()
        val xa = mb.newLocal()(ati)
        val xi = mb.newLocal[Int]
        val len = mb.newLocal[Int]
        val xmi = mb.newLocal[Boolean]()
        val xmv = mb.newLocal[Boolean]()
        val setup = Code(
          codeA.setup,
          xma := codeA.m,
          xa := coerce[Long](defaultValue(pArray)),
          codeI.setup,
          xmi := codeI.m,
          xi := coerce[Int](defaultValue(TInt32())),
          len := coerce[Int](defaultValue(TInt32())),
          (xmi || xma).mux(
            xmv := const(true),
            Code(
              xa := coerce[Long](codeA.v),
              xi := coerce[Int](codeI.v),
              len := pArray.loadLength(xa),
              (xi < len && xi >= 0).mux(
                xmv := !pArray.isElementDefined(xa, xi),
                Code._fatal(errorTransformer(
                  const("array index out of bounds: index=")
                    .concat(xi.load().toS)
                    .concat(", length=")
                    .concat(len.load().toS)))))))

        EmitTriplet(setup, xmv, Code(
          Region.loadIRIntermediate(x.pType)(pArray.elementOffset(xa, len, xi))))
      case ArrayLen(a) =>
        val codeA = emit(a)
        strict(a.pType.asInstanceOf[PIterable].asPContainer.loadLength(coerce[Long](codeA.v)), codeA)

      case x@(_: ArraySort | _: ToSet | _: ToDict) =>
        val atyp = coerce[PIterable](x.pType)
        val eltType = -atyp.elementType
        val eltVType = eltType.virtualType
        val vab = new StagedArrayBuilder(atyp.elementType, mb, 16)
        val sorter = new ArraySorter(er, vab)

        val (array, compare, distinct) = (x: @unchecked) match {
          case ArraySort(a, l, r, comp) => (a, Subst(comp, BindingEnv(Env[IR](l -> In(0, eltType), r -> In(1, eltType)))), Code._empty[Unit])
          case ToSet(a) =>
            val discardNext = mb.fb.newMethod(Array[TypeInfo[_]](typeInfo[Region], sorter.ti, typeInfo[Boolean], sorter.ti, typeInfo[Boolean]), typeInfo[Boolean])
            val EmitTriplet(s, m, v) = new Emit(ctx, discardNext).emit(ApplyComparisonOp(EQWithNA(eltVType), In(0, eltType), In(1, eltType)), Env.empty, er, container)
            discardNext.emit(Code(s, m || coerce[Boolean](v)))
            (a, ApplyComparisonOp(Compare(eltVType), In(0, eltType), In(1, eltType)) < 0, sorter.distinctFromSorted(discardNext.invoke(_, _, _, _, _)))
          case ToDict(a) =>
            val elementType = a.pType.asInstanceOf[PStreamable].elementType
            val (k0, k1, keyType) = elementType match {
              case t: PStruct => (GetField(In(0, elementType.virtualType), "key"), GetField(In(1, elementType.virtualType), "key"), t.fieldType("key"))
              case t: PTuple => (GetTupleElement(In(0, elementType.virtualType), 0), GetTupleElement(In(1, elementType.virtualType), 0), t.types(0))
            }
            val discardNext = mb.fb.newMethod(Array[TypeInfo[_]](typeInfo[Region], sorter.ti, typeInfo[Boolean], sorter.ti, typeInfo[Boolean]), typeInfo[Boolean])
            val EmitTriplet(s, m, v) = new Emit(ctx, discardNext).emit(ApplyComparisonOp(EQWithNA(keyType.virtualType), k0, k1), Env.empty, er, container)
            discardNext.emit(Code(s, m || coerce[Boolean](v)))
            (a, ApplyComparisonOp(Compare(keyType.virtualType), k0, k1) < 0, Code(sorter.pruneMissing, sorter.distinctFromSorted(discardNext.invoke(_, _, _, _, _))))
        }

        val compF = vab.ti match {
          case BooleanInfo => sorter.sort(makeDependentSortingFunction[Boolean](compare, env))
          case IntInfo => sorter.sort(makeDependentSortingFunction[Int](compare, env))
          case LongInfo => sorter.sort(makeDependentSortingFunction[Long](compare, env))
          case FloatInfo => sorter.sort(makeDependentSortingFunction[Float](compare, env))
          case DoubleInfo => sorter.sort(makeDependentSortingFunction[Double](compare, env))
        }

        val aout = emitArrayIterator(array)

        val processArrayElts = aout.arrayEmitterFromBuilder(vab)
        EmitTriplet(
          Code(
            vab.clear,
            processArrayElts.setup),
          processArrayElts.m.getOrElse(const(false)),
          Code(
            aout.calcLength,
            processArrayElts.addElements,
            compF,
            distinct,
            sorter.toRegion()))

      case ToArray(a) => {
        println(s"Matched on ToArray with child ${a}   , emitting")
        emit(a)
      }


      case ToStream(a) =>
        emit(a)

      case x@LowerBoundOnOrderedCollection(orderedCollection, elem, onKey) =>
        val typ: PContainer = coerce[PIterable](orderedCollection.pType).asPContainer
        val a = emit(orderedCollection)
        val e = emit(elem)
        val bs = new BinarySearch(mb, typ, keyOnly = onKey)

        val localA = mb.newLocal[Long]()
        val localElementMB = mb.newLocal[Boolean]()
        val localElementValue = mb.newLocal()(typeToTypeInfo(elem.pType))
        EmitTriplet(
          Code(a.setup, e.setup),
          a.m,
          Code(
            localA := a.value[Long],
            localElementMB := e.m,
            localElementMB.mux(localElementValue.storeAny(defaultValue(elem.pType)), localElementValue.storeAny(e.v)),
            bs.getClosestIndex(localA, localElementMB, localElementValue)))

      case GroupByKey(collection) =>
        //sort collection by group
        val atyp = coerce[PStreamable](collection.pType).asPArray
        val etyp = coerce[PBaseStruct](atyp.elementType)
        val ktyp = etyp.types(0)
        val vtyp = etyp.types(1)
        val eltOut = coerce[PDict](ir.pType).elementType

        val aout = emitArrayIterator(collection)

        val eab = new StagedArrayBuilder(etyp, mb, 16)
        val sorter = new ArraySorter(er, eab)

        val (k1, k2) = etyp match {
          case t: PStruct => GetField(In(0, t), "key") -> GetField(In(1, t), "key")
          case t: PTuple =>
            assert(t.fields(0).index == 0)
            GetTupleElement(In(0, t), 0) -> GetTupleElement(In(1, t), 0)
        }

        val compare = ApplyComparisonOp(Compare(etyp.types(0).virtualType), k1, k2) < 0
        val compF = eab.ti match {
          case BooleanInfo => sorter.sort(makeDependentSortingFunction[Boolean](compare, env))
          case IntInfo => sorter.sort(makeDependentSortingFunction[Int](compare, env))
          case LongInfo => sorter.sort(makeDependentSortingFunction[Long](compare, env))
          case FloatInfo => sorter.sort(makeDependentSortingFunction[Float](compare, env))
          case DoubleInfo => sorter.sort(makeDependentSortingFunction[Double](compare, env))
        }

        val nab = new StagedArrayBuilder(PInt32(), mb, 16)
        val i = mb.newLocal[Int]

        def loadKey(n: Code[Int]): Code[_] =
          Region.loadIRIntermediate(ktyp)(etyp.fieldOffset(coerce[Long](eab(n)), 0))

        def loadValue(n: Code[Int]): Code[_] =
          Region.loadIRIntermediate(vtyp)(etyp.fieldOffset(coerce[Long](eab(n)), 1))

        val srvb = new StagedRegionValueBuilder(mb, ir.pType)

        type E = Env[(TypeInfo[_], Code[Boolean], Code[_])]

        val (lastKey, currKey) = (etyp.virtualType: @unchecked) match {
          case ts: TStruct =>
            GetField(Ref("i-1", ts), ts.fieldNames(0)) -> GetField(Ref("i", ts), ts.fieldNames(0))
          case tt: TTuple =>
            GetTupleElement(Ref("i-1", tt), tt.fields(0).index) -> GetTupleElement(Ref("i", tt), tt.fields(0).index)
        }

        val isSame = emit(
          ApplyComparisonOp(EQWithNA(ktyp.virtualType),
            lastKey,
            currKey),
          Env(
            ("i-1", (typeInfo[Long], eab.isMissing(i-1), eab.apply(i-1))),
            ("i", (typeInfo[Long], eab.isMissing(i), eab.apply(i)))))

        val processArrayElts = aout.arrayEmitterFromBuilder(eab)
        EmitTriplet(Code(eab.clear, processArrayElts.setup), processArrayElts.m.getOrElse(const(false)), Code(
          nab.clear,
          aout.calcLength,
          processArrayElts.addElements,
          compF,
          sorter.pruneMissing,
          eab.size.ceq(0).mux(
            Code(srvb.start(0), srvb.offset),
            Code(
              i := 1,
              nab.add(1),
              Code.whileLoop(i < eab.size,
                isSame.setup,
                (isSame.m || isSame.value[Boolean]).mux(
                  nab.update(nab.size - 1, coerce[Int](nab(nab.size - 1)) + 1),
                  nab.add(1)),
                i += 1),
              i := 0,
              srvb.start(nab.size),
              Code.whileLoop(srvb.arrayIdx < nab.size,
                srvb.addBaseStruct(eltOut, { structbuilder =>
                  Code(
                    structbuilder.start(),
                    structbuilder.addIRIntermediate(ktyp)(loadKey(i)),
                    structbuilder.advance(),
                    structbuilder.addArray(coerce[PStreamable](eltOut.types(1)).asPArray, { arraybuilder =>
                      Code(
                        arraybuilder.start(coerce[Int](nab(srvb.arrayIdx))),
                        Code.whileLoop(arraybuilder.arrayIdx < coerce[Int](nab(srvb.arrayIdx)),
                          etyp.isFieldMissing(coerce[Long](eab(i)), 1).mux(
                            arraybuilder.setMissing(),
                            arraybuilder.addIRIntermediate(etyp.types(1))(loadValue(i))
                          ),
                          i += 1,
                          arraybuilder.advance()
                        ))
                    }))
                }),
                srvb.advance()
              ),
              srvb.offset
            ))))

<<<<<<< HEAD
      case _: ArrayMap | _: ArrayZip | _: ArrayFilter | _: ArrayRange | _: ArrayFlatMap | _: ArrayScan | _: ArrayLeftJoinDistinct | _: RunAggScan | _: ArrayAggScan | _: ReadPartition | _: MakeStream | _: StreamRange => {
        println(s"in catchall with ir: ${ir}")
=======
      case _: ArrayMap | _: ArrayZip | _: ArrayFilter | _: ArrayRange | _: ArrayFlatMap | _: ArrayScan | _: ArrayLeftJoinDistinct | _: RunAggScan | _: ReadPartition =>
>>>>>>> 044b8e99
        emitArrayIterator(ir).toEmitTriplet(mb, PArray(coerce[PStreamable](ir.pType).elementType))
      }

      case ArrayFold(a, zero, name1, name2, body) =>
        val typ = ir.typ
        val tarray = coerce[TStreamable](a.typ)
        val tti = typeToTypeInfo(typ)
        val eti = typeToTypeInfo(tarray.elementType)
        val xmv = mb.newField[Boolean](name2 + "_missing")
        val xvv = coerce[Any](mb.newField(name2)(eti))
        val xmbody = mb.newField[Boolean](name1 + "_missing_tmp")
        val xmaccum = mb.newField[Boolean](name1 + "_missing")
        val xvaccum = coerce[Any](mb.newField(name1)(tti))
        val bodyenv = env.bind(
          (name1, (tti, xmaccum.load(), xvaccum.load())),
          (name2, (eti, xmv.load(), xvv.load())))

        val codeZ = emit(zero)
        val codeB = emit(body, env = bodyenv)

        val aBase = emitArrayIterator(a)

        val cont = { (m: Code[Boolean], v: Code[_]) =>
          Code(
            xmv := m,
            xvv := xmv.mux(defaultValue(tarray.elementType), v),
            codeB.setup,
            xmbody := codeB.m,
            xvaccum := xmbody.mux(defaultValue(typ), codeB.v),
            xmaccum := xmbody)
        }

        val processAElts = aBase.arrayEmitter(cont)
        val marray = processAElts.m.getOrElse(const(false))

        EmitTriplet(Code(
          codeZ.setup,
          xmaccum := codeZ.m,
          xvaccum := xmaccum.mux(defaultValue(typ), codeZ.v),
          processAElts.setup,
          marray.mux(
            Code(
              xmaccum := true,
              xvaccum := defaultValue(typ)),
            Code(
              aBase.calcLength,
              processAElts.addElements))),
          xmaccum, xvaccum)

      case ArrayFold2(a, acc, valueName, seq, res) =>
        val typ = ir.typ
        val tarray = coerce[TStreamable](a.typ)
        val tti = typeToTypeInfo(typ)
        val eti = typeToTypeInfo(tarray.elementType)
        val xmv = mb.newField[Boolean](valueName + "_missing")
        val xvv = coerce[Any](mb.newField(valueName)(eti))
        val accVars = acc.map { case (name, value) =>
          val ti = typeToTypeInfo(value.typ)
          (name, (ti, mb.newField[Boolean](s"${name}_missing"), mb.newField(name)(ti)))}
        val xmtmp = mb.newField[Boolean]("arrayfold2_missing_tmp")

        val resEnv = env.bindIterable(accVars.map { case (name, (ti, xm, xv)) => (name, (ti, xm.load(), xv.load())) })
        val seqEnv = resEnv.bind(valueName, (eti, xmv.load(), xvv.load()))

        val codeZ = acc.map { case (_, value) => emit(value) }
        val codeSeq = seq.map(emit(_, env = seqEnv))

        val aBase = emitArrayIterator(a)

        val cont = { (m: Code[Boolean], v: Code[_]) =>
          Code(
            xmv := m,
            xvv := xmv.mux(defaultValue(tarray.elementType), v),
            Code(codeSeq.map(_.setup): _*),
            coerce[Unit](Code(codeSeq.zipWithIndex.map { case (et, i) =>
              val (_, (_, accm, accv)) = accVars(i)
              Code(
                xmtmp := et.m,
                accv.storeAny(xmtmp.mux(defaultValue(acc(i)._2.typ): Code[_], et.v)),
                accm := xmtmp
              )
            }: _*)))
        }

        val processAElts = aBase.arrayEmitter(cont)
        val marray = processAElts.m.getOrElse(const(false))

        val xresm = mb.newField[Boolean]
        val xresv = mb.newField(typeToTypeInfo(res.typ))
        val codeR = emit(res, env = resEnv)

        EmitTriplet(Code(
          codeZ.map(_.setup),
          accVars.zipWithIndex.map { case ((_, (ti, xm, xv)), i) =>
            Code(xm := codeZ(i).m, xv.storeAny(xm.mux(defaultValue(acc(i)._2.typ), codeZ(i).v)))
          },
          processAElts.setup,
          marray.mux(
            Code(
              xresm := true,
              xresv.storeAny(defaultValue(res.typ))),
            Code(
              aBase.calcLength,
              processAElts.addElements,
              codeR.setup,
              xresm := codeR.m,
              xresv.storeAny(codeR.v)))),
          xresm, xresv)

      case ArrayFor(a, valueName, body) =>
        println(s"In arrayFor with a ${a}")
        val tarray = coerce[TStreamable](a.typ)
        val eti = typeToTypeInfo(tarray.elementType)
        val xmv = mb.newField[Boolean]()
        val xvv = coerce[Any](mb.newField(valueName)(eti))
        val bodyenv = env.bind(
          (valueName, (eti, xmv.load(), xvv.load())))
        val codeB = emit(body, env = bodyenv)
        val aBase = emitArrayIterator(a)
        val cont = { (m: Code[Boolean], v: Code[_]) =>
          Code(
            xmv := m,
            xvv := xmv.mux(defaultValue(tarray.elementType), v),
            codeB.setup)
        }

        val processAElts = aBase.arrayEmitter(cont)
        val ma = processAElts.m.getOrElse(const(false))
        EmitTriplet(
          Code(
            processAElts.setup,
            ma.mux(
              Code._empty,
              Code(aBase.calcLength, processAElts.addElements))),
          const(false),
          Code._empty)

      case x@RunAgg(body, result, _) =>
        val aggs = x.physicalSignatures
        val (newContainer, aggSetup, aggCleanup) = AggContainer.fromFunctionBuilder(aggs, mb.fb, "run_agg")
        val codeBody = emit(body, env = env, container = Some(newContainer))
        val codeRes = emit(result, env = env, container = Some(newContainer))
        val resm = mb.newField[Boolean]()
        val resv = mb.newField("run_agg_result")(typeToTypeInfo(result.pType))
        val aggregation = Code(
          aggSetup,
          codeBody.setup,
          codeRes.setup,
          resm := codeRes.m,
          resv.storeAny(resm.mux(defaultValue(result.pType), codeRes.v)),
          aggCleanup)

        EmitTriplet(aggregation, resm, resv)

<<<<<<< HEAD
      case ArrayAgg(a, name, query) =>
        assert(!ContainsAggIntermediate(query))
        println(s"IN ARRAY AGG a: ${a}")
        val tarray = coerce[TStreamable](a.typ)
        val eti = typeToTypeInfo(tarray.elementType)
        val xmv = mb.newField[Boolean]()
        val xvv = coerce[Any](mb.newField(name)(eti))
        val perEltEnv = env.bind(
          (name, (eti, xmv.load(), xvv.load())))

        val res = genUID()
        println("\n\nMatched on ArrayAgg in Emit.emit\n\n")
        val extracted = agg.Extract(query, res)

        val (newContainer, aggSetup, aggCleanup) = AggContainer.fromFunctionBuilder(extracted.aggs, mb.fb, "array_agg")

        val init = Optimize(extracted.init, noisy = true,
          context = "ArrayAgg/agg.Extract/init", ctx)
        val perElt = Optimize(extracted.seqPerElt, noisy = true,
          context = "ArrayAgg/agg.Extract/perElt", ctx)
        val postAggIR = Optimize[IR](Let(res, extracted.results, extracted.postAggIR), noisy = true,
          context = "ArrayAgg/agg.Extract/postAggIR", ctx)

        val codeInit = emit(init, env = env, container = Some(newContainer))
        val codePerElt = emit(perElt, env = perEltEnv, container = Some(newContainer))
        val postAgg = emit(postAggIR, env = env, container = Some(newContainer))

        val resm = mb.newField[Boolean]()
        val resv = mb.newField(name)(typeToTypeInfo(query.pType))
        println(s"\n\n ARRAY AGG, IR: ${ir} , a: ${a}")
        val aBase = emitArrayIterator(a)
        val cont = { (m: Code[Boolean], v: Code[_]) =>
          Code(xmv := m,
            xvv := xmv.mux(defaultValue(tarray.elementType), v),
            codePerElt.setup)
        }
        val processAElts = aBase.arrayEmitter(cont)
        val ma = processAElts.m.getOrElse(const(false))

        val aggregation = Code(
          aggSetup,
          codeInit.setup,
          processAElts.setup,
          ma.mux(
            Code._empty,
            Code(aBase.calcLength, processAElts.addElements)),
          postAgg.setup,
          resm := postAgg.m,
          resv.storeAny(resm.mux(defaultValue(query.pType), postAgg.value)),
          aggCleanup)

        EmitTriplet(aggregation, resm, resv)

      case InitOp(i, args, aggSig) =>
        val AggContainer(aggs, sc) = container.get
        println("\n\nCALLING extract in InitOp \n\n")
        assert(agg.Extract.compatible(aggs(i), aggSig))
        val rvAgg = agg.Extract.getAgg(aggSig)
=======
      case x@InitOp(i, args, _, op) =>
        val AggContainer(aggs, sc) = container.get
        val physicalSignature = aggs(i).lookup(op)
        args.map(_.pType).zip(physicalSignature.physicalInitOpArgs).foreach { case (l, r) => assert(l == r, s"$l, $r") }
        val rvAgg = agg.Extract.getAgg(aggs(i), op)
>>>>>>> 044b8e99

        val argVars = args.map(a => emit(a, container = container.flatMap(_.nested(i, init = true)))).toArray
        void(
          sc.newState(i),
          rvAgg.initOp(sc.states(i), argVars))

<<<<<<< HEAD
      case SeqOp(i, args, aggSig) =>
        println("\n\nCALLING extract in SeqOp \n\n")
=======
      case x@SeqOp(i, args, _, op) =>
>>>>>>> 044b8e99
        val AggContainer(aggs, sc) = container.get
        val aggSig = aggs(i)
        args.map(_.pType).zip(aggSig.lookup(op).physicalSeqOpArgs).foreach { case (l, r) => assert(l == r, s"$l, $r") }
        val rvAgg = agg.Extract.getAgg(aggSig, op)

        val argVars = args.map(a => emit(a, container = container.flatMap(_.nested(i, init = false)))).toArray
        void(rvAgg.seqOp(sc.states(i), argVars))

<<<<<<< HEAD
      case CombOp(i1, i2, aggSig) =>
        println("\n\nCALLING EXZTRACT IN CombOp \n\n")
=======
      case x@CombOp(i1, i2, _) =>
>>>>>>> 044b8e99
        val AggContainer(aggs, sc) = container.get
        val aggSig = aggs(i1)
        assert(agg.Extract.compatible(aggs(i2), aggSig), s"${ aggs(i2) } vs $aggSig")
        val rvAgg = agg.Extract.getAgg(aggSig, aggSig.default)

        void(rvAgg.combOp(sc.states(i1), sc.states(i2)))

<<<<<<< HEAD
      case x@ResultOp(start, aggSigs) =>
        println("\n\nCALLING EXZTRACT IN ResultOp \n\n")
=======
      case x@ResultOp(start, _) =>
>>>>>>> 044b8e99
        val newRegion = mb.newField[Region]
        val AggContainer(aggs, sc) = container.get
        val srvb = new StagedRegionValueBuilder(EmitRegion(mb, newRegion), x.pType)
        val addFields = mb.fb.wrapVoids(Array.tabulate(aggs.length) { j =>
          val idx = start + j
          val rvAgg = agg.Extract.getAgg(aggs(j), aggs(j).default)
          Code(
            rvAgg.result(sc.states(idx), srvb),
            srvb.advance())
        }, "aggs_result")

        present(Code(
          newRegion := region,
          srvb.start(),
          addFields,
          sc.store,
          srvb.offset))

<<<<<<< HEAD
      case CombOpValue(i, value, sig) =>
        println("\n\nCALLING EXZTRACT IN CombOpValue \n\n")
        val AggContainer(_, sc) = container.get
        val rvAgg = agg.Extract.getAgg(sig)
=======
      case x@CombOpValue(i, value, sig) =>
        val AggContainer(aggs, sc) = container.get
        val aggSig = aggs(i)
        val rvAgg = agg.Extract.getAgg(aggSig, aggSig.default)
>>>>>>> 044b8e99
        val newState = rvAgg.createState(mb.fb)

        val t = value.pType.asInstanceOf[PBinary]
        val xValue = emit(value)
        EmitTriplet(
          Code(xValue.setup,
          xValue.m.mux(
            Code._fatal("cannot combOp a missing value"),
            Code(
              newState.createState,
              newState.deserializeFromBytes(t, coerce[Long](xValue.v)),
              rvAgg.combOp(sc.states(i), newState)
            ))),
          const(false),
          Code._empty[Unit])

      case x@AggStateValue(i, _) =>
        val AggContainer(_, sc) = container.get
        present(sc.states(i).serializeToRegion(coerce[PBinary](x.pType), region))

      case x@SerializeAggs(start, sIdx, spec, sigs) =>
        val AggContainer(_, sc) = container.get
        val ob = mb.newField[OutputBuffer]
        val baos = mb.newField[ByteArrayOutputStream]

        val serialize = Array.range(start, start + sigs.length)
          .map { idx => sc.states(idx).serialize(spec)(ob) }

        void(
          baos := Code.newInstance[ByteArrayOutputStream](),
          ob := spec.buildCodeOutputBuffer(baos),
          mb.fb.wrapVoids(serialize, "serialize_aggs"),
          ob.invoke[Unit]("flush"),
          ob.invoke[Unit]("close"),
          mb.fb.setSerializedAgg(sIdx, baos.invoke[Array[Byte]]("toByteArray")),
          sc.store)

      case DeserializeAggs(start, sIdx, spec, sigs) =>
        val AggContainer(_, sc) = container.get
        val ib = mb.newField[InputBuffer]

        val ns = sigs.length
        val deserializers = sc.states.states
          .slice(start, start + ns)
          .map(sc => sc.deserialize(BufferSpec.defaultUncompressed))

        val init = coerce[Unit](Code(Array.range(start, start + ns)
          .map(i => sc.newState(i)): _*))

        val unserialize = Array.tabulate(ns) { j =>
          deserializers(j)(ib)
        }

        void(
          init,
          ib := spec.buildCodeInputBuffer(
            Code.newInstance[ByteArrayInputStream, Array[Byte]](
              mb.fb.getSerializedAgg(sIdx))),
          mb.fb.wrapVoids(unserialize, "deserialize_aggs"))

      case Begin(xs) =>
        EmitTriplet(
          wrapToMethod(xs) { case (_, t, code) =>
            code.setup
          },
          const(false),
          Code._empty)

      case x@MakeStruct(fields) =>
        val srvb = new StagedRegionValueBuilder(mb, x.pType)
        val addFields = { (newMB: EmitMethodBuilder, t: PType, v: EmitTriplet) =>
          Code(
            v.setup,
            v.m.mux(srvb.setMissing(), srvb.addIRIntermediate(t)(v.v)),
            srvb.advance())
        }
        present(Code(srvb.start(init = true), wrapToMethod(fields.map(_._2))(addFields), srvb.offset))

      case x@SelectFields(oldStruct, fields) =>
        val old = emit(oldStruct)
        val oldt = coerce[PStruct](oldStruct.pType)
        val oldv = mb.newField[Long]
        val srvb = new StagedRegionValueBuilder(mb, x.pType)

        val addFields = fields.map { name =>
          new EstimableEmitter[EmitMethodBuilderLike] {
            def estimatedSize: Int = 20

            def emit(mbLike: EmitMethodBuilderLike): Code[Unit] = {
              val i = oldt.fieldIdx(name)
              val t = oldt.types(i)
              val fieldMissing = oldt.isFieldMissing(oldv, i)
              val fieldValue = Region.loadIRIntermediate(t)(oldt.fieldOffset(oldv, i))
              Code(
                fieldMissing.mux(
                  srvb.setMissing(),
                  srvb.addIRIntermediate(t)(fieldValue)),
                srvb.advance())
            }
          }
        }

        EmitTriplet(
          old.setup,
          old.m,
          Code(
            oldv := old.value[Long],
            srvb.start(),
            EmitUtils.wrapToMethod(addFields, new EmitMethodBuilderLike(this)),
            srvb.offset))


      case x@InsertFields(old, fields, fieldOrder) =>
        if (fields.isEmpty)
          emit(old)
        else
          old.pType match {
            case oldtype: PStruct =>
              val codeOld = emit(old)
              val xo = mb.newField[Long]
              val updateMap = Map(fields: _*)
              val srvb = new StagedRegionValueBuilder(mb, x.pType)

              val addFields = { (newMB: EmitMethodBuilder, t: PType, v: EmitTriplet) =>
                Code(
                  v.setup,
                  v.m.mux(srvb.setMissing(), srvb.addIRIntermediate(t)(v.v)),
                  srvb.advance())
              }

              val opSize: Int = 20
              println(s"matched on InserFields ${x}")
              val items = x.pType.fields.map { f =>
                updateMap.get(f.name) match {
                  case Some(vir) =>
                    new EstimableEmitter[EmitMethodBuilderLike] {
                      def estimatedSize: Int = vir.size * opSize

                      def emit(mbLike: EmitMethodBuilderLike): Code[Unit] =
                        addFields(mbLike.mb, vir.pType, mbLike.emit.emit(vir, env, EmitRegion.default(mbLike.mb), container))
                    }
                  case None =>
                    val oldField = oldtype.field(f.name)
                    new EstimableEmitter[EmitMethodBuilderLike] {
                      def estimatedSize: Int = 20

                      def emit(mbLike: EmitMethodBuilderLike): Code[Unit] =
                        Code(
                          oldtype.isFieldMissing(xo, oldField.index).mux(
                            srvb.setMissing(),
                            srvb.addIRIntermediate(f.typ)(Region.loadIRIntermediate(oldField.typ)(oldtype.fieldOffset(xo, oldField.index)))),
                          srvb.advance())
                    }
                }
              }

              EmitTriplet(
                codeOld.setup,
                codeOld.m,
                Code(
                  srvb.start(init = true),
                  xo := coerce[Long](codeOld.v),
                  EmitUtils.wrapToMethod(items, new EmitMethodBuilderLike(this)),
                  srvb.offset))
            case _ =>
              val newIR = MakeStruct(fields)
              emit(newIR)
          }

      case GetField(o, name) =>
        val t = coerce[PStruct](o.pType)
        val fieldIdx = t.fieldIdx(name)
        val codeO = emit(o)
        val xmo = mb.newLocal[Boolean]()
        val xo = mb.newLocal[Long]
        val setup = Code(
          codeO.setup,
          xmo := codeO.m,
          xo := coerce[Long](xmo.mux(defaultValue(t), codeO.v)))
        EmitTriplet(setup,
          xmo || !t.isFieldDefined(xo, fieldIdx),
          Region.loadIRIntermediate(t.types(fieldIdx))(t.fieldOffset(xo, fieldIdx)))

      case x@MakeTuple(fields) =>
        println(s"Make tuple has fields: ${fields}")
        val srvb = new StagedRegionValueBuilder(mb, x.pType)
        val addFields = { (newMB: EmitMethodBuilder, t: PType, v: EmitTriplet) =>
          println(s"TYPE in addFIelds: ${t}")
          Code(
            v.setup,
            v.m.mux(srvb.setMissing(), srvb.addIRIntermediate(t)(v.v)),
            srvb.advance())
        }
        present(Code(srvb.start(init = true), wrapToMethod(fields.map(_._2))(addFields), srvb.offset))

      case GetTupleElement(o, i) =>
        val t = coerce[PTuple](o.pType)
        val idx = t.fieldIndex(i)
        val codeO = emit(o)
        val xmo = mb.newLocal[Boolean]()
        val xo = mb.newLocal[Long]
        val setup = Code(
          codeO.setup,
          xmo := codeO.m,
          xo := coerce[Long](xmo.mux(defaultValue(t), codeO.v)))
        EmitTriplet(setup,
          xmo || !t.isFieldDefined(xo, idx),
          Region.loadIRIntermediate(t.types(idx))(t.fieldOffset(xo, idx)))

      case In(i, typ) =>
        normalArgument(i, typ)
      case Die(m, typ) =>
        val cm = emit(m)
        EmitTriplet(
          Code(
            cm.setup,
            Code._throw(Code.newInstance[HailException, String](
              cm.m.mux[String](
                "<exception message missing>",
                coerce[String](StringFunctions.wrapArg(er, m.pType)(cm.v)))))),
          false,
          defaultValue(typ))
      case ir@ApplyIR(fn, args) =>
        assert(!ir.inline)
        val mfield = mb.newField[Boolean]
        val vfield = mb.newField()(typeToTypeInfo(ir.typ))

        val addFields = { (newMB: EmitMethodBuilder, t: PType, v: EmitTriplet) =>
          Code(
            v.setup,
            mfield := v.m,
            mfield.mux(
              vfield.storeAny(defaultValue(t)),
              vfield.storeAny(v.v)))
        }

        EmitTriplet(
          wrapToMethod(FastSeq(ir.explicitNode))(addFields),
          mfield, vfield)

      case ir@Apply(fn, args, rt) =>
        val impl = ir.implementation
        val unified = impl.unify(args.map(_.typ) :+ rt)
        assert(unified)

        val argPTypes = args.map(_.pType)
        val meth =
          methods(fn).filter { case (argt, rtExpected, _) =>
            argt.zip(argPTypes).forall { case (t1, t2) => t1 == t2 } &&
              rtExpected == ir.pType
          } match {
            case Seq((_, _, funcMB)) =>
              funcMB
            case Seq() =>
              val methodbuilder = impl.getAsMethod(mb.fb, rt, argPTypes: _*)
              methods.update(fn, methods(fn) :+ ((argPTypes, ir.pType, methodbuilder)))
              methodbuilder
          }
        val codeArgs = args.map(emit(_))
        val vars = args.map { a => coerce[Any](mb.newLocal()(typeToTypeInfo(a.typ))) }
        val ins = vars.zip(codeArgs.map(_.v)).map { case (l, i) => l := i }
        val value = Code(ins :+ meth.invoke(mb.getArg[Region](1).load() +: vars.map { a => a.load() }: _*): _*)
        strict(value, codeArgs: _*)
      case x@ApplySeeded(fn, args, seed, rt) =>
        val codeArgs = args.map(a => (a.pType, emit(a)))
        val impl = x.implementation
        val unified = impl.unify(args.map(_.typ) :+ rt)
        assert(unified)
        impl.setSeed(seed)
        impl.apply(er, codeArgs: _*)
      case x@ApplySpecial(_, args, rt) =>
        val codeArgs = args.map(a => (a.pType, emit(a)))
        val impl = x.implementation
        impl.argTypes.foreach(_.clear())
        val unified = impl.unify(args.map(_.typ) :+ rt)
        assert(unified)
        impl.apply(er, codeArgs: _*)
      case x@MakeNDArray(dataIR, shapeIR, rowMajorIR) =>
        val xP = x.pType
        val dataContainer = dataIR.pType
        val shapePType = coerce[PTuple](shapeIR.pType)
        val dataPType = xP.data.pType
        val nDims = shapePType.size

        val datat = emit(dataIR)
        val shapet = emit(shapeIR)
        val rowMajort = emit(rowMajorIR)

        val requiredData = dataPType.checkedConvertFrom(mb, region, datat.value[Long], coerce[PArray](dataContainer), "NDArray cannot have missing data")
        val shapeAddress = mb.newField[Long]

        val shapeTuple = new CodePTuple(shapePType, shapeAddress)

        val shapeVariables = (0 until nDims).map(_ => mb.newLocal[Long]).toArray

        def shapeBuilder(srvb: StagedRegionValueBuilder): Code[Unit] = {
          Code(
            srvb.start(),
            Code.foreach(0 until nDims) { index =>
              Code(
                srvb.addLong(shapeVariables(index)),
                srvb.advance()
              )
            }
          )
        }

        val setup = Code(
          shapet.setup,
          datat.setup,
          rowMajort.setup
        )
        val result = Code(
          shapeAddress := shapet.value[Long],
          Code.foreach(0 until nDims) {index =>
            shapeTuple.isMissing(index).mux[Unit](
              Code._fatal(s"shape missing at index $index"),
              shapeVariables(index) := shapeTuple(index)
            )
          },
          xP.construct(0, 0, shapeBuilder, xP.makeDefaultStridesBuilder(shapeVariables.map(_.load()), mb), requiredData, mb)
        )
        EmitTriplet(setup, datat.m || shapet.m, result)
      case NDArrayShape(ndIR) =>
        val ndt = emit(ndIR)
        val ndP = ndIR.pType.asInstanceOf[PNDArray]

        EmitTriplet(ndt.setup, ndt.m, ndP.shape.load(ndt.value[Long]))
      case NDArrayRef(nd, idxs) =>
        val ndt = emit(nd)
        val idxst = idxs.map(emit(_))
        val childPType = coerce[PNDArray](nd.pType)
        val ndAddress = mb.newField[Long]
        val overallMissing = mb.newField[Boolean]

        val idxFields = idxst.map(_ => mb.newField[Long])
        val idxFieldsBinding = Code(
          idxFields.zip(idxst).map{ case (field, idxTriplet) =>
            field := idxTriplet.value[Long]
          }
        )
        val cachedIdxVals = idxFields.map(_.load()).toArray

        val targetElementPosition = childPType.getElementAddress(cachedIdxVals, ndAddress, mb)

        val setup = coerce[Unit](Code(
          ndt.setup,
          overallMissing := ndt.m,
          Code(idxst.map(_.setup)),
          Code.foreach(idxst.map(_.m)){ idxMissingness =>
            overallMissing := overallMissing || idxMissingness
          }
        ))

        val value = Code(
          ndAddress := ndt.value[Long],
          idxFieldsBinding,
          childPType.outOfBounds(cachedIdxVals, ndAddress, mb).orEmpty(Code._fatal("Index out of bounds")),
          Region.loadIRIntermediate(childPType.data.pType.elementType)(targetElementPosition)
        )

        EmitTriplet(setup, overallMissing, value)
      case x@NDArrayReindex(child, indexMap) =>
        val childt = emit(child)
        val childAddress = mb.newField[Long]
        val childPType = coerce[PNDArray](child.pType)

        val childShape = new CodePTuple(childPType.shape.pType, childPType.shape.load(childAddress))
        val childStrides = new CodePTuple(childPType.strides.pType, childPType.strides.load(childAddress))

        val setup = childt.setup
        val value = Code(
          childAddress := childt.value[Long],
          x.pType.construct(
            childPType.flags.load(childAddress),
            childPType.offset.load(childAddress),
            { srvb =>
              Code(
                srvb.start(),
                Code.foreach(indexMap) {childIndex =>
                  Code(
                    srvb.addLong(if (childIndex < childPType.nDims) childShape(childIndex) else 1L),
                    srvb.advance()
                  )
                }
              )
            },
            { srvb =>
              Code(
                srvb.start(),
                Code.foreach(indexMap) {index =>
                  Code(
                    srvb.addLong(if (index < childPType.nDims) childStrides(index) else 0L),
                    srvb.advance()
                  )
                }
              )
            },
            childPType.data.load(childAddress),
            mb
          )
        )
        EmitTriplet(setup, childt.m, value)
      case x: NDArrayMap  =>  emitDeforestedNDArray(x)
      case x: NDArrayMap2 =>  emitDeforestedNDArray(x)
      case x: NDArrayReshape => emitDeforestedNDArray(x)
      case x: NDArraySlice => emitDeforestedNDArray(x)

      case NDArrayMatMul(lChild, rChild) =>
        val lT = emitNDArrayStandardStrides(lChild)
        val rT = emitNDArrayStandardStrides(rChild)

        val lPType = coerce[PNDArray](lChild.pType)
        val rPType = coerce[PNDArray](rChild.pType)

        val leftND = mb.newField[Long]
        val rightND = mb.newField[Long]

        val leftShape = lPType.shape.load(leftND)
        val rightShape = rPType.shape.load(rightND)

        val lShapeTuple = new CodePTuple(lPType.shape.pType, leftShape)
        val rShapeTuple = new CodePTuple(rPType.shape.pType, rightShape)

        val (leftShapeArraySetup, leftShapeArray) = (0 until lPType.nDims).map(i => coerce[Long](lShapeTuple(i))).toArray.cacheEntries(mb, LongInfo)
        val (rightShapeArraySetup, rightShapeArray) = (0 until rPType.nDims).map(i => coerce[Long](rShapeTuple(i))).toArray.cacheEntries(mb, LongInfo)

        val (unifyShapeSetup, unifiedShapeArray) = NDArrayEmitter.matmulShape(leftShapeArray, rightShapeArray)

        val leftBroadcastMask = if (lPType.nDims > 2) NDArrayEmitter.broadcastMask(leftShapeArray) else Array[Code[Long]]()
        val rightBroadcastMask = if (rPType.nDims > 2) NDArrayEmitter.broadcastMask(rightShapeArray) else Array[Code[Long]]()

        val missingSetup = Code(
          lT.setup,
          rT.setup
        )

        val shapeSetup = Code(
          leftND := lT.value[Long],
          rightND := rT.value[Long],
          leftShapeArraySetup,
          rightShapeArraySetup,
          unifyShapeSetup
        )

        val outputPType = PNDArray(lPType.elementType, TNDArray.matMulNDims(lPType.nDims, rPType.nDims), true)

        val numericElementType = coerce[PNumeric](lPType.elementType)

        val eVti = typeToTypeInfo(numericElementType.virtualType)

        val isMissing = lT.m || rT.m

        if ((lPType.elementType.isInstanceOf[PFloat64] || lPType.elementType.isInstanceOf[PFloat32]) && lPType.nDims == 2 && rPType.nDims == 2) {
          val leftDataAddress = lPType.data.load(leftND)
          val rightDataAddress = rPType.data.load(rightND)

          val leftColumnMajorAddress = mb.newLocal[Long]
          val rightColumnMajorAddress = mb.newLocal[Long]
          val answerColumnMajorAddress = mb.newLocal[Long]
          val answerRowMajorPArrayAddress = mb.newField[Long]
          val M = leftShapeArray(lPType.nDims - 2)
          val N = rightShapeArray(rPType.nDims - 1)
          val K = leftShapeArray(lPType.nDims - 1)

          val LDA = M
          val LDB = K
          val LDC = M
          val elementByteSize = lPType.elementType.byteSize

          val multiplyViaDGEMM = Code(
            shapeSetup,
            leftColumnMajorAddress := Code.invokeStatic[Memory, Long, Long]("malloc", M * K * elementByteSize),
            rightColumnMajorAddress := Code.invokeStatic[Memory, Long, Long]("malloc", K * N * elementByteSize),
            answerColumnMajorAddress := Code.invokeStatic[Memory, Long, Long]("malloc", M * N * elementByteSize),

            Code.invokeScalaObject[Long, Long, Long, Long, Long, Unit](LinalgCodeUtils.getClass,
              method="copyRowMajorToColumnMajor", lPType.data.pType.firstElementOffset(leftDataAddress), leftColumnMajorAddress, M, K, lPType.elementType.byteSize),
            Code.invokeScalaObject[Long, Long, Long, Long, Long, Unit](LinalgCodeUtils.getClass,
              method="copyRowMajorToColumnMajor", rPType.data.pType.firstElementOffset(rightDataAddress), rightColumnMajorAddress, K, N, rPType.elementType.byteSize),
            lPType.elementType match {
              case PFloat32(_) =>
                Code.invokeScalaObject[String, String, Int, Int, Int, Float, Long, Int, Long, Int, Float, Long, Int, Unit](BLAS.getClass, method="sgemm",
                  "N",
                  "N",
                  M.toI,
                  N.toI,
                  K.toI,
                  1.0f,
                  leftColumnMajorAddress,
                  LDA.toI,
                  rightColumnMajorAddress,
                  LDB.toI,
                  0.0f,
                  answerColumnMajorAddress,
                  LDC.toI
                )
              case PFloat64(_) =>
                Code.invokeScalaObject[String, String, Int, Int, Int, Double, Long, Int, Long, Int, Double, Long, Int, Unit](BLAS.getClass, method="dgemm",
                  "N",
                  "N",
                  M.toI,
                  N.toI,
                  K.toI,
                  1.0,
                  leftColumnMajorAddress,
                  LDA.toI,
                  rightColumnMajorAddress,
                  LDB.toI,
                  0.0,
                  answerColumnMajorAddress,
                  LDC.toI
                )
            },
            answerRowMajorPArrayAddress := outputPType.data.pType.allocate(region, (M * N).toI),
            outputPType.data.pType.stagedInitialize(answerRowMajorPArrayAddress, (M * N).toI),
            Code.invokeScalaObject[Long, Long, Long, Long, Long, Unit](LinalgCodeUtils.getClass,
              method="copyColumnMajorToRowMajor", answerColumnMajorAddress, outputPType.data.pType.firstElementOffset(answerRowMajorPArrayAddress, (M * N).toI), M, N, lPType.elementType.byteSize),
            Code.invokeStatic[Memory, Long, Unit]("free", leftColumnMajorAddress.load()),
            Code.invokeStatic[Memory, Long, Unit]("free", rightColumnMajorAddress.load()),
            Code.invokeStatic[Memory, Long, Unit]("free", answerColumnMajorAddress.load()),
            outputPType.construct(0, 0, outputPType.makeShapeBuilder(Array(M, N)), outputPType.makeDefaultStridesBuilder(Array(M, N), mb), answerRowMajorPArrayAddress, mb)
          )

          EmitTriplet(missingSetup, isMissing, multiplyViaDGEMM)
        } else {
          val emitter = new NDArrayEmitter(mb, outputPType.nDims, unifiedShapeArray, lPType.shape.pType, lPType.elementType, shapeSetup, missingSetup, isMissing) {
            override def outputElement(idxVars: Array[Code[Long]]): Code[_] = {
              val element = coerce[Any](mb.newField("matmul_element")(eVti))
              val k = mb.newField[Long]

              val (lIndices: Array[Code[Long]], rIndices: Array[Code[Long]]) = (lPType.nDims, rPType.nDims, idxVars.toSeq) match {
                case (1, 1, Seq()) => (Array[Code[Long]](k), Array[Code[Long]](k))
                case (1, _, stack :+ m) =>
                  val rStackVars = NDArrayEmitter.zeroBroadcastedDims(stack.toArray, rightBroadcastMask)
                  (Array(k.load()), rStackVars :+ k.load() :+ m)
                case (_, 1, stack :+ n) =>
                  val lStackVars = NDArrayEmitter.zeroBroadcastedDims(stack.toArray, leftBroadcastMask)
                  (lStackVars :+ n :+ k.load(), Array(k.load()))
                case (_, _, stack :+ n :+ m) => {
                  val lStackVars = NDArrayEmitter.zeroBroadcastedDims(stack.toArray, leftBroadcastMask)
                  val rStackVars = NDArrayEmitter.zeroBroadcastedDims(stack.toArray, rightBroadcastMask)
                  (lStackVars :+ n :+ k.load(), rStackVars :+ k.load() :+  m)
                }
              }

              val lElem = lPType.loadElementToIRIntermediate(lIndices, leftND, mb)
              val rElem = rPType.loadElementToIRIntermediate(rIndices, rightND, mb)
              val kLen = mb.newField[Long]

              val innerMethod = mb.fb.newMethod(eVti)

              val loopCode = Code(
                k := 0L,
                kLen := leftShapeArray(lPType.nDims - 1),
                element := numericElementType.zero,
                Code.whileLoop(k < kLen,
                  element := numericElementType.add(numericElementType.multiply(lElem, rElem), element),
                  k := k + 1L
                ),
                element
              )
              innerMethod.emit(loopCode)
              innerMethod.invoke()
            }
          }
          emitter.emit(outputPType)
        }

      case x@NDArrayQR(nd, mode) =>
        // See here to understand different modes: https://docs.scipy.org/doc/numpy/reference/generated/numpy.linalg.qr.html
        val ndt = emit(nd)
        val ndAddress = mb.newField[Long]
        val ndPType = nd.pType.asInstanceOf[PNDArray]

        val shapeAddress = ndPType.shape.load(ndAddress)
        val shapeTuple = new CodePTuple(ndPType.shape.pType, shapeAddress)
        val shapeArray = (0 until ndPType.shape.pType.nFields).map(shapeTuple[Long](_)).toArray

        val LWORKAddress = mb.newLocal[Long]

        val M = shapeArray(0)
        val N = shapeArray(1)
        val K = (M < N).mux(M, N)
        val LDA = M // Possible stride tricks could change this in the future.
        val LWORK = Region.loadDouble(LWORKAddress).toI

        val dataAddress = ndPType.data.load(ndAddress)

        val tauPType = PArray(PFloat64Required, true)
        val tauAddress = mb.newField[Long]
        val workAddress = mb.newField[Long]
        val aAddressDGEQRF = mb.newField[Long] // Should be column major
        val rDataAddress = mb.newField[Long]
        val aNumElements = mb.newField[Long]

        val infoDGEQRFResult = mb.newLocal[Int]
        val infoDGEQRFErrorTest = (extraErrorMsg: String) => (infoDGEQRFResult cne  0)
          .orEmpty(Code._fatal(const(s"LAPACK error DGEQRF. $extraErrorMsg Error code = ").concat(infoDGEQRFResult.toS)))

        val computeHAndTau = Code(
          ndAddress := ndt.value[Long],
          aNumElements := ndPType.numElements(shapeArray, mb),

          // Make some space for the column major form (which means copying the input)
          aAddressDGEQRF := ndPType.data.pType.allocate(region, aNumElements.toI),
          ndPType.data.pType.stagedInitialize(aAddressDGEQRF, aNumElements.toI),
          ndPType.copyRowMajorToColumnMajor(dataAddress, aAddressDGEQRF, M, N, mb),

          tauAddress := tauPType.allocate(region, K.toI),
          tauPType.stagedInitialize(tauAddress, K.toI),

          LWORKAddress := region.allocate(8L, 8L),

          infoDGEQRFResult := Code.invokeScalaObject[Int, Int, Long, Int, Long, Long, Int, Int](LAPACK.getClass, "dgeqrf",
            M.toI,
            N.toI,
            ndPType.data.pType.elementOffset(aAddressDGEQRF, aNumElements.toI, 0),
            LDA.toI,
            tauPType.elementOffset(tauAddress, K.toI, 0),
            LWORKAddress,
            -1
          ),
          infoDGEQRFErrorTest("Failed size query."),

          workAddress := Code.invokeStatic[Memory, Long, Long]("malloc", LWORK.toL * 8L),

          infoDGEQRFResult := Code.invokeScalaObject[Int, Int, Long, Int, Long, Long, Int, Int](LAPACK.getClass, "dgeqrf",
            M.toI,
            N.toI,
            ndPType.data.pType.elementOffset(aAddressDGEQRF, aNumElements.toI, 0),
            LDA.toI,
            tauPType.elementOffset(tauAddress, K.toI, 0),
            workAddress,
            LWORK
          ),
          Code.invokeStatic[Memory, Long, Unit]("free", workAddress.load()),
          infoDGEQRFErrorTest("Failed to compute H and Tau.")
        )

        val result = if (mode == "raw") {
          val rawPType = x.pType.asInstanceOf[PTuple]
          val rawOutputSrvb = new StagedRegionValueBuilder(mb, x.pType, region)
          val hPType = rawPType.types(0).asInstanceOf[PNDArray]
          val tauPType = rawPType.types(1).asInstanceOf[PNDArray]

          val hShapeArray = Array(N, M)
          val hShapeBuilder = hPType.makeShapeBuilder(hShapeArray)
          val hStridesBuilder = hPType.makeDefaultStridesBuilder(hShapeArray, mb)

          val tauShapeBuilder = tauPType.makeShapeBuilder(Array(K))
          val tauStridesBuilder = tauPType.makeDefaultStridesBuilder(Array(K), mb)

          val h = hPType.construct(0, 0, hShapeBuilder, hStridesBuilder, aAddressDGEQRF, mb)
          val tau = tauPType.construct(0, 0, tauShapeBuilder, tauStridesBuilder, tauAddress, mb)

          val constructHAndTauTuple = Code(
            rawOutputSrvb.start(),
            rawOutputSrvb.addIRIntermediate(hPType)(h),
            rawOutputSrvb.advance(),
            rawOutputSrvb.addIRIntermediate(tauPType)(tau),
            rawOutputSrvb.advance(),
            rawOutputSrvb.end()
          )

          Code(
            computeHAndTau,
            constructHAndTauTuple
          )
        }
        else {
          val currRow = mb.newField[Int]
          val currCol = mb.newField[Int]

          val (rPType, rShapeArray) = if (mode == "r") {
            (x.pType.asInstanceOf[PNDArray], Array(K, N))
          } else if (mode == "complete") {
            (x.pType.asInstanceOf[PTuple].types(1).asInstanceOf[PNDArray], Array(M, N))
          } else if (mode == "reduced") {
            (x.pType.asInstanceOf[PTuple].types(1).asInstanceOf[PNDArray], Array(K, N))
          } else {
            throw new AssertionError(s"Unsupported QR mode $mode")
          }

          val rShapeBuilder = rPType.makeShapeBuilder(rShapeArray)
          val rStridesBuilder = rPType.makeDefaultStridesBuilder(rShapeArray, mb)

          //This block assumes rDataAddress is a row major ndarray.
          val zeroOutLowerTriangle =
            Code.forLoop(currRow := 0, currRow < M.toI, currRow := currRow + 1,
              Code.forLoop(currCol := 0, currCol < N.toI, currCol := currCol + 1,
                (currRow > currCol).orEmpty(
                  Region.storeDouble(
                    ndPType.data.pType.elementOffset(rDataAddress, aNumElements.toI, currRow * N.toI + currCol),
                    0.0)
                )
              )
            )

          val computeR = Code(
            // Note: this always makes room for the (M, N) R, and in cases where we need only the (K, N) R the smaller shape
            // results in these elements being ignored. When everything is column major all the time should be easy to fix.
            rDataAddress := rPType.data.pType.allocate(region, aNumElements.toI),
            rPType.data.pType.stagedInitialize(rDataAddress, aNumElements.toI),
            rPType.copyColumnMajorToRowMajor(aAddressDGEQRF,
              rDataAddress, M, N, mb),
            zeroOutLowerTriangle,
            rPType.construct(0, 0, rShapeBuilder, rStridesBuilder, rDataAddress, mb)
          )

          if (mode == "r") {
            Code(
              computeHAndTau,
              computeR
            )
          }
          else {
            val crPType = x.pType.asInstanceOf[PTuple]
            val crOutputSrvb = new StagedRegionValueBuilder(mb, crPType, region)

            val qPType = crPType.types(0).asInstanceOf[PNDArray]
            val qShapeArray = if (mode == "complete") Array(M, M) else Array(M, K)
            val qShapeBuilder = qPType.makeShapeBuilder(qShapeArray)
            val qStridesBuilder = qPType.makeDefaultStridesBuilder(qShapeArray, mb)

            val rNDArrayAddress = mb.newField[Long]
            val qDataAddress = mb.newField[Long]

            val infoDORGQRResult = mb.newField[Int]
            val infoDORQRErrorTest = (extraErrorMsg: String) => (infoDORGQRResult cne 0)
              .orEmpty(Code._fatal(const(s"LAPACK error DORGQR. $extraErrorMsg Error code = ").concat(infoDORGQRResult.toS)))

            val qCondition = const(mode == "complete") && (M > N)
            val numColsToUse = qCondition.mux(M, K)
            val aAddressDORGQR = mb.newField[Long]

            val qNumElements = M * numColsToUse

            val computeCompleteOrReduced = Code(
              qCondition.mux(
                Code(
                  aAddressDORGQR := ndPType.data.pType.allocate(region, qNumElements.toI),
                  qPType.data.pType.stagedInitialize(aAddressDORGQR, qNumElements.toI),
                  Region.copyFrom(ndPType.data.pType.firstElementOffset(aAddressDGEQRF, aNumElements.toI),
                    qPType.data.pType.firstElementOffset(aAddressDORGQR, qNumElements.toI), aNumElements * 8L)
                ),
                aAddressDORGQR := aAddressDGEQRF
              ),

              // Query optimal size for work array
              infoDORGQRResult := Code.invokeScalaObject[Int, Int, Int, Long, Int, Long, Long, Int, Int](LAPACK.getClass, "dorgqr",
                M.toI,
                numColsToUse.toI,
                K.toI,
                ndPType.data.pType.firstElementOffset(aAddressDORGQR, aNumElements.toI),
                LDA.toI,
                tauPType.firstElementOffset(tauAddress, K.toI),
                LWORKAddress,
                -1
              ),
              infoDORQRErrorTest("Failed size query."),

              workAddress := Code.invokeStatic[Memory, Long, Long]("malloc", LWORK.toL * 8L),

              infoDORGQRResult := Code.invokeScalaObject[Int, Int, Int, Long, Int, Long, Long, Int, Int](LAPACK.getClass, "dorgqr",
                M.toI,
                numColsToUse.toI,
                K.toI,
                ndPType.data.pType.elementOffset(aAddressDORGQR, (M * numColsToUse).toI, 0),
                LDA.toI,
                tauPType.elementOffset(tauAddress, K.toI, 0),
                workAddress,
                LWORK
              ),
              Code.invokeStatic[Memory, Long, Unit]("free", workAddress.load()),
              infoDORQRErrorTest("Failed to compute Q."),

              qDataAddress := qPType.data.pType.allocate(region, qNumElements.toI),
              qPType.data.pType.stagedInitialize(qDataAddress, qNumElements.toI),
              qPType.copyColumnMajorToRowMajor(aAddressDORGQR, qDataAddress, M, numColsToUse, mb),

              crOutputSrvb.start(),
              crOutputSrvb.addIRIntermediate(qPType)(qPType.construct(0, 0, qShapeBuilder, qStridesBuilder, qDataAddress, mb)),
              crOutputSrvb.advance(),
              crOutputSrvb.addIRIntermediate(rPType)(rNDArrayAddress),
              crOutputSrvb.advance(),
              crOutputSrvb.end()
            )

            Code(
              computeHAndTau,
              rNDArrayAddress := computeR,
              computeCompleteOrReduced
            )
          }
        }
        EmitTriplet(ndt.setup, ndt.m, result)


      case x@CollectDistributedArray(contexts, globals, cname, gname, body) =>
        val ctxType = coerce[PArray](contexts.pType).elementType
        val gType = globals.pType
        val bType = body.pType

        val ctxTypeTuple = PTuple(ctxType)
        val gTypeTuple = PTuple(gType)
        val bTypeTuple = PTuple(bType)

        val spec = BufferSpec.defaultUncompressed
        val parentFB = mb.fb

        val cCodec = TypedCodecSpec(ctxTypeTuple, spec)
        val gCodec = TypedCodecSpec(gTypeTuple, spec)
        val bCodec = TypedCodecSpec(bTypeTuple, spec)

        val functionID: String = {
          val bodyFB = EmitFunctionBuilder[Region, Array[Byte], Array[Byte], Array[Byte]]("collect_distributed_array")
          val bodyMB = bodyFB.newMethod(Array[TypeInfo[_]](typeInfo[Region], typeToTypeInfo(ctxType), typeInfo[Boolean], typeToTypeInfo(gType), typeInfo[Boolean]), typeInfo[Long])

          val (cRetPtype, cDec) = cCodec.buildEmitDecoderF[Long](ctxTypeTuple.virtualType, bodyFB)
          val (gRetPtype, gDec) = gCodec.buildEmitDecoderF[Long](gTypeTuple.virtualType, bodyFB)
          val bEnc = bCodec.buildEmitEncoderF[Long](bTypeTuple, bodyFB)
          val bOB = bodyFB.newField[OutputBuffer]

          assert(cRetPtype == ctxTypeTuple)
          assert(gRetPtype == gTypeTuple)

          val env = Env[(TypeInfo[_], Code[Boolean], Code[_])](
            (cname, (typeToTypeInfo(ctxType), bodyMB.getArg[Boolean](3).load(), bodyMB.getArg(2)(typeToTypeInfo(ctxType)).load())),
            (gname, (typeToTypeInfo(gType), bodyMB.getArg[Boolean](5).load(), bodyMB.getArg(4)(typeToTypeInfo(gType)).load())))

          // FIXME fix number of aggs here
          val t = new Emit(ctx, bodyMB).emit(MakeTuple.ordered(FastSeq(body)), env, EmitRegion.default(bodyMB), None)
          bodyMB.emit(Code(t.setup, t.m.mux(Code._fatal("return cannot be missing"), t.v)))

          val ctxIS = Code.newInstance[ByteArrayInputStream, Array[Byte]](bodyFB.getArg[Array[Byte]](2))
          val gIS = Code.newInstance[ByteArrayInputStream, Array[Byte]](bodyFB.getArg[Array[Byte]](3))

          val ctxOff = bodyFB.newLocal[Long]
          val gOff = bodyFB.newLocal[Long]
          val bOff = bodyFB.newLocal[Long]
          val bOS = bodyFB.newLocal[ByteArrayOutputStream]

          bodyFB.emit(Code(
            ctxOff := cDec(bodyFB.getArg[Region](1), cCodec.buildCodeInputBuffer(ctxIS)),
            gOff := gDec(bodyFB.getArg[Region](1), gCodec.buildCodeInputBuffer(gIS)),
            bOff := bodyMB.invoke[Long](bodyFB.getArg[Region](1),
              Region.loadIRIntermediate(ctxType)(ctxTypeTuple.fieldOffset(ctxOff, 0)),
              ctxTypeTuple.isFieldMissing(ctxOff, 0),
              Region.loadIRIntermediate(gType)(gTypeTuple.fieldOffset(gOff, 0)),
              gTypeTuple.isFieldMissing(gOff, 0)),
            bOS := Code.newInstance[ByteArrayOutputStream](),
            bOB := bCodec.buildCodeOutputBuffer(bOS),
            bEnc(bodyFB.getArg[Region](1), bOff, bOB),
            bOB.invoke[Unit]("flush"),
            bOB.invoke[Unit]("close"),
            bOS.invoke[Array[Byte]]("toByteArray")))

          val fID = genUID()
          parentFB.addModule(fID, bodyFB.resultWithIndex())
          fID
        }

        val spark = parentFB.backend()
        val contextAE = emitArrayIterator(contexts)
        val globalsT = emit(globals)

        val cEnc = cCodec.buildEmitEncoderF[Long](ctxTypeTuple, parentFB)
        val gEnc = gCodec.buildEmitEncoderF[Long](gTypeTuple, parentFB)
        val (bRetPType, bDec) = bCodec.buildEmitDecoderF[Long](bTypeTuple.virtualType, parentFB)

        assert(bRetPType == bTypeTuple)

        val baos = mb.newField[ByteArrayOutputStream]
        val buf = mb.newField[OutputBuffer]
        val ctxab = mb.newField[ByteArrayArrayBuilder]
        val encRes = mb.newField[Array[Array[Byte]]]

        val contextT = {
          val sctxb = new StagedRegionValueBuilder(mb, ctxTypeTuple)
          contextAE.arrayEmitter { (m: Code[Boolean], v: Code[_]) =>
            Code(
              baos.invoke[Unit]("reset"),
              sctxb.start(),
              m.mux(
                sctxb.setMissing(),
                sctxb.addIRIntermediate(ctxType)(v)),
              cEnc(region, sctxb.offset, buf),
              buf.invoke[Unit]("flush"),
              ctxab.invoke[Array[Byte], Unit]("add", baos.invoke[Array[Byte]]("toByteArray")))
          }
        }

        val addGlobals = {
          val sgb = new StagedRegionValueBuilder(mb, gTypeTuple)
          Code(
            globalsT.setup,
            sgb.start(),
            globalsT.m.mux(
              sgb.setMissing(),
              sgb.addIRIntermediate(gType)(globalsT.v)),
            gEnc(region, sgb.offset, buf),
            buf.invoke[Unit]("flush"))
        }

        val decodeResult = {
          val sab = new StagedRegionValueBuilder(mb, x.pType)
          val bais = Code.newInstance[ByteArrayInputStream, Array[Byte]](encRes(sab.arrayIdx))
          val eltTupled = mb.newField[Long]
          Code(
            sab.start(encRes.length()),
            Code.whileLoop(sab.arrayIdx < encRes.length(),
              eltTupled := bDec(region, bCodec.buildCodeInputBuffer(bais)),
              bTypeTuple.isFieldMissing(eltTupled, 0).mux(
                sab.setMissing(),
                sab.addIRIntermediate(bType)(Region.loadIRIntermediate(bType)(bTypeTuple.fieldOffset(eltTupled, 0)))),
              sab.advance()),
            sab.end())
        }

        EmitTriplet(
          contextT.setup,
          contextT.m.getOrElse(false),
          Code(
            baos := Code.newInstance[ByteArrayOutputStream](),
            buf := cCodec.buildCodeOutputBuffer(baos), // TODO: take a closer look at whether we need two codec buffers?
            ctxab := Code.newInstance[ByteArrayArrayBuilder, Int](16),
            contextAE.calcLength,
            contextT.addElements,
            baos.invoke[Unit]("reset"),
            addGlobals,
            encRes := spark.invoke[String, Array[Array[Byte]], Array[Byte], Array[Array[Byte]]](
              "collectDArray", functionID,
              ctxab.invoke[Array[Array[Byte]]]("result"),
              baos.invoke[Array[Byte]]("toByteArray")),
            decodeResult))
      case x@TailLoop(name, args, body) =>
        val loopRefs = args.map { case (name, ir) =>
          val ti = typeToTypeInfo(ir.typ)
          ti -> LoopRef(mb.newField[Boolean], mb.newField()(ti), mb.newLocal[Boolean], mb.newLocal()(ti))
        }

        val storeInitArgs = args.zip(loopRefs).map { case ((_, ir), (_, loopref)) =>
          val t = emit(ir)
          Code(t.setup, loopref.m := t.m, (!loopref.m).orEmpty(loopref.v := t.value))
        }

        val label = new CodeLabel
        val m = mb.newField[Boolean]
        val v = mb.newField()(typeToTypeInfo(x.typ))

        val argEnv = env
          .bind(args.zip(loopRefs).map { case ((name, _), (ti, ref)) => (name, (ti, ref.m.load(), ref.v.load())) } : _*)
          .bind(name, (typeToTypeInfo(x.typ), const(false), label.goto))

        val newLoopEnv = loopEnv.getOrElse(Env.empty)
        val bodyT = emit(body, argEnv, loopEnv = Some(newLoopEnv.bind(name, loopRefs.map(_._2).toArray)))
        val bodyF = Code(
          bodyT.setup,
          m := bodyT.m,
          (!m).orEmpty(v := bodyT.value))

        EmitTriplet(Code(storeInitArgs, label, bodyF), m, v)

      case Recur(name, args, _) =>
        val (_, _, jump) = env.lookup(name)
        val refs = loopEnv.get.lookup(name)
        val storeTempArgs = Array.tabulate(refs.length) { i =>
          val t = emit(args(i), env.delete(name), loopEnv = None)
          Code(t.setup, refs(i).tempM := t.m, refs(i).tempV.storeAny(refs(i).tempM.mux(defaultValue(args(i).typ), t.v)))
        }
        val moveArgs = refs.map( ref =>  Code(ref.m := ref.tempM, ref.v.storeAny(ref.tempV)) )
        EmitTriplet(Code(Code(storeTempArgs ++ moveArgs: _*), coerce[Unit](jump)), const(false), Code._empty)
    }
  }

  private def capturedReferences(ir: IR): (IR, (Emit.E, DependentEmitFunction[_]) => Emit.E) = {
    var ids = Set[String]()

    def getReferenced: IR => IR = {
      case node@Ref(id, typ) =>
        ids += id
        node
      case node => MapIR(getReferenced)(node)
    }

    (getReferenced(ir), { (env: Emit.E, f: DependentEmitFunction[_]) =>
      Env[(TypeInfo[_], Code[Boolean], Code[_])](ids.toFastSeq.flatMap { id: String =>
         env.lookupOption(id).map { e =>
           val (ti, m, v) = e
           (id, (ti, f.addField[Boolean](m).load(), f.addField(v)(ti.asInstanceOf[TypeInfo[Any]]).load()))
        }
      }: _*)
    })
  }

  private def makeDependentSortingFunction[T: TypeInfo](
    ir: IR, env: Emit.E): DependentEmitFunction[AsmFunction2[T, T, Boolean]] = {
    val (newIR, getEnv) = capturedReferences(ir)
    val f = mb.fb.newDependentFunction[T, T, Boolean]
    val fregion = f.addField[Region](region)
    val newEnv = getEnv(env, f)

    val sort = f.newMethod[Region, T, Boolean, T, Boolean, Boolean]
    val EmitTriplet(setup, m, v) = new Emit(ctx, sort).emit(newIR, newEnv, EmitRegion.default(sort), None)

    sort.emit(Code(setup, m.mux(Code._fatal("Result of sorting function cannot be missing."), v)))
    f.apply_method.emit(Code(sort.invoke(fregion, f.getArg[T](1), false, f.getArg[T](2), false)))
    f
  }

  private def emitArrayIterator(ir: IR, env: E, er: EmitRegion, container: Option[AggContainer]): ArrayIteratorTriplet = {
    println(s"THE ARRAY WE GOT ${ir}")
    val s = ir//Streamify(ir)
    println(s"The array we would have converted to: ${Streamify(ir)}")
    EmitStream(this, s, env, er, container)
      .toArrayIterator(mb)
  }

  private def present(x: Code[_]): EmitTriplet =
    EmitTriplet(Code._empty, const(false), x)

  private def void(x: Code[Unit]*): EmitTriplet = EmitTriplet(coerce[Unit](Code(x: _*)), false, Code._empty)

  private def strict(value: Code[_], args: EmitTriplet*): EmitTriplet = {
    EmitTriplet(
      coerce[Unit](Code(args.map(_.setup): _*)),
      if (args.isEmpty) false else args.map(_.m).reduce(_ || _),
      value)
  }

  private[ir] def normalArgument(idx: Int, pType: PType): EmitTriplet = {
    val i = 2 + idx * 2
    EmitTriplet(Code._empty,
      mb.getArg[Boolean](i + 1),
      mb.getArg(i)(typeToTypeInfo(pType)))
  }

  def deforestNDArray(er: EmitRegion, x: IR, env: Emit.E): NDArrayEmitter = {
    def deforest(nd: IR): NDArrayEmitter = deforestNDArray(er, nd, env)

    val xType = coerce[PNDArray](x.pType)
    val nDims = xType.nDims

    x match {
      case NDArrayMap(child, elemName, body) =>
        val childP = child.pType.asInstanceOf[PNDArray]
        val elemPType = childP.elementType
        val vti = typeToTypeInfo(elemPType.virtualType)
        val elemRef = coerce[Any](mb.newField(elemName)(vti))
        val bodyEnv = env.bind(name=elemName, v=(vti, false, elemRef.load()))
        val bodyt = this.emit(body, bodyEnv, er, None)

        val childEmitter = deforest(child)
        val setup = Code(childEmitter.setupShape)

        new NDArrayEmitter(mb, childEmitter.nDims, childEmitter.outputShape,
          childP.shape.pType, body.pType, setup, childEmitter.setupMissing, childEmitter.missing) {
          override def outputElement(idxVars: Array[Code[Long]]): Code[_] = {
            Code(
              elemRef := childEmitter.outputElement(idxVars),
              bodyt.setup,
              bodyt.m.orEmpty(Code._fatal("NDArray map body cannot be missing")),
              bodyt.v
            )
          }
        }
      case NDArrayMap2(lChild, rChild, lName, rName, body) =>
        val lP = coerce[PNDArray](lChild.pType)
        val rP = coerce[PNDArray](rChild.pType)

        val lVti = typeToTypeInfo(lP.elementType.virtualType)
        val rVti = typeToTypeInfo(rP.elementType.virtualType)

        val lElemRef = coerce[Any](mb.newField(lName)(lVti))
        val rElemRef = coerce[Any](mb.newField(rName)(rVti))

        val bodyEnv = env.bind(name=lName, v=(lVti, false, lElemRef.load()))
                         .bind(name=rName, v=(rVti, false, rElemRef.load()))
        val bodyt = this.emit(body, bodyEnv, er, None)

        val leftChildEmitter = deforest(lChild)
        val rightChildEmitter = deforest(rChild)

        val shapeArray = NDArrayEmitter.unifyShapes2(leftChildEmitter.outputShape, rightChildEmitter.outputShape)

        val setupMissing = Code(leftChildEmitter.setupMissing, rightChildEmitter.setupMissing)
        val setupShape = Code(leftChildEmitter.setupShape, rightChildEmitter.setupShape)

        new NDArrayEmitter(mb, lP.shape.pType.size, shapeArray, lP.shape.pType, body.pType, setupShape, setupMissing, leftChildEmitter.missing || rightChildEmitter.missing) {
          override def outputElement(idxVars: Array[Code[Long]]): Code[_] = {

            val lIdxVars2 = NDArrayEmitter.zeroBroadcastedDims2(mb, idxVars, nDims, leftChildEmitter.outputShape)
            val rIdxVars2 = NDArrayEmitter.zeroBroadcastedDims2(mb, idxVars, nDims, rightChildEmitter.outputShape)

            Code(
              lElemRef := leftChildEmitter.outputElement(lIdxVars2),
              rElemRef := rightChildEmitter.outputElement(rIdxVars2),
              bodyt.setup,
              bodyt.m.orEmpty(Code._fatal("NDArray map body cannot be missing")),
              bodyt.v
            )
          }
        }

      case x@NDArrayReindex(child, indexExpr) =>
        val childEmitter = deforest(child)
        val childPType = child.pType.asInstanceOf[PNDArray]

        val outputPType = x.pType
        val outputShapePType = outputPType.shape.pType


        val shapeSeq = indexExpr.map {childIndex =>
          if (childIndex < childPType.nDims) {
            childEmitter.outputShape(childIndex)
          }
          else {
            const(1L)
          }
        }.toArray

        new NDArrayEmitter(mb, indexExpr.length, shapeSeq, outputShapePType, outputPType.elementType, childEmitter.setupShape, childEmitter.setupMissing, childEmitter.missing) {
          override def outputElement(idxVars: Array[Code[Long]]): Code[_] = {
            val concreteIdxsForChild = Array.tabulate(childEmitter.nDims) { childDim =>
              val parentDim = indexExpr.indexOf(childDim)
              idxVars(parentDim)
            }
            childEmitter.outputElement(concreteIdxsForChild)
          }
        }

      case x@NDArrayReshape(childND, shape) =>

        // Need to take this shape, which may have a -1 in it, and turn it into a compatible shape if possible.
        def compatibleShape(numElements: Code[Long], requestedShape: Array[Code[Long]]): (Code[Unit], Array[Code[Long]]) = {
          val hasNegativeOne = mb.newLocal[Boolean]
          val runningProduct = mb.newLocal[Long]
          val quotient = mb.newLocal[Long]
          val tempShapeElement = mb.newLocal[Long]

          val newShapeVars = (0 until requestedShape.length).map(_ => mb.newField[Long]).toArray

          val setupShape = coerce[Unit](Code(
            hasNegativeOne := false,
            runningProduct := 1L,

            Code.foreach(requestedShape) { requestedShapeElement => Code(
              tempShapeElement := requestedShapeElement,
              (tempShapeElement <= 0L).mux(
                (tempShapeElement ceq -1L).mux(
                  hasNegativeOne.mux(
                    Code._fatal("Can't infer shape, more than one -1"),
                    hasNegativeOne := true
                  ),
                  Code._fatal("Can't reshape, new shape must contain only positive numbers or -1")),
                runningProduct := runningProduct * tempShapeElement
              )
            )},
            hasNegativeOne.mux(
              (numElements % runningProduct) > 0L,
              numElements cne runningProduct
            ).orEmpty(Code._fatal("Can't reshape since requested shape is incompatible with number of elements")),
            quotient := numElements / runningProduct,
            Code(newShapeVars.zip(requestedShape).map { case (variable, shapeElement) =>
              variable := (shapeElement ceq -1L).mux(quotient, shapeElement)}:_*)
          ))

          (setupShape, newShapeVars.map(_.load()))
        }

        val childEmitter = deforest(childND)

        val requestedShapet = emit(shape, env, resultRegion, None)
        val requestedShapeAddress = mb.newField[Long]
        val requestedShapePType = coerce[PTuple](shape.pType)
        val requestedShapeTuple = new CodePTuple(requestedShapePType, requestedShapeAddress)
        val requestedShapeArray = (0 until requestedShapePType.size).map(i => requestedShapeTuple[Long](i)).toArray

        val (childShapeCachingCode, childShapeCached) = childEmitter.outputShape.cacheEntries(mb, LongInfo)

        val numElements = mb.newField[Long]

        val (reshapeSetup, reshapedShapeArray) = compatibleShape(numElements, requestedShapeArray)

        val setupMissing = Code(
          childEmitter.setupMissing,
          requestedShapet.setup
        )

        val setupShape = Code(
          childEmitter.setupShape,
          childShapeCachingCode,
          requestedShapeAddress := requestedShapet.value[Long],
          numElements := coerce[PNDArray](childND.pType).numElements(childShapeCached, mb),
          reshapeSetup
        )

        new NDArrayEmitter(mb, reshapedShapeArray.length, reshapedShapeArray, requestedShapePType.setRequired(true).asInstanceOf[PTuple],
          childEmitter.outputElementPType, setupShape, setupMissing, childEmitter.missing || requestedShapet.m) {
          override def outputElement(idxVars: Array[Code[Long]]): Code[_] = {
            val storeElementIndex = mb.newField[Long]

            val (newIdxVarsSetup, newIdxVars) = x.pType.unlinearizeIndexRowMajor(storeElementIndex, childShapeCached, mb)

            assert(newIdxVars.length == childEmitter.nDims)

            Code(
              storeElementIndex := x.pType.linearizeIndicesRowMajor(idxVars, reshapedShapeArray, mb),
              newIdxVarsSetup,
              childEmitter.outputElement(newIdxVars)
            )
          }
        }

      case x@NDArraySlice(child, slicesIR) =>
        val childEmitter = deforest(child)

        val slicest = emit(slicesIR, env, resultRegion, None)
        val slicesValueAddress = mb.newField[Long]
        val slices = new CodePTuple(coerce[PTuple](slicesIR.pType), slicesValueAddress)

        val slicers = slices.withTypes.collect {
          case (t: PTuple, slice) => new CodePTuple(t, slice)
        }

        val missingSliceElements = slicers.map(_.missingnessPattern.reduce(_ || _)).fold(const(false))(_ || _)
        val anyMissingness = missingSliceElements || slices.missingnessPattern.fold(const(false))(_ || _)

        val codeSlices = slicers.map(_.values[Long, Long, Long])

        val outputShape = codeSlices.map { case (start, stop, step) =>
          (step >= 0L && start <= stop).mux(
            const(1L) + ((stop - start) - 1L) / step,
            (step < 0L && start >= stop).mux(
              (((stop - start) + 1L) / step) + 1L,
              0L)
          )
        }.toArray

        val setupMissing = Code(
          slicest.setup,
          slicesValueAddress := slicest.value[Long],
          childEmitter.setupMissing
        )

        val missing = childEmitter.missing || anyMissingness

        new NDArrayEmitter(mb, x.pType.nDims, outputShape, x.pType.shape.pType, x.pType.elementType, childEmitter.setupShape, setupMissing, missing) {
          override def outputElement(idxVars: Array[Code[Long]]): Code[_] = {
            val oldIdxVarsIter = idxVars.iterator

            val sliceIdxVars2 = slices.withTypes.map {
              case (_: PInt64, indexer) =>
                coerce[Long](indexer)
              case (t: PTuple, slicer) =>
                val (start, _, step) = new CodePTuple(t, slicer).values[Long, Long, Long]
                start + oldIdxVarsIter.next() * step
            }

            childEmitter.outputElement(sliceIdxVars2.toArray)
          }
        }

      case _ =>
        val ndt = emit(x, env, er, None)
        val ndAddress = mb.newField[Long]
        val setup = Code(
          ndAddress := ndt.value[Long]
        )
        val xP = x.pType.asInstanceOf[PNDArray]

        val shapeAddress = xP.shape.load(ndAddress)
        val shapeTuple = new CodePTuple(xP.shape.pType, shapeAddress)

        val shapeArray = (0 until xP.shape.pType.nFields).map(i => shapeTuple.apply[Long](i)).toArray

        new NDArrayEmitter(mb, nDims, shapeArray,
          xP.shape.pType, xP.elementType, setup, ndt.setup, ndt.m) {
          override def outputElement(idxVars: Array[Code[Long]]): Code[_] = {
            val elementLocation = xP.getElementAddress(idxVars, ndAddress, mb)
            Region.loadIRIntermediate(outputElementPType)(elementLocation)
          }
        }
    }
  }
}

object NDArrayEmitter {

  def zeroBroadcastedDims2(mb: MethodBuilder, loopVars: Array[Code[Long]], nDims: Int, shapeArray: Array[Code[Long]]): Array[Code[Long]] = {
    val broadcasted = 0L
    val notBroadcasted = 1L
    Array.tabulate(nDims)(dim => (shapeArray(dim) > 1L).mux(notBroadcasted, broadcasted) * loopVars(dim))
  }

  def broadcastMask(shapeArray: Array[Code[Long]]): Array[Code[Long]] = {
    val broadcasted = 0L
    val notBroadcasted = 1L
    shapeArray.map(shapeElement => (shapeElement > 1L).mux(notBroadcasted, broadcasted))
  }

  def zeroBroadcastedDims(indices: Array[Code[Long]], broadcastMask: Array[Code[Long]]): Array[Code[Long]] = {
    indices.zip(broadcastMask).map { case (index, flag) => index * flag }
  }

  def unifyShapes2(leftShape: Array[Code[Long]], rightShape: Array[Code[Long]]): Array[Code[Long]] = {
    leftShape.zip(rightShape).map{case (left, right) =>
      val notSameAndNotBroadcastable = !((left ceq right) || (left ceq 1L) || (right ceq 1L))
      coerce[Long](Code(
        notSameAndNotBroadcastable.mux(
          Code._fatal("Incompatible NDArray shapes"),
          (left > right).mux(left, right)
        )
      ))
    }
  }

  def matmulShape(leftShape: Array[Code[Long]], rightShape: Array[Code[Long]]): (Code[Unit], Array[Code[Long]]) = {
    val ((lK, rK), shape) = (leftShape.toSeq, rightShape.toSeq) match {
      case (Seq(l), Seq(r)) =>
        ((l, r), Array[Code[Long]]())
      case (Seq(l), rs :+ r2 :+ r1) =>
        ((l, r2), (rs :+ r1).toArray)
      case (ls :+ l2 :+ l1, Seq(r)) =>
        ((l1, r), (ls :+ l2).toArray)
      case (
        ls :+ l2 :+ l1,
        rs :+ r2 :+ r1
        ) => ((l1, r2), unifyShapes2(ls.toArray, rs.toArray) :+ l2 :+ r1)
      case (l, r) =>
        fatal(s"Matrix multiply compiler bug: $l $r")
    }

    val dimCheck = (lK cne rK).orEmpty(
      Code._fatal(const("Matrix dimensions incompatible: ").concat(lK.toS).concat(" ").concat(rK.toS)))

    (dimCheck, shape)
  }
}

abstract class NDArrayEmitter(
   val mb: MethodBuilder,
   val nDims: Int,
   val outputShape: Array[Code[Long]],
   val outputShapePType: PTuple,
   val outputElementPType: PType,
   val setupShape: Code[_],
   val setupMissing: Code[Unit] = Code._empty[Unit],
   val missing: Code[Boolean] = false) {

  private val outputShapeVariables = (0 until nDims).map(_ => mb.newField[Long]).toArray

  def outputElement(idxVars: Array[Code[Long]]): Code[_]

  def emit(targetType: PNDArray): EmitTriplet = {
    val dataSrvb = new StagedRegionValueBuilder(mb, targetType.data.pType)

    val dataAddress: Code[Long] =
      Code(
        dataSrvb.start(targetType.numElements(outputShapeVariables.map(_.load()), mb).toI),
        emitLoops(dataSrvb),
        dataSrvb.end()
      )

    def shapeBuilder(srvb: StagedRegionValueBuilder): Code[Unit] = {
      coerce[Unit](Code(
        srvb.start(),
        Code.foreach(outputShapeVariables){ shapeElement =>
          Code(
            srvb.addLong(shapeElement),
            srvb.advance()
          )
        }
      ))
    }

    val fullSetup = Code(
      setupMissing,
      missing.mux(
        Code._empty,
        Code(
          setupShape,
          Code.foreach(0 until nDims)(index => outputShapeVariables(index) := outputShape(index))
        )
      )
    )

    EmitTriplet(fullSetup, missing, targetType.construct(0, 0, shapeBuilder, targetType.makeDefaultStridesBuilder(outputShapeVariables.map(_.load()), mb), dataAddress, mb))
  }

  private def emitLoops(srvb: StagedRegionValueBuilder): Code[_] = {
    val idxVars = Array.tabulate(nDims) {_ => mb.newField[Long]}
    val loadedIdxVars = idxVars.map(_.load())
    val storeElement = mb.newLocal(typeToTypeInfo(outputElementPType.virtualType)).asInstanceOf[LocalRef[Double]]
    println(s"IN EMIT LOOPS for ir ${outputElementPType}")
    val body =
      Code(
        storeElement := outputElement(loadedIdxVars).asInstanceOf[Code[Double]],
        srvb.addIRIntermediate(outputElementPType)(storeElement),
        srvb.advance()
      )
    val loops = idxVars.zipWithIndex.foldRight(body) { case((dimVar, dimIdx), innerLoops) =>
      Code(
        dimVar := 0L,
        Code.whileLoop(dimVar < outputShapeVariables(dimIdx),
          innerLoops,
          dimVar := dimVar + 1L
        )
      )
    }
    val eVti = typeToTypeInfo(TVoid)
    val innerMethod = mb.fb.newMethod(eVti)
    innerMethod.emit(loops)
    innerMethod.invoke()
  }
}<|MERGE_RESOLUTION|>--- conflicted
+++ resolved
@@ -52,14 +52,8 @@
 }
 
 object AggContainer {
-<<<<<<< HEAD
-  def fromVars(aggs: Array[PhysicalAggSignature], fb: EmitFunctionBuilder[_], region: ClassFieldRef[Region], off: ClassFieldRef[Long]): (AggContainer, Code[Unit], Code[Unit]) = {
-    println("\n\nCALLING EXZTRACT IN fromVars \n\n")
-    val states = agg.StateTuple(aggs.map(a => agg.Extract.getAgg(a).createState(fb)).toArray)
-=======
   def fromVars(aggs: Array[AggStatePhysicalSignature], fb: EmitFunctionBuilder[_], region: ClassFieldRef[Region], off: ClassFieldRef[Long]): (AggContainer, Code[Unit], Code[Unit]) = {
     val states = agg.StateTuple(aggs.map(a => agg.Extract.getAgg(a, a.default).createState(fb)).toArray)
->>>>>>> 044b8e99
     val aggState = new agg.TupleAggregatorState(fb, states, region, off)
 
     val setup = Code(
@@ -726,14 +720,8 @@
               srvb.offset
             ))))
 
-<<<<<<< HEAD
-      case _: ArrayMap | _: ArrayZip | _: ArrayFilter | _: ArrayRange | _: ArrayFlatMap | _: ArrayScan | _: ArrayLeftJoinDistinct | _: RunAggScan | _: ArrayAggScan | _: ReadPartition | _: MakeStream | _: StreamRange => {
-        println(s"in catchall with ir: ${ir}")
-=======
-      case _: ArrayMap | _: ArrayZip | _: ArrayFilter | _: ArrayRange | _: ArrayFlatMap | _: ArrayScan | _: ArrayLeftJoinDistinct | _: RunAggScan | _: ReadPartition =>
->>>>>>> 044b8e99
+      case _: ArrayMap | _: ArrayZip | _: ArrayFilter | _: ArrayRange | _: ArrayFlatMap | _: ArrayScan | _: ArrayLeftJoinDistinct | _: RunAggScan | _: ArrayAggScan | _: ReadPartition | _: MakeStream | _: StreamRange =>
         emitArrayIterator(ir).toEmitTriplet(mb, PArray(coerce[PStreamable](ir.pType).elementType))
-      }
 
       case ArrayFold(a, zero, name1, name2, body) =>
         val typ = ir.typ
@@ -886,84 +874,18 @@
 
         EmitTriplet(aggregation, resm, resv)
 
-<<<<<<< HEAD
-      case ArrayAgg(a, name, query) =>
-        assert(!ContainsAggIntermediate(query))
-        println(s"IN ARRAY AGG a: ${a}")
-        val tarray = coerce[TStreamable](a.typ)
-        val eti = typeToTypeInfo(tarray.elementType)
-        val xmv = mb.newField[Boolean]()
-        val xvv = coerce[Any](mb.newField(name)(eti))
-        val perEltEnv = env.bind(
-          (name, (eti, xmv.load(), xvv.load())))
-
-        val res = genUID()
-        println("\n\nMatched on ArrayAgg in Emit.emit\n\n")
-        val extracted = agg.Extract(query, res)
-
-        val (newContainer, aggSetup, aggCleanup) = AggContainer.fromFunctionBuilder(extracted.aggs, mb.fb, "array_agg")
-
-        val init = Optimize(extracted.init, noisy = true,
-          context = "ArrayAgg/agg.Extract/init", ctx)
-        val perElt = Optimize(extracted.seqPerElt, noisy = true,
-          context = "ArrayAgg/agg.Extract/perElt", ctx)
-        val postAggIR = Optimize[IR](Let(res, extracted.results, extracted.postAggIR), noisy = true,
-          context = "ArrayAgg/agg.Extract/postAggIR", ctx)
-
-        val codeInit = emit(init, env = env, container = Some(newContainer))
-        val codePerElt = emit(perElt, env = perEltEnv, container = Some(newContainer))
-        val postAgg = emit(postAggIR, env = env, container = Some(newContainer))
-
-        val resm = mb.newField[Boolean]()
-        val resv = mb.newField(name)(typeToTypeInfo(query.pType))
-        println(s"\n\n ARRAY AGG, IR: ${ir} , a: ${a}")
-        val aBase = emitArrayIterator(a)
-        val cont = { (m: Code[Boolean], v: Code[_]) =>
-          Code(xmv := m,
-            xvv := xmv.mux(defaultValue(tarray.elementType), v),
-            codePerElt.setup)
-        }
-        val processAElts = aBase.arrayEmitter(cont)
-        val ma = processAElts.m.getOrElse(const(false))
-
-        val aggregation = Code(
-          aggSetup,
-          codeInit.setup,
-          processAElts.setup,
-          ma.mux(
-            Code._empty,
-            Code(aBase.calcLength, processAElts.addElements)),
-          postAgg.setup,
-          resm := postAgg.m,
-          resv.storeAny(resm.mux(defaultValue(query.pType), postAgg.value)),
-          aggCleanup)
-
-        EmitTriplet(aggregation, resm, resv)
-
-      case InitOp(i, args, aggSig) =>
-        val AggContainer(aggs, sc) = container.get
-        println("\n\nCALLING extract in InitOp \n\n")
-        assert(agg.Extract.compatible(aggs(i), aggSig))
-        val rvAgg = agg.Extract.getAgg(aggSig)
-=======
       case x@InitOp(i, args, _, op) =>
         val AggContainer(aggs, sc) = container.get
         val physicalSignature = aggs(i).lookup(op)
         args.map(_.pType).zip(physicalSignature.physicalInitOpArgs).foreach { case (l, r) => assert(l == r, s"$l, $r") }
         val rvAgg = agg.Extract.getAgg(aggs(i), op)
->>>>>>> 044b8e99
 
         val argVars = args.map(a => emit(a, container = container.flatMap(_.nested(i, init = true)))).toArray
         void(
           sc.newState(i),
           rvAgg.initOp(sc.states(i), argVars))
 
-<<<<<<< HEAD
-      case SeqOp(i, args, aggSig) =>
-        println("\n\nCALLING extract in SeqOp \n\n")
-=======
       case x@SeqOp(i, args, _, op) =>
->>>>>>> 044b8e99
         val AggContainer(aggs, sc) = container.get
         val aggSig = aggs(i)
         args.map(_.pType).zip(aggSig.lookup(op).physicalSeqOpArgs).foreach { case (l, r) => assert(l == r, s"$l, $r") }
@@ -972,12 +894,7 @@
         val argVars = args.map(a => emit(a, container = container.flatMap(_.nested(i, init = false)))).toArray
         void(rvAgg.seqOp(sc.states(i), argVars))
 
-<<<<<<< HEAD
-      case CombOp(i1, i2, aggSig) =>
-        println("\n\nCALLING EXZTRACT IN CombOp \n\n")
-=======
       case x@CombOp(i1, i2, _) =>
->>>>>>> 044b8e99
         val AggContainer(aggs, sc) = container.get
         val aggSig = aggs(i1)
         assert(agg.Extract.compatible(aggs(i2), aggSig), s"${ aggs(i2) } vs $aggSig")
@@ -985,12 +902,7 @@
 
         void(rvAgg.combOp(sc.states(i1), sc.states(i2)))
 
-<<<<<<< HEAD
-      case x@ResultOp(start, aggSigs) =>
-        println("\n\nCALLING EXZTRACT IN ResultOp \n\n")
-=======
       case x@ResultOp(start, _) =>
->>>>>>> 044b8e99
         val newRegion = mb.newField[Region]
         val AggContainer(aggs, sc) = container.get
         val srvb = new StagedRegionValueBuilder(EmitRegion(mb, newRegion), x.pType)
@@ -1009,17 +921,10 @@
           sc.store,
           srvb.offset))
 
-<<<<<<< HEAD
-      case CombOpValue(i, value, sig) =>
-        println("\n\nCALLING EXZTRACT IN CombOpValue \n\n")
-        val AggContainer(_, sc) = container.get
-        val rvAgg = agg.Extract.getAgg(sig)
-=======
       case x@CombOpValue(i, value, sig) =>
         val AggContainer(aggs, sc) = container.get
         val aggSig = aggs(i)
         val rvAgg = agg.Extract.getAgg(aggSig, aggSig.default)
->>>>>>> 044b8e99
         val newState = rvAgg.createState(mb.fb)
 
         val t = value.pType.asInstanceOf[PBinary]
