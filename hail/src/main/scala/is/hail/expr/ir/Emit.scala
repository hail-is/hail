package is.hail.expr.ir

import java.io.{ByteArrayInputStream, ByteArrayOutputStream}

import is.hail.annotations._
import is.hail.asm4s.joinpoint.{Ctrl, JoinPoint, ParameterPack, ParameterStore, ParameterStoreTriplet, ParameterStoreArray, TypedTriplet}
import is.hail.asm4s.{Code, _}
import is.hail.expr.ir.functions.StringFunctions
import is.hail.expr.types.physical._
import is.hail.expr.types.virtual._
import is.hail.io.{BufferSpec, InputBuffer, OutputBuffer, TypedCodecSpec}
import is.hail.linalg.{BLAS, LAPACK, LinalgCodeUtils}
import is.hail.utils._

import scala.collection.mutable
import scala.language.{existentials, postfixOps}

object Emit {
  type E = Env[(Code[Boolean], PValue)]

  def bindEnv(env: E, name: String, ps: ParameterStoreTriplet[_]): E =
    env.bind(name, (ps.load.m, ps.load.pv))

  def bindEnv(env: E, bindings: (String, ParameterStoreTriplet[_])*): E =
    env.bindIterable(bindings.map { case (name, ps) => (name, (ps.load.m, ps.load.pv)) })

  type F = (Code[Boolean], PValue) => Code[Unit]

  def apply(ctx: ExecuteContext, ir: IR, fb: EmitFunctionBuilder[_], aggs: Option[Array[AggStatePhysicalSignature]] = None) {
    val triplet = emit(ctx, ir, fb, Env.empty, aggs)
    typeToTypeInfo(ir.typ) match {
      case ti: TypeInfo[t] =>
        fb.emit(Code(triplet.setup, triplet.m.mux(
          Code._throw(Code.newInstance[RuntimeException, String]("cannot return empty")),
          coerce[t](triplet.v))))
    }
  }

  private def emit(
    ctx: ExecuteContext,
    ir: IR,
    fb: EmitFunctionBuilder[_],
    env: E,
    aggs: Option[Array[AggStatePhysicalSignature]]): EmitTriplet = {
    TypeCheck(ir)
    val container = aggs.map { a =>
      val c = fb.addAggStates(a)
      AggContainer(a, c)
    }

    new Emit(ctx: ExecuteContext, fb.apply_method)
      .emit(ir, env, EmitRegion.default(fb.apply_method), container = container)
  }
}

object AggContainer {
  def fromVars(aggs: Array[AggStatePhysicalSignature], fb: EmitFunctionBuilder[_], region: ClassFieldRef[Region], off: ClassFieldRef[Long]): (AggContainer, Code[Unit], Code[Unit]) = {
    val states = agg.StateTuple(aggs.map(a => agg.Extract.getAgg(a, a.default).createState(fb)).toArray)
    val aggState = new agg.TupleAggregatorState(fb, states, region, off)

    val setup = Code(
      region := Region.stagedCreate(Region.REGULAR),
      region.load().setNumParents(aggs.length),
      off := region.load().allocate(aggState.storageType.alignment, aggState.storageType.byteSize),
      states.createStates(fb),
      aggState.newState)

    val cleanup = Code(
      region.load().invalidate(),
      region := Code._null)

    (AggContainer(aggs, aggState), setup, cleanup)
  }
  def fromFunctionBuilder(aggs: Array[AggStatePhysicalSignature], fb: EmitFunctionBuilder[_], varPrefix: String): (AggContainer, Code[Unit], Code[Unit]) =
    fromVars(aggs, fb, fb.newField[Region](s"${varPrefix}_top_region"), fb.newField[Long](s"${varPrefix}_off"))
}

case class AggContainer(aggs: Array[AggStatePhysicalSignature], container: agg.TupleAggregatorState) {

  def nested(i: Int, init: Boolean): Option[AggContainer] = {
    aggs(i).nested.map { n =>
      aggs(i).default match {
        case AggElementsLengthCheck() =>
          val state = container.states(i).asInstanceOf[agg.ArrayElementState]
          if (init)
            AggContainer(n.toArray, state.initContainer)
          else
            AggContainer(n.toArray, state.container)
        case Group() =>
          val state = container.states(i).asInstanceOf[agg.DictState]
          if (init)
            AggContainer(n.toArray, state.initContainer)
          else
            AggContainer(n.toArray, state.keyed.container)
      }
    }
  }
}

object EmitRegion {
  def default(mb: EmitMethodBuilder): EmitRegion = EmitRegion(mb, mb.getArg[Region](1))
}

case class EmitRegion(mb: EmitMethodBuilder, region: Code[Region]) {
  def baseRegion: Code[Region] = mb.getArg[Region](1)
}

case class EmitValue(m: Code[Boolean], pv: PValue) {
  def v: Code[_] = pv.code

  def value[T]: Code[T] = coerce[T](v)
}

case class EmitTriplet(setup: Code[Unit], m: Code[Boolean], pv: PValue) {
  def v: Code[_] = pv.code

  def value[T]: Code[T] = coerce[T](v)
  def map[U](f: Code[_] => Code[U]) = EmitTriplet(setup, m, f(v))
}

case class EmitArrayTriplet(setup: Code[Unit], m: Option[Code[Boolean]], addElements: Code[Unit])

case class ArrayIteratorTriplet(calcLength: Code[Unit], length: Option[Code[Int]], arrayEmitter: Emit.F => EmitArrayTriplet) {
  def arrayEmitterFromBuilder(sab: StagedArrayBuilder): EmitArrayTriplet = {
    arrayEmitter( { (m: Code[Boolean], v: PValue) => m.mux(sab.addMissing(), sab.add(v.code)) } )
  }

  def toEmitTriplet(mb: MethodBuilder, aTyp: PArray): EmitTriplet = {
    val srvb = new StagedRegionValueBuilder(mb, aTyp)

    length match {
      case Some(len) =>
        val cont = { (m: Code[Boolean], v: PValue) =>
          coerce[Unit](
            Code(
              m.mux(
                srvb.setMissing(),
                srvb.addIRIntermediate(v.pt)(v.code)),
              srvb.advance()))
        }
        val processAElts = arrayEmitter(cont)
        EmitTriplet(processAElts.setup, processAElts.m.getOrElse(const(false)), PValue(aTyp, Code(
          calcLength,
          srvb.start(len, init = true),
          processAElts.addElements,
          srvb.offset)))

      case None =>
        val len = mb.newLocal[Int]
        val i = mb.newLocal[Int]
        val vab = new StagedArrayBuilder(aTyp.elementType, mb, 16)
        val processArrayElts = arrayEmitter { (m: Code[Boolean], v: PValue) => m.mux(vab.addMissing(), vab.add(v.code)) }
        EmitTriplet(Code(vab.clear, processArrayElts.setup), processArrayElts.m.getOrElse(const(false)), PValue(aTyp, Code(
          calcLength,
          processArrayElts.addElements,
          len := vab.size,
          srvb.start(len, init = true),
          i := 0,
          Code.whileLoop(i < len,
            vab.isMissing(i).mux(
              srvb.setMissing(),
              srvb.addIRIntermediate(aTyp.elementType)(vab(i))),
            i := i + 1,
            srvb.advance()),
          srvb.offset)))
    }
  }
}

case class LoopRef(m: ClassFieldRef[Boolean], v: PSettable, tempM: LocalRef[Boolean], tempV: PSettable)

abstract class MethodBuilderLike[M <: MethodBuilderLike[M]] {
  type MB <: MethodBuilder

  def mb: MB

  def newMethod(paramInfo: Array[TypeInfo[_]], returnInfo: TypeInfo[_]): M
}

class MethodBuilderSelfLike(val mb: MethodBuilder) extends MethodBuilderLike[MethodBuilderSelfLike] {
  type MB = MethodBuilder

  def newMethod(paramInfo: Array[TypeInfo[_]], returnInfo: TypeInfo[_]): MethodBuilderSelfLike =
    new MethodBuilderSelfLike(mb.fb.newMethod(paramInfo, returnInfo))
}

abstract class EstimableEmitter[M <: MethodBuilderLike[M]] {
  def emit(mb: M): Code[Unit]

  def estimatedSize: Int
}

object EmitUtils {
  private val maxBytecodeSizeTarget: Int = 4096

  def getChunkBounds(sizes: Seq[Int]): Array[Int] = {
    val ab = new ArrayBuilder[Int]()
    ab += 0
    var total = sizes.head
    sizes.zipWithIndex.tail.foreach { case (size, i) =>
      if (total + size <= maxBytecodeSizeTarget)
        total += size
      else {
        ab += i
        total = size
      }
    }
    ab += sizes.size
    ab.result()
  }

  def wrapToMethod[T, M <: MethodBuilderLike[M]](items: Seq[EstimableEmitter[M]], mbLike: M): Code[Unit] = {
    if (items.isEmpty)
      return Code._empty

    val sizes = items.map(_.estimatedSize)
    if (sizes.sum < 100)
      return coerce[Unit](Code(items.map(_.emit(mbLike)): _*))

    val chunkBounds = getChunkBounds(sizes)
    assert(chunkBounds(0) == 0 && chunkBounds.last == sizes.length)

    val chunks = chunkBounds.zip(chunkBounds.tail).map { case (start, end) =>
      assert(start < end)
      val newMBLike = mbLike.newMethod(mbLike.mb.parameterTypeInfo, typeInfo[Unit])
      val c = items.slice(start, end)
      newMBLike.mb.emit(Code(c.map(_.emit(newMBLike)): _*))
      new EstimableEmitter[M] {
        def emit(mbLike: M): Code[Unit] = {
          val args = mbLike.mb.parameterTypeInfo.zipWithIndex.map { case (ti, i) => mbLike.mb.getArg(i + 1)(ti).load() }
          coerce[Unit](newMBLike.mb.invoke(args: _*))
        }

        def estimatedSize: Int = 5
      }
    }
    wrapToMethod(chunks, mbLike)
  }
}

private class Emit(
  val ctx: ExecuteContext,
  val mb: EmitMethodBuilder) {

  val resultRegion: EmitRegion = EmitRegion.default(mb)
  val region: Code[Region] = mb.getArg[Region](1)
  val methods: mutable.Map[String, Seq[(Seq[PType], PType, EmitMethodBuilder)]] = mutable.Map().withDefaultValue(FastSeq())

  import Emit.{E, F}

  class EmitMethodBuilderLike(val emit: Emit) extends MethodBuilderLike[EmitMethodBuilderLike] {
    type MB = EmitMethodBuilder

    def mb: MB = emit.mb

    def newMethod(paramInfo: Array[TypeInfo[_]], returnInfo: TypeInfo[_]): EmitMethodBuilderLike = {
      val newMB = emit.mb.fb.newMethod(paramInfo, returnInfo)
      val newEmitter = new Emit(ctx, newMB)
      new EmitMethodBuilderLike(newEmitter)
    }
  }

  private def wrapToMethod(irs: Seq[IR], env: E, container: Option[AggContainer])(useValues: (EmitMethodBuilder, PType, EmitTriplet) => Code[Unit]): Code[Unit] = {
    val opSize: Int = 20
    val items = irs.map { ir =>
      new EstimableEmitter[EmitMethodBuilderLike] {
        def estimatedSize: Int = ir.size * opSize

        def emit(mbLike: EmitMethodBuilderLike): Code[Unit] =
          // wrapped methods can't contain uses of Recur
          useValues(mbLike.mb, ir.pType, mbLike.emit.emit(ir, env, EmitRegion.default(mbLike.emit.mb), container, None))
      }
    }

    EmitUtils.wrapToMethod(items, new EmitMethodBuilderLike(this))
  }

  /**
    * Invariants of the Returned Triplet
    * ----------------------------------
    *
    * The elements of the triplet are called (precompute, missingness, value)
    *
    *  1. evaluate each returned Code[_] at most once
    *  2. evaluate precompute *on all static code-paths* leading to missingness or value
    *  3. guard the the evaluation of value by missingness
    *
    * Triplets returning values cannot have side-effects.  For void triplets, precompute
    * contains the side effect, missingness is false, and value is {@code Code._empty}.
    *
    * JVM gotcha:
    * a variable must be initialized on all static code-paths prior to its use (ergo defaultValue)
    *
    * Argument Convention
    * -------------------
    *
    * {@code In(i)} occupies two argument slots, one for the value and one for a
    * missing bit. The value for {@code  In(0)} is passed as argument
    * {@code  nSpecialArguments + 1}. The missingness bit is the subsequent
    * argument. In general, the value for {@code  In(i)} appears at
    * {@code  nSpecialArguments + 1 + 2 * i}.
    *
    * There must always be at least one special argument: a {@code  Region} in
    * which the IR can allocate memory.
    *
    * When compiling an aggregation expression, {@code AggIn} refers to the first
    * argument {@code In(0)} whose type must be of type
    * {@code tAggIn.elementType}.  {@code tAggIn.symTab} is not used by Emit.
    *
    **/
  private[ir] def emit(ir: IR, env: E, er: EmitRegion, container: Option[AggContainer]): EmitTriplet =
    emit(ir, env, er, container, None)

  private def emit(ir: IR, env: E, er: EmitRegion, container: Option[AggContainer], loopEnv: Option[Env[Array[LoopRef]]]): EmitTriplet = {
    import CodeStream.Stream

    def emit(ir: IR, env: E = env, er: EmitRegion = er, container: Option[AggContainer] = container, loopEnv: Option[Env[Array[LoopRef]]] = loopEnv): EmitTriplet =
      this.emit(ir, env, er, container, loopEnv)

    def wrapToMethod(irs: Seq[IR], env: E = env, container: Option[AggContainer] = container)(useValues: (EmitMethodBuilder, PType, EmitTriplet) => Code[Unit]): Code[Unit] =
      this.wrapToMethod(irs, env, container)(useValues)

    def emitArrayIterator(ir: IR, env: E = env, container: Option[AggContainer] = container) =
      this.emitArrayIterator(ir, env, er, container)

    def emitStream2(ir: IR, env: E = env, container: Option[AggContainer] = container): COption[Stream[EmitTriplet]] =
      EmitStream2(this, ir, env, er, container)

    def emitDeforestedNDArray(ir: IR) =
      deforestNDArray(resultRegion, ir, env).emit(coerce[PNDArray](ir.pType))

    def emitNDArrayStandardStrides(ir: IR) =
      // Currently relying on the fact that emitDeforestedNDArray always emits standard striding.
      emitDeforestedNDArray(ir)

    val region = er.region

    val pt = ir.pType

    (ir: @unchecked) match {
      case I32(x) =>
        present(pt, const(x))
      case I64(x) =>
        present(pt, const(x))
      case F32(x) =>
        present(pt, const(x))
      case F64(x) =>
        present(pt, const(x))
      case s@Str(x) =>
        present(pt, mb.fb.addLiteral(x, coerce[PString](s.pType), er.baseRegion))
      case x@Literal(t, v) =>
<<<<<<< HEAD
        present(mb.fb.addLiteral(v, x.pType, er.baseRegion))
=======
        if (v == null)
          emit(NA(t))
        else
          present(pt, mb.fb.addLiteral(v, x.pType, er.baseRegion))
>>>>>>> e34252e6
      case True() =>
        present(pt, const(true))
      case False() =>
        present(pt, const(false))
      case Void() =>
        EmitTriplet(Code._empty, const(false), PValue(pt, Code._empty))

      case Cast(v, typ) =>
        val codeV = emit(v)
        val cast = Casts.get(v.typ, typ)
        EmitTriplet(codeV.setup, codeV.m, PValue(pt, cast(codeV.v)))

      case CastRename(v, _typ) =>
        emit(v)

      case NA(typ) =>
        EmitTriplet(Code._empty, const(true), pt.defaultValue)
      case IsNA(v) =>
        val codeV = emit(v)
        EmitTriplet(codeV.setup, const(false), PValue(pt, codeV.m))

      case Coalesce(values) =>
        val va = values.toArray.map(emit(_))

        val mout = mb.newLocal[Boolean]()
        val out = mb.newPLocal(pt)

        val setup = va.indices
          .init
          .foldRight(Code(
            mout := va.last.m,
            out := pt.defaultValue,
            mout.mux(Code._empty[Unit], out := ir.pType.copyFromPValue(mb, er.region, va.last.pv)))) { case (i, comb) =>
            va(i).m.mux[Unit](
              comb,
              Code(
                mout := false,
                out := ir.pType.copyFromPValue(mb, er.region, va(i).pv)))
          }

        EmitTriplet(
          setup = Code(
            Code(va.map(_.setup): _*),
            setup),
          m = mout,
          pv = out.load())

      case If(cond, cnsq, altr) =>
        assert(cnsq.typ isOfType altr.typ)

        if (cnsq.typ == TVoid) {
          val codeCond = emit(cond)
          val codeCnsq = emit(cnsq)
          val codeAltr = emit(altr)
          EmitTriplet(
            Code(
              codeCond.setup,
              codeCond.m.mux(
                Code._empty,
                codeCond.value[Boolean].mux(
                  codeCnsq.setup,
                  codeAltr.setup))),
            const(false),
            PValue._empty)
        } else {
          val codeCond = emit(cond)
          val out = mb.newPLocal(pt)
          val mout = mb.newLocal[Boolean]()
          val codeCnsq = emit(cnsq)
          val codeAltr = emit(altr)

          val setup = Code(
            codeCond.setup,
            codeCond.m.mux(
              Code(mout := true, out := pt.defaultValue),
              coerce[Boolean](codeCond.v).mux(
                Code(codeCnsq.setup,
                  mout := codeCnsq.m,
                  mout.mux(
                    out := pt.defaultValue,
                    out := ir.pType.copyFromPValue(mb, er.region, codeCnsq.pv))),
                Code(codeAltr.setup,
                  mout := codeAltr.m,
                  mout.mux(
                    out := pt.defaultValue,
                    out := ir.pType.copyFromPValue(mb, er.region, codeAltr.pv))))))

          EmitTriplet(setup, mout, out.load())
        }

      case Let(name, value, body) =>
        val mx = mb.newField[Boolean]()
        val x = mb.newPField(name, value.pType)
        val storeV = wrapToMethod(FastIndexedSeq(value)) { (_, _, codeV) =>
          Code(codeV.setup,
            mx := codeV.m,
            mx.mux(
              x := value.pType.defaultValue,
              x := codeV.pv))
        }
        val bodyenv = env.bind(name, (mx.load(), x.load()))
        val codeBody = emit(body, env = bodyenv)
        val setup = Code(
          storeV,
          codeBody.setup)

        EmitTriplet(setup, codeBody.m, codeBody.pv)
      case Ref(name, _) =>
        val (m, v) = env.lookup(name)
        assert(v.pt == pt, s"$name, ${ v.pt } != $pt")
        EmitTriplet(Code._empty, m, v)

      case ApplyBinaryPrimOp(op, l, r) =>
        val codeL = emit(l)
        val codeR = emit(r)
        strict(pt, BinaryOp.emit(op, l.typ, r.typ, codeL.v, codeR.v), codeL, codeR)
      case ApplyUnaryPrimOp(op, x) =>
        val v = emit(x)
        strict(pt, UnaryOp.emit(op, x.typ, v.v), v)
      case ApplyComparisonOp(op, l, r) =>
        val f = op.codeOrdering(mb, l.pType, r.pType)
        val codeL = emit(l)
        val codeR = emit(r)
        if (op.strict) {
          strict(pt, f((false, codeL.v), (false, codeR.v)),
            codeL, codeR)
        } else {
          val lm = mb.newLocal[Boolean]
          val rm = mb.newLocal[Boolean]
          present(pt, Code(
            codeL.setup,
            codeR.setup,
            lm := codeL.m,
            rm := codeR.m,
            f((lm, lm.mux(defaultValue(l.typ), codeL.v)),
              (rm, rm.mux(defaultValue(r.typ), codeR.v)))))
        }

      case x@MakeArray(args, _) =>
        val pType = x.pType.asInstanceOf[PArray]
        val srvb = new StagedRegionValueBuilder(mb, pType)
        val addElement = srvb.addIRIntermediate(pType.elementType)

        val addElts = { (newMB: EmitMethodBuilder, pt: PType, v: EmitTriplet) =>
          Code(
            v.setup,
            v.m.mux(srvb.setMissing(), addElement(pType.elementType.copyFromTypeAndStackValue(newMB, er.region, pt, v.v))),
            srvb.advance())
        }
        present(pt, Code(srvb.start(args.size, init = true), wrapToMethod(args)(addElts), srvb.offset))
      case x@ArrayRef(a, i, s) =>
        val pArray = coerce[PStreamable](a.pType).asPArray
        val codeA = emit(a)
        val codeI = emit(i)
        val errorTransformer: Code[String] => Code[String] = s match {
          case Str("") =>
            val prettied = Pretty.short(x)
            (c: Code[String]) =>
              c.concat("\n----------\nIR:\n").concat(prettied)
          case Str(s) => (c: Code[String]) => c.concat("\n----------\nPython traceback:\n").concat(const(s))
          case s =>
            val codeS = emit(s)
            (c: Code[String]) =>
              Code(codeS.setup,
                codeS.m.mux(c, c
                  .concat("\n----------\nPython traceback:\n")
                  .concat(s.pType.asInstanceOf[PString].loadString(coerce[Long](codeS.v)))))
        }
        val xma = mb.newLocal[Boolean]()
        val xa = mb.newPLocal(pArray)
        val xi = mb.newLocal[Int]
        val len = mb.newLocal[Int]
        val xmi = mb.newLocal[Boolean]()
        val xmv = mb.newLocal[Boolean]()
        val setup = Code(
          codeA.setup,
          xma := codeA.m,
          xa := pArray.defaultValue,
          codeI.setup,
          xmi := codeI.m,
          xi := coerce[Int](defaultValue(TInt32())),
          len := coerce[Int](defaultValue(TInt32())),
          (xmi || xma).mux(
            xmv := const(true),
            Code(
              xa := codeA.pv,
              xi := coerce[Int](codeI.v),
              len := pArray.loadLength(xa.load().tcode[Long]),
              (xi < len && xi >= 0).mux(
                xmv := !pArray.isElementDefined(xa.load().tcode[Long], xi),
                Code._fatal(errorTransformer(
                  const("array index out of bounds: index=")
                    .concat(xi.load().toS)
                    .concat(", length=")
                    .concat(len.load().toS)))))))

        EmitTriplet(setup, xmv, PValue(pt, Code(
          Region.loadIRIntermediate(x.pType)(pArray.elementOffset(xa.load().tcode[Long], len, xi)))))
      case ArrayLen(a) =>
        val codeA = emit(a)
        strict(pt, a.pType.asInstanceOf[PArray].loadLength(coerce[Long](codeA.v)), codeA)

      case x@(_: ArraySort | _: ToSet | _: ToDict) =>
        val atyp = coerce[PIterable](x.pType)
        val eltType = -atyp.elementType
        val eltVType = eltType.virtualType
        val vab = new StagedArrayBuilder(atyp.elementType, mb, 16)
        val sorter = new ArraySorter(er, vab)

        val (array, compare, distinct, leftRightComparatorNames: Array[String]) = (x: @unchecked) match {
          case ArraySort(a, l, r, comp) => (a, comp, Code._empty[Unit], Array(l, r))
          case ToSet(a) =>
            val discardNext = mb.fb.newMethod(Array[TypeInfo[_]](typeInfo[Region], sorter.ti, typeInfo[Boolean], sorter.ti, typeInfo[Boolean]), typeInfo[Boolean])
<<<<<<< HEAD
            val cmp2 = ApplyComparisonOp(EQWithNA(eltVType), In(0, eltType), In(1, eltType))
            InferPType(cmp2, Env.empty)
            val EmitTriplet(s, m, v) = new Emit(ctx, discardNext).emit(cmp2, Env.empty, er, container)
            discardNext.emit(Code(s, m || coerce[Boolean](v)))
=======
            val EmitTriplet(s, m, pv) = new Emit(ctx, discardNext).emit(ApplyComparisonOp(EQWithNA(eltVType), In(0, eltType), In(1, eltType)), Env.empty, er, container)
            discardNext.emit(Code(s, m || pv.tcode[Boolean]))
>>>>>>> e34252e6
            val compare = ApplyComparisonOp(Compare(eltVType), In(0, eltType), In(1, eltType)) < 0
            InferPType(compare, Env.empty)
            (a, compare, sorter.distinctFromSorted(discardNext.invoke(_, _, _, _, _)), Array.empty[String])
          case ToDict(a) =>
            val elementType = a.pType.asInstanceOf[PStreamable].elementType
            val (k0, k1, keyType) = elementType match {
              case t: PStruct => (GetField(In(0, elementType), "key"), GetField(In(1, elementType), "key"), t.fieldType("key"))
              case t: PTuple => (GetTupleElement(In(0, elementType), 0), GetTupleElement(In(1, elementType), 0), t.types(0))
            }
            val discardNext = mb.fb.newMethod(Array[TypeInfo[_]](typeInfo[Region], sorter.ti, typeInfo[Boolean], sorter.ti, typeInfo[Boolean]), typeInfo[Boolean])
<<<<<<< HEAD
            val cmp2 = ApplyComparisonOp(EQWithNA(keyType.virtualType), k0, k1).deepCopy()
            InferPType(cmp2, Env.empty)
            val EmitTriplet(s, m, v) = new Emit(ctx, discardNext).emit(cmp2, Env.empty, er, container)
            discardNext.emit(Code(s, m || coerce[Boolean](v)))
            val compare = (ApplyComparisonOp(Compare(keyType.virtualType), k0, k1) < 0).deepCopy()
=======
            val EmitTriplet(s, m, pv) = new Emit(ctx, discardNext).emit(ApplyComparisonOp(EQWithNA(keyType.virtualType), k0, k1), Env.empty, er, container)
            discardNext.emit(Code(s, m || pv.tcode[Boolean]))
            val compare = ApplyComparisonOp(Compare(keyType.virtualType), k0, k1) < 0
>>>>>>> e34252e6
            InferPType(compare, Env.empty)
            (a, compare, Code(sorter.pruneMissing, sorter.distinctFromSorted(discardNext.invoke(_, _, _, _, _))), Array.empty[String])
        }

        val sort = vab.ti match {
          case BooleanInfo => sorter.sort(makeDependentSortingFunction[Boolean](eltType, compare, env, leftRightComparatorNames))
          case IntInfo => sorter.sort(makeDependentSortingFunction[Int](eltType, compare, env, leftRightComparatorNames))
          case LongInfo => sorter.sort(makeDependentSortingFunction[Long](eltType, compare, env, leftRightComparatorNames))
          case FloatInfo => sorter.sort(makeDependentSortingFunction[Float](eltType, compare, env, leftRightComparatorNames))
          case DoubleInfo => sorter.sort(makeDependentSortingFunction[Double](eltType, compare, env, leftRightComparatorNames))
        }

        val optStream = emitStream2(array)
        val result = optStream.map { stream =>
          Code(
            EmitStream2.write(mb, stream, vab),
            sort,
            distinct,
            sorter.toRegion())
        }

        COption.toEmitTriplet(result, atyp, mb)

      case CastToArray(a) =>
        val et = emit(a)
        EmitTriplet(et.setup, et.m, PValue(pt, et.v))

      case ToArray(a) =>
        emitArrayIterator(a).toEmitTriplet(mb, pt.asInstanceOf[PArray])

      case x@LowerBoundOnOrderedCollection(orderedCollection, elem, onKey) =>
        val typ: PContainer = coerce[PIterable](orderedCollection.pType).asPContainer
        val a = emit(orderedCollection)
        val e = emit(elem)
        val bs = new BinarySearch(mb, typ, elem.pType, keyOnly = onKey)

        val localA = mb.newLocal[Long]()
        val localElementMB = mb.newLocal[Boolean]()
        val localElementValue = mb.newLocal()(typeToTypeInfo(elem.pType))
        EmitTriplet(
          Code(a.setup, e.setup),
          a.m,
          PValue(pt, Code(
            localA := a.value[Long],
            localElementMB := e.m,
            localElementMB.mux(localElementValue.storeAny(defaultValue(elem.pType)), localElementValue.storeAny(e.v)),
            bs.getClosestIndex(localA, localElementMB, localElementValue))))

      case GroupByKey(collection) =>
        //sort collection by group
        val atyp = coerce[PStreamable](collection.pType).asPArray
        val etyp = coerce[PBaseStruct](atyp.elementType)
        val ktyp = etyp.types(0)
        val vtyp = etyp.types(1)
        val eltOut = coerce[PDict](ir.pType).elementType

        val eab = new StagedArrayBuilder(etyp, mb, 16)
        val sorter = new ArraySorter(er, eab)

        val (k1, k2) = etyp match {
          case t: PStruct => GetField(In(0, t), "key") -> GetField(In(1, t), "key")
          case t: PTuple =>
            assert(t.fields(0).index == 0)
            GetTupleElement(In(0, t), 0) -> GetTupleElement(In(1, t), 0)
        }

        val compare = ApplyComparisonOp(Compare(etyp.types(0).virtualType), k1, k2) < 0
        InferPType(compare, Env.empty)
        val leftRightComparatorNames = Array.empty[String]
        val sortF = eab.ti match {
          case BooleanInfo => makeDependentSortingFunction[Boolean](etyp, compare, env, leftRightComparatorNames)
          case IntInfo => makeDependentSortingFunction[Int](etyp, compare, env, leftRightComparatorNames)
          case LongInfo => makeDependentSortingFunction[Long](etyp, compare, env, leftRightComparatorNames)
          case FloatInfo => makeDependentSortingFunction[Float](etyp, compare, env, leftRightComparatorNames)
          case DoubleInfo => makeDependentSortingFunction[Double](etyp, compare, env, leftRightComparatorNames)
        }

        val nab = new StagedArrayBuilder(PInt32(), mb, 16)
        val i = mb.newLocal[Int]

        def loadKey(n: Code[Int]): Code[_] =
          Region.loadIRIntermediate(ktyp)(etyp.fieldOffset(coerce[Long](eab(n)), 0))

        def loadValue(n: Code[Int]): Code[_] =
          Region.loadIRIntermediate(vtyp)(etyp.fieldOffset(coerce[Long](eab(n)), 1))

        val srvb = new StagedRegionValueBuilder(mb, ir.pType)

        type E = Env[(TypeInfo[_], Code[Boolean], Code[_])]

        val (lastKey, currKey) = (etyp.virtualType: @unchecked) match {
          case ts: TStruct =>
            GetField(Ref("i-1", ts), ts.fieldNames(0)) -> GetField(Ref("i", ts), ts.fieldNames(0))
          case tt: TTuple =>
            GetTupleElement(Ref("i-1", tt), tt.fields(0).index) -> GetTupleElement(Ref("i", tt), tt.fields(0).index)
        }

        val compare2 = ApplyComparisonOp(EQWithNA(ktyp.virtualType), lastKey, currKey)
        InferPType(compare2, Env("i-1" -> etyp, "i" -> etyp))
        val isSame = emit(
          compare2,
          Env(
            ("i-1", (eab.isMissing(i-1), PValue(etyp, eab.apply(i-1)))),
            ("i", (eab.isMissing(i), PValue(etyp, eab.apply(i))))))

        val optStream = emitStream2(collection)
        val result = optStream.map { stream =>
          Code(
            EmitStream2.write(mb, stream, eab),
            sorter.sort(sortF),
            sorter.pruneMissing,
            eab.size.ceq(0).mux(
              Code(srvb.start(0), srvb.offset),
              Code(
                nab.clear,
                i := 1,
                nab.add(1),
                Code.whileLoop(i < eab.size,
                  isSame.setup,
                  (isSame.m || isSame.value[Boolean]).mux(
                    nab.update(nab.size - 1, coerce[Int](nab(nab.size - 1)) + 1),
                    nab.add(1)),
                  i += 1),
                i := 0,
                srvb.start(nab.size),
                Code.whileLoop(srvb.arrayIdx < nab.size,
                  srvb.addBaseStruct(eltOut, { structbuilder =>
                    Code(
                      structbuilder.start(),
                      structbuilder.addIRIntermediate(ktyp)(loadKey(i)),
                      structbuilder.advance(),
                      structbuilder.addArray(coerce[PStreamable](eltOut.types(1)).asPArray, { arraybuilder =>
                        Code(
                          arraybuilder.start(coerce[Int](nab(srvb.arrayIdx))),
                          Code.whileLoop(arraybuilder.arrayIdx < coerce[Int](nab(srvb.arrayIdx)),
                            etyp.isFieldMissing(coerce[Long](eab(i)), 1).mux(
                              arraybuilder.setMissing(),
                              arraybuilder.addIRIntermediate(etyp.types(1))(loadValue(i))
                              ),
                            i += 1,
                            arraybuilder.advance()
                            ))
                      }))
                  }),
                  srvb.advance()),
                srvb.offset
          )))
        }

        COption.toEmitTriplet(result, atyp, mb)

      case ArrayZeros(length) =>
        val lengthTriplet = emit(length)
        val outputPType = coerce[PArray](ir.pType)
        val elementSize = outputPType.elementByteSize
        val numElements = mb.newField[Int]
        val arrayAddress = mb.newField[Long]
        val result = Code(
          numElements := lengthTriplet.value[Int],
          arrayAddress := outputPType.allocate(region, numElements),
          outputPType.stagedInitialize(arrayAddress, numElements),
          Region.setMemory(outputPType.firstElementOffset(arrayAddress), numElements.toL * elementSize, 0.toByte),
          arrayAddress
        )
        EmitTriplet(lengthTriplet.setup, lengthTriplet.m, PValue(pt, result))

      case StreamFold(a, zero, accumName, valueName, body) =>
        val eltType = -coerce[PStream](a.pType).elementType
        val accType = ir.pType
        implicit val eltPack = TypedTriplet.pack(eltType)
        implicit val accPack = TypedTriplet.pack(accType)

        val streamOpt = emitStream2(a)
        val resOpt: COption[Code[_]] = streamOpt.flatMapCPS { (stream, _ctx, ret) =>
          implicit val c = _ctx

          def foldBody(elt: TypedTriplet[eltType.type], acc: TypedTriplet[accType.type]): TypedTriplet[accType.type] = {
            val xElt = eltPack.newFields(mb.fb, valueName)
            val xAcc = accPack.newFields(mb.fb, accumName)
            val bodyenv = Emit.bindEnv(env, (accumName -> xAcc), (valueName -> xElt))

            val codeB = emit(body, env = bodyenv)
            TypedTriplet(accType, EmitTriplet(Code(xElt := elt, xAcc := acc, codeB.setup), codeB.m, PValue(body.pType, codeB.v)))
          }

          val codeZ = emit(zero)

          def retTT(acc: TypedTriplet[accType.type]): Code[Ctrl] =
            ret(COption.fromEmitTriplet(acc.untyped))

          stream.map(TypedTriplet(eltType, _))
                .fold(TypedTriplet(accType, codeZ), foldBody, retTT)
        }

        COption.toEmitTriplet(resOpt, accType, mb)

      case StreamFold2(a, acc, valueName, seq, res) =>
        val eltType = coerce[PStream](a.pType).elementType
        val eltPack = TypedTriplet.pack(eltType)

        val accPacks = acc.map(a => TypedTriplet.pack(a._2.pType))
        val accsPack = ParameterPack.array(accPacks)
        implicit val ap = accsPack.asInstanceOf[ParameterPack[IndexedSeq[TypedTriplet[_]]]]

        val xElt = eltPack.newFields(mb.fb, valueName)
        val names = acc.map(_._1)
        val accVars = accsPack.newFields(mb.fb, names)

        val resEnv = Emit.bindEnv(env, names.zip(accVars.pss.asInstanceOf[IndexedSeq[ParameterStoreTriplet[_]]]): _*)
        val seqEnv = Emit.bindEnv(resEnv, valueName -> xElt)

        val zero = acc.map { case (_, value) =>
          TypedTriplet(value.pType, emit(value))
        }
        val codeR = emit(res, env = resEnv)
        val typedCodeSeq = seq.map(ir => TypedTriplet(ir.pType, emit(ir, env = seqEnv)))

        val streamOpt = emitStream2(a)

        val resOpt = streamOpt.flatMapCPS[Code[_]] { (stream, _ctx, ret) =>
          implicit val c = _ctx

          def foldBody(elt: TypedTriplet[eltType.type], accs: IndexedSeq[TypedTriplet[_]], k: IndexedSeq[TypedTriplet[_]] => Code[Ctrl]): Code[Ctrl] =
            Code(xElt := elt, accVars := accs, k(typedCodeSeq))

          def computeRes(accs: IndexedSeq[TypedTriplet[_]]): Code[Ctrl] =
            Code(accVars := accs, ret(COption.fromEmitTriplet(codeR)))

          stream.map(TypedTriplet(eltType, _))
            .foldCPS(zero, foldBody, computeRes)
        }

        COption.toEmitTriplet(resOpt, res.pType, mb)

      case StreamFor(a, valueName, body) =>
        val eltType = a.pType.asInstanceOf[PStream].elementType
        implicit val eltPack = TypedTriplet.pack(eltType)
        val eltTI = typeToTypeInfo(eltType)

        val streamOpt = emitStream2(a)
        def forBody(elt: TypedTriplet[eltType.type]): Code[Unit] = {
          val xElt = eltPack.newFields(mb.fb, valueName)
          val bodyenv = env.bind(
            (valueName, (xElt.load.m, xElt.load.pv)))
          val codeB = emit(body, env = bodyenv)

          Code(xElt := elt, codeB.setup)
        }

        EmitTriplet(
          streamOpt.cases[Unit](mb)(
            Code._empty,
            stream =>
              stream.map(TypedTriplet(eltType, _)).forEach(mb)(forBody)),
          const(false),
          PValue._empty)

      case x@RunAgg(body, result, _) =>
        val aggs = x.physicalSignatures
        val (newContainer, aggSetup, aggCleanup) = AggContainer.fromFunctionBuilder(aggs, mb.fb, "run_agg")
        val codeBody = emit(body, env = env, container = Some(newContainer))
        val codeRes = emit(result, env = env, container = Some(newContainer))
        val resm = mb.newField[Boolean]()
        val resv = mb.newField("run_agg_result")(typeToTypeInfo(result.pType))

        val aggregation = Code(
          aggSetup,
          codeBody.setup,
          codeRes.setup,
          resm := codeRes.m,
          resv.storeAny(resm.mux(defaultValue(result.pType), codeRes.v)),
          aggCleanup)

        EmitTriplet(aggregation, resm, PValue(pt, resv))

      case x@InitOp(i, args, _, op) =>
        val AggContainer(aggs, sc) = container.get
        val statePTypes = aggs(i).lookup(op).physicalInitOpArgs
        val rvAgg = agg.Extract.getAgg(aggs(i), op)

        val argVars = args.zip(statePTypes).map { case (a, t) =>
          emit(a, container = container.flatMap(_.nested(i, init = false)))
            .map(t.copyFromTypeAndStackValue(mb, region, a.pType, _))
        }.toArray
        void(
          sc.newState(i),
          rvAgg.initOp(sc.states(i), argVars))

      case x@SeqOp(i, args, _, op) =>
        val AggContainer(aggs, sc) = container.get
        val aggSig = aggs(i)
        val statePTypes = aggSig.lookup(op).physicalSeqOpArgs
        val rvAgg = agg.Extract.getAgg(aggSig, op)

        val argVars = args.zip(statePTypes).map { case (a, t) =>
          emit(a, container = container.flatMap(_.nested(i, init = false)))
            .map(t.copyFromTypeAndStackValue(mb, region, a.pType, _))
        }.toArray
        void(rvAgg.seqOp(sc.states(i), argVars))

      case x@CombOp(i1, i2, _) =>
        val AggContainer(aggs, sc) = container.get
        val aggSig = aggs(i1)
        assert(agg.Extract.compatible(aggs(i2), aggSig), s"${ aggs(i2) } vs $aggSig")
        val rvAgg = agg.Extract.getAgg(aggSig, aggSig.default)

        void(rvAgg.combOp(sc.states(i1), sc.states(i2)))

      case x@ResultOp(start, _) =>
        val newRegion = mb.newField[Region]
        val AggContainer(aggs, sc) = container.get
        val srvb = new StagedRegionValueBuilder(EmitRegion(mb, newRegion), x.pType)
        val addFields = mb.fb.wrapVoids(Array.tabulate(aggs.length) { j =>
          val idx = start + j
          val rvAgg = agg.Extract.getAgg(aggs(j), aggs(j).default)
          Code(
            rvAgg.result(sc.states(idx), srvb),
            srvb.advance())
        }, "aggs_result")

        present(pt, Code(
          newRegion := region,
          srvb.start(),
          addFields,
          sc.store,
          srvb.offset))

      case x@CombOpValue(i, value, sig) =>
        val AggContainer(aggs, sc) = container.get
        val aggSig = aggs(i)
        val rvAgg = agg.Extract.getAgg(aggSig, aggSig.default)
        val newState = rvAgg.createState(mb.fb)

        val t = value.pType.asInstanceOf[PBinary]
        val xValue = emit(value)
        EmitTriplet(
          Code(xValue.setup,
          xValue.m.mux(
            Code._fatal("cannot combOp a missing value"),
            Code(
              newState.createState,
              newState.deserializeFromBytes(t, coerce[Long](xValue.v)),
              rvAgg.combOp(sc.states(i), newState)
            ))),
          const(false),
          PValue._empty)

      case x@AggStateValue(i, _) =>
        val AggContainer(_, sc) = container.get
        present(pt, sc.states(i).serializeToRegion(coerce[PBinary](x.pType), region))

      case x@SerializeAggs(start, sIdx, spec, sigs) =>
        val AggContainer(_, sc) = container.get
        val ob = mb.newField[OutputBuffer]
        val baos = mb.newField[ByteArrayOutputStream]

        val serialize = Array.range(start, start + sigs.length)
          .map { idx => sc.states(idx).serialize(spec)(ob) }

        void(
          baos := Code.newInstance[ByteArrayOutputStream](),
          ob := spec.buildCodeOutputBuffer(baos),
          mb.fb.wrapVoids(serialize, "serialize_aggs"),
          ob.invoke[Unit]("flush"),
          ob.invoke[Unit]("close"),
          mb.fb.setSerializedAgg(sIdx, baos.invoke[Array[Byte]]("toByteArray")),
          sc.store)

      case DeserializeAggs(start, sIdx, spec, sigs) =>
        val AggContainer(_, sc) = container.get
        val ib = mb.newField[InputBuffer]

        val ns = sigs.length
        val deserializers = sc.states.states
          .slice(start, start + ns)
          .map(sc => sc.deserialize(BufferSpec.defaultUncompressed))

        val init = coerce[Unit](Code(Array.range(start, start + ns)
          .map(i => sc.newState(i)): _*))

        val unserialize = Array.tabulate(ns) { j =>
          deserializers(j)(ib)
        }

        void(
          init,
          ib := spec.buildCodeInputBuffer(
            Code.newInstance[ByteArrayInputStream, Array[Byte]](
              mb.fb.getSerializedAgg(sIdx))),
          mb.fb.wrapVoids(unserialize, "deserialize_aggs"))

      case Begin(xs) =>
        EmitTriplet(
          wrapToMethod(xs) { case (_, t, code) =>
            code.setup
          },
          const(false),
          PValue._empty)

      case x@MakeStruct(fields) =>
        val srvb = new StagedRegionValueBuilder(mb, x.pType)
        val addFields = { (newMB: EmitMethodBuilder, t: PType, v: EmitTriplet) =>
          Code(
            v.setup,
            v.m.mux(srvb.setMissing(), srvb.addIRIntermediate(t)(v.v)),
            srvb.advance())
        }
        present(pt, Code(srvb.start(init = true), wrapToMethod(fields.map(_._2))(addFields), srvb.offset))

      case x@SelectFields(oldStruct, fields) =>
        val old = emit(oldStruct)
        val oldt = coerce[PStruct](oldStruct.pType)
        val oldv = mb.newField[Long]
        val srvb = new StagedRegionValueBuilder(mb, x.pType)

        val addFields = fields.map { name =>
          new EstimableEmitter[EmitMethodBuilderLike] {
            def estimatedSize: Int = 20

            def emit(mbLike: EmitMethodBuilderLike): Code[Unit] = {
              val i = oldt.fieldIdx(name)
              val t = oldt.types(i)
              val fieldMissing = oldt.isFieldMissing(oldv, i)
              val fieldValue = Region.loadIRIntermediate(t)(oldt.fieldOffset(oldv, i))
              Code(
                fieldMissing.mux(
                  srvb.setMissing(),
                  srvb.addIRIntermediate(t)(fieldValue)),
                srvb.advance())
            }
          }
        }

        EmitTriplet(
          old.setup,
          old.m,
          PValue(pt, Code(
            oldv := old.value[Long],
            srvb.start(),
            EmitUtils.wrapToMethod(addFields, new EmitMethodBuilderLike(this)),
            srvb.offset)))

      case x@InsertFields(old, fields, fieldOrder) =>
        if (fields.isEmpty)
          emit(old)
        else
          old.pType match {
            case oldtype: PStruct =>
              val codeOld = emit(old)
              val xo = mb.newField[Long]
              val updateMap = Map(fields: _*)
              val srvb = new StagedRegionValueBuilder(mb, x.pType)

              val addFields = { (newMB: EmitMethodBuilder, t: PType, v: EmitTriplet) =>
                Code(
                  v.setup,
                  v.m.mux(srvb.setMissing(), srvb.addIRIntermediate(t)(v.v)),
                  srvb.advance())
              }

              val opSize: Int = 20
              val items = x.pType.fields.map { f =>
                updateMap.get(f.name) match {
                  case Some(vir) =>
                    new EstimableEmitter[EmitMethodBuilderLike] {
                      def estimatedSize: Int = vir.size * opSize

                      def emit(mbLike: EmitMethodBuilderLike): Code[Unit] =
                        addFields(mbLike.mb, vir.pType, mbLike.emit.emit(vir, env, EmitRegion.default(mbLike.mb), container))
                    }
                  case None =>
                    val oldField = oldtype.field(f.name)
                    new EstimableEmitter[EmitMethodBuilderLike] {
                      def estimatedSize: Int = 20

                      def emit(mbLike: EmitMethodBuilderLike): Code[Unit] =
                        Code(
                          oldtype.isFieldMissing(xo, oldField.index).mux(
                            srvb.setMissing(),
                            srvb.addIRIntermediate(f.typ)(Region.loadIRIntermediate(oldField.typ)(oldtype.fieldOffset(xo, oldField.index)))),
                          srvb.advance())
                    }
                }
              }

              EmitTriplet(
                codeOld.setup,
                codeOld.m,
                PValue(pt, Code(
                  srvb.start(init = true),
                  xo := coerce[Long](codeOld.v),
                  EmitUtils.wrapToMethod(items, new EmitMethodBuilderLike(this)),
                  srvb.offset)))
            case _ =>
              val newIR = MakeStruct(fields)
              emit(newIR)
          }

      case GetField(o, name) =>
        val t = coerce[PStruct](o.pType)
        val fieldIdx = t.fieldIdx(name)
        val codeO = emit(o)
        val xmo = mb.newLocal[Boolean]()
        val xo = mb.newLocal[Long]
        val setup = Code(
          codeO.setup,
          xmo := codeO.m,
          xo := coerce[Long](xmo.mux(defaultValue(t), codeO.v)))
        EmitTriplet(setup,
          xmo || !t.isFieldDefined(xo, fieldIdx),
          PValue(pt, Region.loadIRIntermediate(t.types(fieldIdx))(t.fieldOffset(xo, fieldIdx))))

      case x@MakeTuple(fields) =>
        val srvb = new StagedRegionValueBuilder(mb, x.pType)
        val addFields = { (newMB: EmitMethodBuilder, t: PType, v: EmitTriplet) =>
          Code(
            v.setup,
            v.m.mux(srvb.setMissing(), srvb.addIRIntermediate(t)(v.v)),
            srvb.advance())
        }
        present(pt, Code(srvb.start(init = true), wrapToMethod(fields.map(_._2))(addFields), srvb.offset))

      case GetTupleElement(o, i) =>
        val t = coerce[PTuple](o.pType)
        val idx = t.fieldIndex(i)
        val codeO = emit(o)
        val xmo = mb.newLocal[Boolean]()
        val xo = mb.newLocal[Long]
        val setup = Code(
          codeO.setup,
          xmo := codeO.m,
          xo := coerce[Long](xmo.mux(defaultValue(t), codeO.v)))
        EmitTriplet(setup,
          xmo || !t.isFieldDefined(xo, idx),
          PValue(pt, Region.loadIRIntermediate(t.types(idx))(t.fieldOffset(xo, idx))))

      case In(i, typ) =>
        normalArgument(i, typ)
      case Die(m, typ) =>
        val cm = emit(m)
        EmitTriplet(
          Code(
            cm.setup,
            Code._throw(Code.newInstance[HailException, String](
              cm.m.mux[String](
                "<exception message missing>",
                coerce[String](StringFunctions.wrapArg(er, m.pType)(cm.v)))))),
          false,
          pt.defaultValue)

      case ir@Apply(fn, args, rt) =>
        val impl = ir.implementation
        val unified = impl.unify(args.map(_.typ) :+ rt)
        assert(unified)

        val argPTypes = args.map(_.pType)
        val meth =
          methods(fn).filter { case (argt, rtExpected, _) =>
            argt.zip(argPTypes).forall { case (t1, t2) => t1 == t2 } &&
              rtExpected == ir.pType
          } match {
            case Seq((_, _, funcMB)) =>
              funcMB
            case Seq() =>
              val methodbuilder = impl.getAsMethod(mb.fb, pt, argPTypes: _*)
              methods.update(fn, methods(fn) :+ ((argPTypes, pt, methodbuilder)))
              methodbuilder
          }
        val codeArgs = args.map(emit(_))
        val vars = args.map { a => coerce[Any](mb.newLocal()(typeToTypeInfo(a.typ))) }
        val ins = vars.zip(codeArgs.map(_.v)).map { case (l, i) => l := i }
        val value = Code(ins :+ meth.invoke(mb.getArg[Region](1).load() +: vars.map { a => a.load() }: _*): _*)
        strict(pt, value, codeArgs: _*)
      case x@ApplySeeded(fn, args, seed, rt) =>
        val codeArgs = args.map(a => (a.pType, emit(a)))
        val impl = x.implementation
        val unified = impl.unify(args.map(_.typ) :+ rt)
        assert(unified)
        impl.setSeed(seed)
        impl.apply(er, pt, codeArgs: _*)
      case x@ApplySpecial(_, args, rt) =>
        val codeArgs = args.map(a => (a.pType, emit(a)))
        val impl = x.implementation
        impl.argTypes.foreach(_.clear())
        val unified = impl.unify(args.map(_.typ) :+ rt)
        assert(unified)
        impl.apply(er, pt, codeArgs: _*)
      case x@MakeNDArray(dataIR, shapeIR, rowMajorIR) =>
        val xP = x.pType
        val dataContainer = dataIR.pType
        val shapePType = coerce[PTuple](shapeIR.pType)
        val dataPType = xP.data.pType
        val nDims = shapePType.size

        val datat = emit(dataIR)
        val shapet = emit(shapeIR)
        val rowMajort = emit(rowMajorIR)

        val requiredData = dataPType.checkedConvertFrom(mb, region, datat.value[Long], coerce[PArray](dataContainer), "NDArray cannot have missing data")
        val shapeAddress = mb.newField[Long]

        val shapeTuple = new CodePTuple(shapePType, shapeAddress)

        val shapeVariables = (0 until nDims).map(_ => mb.newLocal[Long]).toArray

        def shapeBuilder(srvb: StagedRegionValueBuilder): Code[Unit] = {
          Code(
            srvb.start(),
            Code.foreach(0 until nDims) { index =>
              Code(
                srvb.addLong(shapeVariables(index)),
                srvb.advance()
              )
            }
          )
        }

        val setup = Code(
          shapet.setup,
          datat.setup,
          rowMajort.setup
        )
        val result = Code(
          shapeAddress := shapet.value[Long],
          Code.foreach(0 until nDims) { index =>
            shapeTuple.isMissing(index).mux[Unit](
              Code._fatal(s"shape missing at index $index"),
              shapeVariables(index) := shapeTuple(index)
            )
          },
          xP.construct(0, 0, shapeBuilder, xP.makeDefaultStridesBuilder(shapeVariables.map(_.load()), mb), requiredData, mb)
        )
        EmitTriplet(setup, datat.m || shapet.m, PValue(pt, result))
      case NDArrayShape(ndIR) =>
        val ndt = emit(ndIR)
        val ndP = ndIR.pType.asInstanceOf[PNDArray]

        EmitTriplet(ndt.setup, ndt.m, PValue(pt, ndP.shape.load(ndt.value[Long])))
      case NDArrayRef(nd, idxs) =>
        val ndt = emit(nd)
        val idxst = idxs.map(emit(_))
        val childPType = coerce[PNDArray](nd.pType)
        val ndAddress = mb.newField[Long]
        val overallMissing = mb.newField[Boolean]

        val idxFields = idxst.map(_ => mb.newField[Long])
        val idxFieldsBinding = Code(
          idxFields.zip(idxst).map{ case (field, idxTriplet) =>
            field := idxTriplet.value[Long]
          }
        )
        val cachedIdxVals = idxFields.map(_.load()).toArray

        val setup = coerce[Unit](Code(
          ndt.setup,
          overallMissing := ndt.m,
          Code(idxst.map(_.setup)),
          Code.foreach(idxst.map(_.m)){ idxMissingness =>
            overallMissing := overallMissing || idxMissingness
          }
        ))

        val value = Code(
          ndAddress := ndt.value[Long],
          idxFieldsBinding,
          childPType.outOfBounds(cachedIdxVals, ndAddress, mb).orEmpty(Code._fatal("Index out of bounds")),
          childPType.loadElementToIRIntermediate(cachedIdxVals, ndAddress, mb)
        )

        EmitTriplet(setup, overallMissing, PValue(pt, value))
      case x@NDArrayReindex(child, indexMap) =>
        val childt = emit(child)
        val childAddress = mb.newField[Long]
        val childPType = coerce[PNDArray](child.pType)

        val childShape = new CodePTuple(childPType.shape.pType, childPType.shape.load(childAddress))
        val childStrides = new CodePTuple(childPType.strides.pType, childPType.strides.load(childAddress))

        val setup = childt.setup
        val value = Code(
          childAddress := childt.value[Long],
          x.pType.construct(
            childPType.flags.load(childAddress),
            childPType.offset.load(childAddress),
            { srvb =>
              Code(
                srvb.start(),
                Code.foreach(indexMap) {childIndex =>
                  Code(
                    srvb.addLong(if (childIndex < childPType.nDims) childShape(childIndex) else 1L),
                    srvb.advance()
                  )
                }
              )
            },
            { srvb =>
              Code(
                srvb.start(),
                Code.foreach(indexMap) {index =>
                  Code(
                    srvb.addLong(if (index < childPType.nDims) childStrides(index) else 0L),
                    srvb.advance()
                  )
                }
              )
            },
            childPType.data.load(childAddress),
            mb
          )
        )
        EmitTriplet(setup, childt.m, PValue(pt, value))
      case x: NDArrayMap  =>  emitDeforestedNDArray(x)
      case x: NDArrayMap2 =>  emitDeforestedNDArray(x)
      case x: NDArrayReshape => emitDeforestedNDArray(x)
      case x: NDArrayConcat => emitDeforestedNDArray(x)
      case x: NDArraySlice => emitDeforestedNDArray(x)
      case x: NDArrayFilter => emitDeforestedNDArray(x)

      case NDArrayMatMul(lChild, rChild) =>
        val lT = emitNDArrayStandardStrides(lChild)
        val rT = emitNDArrayStandardStrides(rChild)

        val lPType = coerce[PNDArray](lChild.pType)
        val rPType = coerce[PNDArray](rChild.pType)

        val leftND = mb.newField[Long]
        val rightND = mb.newField[Long]

        val leftShape = lPType.shape.load(leftND)
        val rightShape = rPType.shape.load(rightND)

        val lShapeTuple = new CodePTuple(lPType.shape.pType, leftShape)
        val rShapeTuple = new CodePTuple(rPType.shape.pType, rightShape)

        val (leftShapeArraySetup, leftShapeArray) = (0 until lPType.nDims).map(i => coerce[Long](lShapeTuple(i))).toArray.cacheEntries(mb, LongInfo)
        val (rightShapeArraySetup, rightShapeArray) = (0 until rPType.nDims).map(i => coerce[Long](rShapeTuple(i))).toArray.cacheEntries(mb, LongInfo)

        val (unifyShapeSetup, unifiedShapeArray) = NDArrayEmitter.matmulShape(leftShapeArray, rightShapeArray)

        val leftBroadcastMask = if (lPType.nDims > 2) NDArrayEmitter.broadcastMask(leftShapeArray) else Array[Code[Long]]()
        val rightBroadcastMask = if (rPType.nDims > 2) NDArrayEmitter.broadcastMask(rightShapeArray) else Array[Code[Long]]()

        val missingSetup = Code(
          lT.setup,
          rT.setup
        )

        val shapeSetup = Code(
          leftND := lT.value[Long],
          rightND := rT.value[Long],
          leftShapeArraySetup,
          rightShapeArraySetup,
          unifyShapeSetup
        )

        val outputPType = PNDArray(lPType.elementType, TNDArray.matMulNDims(lPType.nDims, rPType.nDims), true)

        val numericElementType = coerce[PNumeric](lPType.elementType)

        val eVti = typeToTypeInfo(numericElementType.virtualType)

        val isMissing = lT.m || rT.m

        if ((lPType.elementType.isInstanceOf[PFloat64] || lPType.elementType.isInstanceOf[PFloat32]) && lPType.nDims == 2 && rPType.nDims == 2) {
          val leftDataAddress = lPType.data.load(leftND)
          val rightDataAddress = rPType.data.load(rightND)

          val leftColumnMajorAddress = mb.newLocal[Long]
          val rightColumnMajorAddress = mb.newLocal[Long]
          val answerColumnMajorAddress = mb.newLocal[Long]
          val answerRowMajorPArrayAddress = mb.newField[Long]
          val M = leftShapeArray(lPType.nDims - 2)
          val N = rightShapeArray(rPType.nDims - 1)
          val K = leftShapeArray(lPType.nDims - 1)

          val LDA = M
          val LDB = K
          val LDC = M
          val elementByteSize = lPType.elementType.byteSize

          val multiplyViaDGEMM = Code(
            shapeSetup,
            leftColumnMajorAddress := Code.invokeStatic[Memory, Long, Long]("malloc", M * K * elementByteSize),
            rightColumnMajorAddress := Code.invokeStatic[Memory, Long, Long]("malloc", K * N * elementByteSize),
            answerColumnMajorAddress := Code.invokeStatic[Memory, Long, Long]("malloc", M * N * elementByteSize),

            Code.invokeScalaObject[Long, Long, Long, Long, Long, Unit](LinalgCodeUtils.getClass,
              method="copyRowMajorToColumnMajor", lPType.data.pType.firstElementOffset(leftDataAddress), leftColumnMajorAddress, M, K, lPType.elementType.byteSize),
            Code.invokeScalaObject[Long, Long, Long, Long, Long, Unit](LinalgCodeUtils.getClass,
              method="copyRowMajorToColumnMajor", rPType.data.pType.firstElementOffset(rightDataAddress), rightColumnMajorAddress, K, N, rPType.elementType.byteSize),
            lPType.elementType match {
              case PFloat32(_) =>
                Code.invokeScalaObject[String, String, Int, Int, Int, Float, Long, Int, Long, Int, Float, Long, Int, Unit](BLAS.getClass, method="sgemm",
                  "N",
                  "N",
                  M.toI,
                  N.toI,
                  K.toI,
                  1.0f,
                  leftColumnMajorAddress,
                  LDA.toI,
                  rightColumnMajorAddress,
                  LDB.toI,
                  0.0f,
                  answerColumnMajorAddress,
                  LDC.toI
                )
              case PFloat64(_) =>
                Code.invokeScalaObject[String, String, Int, Int, Int, Double, Long, Int, Long, Int, Double, Long, Int, Unit](BLAS.getClass, method="dgemm",
                  "N",
                  "N",
                  M.toI,
                  N.toI,
                  K.toI,
                  1.0,
                  leftColumnMajorAddress,
                  LDA.toI,
                  rightColumnMajorAddress,
                  LDB.toI,
                  0.0,
                  answerColumnMajorAddress,
                  LDC.toI
                )
            },
            answerRowMajorPArrayAddress := outputPType.data.pType.allocate(region, (M * N).toI),
            outputPType.data.pType.stagedInitialize(answerRowMajorPArrayAddress, (M * N).toI),
            Code.invokeScalaObject[Long, Long, Long, Long, Long, Unit](LinalgCodeUtils.getClass,
              method="copyColumnMajorToRowMajor", answerColumnMajorAddress, outputPType.data.pType.firstElementOffset(answerRowMajorPArrayAddress, (M * N).toI), M, N, lPType.elementType.byteSize),
            Code.invokeStatic[Memory, Long, Unit]("free", leftColumnMajorAddress.load()),
            Code.invokeStatic[Memory, Long, Unit]("free", rightColumnMajorAddress.load()),
            Code.invokeStatic[Memory, Long, Unit]("free", answerColumnMajorAddress.load()),
            outputPType.construct(0, 0, outputPType.makeShapeBuilder(Array(M, N)), outputPType.makeDefaultStridesBuilder(Array(M, N), mb), answerRowMajorPArrayAddress, mb)
          )

          EmitTriplet(missingSetup, isMissing, PValue(pt, multiplyViaDGEMM))
        } else {
          val emitter = new NDArrayEmitter(mb, outputPType.nDims, unifiedShapeArray, lPType.shape.pType, lPType.elementType, shapeSetup, missingSetup, isMissing) {
            override def outputElement(idxVars: Array[Code[Long]]): Code[_] = {
              val element = coerce[Any](mb.newField("matmul_element")(eVti))
              val k = mb.newField[Long]

              val (lIndices: Array[Code[Long]], rIndices: Array[Code[Long]]) = (lPType.nDims, rPType.nDims, idxVars.toSeq) match {
                case (1, 1, Seq()) => (Array[Code[Long]](k), Array[Code[Long]](k))
                case (1, _, stack :+ m) =>
                  val rStackVars = NDArrayEmitter.zeroBroadcastedDims(stack.toArray, rightBroadcastMask)
                  (Array(k.load()), rStackVars :+ k.load() :+ m)
                case (_, 1, stack :+ n) =>
                  val lStackVars = NDArrayEmitter.zeroBroadcastedDims(stack.toArray, leftBroadcastMask)
                  (lStackVars :+ n :+ k.load(), Array(k.load()))
                case (_, _, stack :+ n :+ m) => {
                  val lStackVars = NDArrayEmitter.zeroBroadcastedDims(stack.toArray, leftBroadcastMask)
                  val rStackVars = NDArrayEmitter.zeroBroadcastedDims(stack.toArray, rightBroadcastMask)
                  (lStackVars :+ n :+ k.load(), rStackVars :+ k.load() :+  m)
                }
              }

              val lElem = lPType.loadElementToIRIntermediate(lIndices, leftND, mb)
              val rElem = rPType.loadElementToIRIntermediate(rIndices, rightND, mb)
              val kLen = mb.newField[Long]

              val innerMethod = mb.fb.newMethod(eVti)

              val loopCode = Code(
                k := 0L,
                kLen := leftShapeArray(lPType.nDims - 1),
                element := numericElementType.zero,
                Code.whileLoop(k < kLen,
                  element := numericElementType.add(numericElementType.multiply(lElem, rElem), element),
                  k := k + 1L
                ),
                element
              )
              innerMethod.emit(loopCode)
              innerMethod.invoke()
            }
          }
          emitter.emit(outputPType)
        }

      case x@NDArrayQR(nd, mode) =>
        // See here to understand different modes: https://docs.scipy.org/doc/numpy/reference/generated/numpy.linalg.qr.html
        val ndt = emit(nd)
        val ndAddress = mb.newField[Long]
        val ndPType = nd.pType.asInstanceOf[PNDArray]

        val shapeAddress = ndPType.shape.load(ndAddress)
        val shapeTuple = new CodePTuple(ndPType.shape.pType, shapeAddress)
        val shapeArray = (0 until ndPType.shape.pType.nFields).map(shapeTuple[Long](_)).toArray

        val LWORKAddress = mb.newLocal[Long]

        val M = shapeArray(0)
        val N = shapeArray(1)
        val K = (M < N).mux(M, N)
        val LDA = M // Possible stride tricks could change this in the future.
        val LWORK = Region.loadDouble(LWORKAddress).toI

        val dataAddress = ndPType.data.load(ndAddress)

        val tauPType = PArray(PFloat64Required, true)
        val tauAddress = mb.newField[Long]
        val workAddress = mb.newField[Long]
        val aAddressDGEQRF = mb.newField[Long] // Should be column major
        val rDataAddress = mb.newField[Long]
        val aNumElements = mb.newField[Long]

        val infoDGEQRFResult = mb.newLocal[Int]
        val infoDGEQRFErrorTest = (extraErrorMsg: String) => (infoDGEQRFResult cne  0)
          .orEmpty(Code._fatal(const(s"LAPACK error DGEQRF. $extraErrorMsg Error code = ").concat(infoDGEQRFResult.toS)))

        val computeHAndTau = Code(
          ndAddress := ndt.value[Long],
          aNumElements := ndPType.numElements(shapeArray, mb),

          // Make some space for the column major form (which means copying the input)
          aAddressDGEQRF := ndPType.data.pType.allocate(region, aNumElements.toI),
          ndPType.data.pType.stagedInitialize(aAddressDGEQRF, aNumElements.toI),
          ndPType.copyRowMajorToColumnMajor(dataAddress, aAddressDGEQRF, M, N, mb),

          tauAddress := tauPType.allocate(region, K.toI),
          tauPType.stagedInitialize(tauAddress, K.toI),

          LWORKAddress := region.allocate(8L, 8L),

          infoDGEQRFResult := Code.invokeScalaObject[Int, Int, Long, Int, Long, Long, Int, Int](LAPACK.getClass, "dgeqrf",
            M.toI,
            N.toI,
            ndPType.data.pType.elementOffset(aAddressDGEQRF, aNumElements.toI, 0),
            LDA.toI,
            tauPType.elementOffset(tauAddress, K.toI, 0),
            LWORKAddress,
            -1
          ),
          infoDGEQRFErrorTest("Failed size query."),

          workAddress := Code.invokeStatic[Memory, Long, Long]("malloc", LWORK.toL * 8L),

          infoDGEQRFResult := Code.invokeScalaObject[Int, Int, Long, Int, Long, Long, Int, Int](LAPACK.getClass, "dgeqrf",
            M.toI,
            N.toI,
            ndPType.data.pType.elementOffset(aAddressDGEQRF, aNumElements.toI, 0),
            LDA.toI,
            tauPType.elementOffset(tauAddress, K.toI, 0),
            workAddress,
            LWORK
          ),
          Code.invokeStatic[Memory, Long, Unit]("free", workAddress.load()),
          infoDGEQRFErrorTest("Failed to compute H and Tau.")
        )

        val result = if (mode == "raw") {
          val rawPType = x.pType.asInstanceOf[PTuple]
          val rawOutputSrvb = new StagedRegionValueBuilder(mb, x.pType, region)
          val hPType = rawPType.types(0).asInstanceOf[PNDArray]
          val tauPType = rawPType.types(1).asInstanceOf[PNDArray]

          val hShapeArray = Array(N, M)
          val hShapeBuilder = hPType.makeShapeBuilder(hShapeArray)
          val hStridesBuilder = hPType.makeDefaultStridesBuilder(hShapeArray, mb)

          val tauShapeBuilder = tauPType.makeShapeBuilder(Array(K))
          val tauStridesBuilder = tauPType.makeDefaultStridesBuilder(Array(K), mb)

          val h = hPType.construct(0, 0, hShapeBuilder, hStridesBuilder, aAddressDGEQRF, mb)
          val tau = tauPType.construct(0, 0, tauShapeBuilder, tauStridesBuilder, tauAddress, mb)

          val constructHAndTauTuple = Code(
            rawOutputSrvb.start(),
            rawOutputSrvb.addIRIntermediate(hPType)(h),
            rawOutputSrvb.advance(),
            rawOutputSrvb.addIRIntermediate(tauPType)(tau),
            rawOutputSrvb.advance(),
            rawOutputSrvb.end()
          )

          Code(
            computeHAndTau,
            constructHAndTauTuple
          )
        }
        else {
          val currRow = mb.newField[Int]
          val currCol = mb.newField[Int]

          val (rPType, rShapeArray) = if (mode == "r") {
            (x.pType.asInstanceOf[PNDArray], Array(K, N))
          } else if (mode == "complete") {
            (x.pType.asInstanceOf[PTuple].types(1).asInstanceOf[PNDArray], Array(M, N))
          } else if (mode == "reduced") {
            (x.pType.asInstanceOf[PTuple].types(1).asInstanceOf[PNDArray], Array(K, N))
          } else {
            throw new AssertionError(s"Unsupported QR mode $mode")
          }

          val rShapeBuilder = rPType.makeShapeBuilder(rShapeArray)
          val rStridesBuilder = rPType.makeDefaultStridesBuilder(rShapeArray, mb)

          //This block assumes rDataAddress is a row major ndarray.
          val zeroOutLowerTriangle =
            Code.forLoop(currRow := 0, currRow < M.toI, currRow := currRow + 1,
              Code.forLoop(currCol := 0, currCol < N.toI, currCol := currCol + 1,
                (currRow > currCol).orEmpty(
                  Region.storeDouble(
                    ndPType.data.pType.elementOffset(rDataAddress, aNumElements.toI, currRow * N.toI + currCol),
                    0.0)
                )
              )
            )

          val computeR = Code(
            // Note: this always makes room for the (M, N) R, and in cases where we need only the (K, N) R the smaller shape
            // results in these elements being ignored. When everything is column major all the time should be easy to fix.
            rDataAddress := rPType.data.pType.allocate(region, aNumElements.toI),
            rPType.data.pType.stagedInitialize(rDataAddress, aNumElements.toI),
            rPType.copyColumnMajorToRowMajor(aAddressDGEQRF,
              rDataAddress, M, N, mb),
            zeroOutLowerTriangle,
            rPType.construct(0, 0, rShapeBuilder, rStridesBuilder, rDataAddress, mb)
          )

          if (mode == "r") {
            Code(
              computeHAndTau,
              computeR
            )
          }
          else {
            val crPType = x.pType.asInstanceOf[PTuple]
            val crOutputSrvb = new StagedRegionValueBuilder(mb, crPType, region)

            val qPType = crPType.types(0).asInstanceOf[PNDArray]
            val qShapeArray = if (mode == "complete") Array(M, M) else Array(M, K)
            val qShapeBuilder = qPType.makeShapeBuilder(qShapeArray)
            val qStridesBuilder = qPType.makeDefaultStridesBuilder(qShapeArray, mb)

            val rNDArrayAddress = mb.newField[Long]
            val qDataAddress = mb.newField[Long]

            val infoDORGQRResult = mb.newField[Int]
            val infoDORQRErrorTest = (extraErrorMsg: String) => (infoDORGQRResult cne 0)
              .orEmpty(Code._fatal(const(s"LAPACK error DORGQR. $extraErrorMsg Error code = ").concat(infoDORGQRResult.toS)))

            val qCondition = const(mode == "complete") && (M > N)
            val numColsToUse = qCondition.mux(M, K)
            val aAddressDORGQR = mb.newField[Long]

            val qNumElements = M * numColsToUse

            val computeCompleteOrReduced = Code(
              qCondition.mux(
                Code(
                  aAddressDORGQR := ndPType.data.pType.allocate(region, qNumElements.toI),
                  qPType.data.pType.stagedInitialize(aAddressDORGQR, qNumElements.toI),
                  Region.copyFrom(ndPType.data.pType.firstElementOffset(aAddressDGEQRF, aNumElements.toI),
                    qPType.data.pType.firstElementOffset(aAddressDORGQR, qNumElements.toI), aNumElements * 8L)
                ),
                aAddressDORGQR := aAddressDGEQRF
              ),

              // Query optimal size for work array
              infoDORGQRResult := Code.invokeScalaObject[Int, Int, Int, Long, Int, Long, Long, Int, Int](LAPACK.getClass, "dorgqr",
                M.toI,
                numColsToUse.toI,
                K.toI,
                ndPType.data.pType.firstElementOffset(aAddressDORGQR, aNumElements.toI),
                LDA.toI,
                tauPType.firstElementOffset(tauAddress, K.toI),
                LWORKAddress,
                -1
              ),
              infoDORQRErrorTest("Failed size query."),

              workAddress := Code.invokeStatic[Memory, Long, Long]("malloc", LWORK.toL * 8L),

              infoDORGQRResult := Code.invokeScalaObject[Int, Int, Int, Long, Int, Long, Long, Int, Int](LAPACK.getClass, "dorgqr",
                M.toI,
                numColsToUse.toI,
                K.toI,
                ndPType.data.pType.elementOffset(aAddressDORGQR, (M * numColsToUse).toI, 0),
                LDA.toI,
                tauPType.elementOffset(tauAddress, K.toI, 0),
                workAddress,
                LWORK
              ),
              Code.invokeStatic[Memory, Long, Unit]("free", workAddress.load()),
              infoDORQRErrorTest("Failed to compute Q."),

              qDataAddress := qPType.data.pType.allocate(region, qNumElements.toI),
              qPType.data.pType.stagedInitialize(qDataAddress, qNumElements.toI),
              qPType.copyColumnMajorToRowMajor(aAddressDORGQR, qDataAddress, M, numColsToUse, mb),

              crOutputSrvb.start(),
              crOutputSrvb.addIRIntermediate(qPType)(qPType.construct(0, 0, qShapeBuilder, qStridesBuilder, qDataAddress, mb)),
              crOutputSrvb.advance(),
              crOutputSrvb.addIRIntermediate(rPType)(rNDArrayAddress),
              crOutputSrvb.advance(),
              crOutputSrvb.end()
            )

            Code(
              computeHAndTau,
              rNDArrayAddress := computeR,
              computeCompleteOrReduced
            )
          }
        }
        EmitTriplet(ndt.setup, ndt.m, PValue(pt, result))

      case x@CollectDistributedArray(contexts, globals, cname, gname, body) =>
        val ctxType = coerce[PArray](contexts.pType).elementType
        val gType = globals.pType
        val bType = body.pType

        val ctxTypeTuple = PTuple(ctxType)
        val gTypeTuple = PTuple(gType)
        val bTypeTuple = PTuple(bType)

        val spec = BufferSpec.defaultUncompressed
        val parentFB = mb.fb

        val cCodec = TypedCodecSpec(ctxTypeTuple, spec)
        val gCodec = TypedCodecSpec(gTypeTuple, spec)
        val bCodec = TypedCodecSpec(bTypeTuple, spec)

        val functionID: String = {
          val bodyFB = EmitFunctionBuilder[Region, Array[Byte], Array[Byte], Array[Byte]]("collect_distributed_array")
          val bodyMB = bodyFB.newMethod(Array[TypeInfo[_]](typeInfo[Region], typeToTypeInfo(ctxType), typeInfo[Boolean], typeToTypeInfo(gType), typeInfo[Boolean]), typeInfo[Long])

          val (cRetPtype, cDec) = cCodec.buildEmitDecoderF[Long](ctxTypeTuple.virtualType, bodyFB)
          val (gRetPtype, gDec) = gCodec.buildEmitDecoderF[Long](gTypeTuple.virtualType, bodyFB)
          val bEnc = bCodec.buildEmitEncoderF[Long](bTypeTuple, bodyFB)
          val bOB = bodyFB.newField[OutputBuffer]

          assert(cRetPtype == ctxTypeTuple)
          assert(gRetPtype == gTypeTuple)

          val env = Env[(Code[Boolean], PValue)](
            (cname, (bodyMB.getArg[Boolean](3).load(), PValue(ctxType, bodyMB.getArg(2)(typeToTypeInfo(ctxType)).load()))),
            (gname, (bodyMB.getArg[Boolean](5).load(), PValue(gType, bodyMB.getArg(4)(typeToTypeInfo(gType)).load()))))

          // FIXME fix number of aggs here
          val t = new Emit(ctx, bodyMB).emit(MakeTuple.ordered(FastSeq(body)), env, EmitRegion.default(bodyMB), None)
          bodyMB.emit(Code(t.setup, t.m.mux(Code._fatal("return cannot be missing"), t.v)))

          val ctxIS = Code.newInstance[ByteArrayInputStream, Array[Byte]](bodyFB.getArg[Array[Byte]](2))
          val gIS = Code.newInstance[ByteArrayInputStream, Array[Byte]](bodyFB.getArg[Array[Byte]](3))

          val ctxOff = bodyFB.newLocal[Long]
          val gOff = bodyFB.newLocal[Long]
          val bOff = bodyFB.newLocal[Long]
          val bOS = bodyFB.newLocal[ByteArrayOutputStream]

          bodyFB.emit(Code(
            ctxOff := cDec(bodyFB.getArg[Region](1), cCodec.buildCodeInputBuffer(ctxIS)),
            gOff := gDec(bodyFB.getArg[Region](1), gCodec.buildCodeInputBuffer(gIS)),
            bOff := bodyMB.invoke[Long](bodyFB.getArg[Region](1),
              Region.loadIRIntermediate(ctxType)(ctxTypeTuple.fieldOffset(ctxOff, 0)),
              ctxTypeTuple.isFieldMissing(ctxOff, 0),
              Region.loadIRIntermediate(gType)(gTypeTuple.fieldOffset(gOff, 0)),
              gTypeTuple.isFieldMissing(gOff, 0)),
            bOS := Code.newInstance[ByteArrayOutputStream](),
            bOB := bCodec.buildCodeOutputBuffer(bOS),
            bEnc(bodyFB.getArg[Region](1), bOff, bOB),
            bOB.invoke[Unit]("flush"),
            bOB.invoke[Unit]("close"),
            bOS.invoke[Array[Byte]]("toByteArray")))

          val fID = genUID()
          parentFB.addModule(fID, bodyFB.resultWithIndex())
          fID
        }

        val spark = parentFB.backend()
        val contextAE = emitArrayIterator(contexts)
        val globalsT = emit(globals)

        val cEnc = cCodec.buildEmitEncoderF[Long](ctxTypeTuple, parentFB)
        val gEnc = gCodec.buildEmitEncoderF[Long](gTypeTuple, parentFB)
        val (bRetPType, bDec) = bCodec.buildEmitDecoderF[Long](bTypeTuple.virtualType, parentFB)

        assert(bRetPType == bTypeTuple)

        val baos = mb.newField[ByteArrayOutputStream]
        val buf = mb.newField[OutputBuffer]
        val ctxab = mb.newField[ByteArrayArrayBuilder]
        val encRes = mb.newField[Array[Array[Byte]]]

        val contextT = {
          val sctxb = new StagedRegionValueBuilder(mb, ctxTypeTuple)
          contextAE.arrayEmitter { (m: Code[Boolean], v: PValue) =>
            Code(
              baos.invoke[Unit]("reset"),
              sctxb.start(),
              m.mux(
                sctxb.setMissing(),
                sctxb.addIRIntermediate(ctxType)(v.code)),
              cEnc(region, sctxb.offset, buf),
              buf.invoke[Unit]("flush"),
              ctxab.invoke[Array[Byte], Unit]("add", baos.invoke[Array[Byte]]("toByteArray")))
          }
        }

        val addGlobals = {
          val sgb = new StagedRegionValueBuilder(mb, gTypeTuple)
          Code(
            globalsT.setup,
            sgb.start(),
            globalsT.m.mux(
              sgb.setMissing(),
              sgb.addIRIntermediate(gType)(globalsT.v)),
            gEnc(region, sgb.offset, buf),
            buf.invoke[Unit]("flush"))
        }

        val decodeResult = {
          val sab = new StagedRegionValueBuilder(mb, x.pType)
          val bais = Code.newInstance[ByteArrayInputStream, Array[Byte]](encRes(sab.arrayIdx))
          val eltTupled = mb.newField[Long]
          Code(
            sab.start(encRes.length()),
            Code.whileLoop(sab.arrayIdx < encRes.length(),
              eltTupled := bDec(region, bCodec.buildCodeInputBuffer(bais)),
              bTypeTuple.isFieldMissing(eltTupled, 0).mux(
                sab.setMissing(),
                sab.addIRIntermediate(bType)(Region.loadIRIntermediate(bType)(bTypeTuple.fieldOffset(eltTupled, 0)))),
              sab.advance()),
            sab.end())
        }

        EmitTriplet(
          contextT.setup,
          contextT.m.getOrElse(false),
          PValue(pt, Code(
            baos := Code.newInstance[ByteArrayOutputStream](),
            buf := cCodec.buildCodeOutputBuffer(baos), // TODO: take a closer look at whether we need two codec buffers?
            ctxab := Code.newInstance[ByteArrayArrayBuilder, Int](16),
            contextAE.calcLength,
            contextT.addElements,
            baos.invoke[Unit]("reset"),
            addGlobals,
            encRes := spark.invoke[String, Array[Array[Byte]], Array[Byte], Array[Array[Byte]]](
              "collectDArray", functionID,
              ctxab.invoke[Array[Array[Byte]]]("result"),
              baos.invoke[Array[Byte]]("toByteArray")),
            decodeResult)))

      case x@TailLoop(name, args, body) =>
        val loopRefs = args.map { case (name, ir) =>
          LoopRef(mb.newField[Boolean], mb.newPField(ir.pType), mb.newLocal[Boolean], mb.newPField(ir.pType))
        }

        val storeInitArgs = args.zip(loopRefs).map { case ((_, ir), loopref) =>
          val t = emit(ir)
          Code(t.setup, loopref.m := t.m, (!loopref.m).orEmpty(loopref.v := t.pv))
        }

        val label = new CodeLabel
        val m = mb.newField[Boolean]
        val v = mb.newPField(x.pType)

        val argEnv = env
          .bind(args.zip(loopRefs).map { case ((name, _), ref) => (name, (ref.m.load(), ref.v.load())) } : _*)
          .bind(name, (const(false), PValue(PVoid, label.goto)))

        val newLoopEnv = loopEnv.getOrElse(Env.empty)
        val bodyT = emit(body, argEnv, loopEnv = Some(newLoopEnv.bind(name, loopRefs.toArray)))
        val bodyF = Code(
          bodyT.setup,
          m := bodyT.m,
          (!m).orEmpty(v := bodyT.pv))

        EmitTriplet(Code(storeInitArgs, label, bodyF), m, v.load())

      case Recur(name, args, _) =>
        val (_, jump) = env.lookup(name)
        val refs = loopEnv.get.lookup(name)
        val storeTempArgs = Array.tabulate(refs.length) { i =>
          val t = emit(args(i), env.delete(name), loopEnv = None)
          Code(t.setup,
            refs(i).tempM := t.m,
            refs(i).tempM.mux(
              refs(i).tempV := args(i).pType.defaultValue,
              refs(i).tempV := t.pv))
        }
        val moveArgs = refs.map { ref =>
          Code(ref.m := ref.tempM, ref.v := ref.tempV.load())
        }
        EmitTriplet(Code(Code(storeTempArgs ++ moveArgs: _*), jump.tcode[Unit]), const(false), PValue._empty)
    }
  }

  private def capturedReferences(ir: IR): (IR, (Emit.E, DependentEmitFunction[_]) => Emit.E) = {
    var ids = Set[String]()

<<<<<<< HEAD
    VisitIR(ir) {
      case Ref(id, _) =>
=======
    // FIXME Don't reconstruct
    def getReferenced: IR => IR = {
      case node@Ref(id, typ) =>
>>>>>>> e34252e6
        ids += id
      case _ =>
    }

<<<<<<< HEAD
    (ir, { (env: Emit.E, f: DependentEmitFunction[_]) =>
      Env[(TypeInfo[_], Code[Boolean], Code[_])](ids.toFastSeq.flatMap { id: String =>
=======
    (getReferenced(ir), { (env: Emit.E, f: DependentEmitFunction[_]) =>
      Env[(Code[Boolean], PValue)](ids.toFastSeq.flatMap { id: String =>
>>>>>>> e34252e6
         env.lookupOption(id).map { e =>
           val (m, v) = e
           (id, (f.addField[Boolean](m).load(), PValue(v.pt, f.addField(v.code, dummy = true)(v.typeInfo).load())))
        }
      }: _*)
    })
  }

  private def makeDependentSortingFunction[T: TypeInfo](
    elemPType: PType, ir: IR, env: Emit.E, leftRightComparatorNames: Array[String]): DependentEmitFunction[AsmFunction2[T, T, Boolean]] = {
    val (newIR, getEnv) = capturedReferences(ir)
    val f = mb.fb.newDependentFunction[T, T, Boolean]
    val fregion = f.addField[Region](region)
    var newEnv = getEnv(env, f)

    val sort = f.newMethod[Region, T, Boolean, T, Boolean, Boolean]

    if(leftRightComparatorNames.nonEmpty) {
      assert(leftRightComparatorNames.length == 2)
      newEnv = newEnv.bindIterable(
        IndexedSeq(
          (leftRightComparatorNames(0), (sort.getArg[Boolean](3), PValue(elemPType, sort.getArg[T](2)))),
          (leftRightComparatorNames(1), (sort.getArg[Boolean](5), PValue(elemPType, sort.getArg[T](4))))
        )
      )
    }

    val EmitTriplet(setup, m, v) = new Emit(ctx, sort).emit(newIR, newEnv, EmitRegion.default(sort), None)

    sort.emit(Code(setup, m.mux(Code._fatal("Result of sorting function cannot be missing."), v.code)))
    f.apply_method.emit(Code(sort.invoke(fregion, f.getArg[T](1), false, f.getArg[T](2), false)))
    f
  }

  private def emitArrayIterator(ir: IR, env: E, er: EmitRegion, container: Option[AggContainer]): ArrayIteratorTriplet =
    EmitStream(this, ir, env, er, container)
      .toArrayIterator(mb)

  private def present(pt: PType, c: Code[_]): EmitTriplet =
    EmitTriplet(Code._empty, const(false), PValue(pt, c))

  private def void(x: Code[Unit]*): EmitTriplet = EmitTriplet(coerce[Unit](Code(x: _*)), false, PValue._empty)

  private def strict(pt: PType, value: Code[_], args: EmitTriplet*): EmitTriplet = {
    EmitTriplet(
      coerce[Unit](Code(args.map(_.setup): _*)),
      if (args.isEmpty) false else args.map(_.m).reduce(_ || _),
      PValue(pt, value))
  }

  private[ir] def normalArgument(idx: Int, pType: PType): EmitTriplet = {
    val i = 2 + idx * 2
    EmitTriplet(Code._empty,
      mb.getArg[Boolean](i + 1),
      PValue(pType, mb.getArg(i)(typeToTypeInfo(pType)).load()))
  }

  def deforestNDArray(er: EmitRegion, x: IR, env: Emit.E): NDArrayEmitter = {
    def deforest(nd: IR): NDArrayEmitter = deforestNDArray(er, nd, env)

    val xType = coerce[PNDArray](x.pType)
    val nDims = xType.nDims

    x match {
      case NDArrayMap(child, elemName, body) =>
        val childP = child.pType.asInstanceOf[PNDArray]
        val elemPType = -childP.elementType
        val elemRef = mb.newPField(elemName, elemPType)
        val bodyEnv = env.bind(elemName, (const(false), elemRef.load()))
        val bodyt = this.emit(body, bodyEnv, er, None)

        val childEmitter = deforest(child)
        val setup = Code(childEmitter.setupShape)

        new NDArrayEmitter(mb, childEmitter.nDims, childEmitter.outputShape,
          childP.shape.pType, body.pType, setup, childEmitter.setupMissing, childEmitter.missing) {
          override def outputElement(idxVars: Array[Code[Long]]): Code[_] = {
            Code(
              elemRef := PValue(elemPType, childEmitter.outputElement(idxVars)),
              bodyt.setup,
              bodyt.m.orEmpty(Code._fatal("NDArray map body cannot be missing")),
              bodyt.v
            )
          }
        }
      case NDArrayMap2(lChild, rChild, lName, rName, body) =>
        val lP = coerce[PNDArray](lChild.pType)
        val rP = coerce[PNDArray](rChild.pType)

        val lElemRef = mb.newPField(lName, -lP.elementType)
        val rElemRef = mb.newPField(rName, -rP.elementType)

        val bodyEnv = env.bind(lName, (const(false), lElemRef.load()))
                         .bind(rName, (const(false), rElemRef.load()))
        val bodyt = this.emit(body, bodyEnv, er, None)

        val leftChildEmitter = deforest(lChild)
        val rightChildEmitter = deforest(rChild)

        val shapeArray = NDArrayEmitter.unifyShapes2(leftChildEmitter.outputShape, rightChildEmitter.outputShape)

        val setupMissing = Code(leftChildEmitter.setupMissing, rightChildEmitter.setupMissing)
        val setupShape = Code(leftChildEmitter.setupShape, rightChildEmitter.setupShape)

        new NDArrayEmitter(mb, lP.shape.pType.size, shapeArray, lP.shape.pType, body.pType, setupShape, setupMissing, leftChildEmitter.missing || rightChildEmitter.missing) {
          override def outputElement(idxVars: Array[Code[Long]]): Code[_] = {

            val lIdxVars2 = NDArrayEmitter.zeroBroadcastedDims2(mb, idxVars, nDims, leftChildEmitter.outputShape)
            val rIdxVars2 = NDArrayEmitter.zeroBroadcastedDims2(mb, idxVars, nDims, rightChildEmitter.outputShape)

            Code(
              lElemRef := PValue(lP, leftChildEmitter.outputElement(lIdxVars2)),
              rElemRef := PValue(rP, rightChildEmitter.outputElement(rIdxVars2)),
              bodyt.setup,
              bodyt.m.orEmpty(Code._fatal("NDArray map body cannot be missing")),
              bodyt.v
            )
          }
        }

      case x@NDArrayReindex(child, indexExpr) =>
        val childEmitter = deforest(child)
        val childPType = child.pType.asInstanceOf[PNDArray]

        val outputPType = x.pType
        val outputShapePType = outputPType.shape.pType


        val shapeSeq = indexExpr.map {childIndex =>
          if (childIndex < childPType.nDims) {
            childEmitter.outputShape(childIndex)
          }
          else {
            const(1L)
          }
        }.toArray

        new NDArrayEmitter(mb, indexExpr.length, shapeSeq, outputShapePType, outputPType.elementType, childEmitter.setupShape, childEmitter.setupMissing, childEmitter.missing) {
          override def outputElement(idxVars: Array[Code[Long]]): Code[_] = {
            val concreteIdxsForChild = Array.tabulate(childEmitter.nDims) { childDim =>
              val parentDim = indexExpr.indexOf(childDim)
              idxVars(parentDim)
            }
            childEmitter.outputElement(concreteIdxsForChild)
          }
        }

      case x@NDArrayReshape(childND, shape) =>

        // Need to take this shape, which may have a -1 in it, and turn it into a compatible shape if possible.
        def compatibleShape(numElements: Code[Long], requestedShape: Array[Code[Long]]): (Code[Unit], Array[Code[Long]]) = {
          val hasNegativeOne = mb.newLocal[Boolean]
          val runningProduct = mb.newLocal[Long]
          val quotient = mb.newLocal[Long]
          val tempShapeElement = mb.newLocal[Long]

          val newShapeVars = (0 until requestedShape.length).map(_ => mb.newField[Long]).toArray

          val setupShape = coerce[Unit](Code(
            hasNegativeOne := false,
            runningProduct := 1L,

            Code.foreach(requestedShape) { requestedShapeElement => Code(
              tempShapeElement := requestedShapeElement,
              (tempShapeElement <= 0L).mux(
                (tempShapeElement ceq -1L).mux(
                  hasNegativeOne.mux(
                    Code._fatal("Can't infer shape, more than one -1"),
                    hasNegativeOne := true
                  ),
                  Code._fatal("Can't reshape, new shape must contain only positive numbers or -1")),
                runningProduct := runningProduct * tempShapeElement
              )
            )},
            hasNegativeOne.mux(
              (numElements % runningProduct) > 0L,
              numElements cne runningProduct
            ).orEmpty(Code._fatal("Can't reshape since requested shape is incompatible with number of elements")),
            quotient := numElements / runningProduct,
            Code(newShapeVars.zip(requestedShape).map { case (variable, shapeElement) =>
              variable := (shapeElement ceq -1L).mux(quotient, shapeElement)}:_*)
          ))

          (setupShape, newShapeVars.map(_.load()))
        }

        val childEmitter = deforest(childND)

        val requestedShapet = emit(shape, env, resultRegion, None)
        val requestedShapeAddress = mb.newField[Long]
        val requestedShapePType = coerce[PTuple](shape.pType)
        val requestedShapeTuple = new CodePTuple(requestedShapePType, requestedShapeAddress)
        val requestedShapeArray = (0 until requestedShapePType.size).map(i => requestedShapeTuple[Long](i)).toArray

        val (childShapeCachingCode, childShapeCached) = childEmitter.outputShape.cacheEntries(mb, LongInfo)

        val numElements = mb.newField[Long]

        val (reshapeSetup, reshapedShapeArray) = compatibleShape(numElements, requestedShapeArray)

        val setupMissing = Code(
          childEmitter.setupMissing,
          requestedShapet.setup
        )

        val setupShape = Code(
          childEmitter.setupShape,
          childShapeCachingCode,
          requestedShapeAddress := requestedShapet.value[Long],
          numElements := coerce[PNDArray](childND.pType).numElements(childShapeCached, mb),
          reshapeSetup
        )

        new NDArrayEmitter(mb, reshapedShapeArray.length, reshapedShapeArray, requestedShapePType.setRequired(true).asInstanceOf[PTuple],
          childEmitter.outputElementPType, setupShape, setupMissing, childEmitter.missing || requestedShapet.m) {
          override def outputElement(idxVars: Array[Code[Long]]): Code[_] = {
            val storeElementIndex = mb.newField[Long]

            val (newIdxVarsSetup, newIdxVars) = x.pType.unlinearizeIndexRowMajor(storeElementIndex, childShapeCached, mb)

            assert(newIdxVars.length == childEmitter.nDims)

            Code(
              storeElementIndex := x.pType.linearizeIndicesRowMajor(idxVars, reshapedShapeArray, mb),
              newIdxVarsSetup,
              childEmitter.outputElement(newIdxVars)
            )
          }
        }

      case x@NDArrayConcat(nds, axis) =>
        val inputType = coerce[PArray](nds.pType)
        val inputNDType = coerce[PNDArray](inputType.elementType)

        val ndType = coerce[PNDArray](x.pType)
        val codeNDs = emit(nds, env, er, None)

        val inputArray = mb.newField[Long]
        val n = mb.newField[Int]
        val i = mb.newField[Int]

        val loadAndValidateArray = Code(
          inputArray := codeNDs.value[Long],
          n := inputType.loadLength(inputArray),
          (n < 1).orEmpty(Code._fatal("NDArrayConcat: can't concatenate 0 NDArrays")))

        val (missingSetup: Code[Unit @unchecked], missing: Code[Boolean @unchecked], setupShape: Code[Unit @unchecked]) = (inputType.required, inputNDType.required) match {
          case (true, true) => (Code._empty, const(false), Code(
            codeNDs.setup,
            codeNDs.m.orEmpty(Code._fatal("NDArrayConcat: required NDArray can't be missing")),
            loadAndValidateArray))
          case (false, true) => (codeNDs.setup, codeNDs.m, loadAndValidateArray)
          case _ =>
            val m = mb.newField[Boolean]
            val setup = Code(
              codeNDs.setup,
              m := codeNDs.m,
              (!m).orEmpty(
                Code(
                  loadAndValidateArray,
                  i := 0,
                  Code.whileLoop(i < n,
                    m := m | inputType.isElementMissing(inputArray, i),
                    i := i + 1))
              ))
            (setup, m.load(), Code._empty)
        }

        val localDim = mb.newField[Long]
        val outputShape = Array.tabulate(ndType.nDims) { idx =>
          Code(
            localDim := inputNDType.dimensionLength(inputType.loadElement(inputArray, 0), idx),
            i := 1,
            Code.whileLoop(i < n,
              {
                if (idx == axis)
                  localDim := localDim + inputNDType.dimensionLength(inputType.loadElement(inputArray, i), idx)
                else
                  inputNDType.dimensionLength(inputType.loadElement(inputArray, i), idx).cne(localDim)
                    .orEmpty(Code._fatal(
                      const(s"NDArrayConcat: mismatched dimensions of input NDArrays along axis $i: expected ")
                        .concat(localDim.toS).concat(", got ")
                        .concat(inputNDType.dimensionLength(inputType.loadElement(inputArray, i), idx).toS)))
              },
              i := i + 1),
            localDim)
        }

        new NDArrayEmitter(mb, x.typ.nDims,
          outputShape,
          ndType.shape.pType,
          ndType.elementType,
          setupShape,
          missingSetup,
          missing) {
          private val concatAxisIdx = mb.newLocal[Long]

          override def outputElement(idxVars: Array[Code[Long]]): Code[_] = {
            val setupTransformedIdx = Code(
              i := 0,
              concatAxisIdx := idxVars(axis),
              Code.whileLoop(concatAxisIdx >= inputNDType.dimensionLength(inputType.loadElement(inputArray, i), axis),
                concatAxisIdx := concatAxisIdx - inputNDType.dimensionLength(inputType.loadElement(inputArray, i), axis),
                i := i + 1
              ),
              (i > n).orEmpty(Code._fatal("NDArrayConcat: trying to access element greater than length of concatenation axis")))

            val transformedIdxs = Array.tabulate(x.typ.nDims) { idx =>
              if (idx == axis) concatAxisIdx.load() else idxVars(idx)
            }
            Code(
              setupTransformedIdx,
              inputNDType.loadElementToIRIntermediate(transformedIdxs, inputType.loadElement(inputArray, i), mb)
            )
          }
        }


      case x@NDArraySlice(child, slicesIR) =>
        val childEmitter = deforest(child)

        val slicest = emit(slicesIR, env, resultRegion, None)
        val slicesValueAddress = mb.newField[Long]
        val slices = new CodePTuple(coerce[PTuple](slicesIR.pType), slicesValueAddress)

        val slicers = slices.withTypes.collect {
          case (t: PTuple, slice) => new CodePTuple(t, slice)
        }

        val missingSliceElements = slicers.map(_.missingnessPattern.reduce(_ || _)).fold(const(false))(_ || _)
        val anyMissingness = missingSliceElements || slices.missingnessPattern.fold(const(false))(_ || _)

        val codeSlices = slicers.map(_.values[Long, Long, Long])

        val outputShape = codeSlices.map { case (start, stop, step) =>
          (step >= 0L && start <= stop).mux(
            const(1L) + ((stop - start) - 1L) / step,
            (step < 0L && start >= stop).mux(
              (((stop - start) + 1L) / step) + 1L,
              0L)
          )
        }.toArray

        val setupMissing = Code(
          slicest.setup,
          slicesValueAddress := slicest.value[Long],
          childEmitter.setupMissing
        )

        val missing = childEmitter.missing || anyMissingness

        new NDArrayEmitter(mb, x.pType.nDims, outputShape, x.pType.shape.pType, x.pType.elementType, childEmitter.setupShape, setupMissing, missing) {
          override def outputElement(idxVars: Array[Code[Long]]): Code[_] = {
            val oldIdxVarsIter = idxVars.iterator

            val sliceIdxVars2 = slices.withTypes.map {
              case (_: PInt64, indexer) =>
                coerce[Long](indexer)
              case (t: PTuple, slicer) =>
                val (start, _, step) = new CodePTuple(t, slicer).values[Long, Long, Long]
                start + oldIdxVarsIter.next() * step
            }

            childEmitter.outputElement(sliceIdxVars2.toArray)
          }
        }

      case x@NDArrayFilter(child, filters) =>
        val childEmitter = deforest(child)
        val (vars, outputShape) = filters.zipWithIndex.map { case (f, i) =>
          val codeF = emit(f, env, er, None)
          val m = mb.newField[Boolean](s"m_filter$i")
          val v = mb.newField[Long](s"v_filter$i")
          (m -> v, Code(
            codeF.setup,
            m := codeF.m,
            (!m).orEmpty(v := codeF.value[Long]),
            m.mux(
              childEmitter.outputShape(i),
              coerce[PArray](f.pType2).loadLength(v).toL)))
        }.toArray.unzip
        new NDArrayEmitter(mb, x.pType.nDims, outputShape, x.pType.shape.pType, x.pType.elementType, childEmitter.setupShape, childEmitter.setupMissing, childEmitter.missing) {
          override def outputElement(idxVars: Array[Code[Long]]): Code[_] = {
            val newIdxVars = Array.tabulate(x.pType.nDims) { i =>
              val (m, v) = vars(i)
              val typ = coerce[PArray](filters(i).pType2)
              m.mux(idxVars(i),
                typ.isElementMissing(v, idxVars(i).toI).mux(
                  Code._fatal[Long](s"NDArrayFilter: can't filter on missing index (axis=$i)"),
                  Region.loadLong(typ.loadElement(v.load(), idxVars(i).toI))))
            }
            childEmitter.outputElement(newIdxVars)
          }
        }

      case _ =>
        val ndt = emit(x, env, er, None)
        val ndAddress = mb.newField[Long]
        val setup = Code(
          ndAddress := ndt.value[Long]
        )
        val xP = x.pType.asInstanceOf[PNDArray]

        val shapeAddress = xP.shape.load(ndAddress)
        val shapeTuple = new CodePTuple(xP.shape.pType, shapeAddress)

        val shapeArray = (0 until xP.shape.pType.nFields).map(i => shapeTuple.apply[Long](i)).toArray

        new NDArrayEmitter(mb, nDims, shapeArray,
          xP.shape.pType, xP.elementType, setup, ndt.setup, ndt.m) {
          override def outputElement(idxVars: Array[Code[Long]]): Code[_] =
            xP.loadElementToIRIntermediate(idxVars, ndAddress, mb)
        }
    }
  }
}

object NDArrayEmitter {

  def zeroBroadcastedDims2(mb: MethodBuilder, loopVars: Array[Code[Long]], nDims: Int, shapeArray: Array[Code[Long]]): Array[Code[Long]] = {
    val broadcasted = 0L
    val notBroadcasted = 1L
    Array.tabulate(nDims)(dim => (shapeArray(dim) > 1L).mux(notBroadcasted, broadcasted) * loopVars(dim))
  }

  def broadcastMask(shapeArray: Array[Code[Long]]): Array[Code[Long]] = {
    val broadcasted = 0L
    val notBroadcasted = 1L
    shapeArray.map(shapeElement => (shapeElement > 1L).mux(notBroadcasted, broadcasted))
  }

  def zeroBroadcastedDims(indices: Array[Code[Long]], broadcastMask: Array[Code[Long]]): Array[Code[Long]] = {
    indices.zip(broadcastMask).map { case (index, flag) => index * flag }
  }

  def unifyShapes2(leftShape: Array[Code[Long]], rightShape: Array[Code[Long]]): Array[Code[Long]] = {
    leftShape.zip(rightShape).map{case (left, right) =>
      val notSameAndNotBroadcastable = !((left ceq right) || (left ceq 1L) || (right ceq 1L))
      coerce[Long](Code(
        notSameAndNotBroadcastable.mux(
          Code._fatal("Incompatible NDArray shapes"),
          (left > right).mux(left, right)
        )
      ))
    }
  }

  def matmulShape(leftShape: Array[Code[Long]], rightShape: Array[Code[Long]]): (Code[Unit], Array[Code[Long]]) = {
    val ((lK, rK), shape) = (leftShape.toSeq, rightShape.toSeq) match {
      case (Seq(l), Seq(r)) =>
        ((l, r), Array[Code[Long]]())
      case (Seq(l), rs :+ r2 :+ r1) =>
        ((l, r2), (rs :+ r1).toArray)
      case (ls :+ l2 :+ l1, Seq(r)) =>
        ((l1, r), (ls :+ l2).toArray)
      case (
        ls :+ l2 :+ l1,
        rs :+ r2 :+ r1
        ) => ((l1, r2), unifyShapes2(ls.toArray, rs.toArray) :+ l2 :+ r1)
      case (l, r) =>
        fatal(s"Matrix multiply compiler bug: $l $r")
    }

    val dimCheck = (lK cne rK).orEmpty(
      Code._fatal(const("Matrix dimensions incompatible: ").concat(lK.toS).concat(" ").concat(rK.toS)))

    (dimCheck, shape)
  }
}

abstract class NDArrayEmitter(
   val mb: MethodBuilder,
   val nDims: Int,
   val outputShape: Array[Code[Long]],
   val outputShapePType: PTuple,
   val outputElementPType: PType,
   val setupShape: Code[_],
   val setupMissing: Code[Unit] = Code._empty[Unit],
   val missing: Code[Boolean] = false) {

  private val outputShapeVariables = (0 until nDims).map(_ => mb.newField[Long]).toArray

  def outputElement(idxVars: Array[Code[Long]]): Code[_]

  def emit(targetType: PNDArray): EmitTriplet = {
    val dataSrvb = new StagedRegionValueBuilder(mb, targetType.data.pType)

    val dataAddress: Code[Long] =
      Code(
        dataSrvb.start(targetType.numElements(outputShapeVariables.map(_.load()), mb).toI),
        emitLoops(dataSrvb),
        dataSrvb.end()
      )

    def shapeBuilder(srvb: StagedRegionValueBuilder): Code[Unit] = {
      coerce[Unit](Code(
        srvb.start(),
        Code.foreach(outputShapeVariables){ shapeElement =>
          Code(
            srvb.addLong(shapeElement),
            srvb.advance()
          )
        }
      ))
    }

    val fullSetup = Code(
      setupMissing,
      missing.mux(
        Code._empty,
        Code(
          setupShape,
          Code.foreach(0 until nDims)(index => outputShapeVariables(index) := outputShape(index))
        )
      )
    )

    EmitTriplet(fullSetup, missing,
      PValue(targetType, targetType.construct(0, 0, shapeBuilder, targetType.makeDefaultStridesBuilder(outputShapeVariables.map(_.load()), mb), dataAddress, mb)))
  }

  private def emitLoops(srvb: StagedRegionValueBuilder): Code[_] = {
    val idxVars = Array.tabulate(nDims) {_ => mb.newField[Long]}
    val loadedIdxVars = idxVars.map(_.load())
    val storeElement = mb.newLocal(typeToTypeInfo(outputElementPType.virtualType)).asInstanceOf[LocalRef[Double]]

    val body =
      Code(
        storeElement := outputElement(loadedIdxVars).asInstanceOf[Code[Double]],
        srvb.addIRIntermediate(outputElementPType)(storeElement),
        srvb.advance()
      )
    val loops = idxVars.zipWithIndex.foldRight(body) { case((dimVar, dimIdx), innerLoops) =>
      Code(
        dimVar := 0L,
        Code.whileLoop(dimVar < outputShapeVariables(dimIdx),
          innerLoops,
          dimVar := dimVar + 1L
        )
      )
    }
    val eVti = typeToTypeInfo(TVoid)
    val innerMethod = mb.fb.newMethod(eVti)
    innerMethod.emit(loops)
    innerMethod.invoke()
  }
}<|MERGE_RESOLUTION|>--- conflicted
+++ resolved
@@ -349,14 +349,7 @@
       case s@Str(x) =>
         present(pt, mb.fb.addLiteral(x, coerce[PString](s.pType), er.baseRegion))
       case x@Literal(t, v) =>
-<<<<<<< HEAD
-        present(mb.fb.addLiteral(v, x.pType, er.baseRegion))
-=======
-        if (v == null)
-          emit(NA(t))
-        else
-          present(pt, mb.fb.addLiteral(v, x.pType, er.baseRegion))
->>>>>>> e34252e6
+        present(pt, mb.fb.addLiteral(v, x.pType, er.baseRegion))
       case True() =>
         present(pt, const(true))
       case False() =>
@@ -570,15 +563,10 @@
           case ArraySort(a, l, r, comp) => (a, comp, Code._empty[Unit], Array(l, r))
           case ToSet(a) =>
             val discardNext = mb.fb.newMethod(Array[TypeInfo[_]](typeInfo[Region], sorter.ti, typeInfo[Boolean], sorter.ti, typeInfo[Boolean]), typeInfo[Boolean])
-<<<<<<< HEAD
             val cmp2 = ApplyComparisonOp(EQWithNA(eltVType), In(0, eltType), In(1, eltType))
             InferPType(cmp2, Env.empty)
-            val EmitTriplet(s, m, v) = new Emit(ctx, discardNext).emit(cmp2, Env.empty, er, container)
+            val EmitTriplet(s, m, pv) = new Emit(ctx, discardNext).emit(cmp2, Env.empty, er, container)
             discardNext.emit(Code(s, m || coerce[Boolean](v)))
-=======
-            val EmitTriplet(s, m, pv) = new Emit(ctx, discardNext).emit(ApplyComparisonOp(EQWithNA(eltVType), In(0, eltType), In(1, eltType)), Env.empty, er, container)
-            discardNext.emit(Code(s, m || pv.tcode[Boolean]))
->>>>>>> e34252e6
             val compare = ApplyComparisonOp(Compare(eltVType), In(0, eltType), In(1, eltType)) < 0
             InferPType(compare, Env.empty)
             (a, compare, sorter.distinctFromSorted(discardNext.invoke(_, _, _, _, _)), Array.empty[String])
@@ -589,17 +577,11 @@
               case t: PTuple => (GetTupleElement(In(0, elementType), 0), GetTupleElement(In(1, elementType), 0), t.types(0))
             }
             val discardNext = mb.fb.newMethod(Array[TypeInfo[_]](typeInfo[Region], sorter.ti, typeInfo[Boolean], sorter.ti, typeInfo[Boolean]), typeInfo[Boolean])
-<<<<<<< HEAD
             val cmp2 = ApplyComparisonOp(EQWithNA(keyType.virtualType), k0, k1).deepCopy()
             InferPType(cmp2, Env.empty)
-            val EmitTriplet(s, m, v) = new Emit(ctx, discardNext).emit(cmp2, Env.empty, er, container)
-            discardNext.emit(Code(s, m || coerce[Boolean](v)))
+            val EmitTriplet(s, m, pv) = new Emit(ctx, discardNext).emit(cmp2, Env.empty, er, container)
+            discardNext.emit(Code(s, m || pv.tcode[Boolean]))
             val compare = (ApplyComparisonOp(Compare(keyType.virtualType), k0, k1) < 0).deepCopy()
-=======
-            val EmitTriplet(s, m, pv) = new Emit(ctx, discardNext).emit(ApplyComparisonOp(EQWithNA(keyType.virtualType), k0, k1), Env.empty, er, container)
-            discardNext.emit(Code(s, m || pv.tcode[Boolean]))
-            val compare = ApplyComparisonOp(Compare(keyType.virtualType), k0, k1) < 0
->>>>>>> e34252e6
             InferPType(compare, Env.empty)
             (a, compare, Code(sorter.pruneMissing, sorter.distinctFromSorted(discardNext.invoke(_, _, _, _, _))), Array.empty[String])
         }
@@ -1894,25 +1876,14 @@
   private def capturedReferences(ir: IR): (IR, (Emit.E, DependentEmitFunction[_]) => Emit.E) = {
     var ids = Set[String]()
 
-<<<<<<< HEAD
     VisitIR(ir) {
       case Ref(id, _) =>
-=======
-    // FIXME Don't reconstruct
-    def getReferenced: IR => IR = {
-      case node@Ref(id, typ) =>
->>>>>>> e34252e6
         ids += id
       case _ =>
     }
 
-<<<<<<< HEAD
     (ir, { (env: Emit.E, f: DependentEmitFunction[_]) =>
-      Env[(TypeInfo[_], Code[Boolean], Code[_])](ids.toFastSeq.flatMap { id: String =>
-=======
-    (getReferenced(ir), { (env: Emit.E, f: DependentEmitFunction[_]) =>
       Env[(Code[Boolean], PValue)](ids.toFastSeq.flatMap { id: String =>
->>>>>>> e34252e6
          env.lookupOption(id).map { e =>
            val (m, v) = e
            (id, (f.addField[Boolean](m).load(), PValue(v.pt, f.addField(v.code, dummy = true)(v.typeInfo).load())))
