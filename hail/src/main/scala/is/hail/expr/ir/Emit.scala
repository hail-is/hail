package is.hail.expr.ir

import is.hail.annotations._
import is.hail.asm4s._
import is.hail.backend.{BackendContext, ExecuteContext, HailTaskContext}
import is.hail.expr.ir.agg.{AggStateSig, ArrayAggStateSig, GroupedStateSig}
import is.hail.expr.ir.analyses.{ComputeMethodSplits, ControlFlowPreventsSplit, ParentPointers, SemanticHash}
import is.hail.expr.ir.lowering.TableStageDependency
import is.hail.expr.ir.ndarrays.EmitNDArray
import is.hail.expr.ir.streams.{EmitStream, StreamProducer, StreamUtils}
import is.hail.io.fs.FS
import is.hail.io.{BufferSpec, InputBuffer, OutputBuffer, TypedCodecSpec}
import is.hail.linalg.{BLAS, LAPACK, LinalgCodeUtils}
import is.hail.types.physical._
import is.hail.types.physical.stypes._
import is.hail.types.physical.stypes.concrete._
import is.hail.types.physical.stypes.interfaces._
import is.hail.types.physical.stypes.primitives._
import is.hail.types.virtual._
import is.hail.types.{TypeWithRequiredness, VirtualTypeWithReq, tcoerce}
import is.hail.utils._
import is.hail.variant.ReferenceGenome

import java.io._
import scala.collection.mutable
import scala.language.{existentials, postfixOps}

// class for holding all information computed ahead-of-time that we need in the emitter
object EmitContext {
  def analyze(ctx: ExecuteContext, ir: IR, pTypeEnv: Env[PType] = Env.empty): EmitContext = {
    ctx.timer.time("EmitContext.analyze") {
      val usesAndDefs = ComputeUsesAndDefs(ir, errorIfFreeVariables = false)
      val requiredness = Requiredness.apply(ir, usesAndDefs, null, pTypeEnv)
      val inLoopCriticalPath = ControlFlowPreventsSplit(ir, ParentPointers(ir), usesAndDefs)
      val methodSplits = ComputeMethodSplits(ctx, ir, inLoopCriticalPath)
      new EmitContext(ctx, requiredness, usesAndDefs, methodSplits, inLoopCriticalPath, Memo.empty[Unit])
    }
  }
}

class EmitContext(
  val executeContext: ExecuteContext,
  val req: RequirednessAnalysis,
  val usesAndDefs: UsesAndDefs,
  val methodSplits: Memo[Unit],
  val inLoopCriticalPath: Memo[Unit],
  val tryingToSplit: Memo[Unit]
)

case class EmitEnv(bindings: Env[EmitValue], inputValues: IndexedSeq[EmitValue]) {
  def bind(name: String, v: EmitValue): EmitEnv = copy(bindings = bindings.bind(name, v))

  def bind(newBindings: (String, EmitValue)*): EmitEnv = copy(bindings = bindings.bindIterable(newBindings))

  def asParams(freeVariables: Env[Unit]): (IndexedSeq[ParamType], IndexedSeq[Value[_]], (EmitCodeBuilder, Int) => EmitEnv) = {
    val m = bindings.m.filterKeys(freeVariables.contains)
    val bindingNames = m.keys.toArray
    val paramTypes = bindingNames.map(name => m(name).emitType.paramType) ++ inputValues.map(_.emitType.paramType)
    val params = bindingNames.flatMap(name => m(name).valueTuple()) ++ inputValues.flatMap(_.valueTuple())
    val recreateFromMB = {
      (cb: EmitCodeBuilder, startIdx: Int) =>
        val emb = cb.emb
        EmitEnv(
          Env.fromSeq(bindingNames.zipWithIndex.map { case (name, bindingIdx) => (name, cb.memoizeField(emb.getEmitParam(cb, startIdx + bindingIdx), name))}),
          inputValues.indices.map(inputIdx => cb.memoizeField(emb.getEmitParam(cb, startIdx + bindingNames.length + inputIdx), s"arg_$inputIdx"))
        )
    }
    (paramTypes, params, recreateFromMB)
  }
}

object Emit {
  def apply[C](ctx: EmitContext, ir: IR, fb: EmitFunctionBuilder[C], rti: TypeInfo[_], nParams: Int, aggs: Option[Array[AggStateSig]] = None): Option[SingleCodeType] = {
    TypeCheck(ctx.executeContext, ir)

    val mb = fb.apply
    val container = aggs.map { a =>
      val c = fb.addAggStates(a)
      AggContainer(a, c, () => ())
    }
    val emitter = new Emit[C](ctx, fb.ecb)
    val region = mb.getCodeParam[Region](1)
    val returnTypeOption: Option[SingleCodeType] = if (ir.typ == TVoid) {
      fb.apply.voidWithBuilder { cb =>
        val env = EmitEnv(Env.empty, (0 until nParams).map(i => mb.storeEmitParamAsField(cb, i + 2))) // this, region, ...
        emitter.emitVoid(cb, ir, region, env, container, None)
      }
      None
    } else {
      var sct: SingleCodeType = null
      fb.emitWithBuilder { cb =>

        val env = EmitEnv(Env.empty, (0 until nParams).map(i => mb.storeEmitParamAsField(cb, i + 2)))  // this, region, ...
        val sc = emitter.emitI(ir, cb, region, env, container, None).handle(cb, {
          cb._throw[RuntimeException](
            Code.newInstance[RuntimeException, String]("cannot return empty"))
        })

        val scp = SingleCodeSCode.fromSCode(cb, sc, region)
        assert(scp.typ.ti == rti, s"type info mismatch: expect $rti, got ${ scp.typ.ti }")
        sct = scp.typ
        scp.code
      }
      Some(sct)
    }
    returnTypeOption
  }
}

object AggContainer {
  // FIXME remove this when EmitStream also has a codebuilder
  def fromVars(aggs: Array[AggStateSig], mb: EmitMethodBuilder[_], region: Settable[Region], off: Settable[Long]): (AggContainer, EmitCodeBuilder => Unit, EmitCodeBuilder => Unit) = {

    val (setup, aggState) = EmitCodeBuilder.scoped(mb) { cb =>
      val states = agg.StateTuple(aggs.map(a => agg.AggStateSig.getState(a, cb.emb.ecb)))
      val aggState = new agg.TupleAggregatorState(mb.ecb, states, region, off)
      cb += (region := Region.stagedCreate(Region.REGULAR, cb.emb.ecb.pool()))
      cb += region.load().setNumParents(aggs.length)
      cb += (off := region.load().allocate(aggState.storageType.alignment, aggState.storageType.byteSize))
      states.createStates(cb)
      aggState
    }

    val cleanup = { cb: EmitCodeBuilder =>
      aggState.store(cb)
      cb += region.load().invalidate()
      cb.assign(region, Code._null[Region])
    }

    (AggContainer(aggs, aggState, () => ()), (cb: EmitCodeBuilder) => cb += setup, cleanup)
  }

  def fromMethodBuilder[C](aggs: Array[AggStateSig], mb: EmitMethodBuilder[C], varPrefix: String): (AggContainer, EmitCodeBuilder => Unit, EmitCodeBuilder => Unit) =
    fromVars(aggs, mb, mb.genFieldThisRef[Region](s"${ varPrefix }_top_region"), mb.genFieldThisRef[Long](s"${ varPrefix }_off"))

  def fromBuilder[C](cb: EmitCodeBuilder, aggs: Array[AggStateSig], varPrefix: String): AggContainer = {
    val off = cb.newField[Long](s"${ varPrefix }_off")
    val region = cb.newField[Region](s"${ varPrefix }_top_region", Region.stagedCreate(Region.REGULAR, cb.emb.ecb.pool()))
    val states = agg.StateTuple(aggs.map(a => agg.AggStateSig.getState(a, cb.emb.ecb)))
    val aggState = new agg.TupleAggregatorState(cb.emb.ecb, states, region, off)
    cb += region.load().setNumParents(aggs.length)
    cb.assign(off, region.load().allocate(aggState.storageType.alignment, aggState.storageType.byteSize))
    states.createStates(cb)

    AggContainer(aggs, aggState, { () =>
      aggState.store(cb)
      cb += region.load().invalidate()
      cb.assign(region, Code._null[Region])
    })
  }
}

case class AggContainer(aggs: Array[AggStateSig], container: agg.TupleAggregatorState, cleanup: () => Unit) {

  def nested(i: Int, init: Boolean): Option[AggContainer] = {
    aggs(i).n.map { nested =>
      val c = aggs(i) match {
        case _: GroupedStateSig =>
          val state = container.states(i).asInstanceOf[agg.DictState]
          if (init) state.initContainer else state.keyed.container
        case _: ArrayAggStateSig =>
          val state = container.states(i).asInstanceOf[agg.ArrayElementState]
          if (init) state.initContainer else state.container
      }
      AggContainer(nested.toArray, c, () => ())
    }
  }
}

object EmitRegion {
  def default(mb: EmitMethodBuilder[_]): EmitRegion = EmitRegion(mb, mb.getCodeParam[Region](1))
}

case class EmitRegion(mb: EmitMethodBuilder[_], region: Value[Region]) {
  def baseRegion: Value[Region] = mb.getCodeParam[Region](1)
}

object EmitValue {
  def apply(missing: Option[Value[Boolean]], v: SValue): EmitValue =
    new EmitValue(
      missing.filterNot(m => Code.constBoolValue(m).contains(false)),
      v)

  def present(v: SValue): EmitValue = EmitValue(None, v)

  def missing(t: SType): EmitValue = EmitValue(Some(const(true)), t.defaultValue)
}

class EmitValue protected(missing: Option[Value[Boolean]], val v: SValue) {
  def m: Value[Boolean] = missing.getOrElse(const(false))

  def required: Boolean = missing.isEmpty

  def setOptional: EmitValue = new EmitValue(Some(missing.getOrElse(false)), v)

  lazy val emitType: EmitType = EmitType(v.st, required)

  def valueTuple(): IndexedSeq[Value[_]] = missing match {
    case Some(m) => v.valueTuple :+ m
    case None => v.valueTuple
  }

  def load: EmitCode = {
    val ec = EmitCode(Code._empty, m, v)
    assert(ec.required == required)
    ec
  }

  def loadI(cb: EmitCodeBuilder): IEmitCode = load.toI(cb)

  def get(cb: EmitCodeBuilder): SValue = {
    missing.foreach { m =>
      cb.ifx(m, cb._fatal(s"Can't convert missing ${ v.st } to SValue"))
    }
    v
  }

  def map(cb: EmitCodeBuilder)(f: SValue => SValue): EmitValue = missing match {
    case None => new EmitValue(None, f(v))
    case Some(m) =>
      var newV: SValue = null
      cb.ifx(!m, { newV = f(v) })
      new EmitValue(missing, newV)
  }
}

/**
  * Notes on IEmitCode;
  *  1. It is the responsibility of the producers of IEmitCode to emit the relevant
  *     jumps for the Lmissing and Lpresent labels (cb.goto or similar)
  *  2. It is the responsibility of consumers to define these labels and to
  *     prevent the SCode from being used on any code path taken as a result of
  *     jumping to Lmissing.
  */
object IEmitCode {
  def apply[A](cb: EmitCodeBuilder, m: Code[Boolean], value: => A): IEmitCodeGen[A] = {
    Code.constBoolValue(m) match {
      case Some(false) => present(cb, value)
      case _ =>
        val Lmissing = CodeLabel()
        val Lpresent = CodeLabel()
        cb.ifx(m, cb.goto(Lmissing))
        val res: A = value
        cb.goto(Lpresent)
        IEmitCodeGen(Lmissing, Lpresent, res, false)
    }
  }

  def apply[A](Lmissing: CodeLabel, Lpresent: CodeLabel, value: A, required: Boolean): IEmitCodeGen[A] =
    IEmitCodeGen(Lmissing, Lpresent, value, required)

  def present[A](cb: EmitCodeBuilder, value: => A): IEmitCodeGen[A] = {
    val Lpresent = CodeLabel()
    val res: A = value
    cb.goto(Lpresent)
    IEmitCodeGen(CodeLabel(), Lpresent, res, true)
  }

  def missing[A](cb: EmitCodeBuilder, defaultValue: A): IEmitCodeGen[A] = {
    val Lmissing = CodeLabel()
    cb.goto(Lmissing)
    IEmitCodeGen(Lmissing, CodeLabel(), defaultValue, false)
  }

  def multiMapEmitCodes(cb: EmitCodeBuilder, seq: IndexedSeq[EmitCode])(f: IndexedSeq[SValue] => SValue): IEmitCode =
    multiMap(cb, seq.map(ec => cb => ec.toI(cb)))(f)

  def multiMap(cb: EmitCodeBuilder,
    seq: IndexedSeq[EmitCodeBuilder => IEmitCode]
  )(f: IndexedSeq[SValue] => SValue
  ): IEmitCode = {
    val Lmissing = CodeLabel()
    val Lpresent = CodeLabel()

    var required = true
    val pcs = seq.map { elem =>
      val iec = elem(cb)
      required = required & iec.required

      cb.define(iec.Lmissing)
      cb.goto(Lmissing)
      cb.define(iec.Lpresent)

      iec.value
    }
    val pc = f(pcs)
    cb.goto(Lpresent)

    IEmitCodeGen(Lmissing, Lpresent, pc, required)
  }

  def multiFlatMap(cb: EmitCodeBuilder,
    seq: IndexedSeq[EmitCodeBuilder => IEmitCode]
  )(f: IndexedSeq[SValue] => IEmitCode
  ): IEmitCode =
    multiFlatMap[EmitCodeBuilder => IEmitCode, SValue, SValue](seq, x => x(cb), cb)(f)

  def multiFlatMap[A, B, C](seq: IndexedSeq[A], toIec: A => IEmitCodeGen[B], cb: EmitCodeBuilder)
    (f: IndexedSeq[B] => IEmitCodeGen[C]): IEmitCodeGen[C] = {
    val Lmissing = CodeLabel()

    var required: Boolean = true
    val pcs = seq.map { elem =>
      val iec = toIec(elem)
      required = required && iec.required


      cb.define(iec.Lmissing)
      cb.goto(Lmissing)
      cb.define(iec.Lpresent)

      iec.value
    }
    val iec = f(pcs)
    required = required && iec.required
    cb.define(iec.Lmissing)
    cb.goto(Lmissing)

    IEmitCodeGen(Lmissing, iec.Lpresent, iec.value, required)
  }
}

object IEmitCodeGen {

  implicit class IEmitCode(val iec: IEmitCodeGen[SValue]) extends AnyVal {
    def pc: SValue = iec.value

    def st: SType = pc.st

    def memoize(cb: EmitCodeBuilder, name: String): EmitValue =
      cb.memoize(iec, name)

    def memoizeField(cb: EmitCodeBuilder, name: String): EmitValue =
      cb.memoizeField(iec, name)
  }

}

case class IEmitCodeGen[+A](Lmissing: CodeLabel, Lpresent: CodeLabel, value: A, required: Boolean) {
  lazy val emitType: EmitType = {
    value match {
      case pc: SValue => EmitType(pc.st, required)
      case _ => throw new UnsupportedOperationException(s"emitType on $value")
    }
  }

  def setOptional: IEmitCodeGen[A] = copy(required = false)

  def map[B](cb: EmitCodeBuilder)(f: (A) => B): IEmitCodeGen[B] = {
    val Lpresent2 = CodeLabel()
    cb.define(Lpresent)
    val value2 = f(value)
    cb.goto(Lpresent2)
    IEmitCodeGen(Lmissing, Lpresent2, value2, required)
  }

  def mapMissing(cb: EmitCodeBuilder)(ifMissing: => Unit): IEmitCodeGen[A] = {
    val Lmissing2 = CodeLabel()
    cb.define(Lmissing)
    ifMissing
    cb.goto(Lmissing2)
    IEmitCodeGen(Lmissing2, Lpresent, value, required)
  }

  def flatMap[B](cb: EmitCodeBuilder)(f: (A) => IEmitCodeGen[B]): IEmitCodeGen[B] = {
    cb.define(Lpresent)
    val ec2 = f(value)
    cb.define(ec2.Lmissing)
    cb.goto(Lmissing)
    IEmitCodeGen(Lmissing, ec2.Lpresent, ec2.value, required && ec2.required)
  }

  def handle(cb: EmitCodeBuilder, ifMissing: => Unit): A = {
    cb.define(Lmissing)
    ifMissing
    cb.define(Lpresent)
    value
  }

  def get(cb: EmitCodeBuilder, errorMsg: Code[String]=s"expected non-missing", errorID: Code[Int] = const(ErrorIDs.NO_ERROR)): A =
    handle(cb, cb._fatalWithError(errorID, errorMsg))

  def consume(cb: EmitCodeBuilder, ifMissing: => Unit, ifPresent: (A) => Unit): Unit = {
    val Lafter = CodeLabel()
    cb.define(Lmissing)
    ifMissing
    if (cb.isOpenEnded) cb.goto(Lafter)
    cb.define(Lpresent)
    ifPresent(value)
    cb.define(Lafter)
  }

  def consumeSCode(cb: EmitCodeBuilder, ifMissing: => SValue, ifPresent: (A) => SValue): SValue = {
    val Lafter = CodeLabel()
    cb.define(Lmissing)
    val missingValue = ifMissing
    val st = missingValue.st
    val ret = cb.emb.newPLocal(st)
    cb.assign(ret, missingValue)
    cb.goto(Lafter)
    cb.define(Lpresent)
    val presentValue = ifPresent(value)
    assert(presentValue.st == st)
    cb.assign(ret, presentValue)
    cb.define(Lafter)
    ret
  }

  def consumeI(cb: EmitCodeBuilder, ifMissing: => IEmitCode, ifPresent: A => IEmitCode): IEmitCode = {
    val Lmissing2 = CodeLabel()
    val Lpresent2 = CodeLabel()
    cb.define(Lmissing)
    val missingI = ifMissing
    val st = missingI.st
    val ret = cb.emb.newPLocal(st)
    missingI.consume(cb, cb.goto(Lmissing2), v => { cb.assign(ret, v); cb.goto(Lpresent2) })
    cb.define(Lpresent)
    val presentI = ifPresent(value)
    presentI.consume(cb, cb.goto(Lmissing2), v => { cb.assign(ret, v); cb.goto(Lpresent2) })
    IEmitCode(Lmissing2, Lpresent2, ret, required = missingI.required && presentI.required)
  }

  def consumeCode[B: TypeInfo](cb: EmitCodeBuilder, ifMissing: => Value[B], ifPresent: (A) => Value[B]): Value[B] = {
    val ret = cb.emb.newLocal[B]("iec_consumeCode")
    consume(cb, cb.assign(ret, ifMissing), a => cb.assign(ret, ifPresent(a)))
    ret
  }
}

object EmitCode {
  def apply(setup: Code[Unit], m: Code[Boolean], pv: SValue): EmitCode = {
    Code.constBoolValue(m) match {
      case Some(false) =>
        val Lpresent = CodeLabel()
        new EmitCode(new CodeLabel(Code(setup, Lpresent.goto).start), IEmitCode(CodeLabel(), Lpresent, pv, required = true))
      case _ =>
        val mCC = Code(setup, m).toCCode
        val iec = IEmitCode(new CodeLabel(mCC.Ltrue), new CodeLabel(mCC.Lfalse), pv, required = false)
        val result = new EmitCode(new CodeLabel(mCC.entry), iec)
        result
    }
  }

  def unapply(ec: EmitCode): Option[(Code[Boolean], SValue)] =
    Some((ec.m, ec.pv))

  def apply(setup: Code[Unit], ec: EmitCode): EmitCode = {
    val Lstart = CodeLabel()
    Code(Lstart, setup, ec.start.goto)
    new EmitCode(Lstart, ec.iec)
  }

  def present(mb: EmitMethodBuilder[_], sv: SValue): EmitCode =
    EmitCode.fromI(mb)(cb => IEmitCode.present(cb, sv))

  def missing(mb: EmitMethodBuilder[_], pt: SType): EmitCode =
    EmitCode.fromI(mb)(cb => IEmitCode.missing(cb, pt.defaultValue))

  def fromI(mb: EmitMethodBuilder[_])(f: (EmitCodeBuilder) => IEmitCode): EmitCode = {
    val cb = EmitCodeBuilder(mb)
    val iec = f(cb)
    val setup = cb.result()
    new EmitCode(new CodeLabel(setup.start), iec)
  }
}

class EmitCode(private val start: CodeLabel, private val iec: IEmitCode) {

  def required: Boolean = iec.required

  def setOptional: EmitCode = new EmitCode(start, iec.setOptional)

  lazy val emitType: EmitType = iec.emitType

  def emitParamType: SCodeEmitParamType = emitType.paramType

  def st: SType = iec.value.st

  def pv: SValue = iec.value

  val m: Code[Boolean] = new CCode(start.L, iec.Lmissing.L, iec.Lpresent.L)

  def toI(cb: EmitCodeBuilder): IEmitCode = {
    cb.goto(start)
    iec
  }

  def castTo(mb: EmitMethodBuilder[_], region: Value[Region], destType: SType, deepCopy: Boolean = false): EmitCode = {
    EmitCode.fromI(mb)(cb => toI(cb).map(cb)(_.castTo(cb, region, destType)))
  }

  def missingIf(mb: EmitMethodBuilder[_], cond: Code[Boolean]): EmitCode =
    EmitCode.fromI(mb) { cb =>
      val Ltrue = CodeLabel()
      val Lfalse = CodeLabel()
      cb.ifx(cond, cb.goto(Ltrue), cb.goto(Lfalse))
      cb.define(Lfalse)
      val eci = toI(cb)
      cb.define(Ltrue)
      cb.goto(eci.Lmissing)
      eci
    }

  def memoize(cb: EmitCodeBuilder, name: String): EmitValue = {
    val v = cb.emb.newEmitLocal(emitType)
    cb.assign(v, this)
    v
  }

  def asVoid(): Code[Unit] = {
    require(pv.st == SVoid)
    Code.toUnit(m)
  }
}

object EmitSettable {
  def present(vs: SSettable): EmitSettable = new EmitSettable(None, vs)
}

class EmitSettable(
  missing: Option[Settable[Boolean]], // required if None
  vs: SSettable
) extends EmitValue(missing, vs) {
  def settableTuple(): IndexedSeq[Settable[_]] = {
    missing match {
      case Some(m) => vs.settableTuple() :+ m
      case None => vs.settableTuple()
    }
  }

  def store(cb: EmitCodeBuilder, ec: EmitCode): Unit = {
    store(cb, ec.toI(cb))
  }

  def store(cb: EmitCodeBuilder, iec: IEmitCode): Unit =
    if (required)
      cb.assign(vs, iec.get(cb, s"Required EmitSettable cannot be missing ${ vs.st }"))
    else
      iec.consume(cb, {
        cb.assign(missing.get, true)
      }, { value =>
        cb.assign(missing.get, false)
        cb.assign(vs, value)
      })
}

class RichIndexedSeqEmitSettable(is: IndexedSeq[EmitSettable]) {
  def load(): IndexedSeq[EmitCode] = is.map(_.load)
}

object LoopRef {
  def apply(cb: EmitCodeBuilder, L: CodeLabel, args: IndexedSeq[(String, EmitType)], pool: Value[RegionPool], resultType: EmitType): LoopRef = {
    val (loopArgs, tmpLoopArgs) = args.zipWithIndex.map { case ((name, et), i) =>
      (cb.emb.newEmitField(s"$name$i", et), cb.emb.newEmitField(s"tmp$name$i", et))
    }.unzip

    val r1: Settable[Region] = cb.newLocal[Region]("loop_ref_r1")
    cb.assign(r1, Region.stagedCreate(Region.REGULAR, pool))

    val r2: Settable[Region] = cb.newLocal[Region]("loop_ref_r2")
    cb.assign(r2, Region.stagedCreate(Region.REGULAR, pool))

    new LoopRef(L, args.map(_._2), loopArgs, tmpLoopArgs, r1, r2, resultType)
  }
}

class LoopRef(
  val L: CodeLabel,
  val loopTypes: IndexedSeq[EmitType],
  val loopArgs: IndexedSeq[EmitSettable],
  val tmpLoopArgs: IndexedSeq[EmitSettable],
  val r1: Settable[Region],
  val r2: Settable[Region],
  val resultType: EmitType)

abstract class EstimableEmitter[C] {
  def emit(mb: EmitMethodBuilder[C]): Code[Unit]

  def estimatedSize: Int
}

class Emit[C](
  val ctx: EmitContext,
  val cb: EmitClassBuilder[C]) {
  emitSelf =>

  val methods: mutable.Map[(String, Seq[Type], Seq[SType], SType), EmitMethodBuilder[C]] = mutable.Map()

  def emitVoidInSeparateMethod(context: String, cb: EmitCodeBuilder, ir: IR, region: Value[Region], env: EmitEnv, container: Option[AggContainer], loopEnv: Option[Env[LoopRef]]): Unit = {
    assert(!ctx.inLoopCriticalPath.contains(ir))
    val mb = cb.emb.genEmitMethod(context, FastSeq[ParamType](), UnitInfo)
    val r = cb.newField[Region]("emitVoidSeparate_region", region)
    mb.voidWithBuilder { cb =>
      ctx.tryingToSplit.bind(ir, ())
      emitVoid(cb, ir, r, env, container, loopEnv)
    }
    cb.invokeVoid(mb, cb._this)
  }

  def emitSplitMethod(context: String, cb: EmitCodeBuilder, ir: IR, region: Value[Region], env: EmitEnv, container: Option[AggContainer], loopEnv: Option[Env[LoopRef]]): (EmitSettable, EmitMethodBuilder[_]) = {
    val mb = cb.emb.genEmitMethod(context, FastSeq[ParamType](), UnitInfo)
    val r = cb.newField[Region]("emitInSeparate_region", region)

    var ev: EmitSettable = null
    mb.voidWithBuilder { cb =>
      ctx.tryingToSplit.bind(ir, ())
      val result = emitI(ir, cb, r, env, container, loopEnv)

      ev = cb.emb.ecb.newEmitField(s"${context}_result", result.emitType)
      cb.assign(ev, result)
    }
    (ev, mb)
  }

  def emitInSeparateMethod(context: String, cb: EmitCodeBuilder, ir: IR, region: Value[Region], env: EmitEnv, container: Option[AggContainer], loopEnv: Option[Env[LoopRef]]): IEmitCode = {
    if (ir.typ == TVoid) {
      emitVoidInSeparateMethod(context, cb, ir, region, env, container, loopEnv)
      return IEmitCode.present(cb, SVoidValue)
    }

    assert(!ctx.inLoopCriticalPath.contains(ir))
    val (ev, mb) = emitSplitMethod(context, cb, ir, region, env, container, loopEnv)
    cb.invokeVoid(mb, cb._this)
    ev.toI(cb)
  }

  private[ir] def emitVoid(cb: EmitCodeBuilder, ir: IR, region: Value[Region], env: EmitEnv, container: Option[AggContainer], loopEnv: Option[Env[LoopRef]]): Unit = {
    if (ctx.methodSplits.contains(ir) && !ctx.tryingToSplit.contains(ir)) {
      emitVoidInSeparateMethod(s"split_${ir.getClass.getSimpleName}", cb, ir, region, env, container, loopEnv)
      return
    }

    val mb: EmitMethodBuilder[C] = cb.emb.asInstanceOf[EmitMethodBuilder[C]]


    def emit(ir: IR, mb: EmitMethodBuilder[C] = mb, region: Value[Region] = region, env: EmitEnv = env, container: Option[AggContainer] = container, loopEnv: Option[Env[LoopRef]] = loopEnv): EmitCode =
      this.emit(ir, mb, region, env, container, loopEnv)

    def emitStream(ir: IR, outerRegion: Value[Region], mb: EmitMethodBuilder[C] = mb): EmitCode =
      EmitCode.fromI(mb)(cb => EmitStream.produce(this, ir, cb, cb.emb, outerRegion, env, container))

    def emitVoid(ir: IR, cb: EmitCodeBuilder = cb, region: Value[Region] = region, env: EmitEnv = env, container: Option[AggContainer] = container, loopEnv: Option[Env[LoopRef]] = loopEnv): Unit =
      this.emitVoid(cb, ir, region, env, container, loopEnv)

    def emitI(ir: IR, region: Value[Region] = region, env: EmitEnv = env, container: Option[AggContainer] = container, loopEnv: Option[Env[LoopRef]] = loopEnv): IEmitCode =
      this.emitI(ir, cb, region, env, container, loopEnv)

    (ir: @unchecked) match {
      case Literal(TVoid, ()) =>
        Code._empty

      case Void() =>
        Code._empty

      case x@Begin(xs) =>
        if (!ctx.inLoopCriticalPath.contains(x) && xs.forall(x => !ctx.inLoopCriticalPath.contains(x))) {
          xs.grouped(16).zipWithIndex.foreach { case (group, idx) =>
            val mb = cb.emb.genEmitMethod(s"begin_group_$idx", FastSeq[ParamType](classInfo[Region]), UnitInfo)
            mb.voidWithBuilder { cb =>
              group.foreach(x => emitVoid(x, cb, mb.getCodeParam[Region](1), env, container, loopEnv))
            }
            cb.invokeVoid(mb, cb._this, region)
          }
        } else
          xs.foreach(x => emitVoid(x))

      case If(cond, cnsq, altr) =>
        assert(cnsq.typ == TVoid && altr.typ == TVoid)

        emitI(cond).consume(cb, {}, m => cb.ifx(m.asBoolean.value, emitVoid(cnsq), emitVoid(altr)))

      case Let(name, value, body) =>
        val xVal = if (value.typ.isInstanceOf[TStream]) emitStream(value, region) else emit(value)
        cb.withScopedMaybeStreamValue(xVal, s"let_$name") { ev =>
          emitVoid(body, env = env.bind(name, ev))
        }

      case StreamFor(a, valueName, body) =>
        emitStream(a, region).toI(cb).consume(cb,
          {},
          { case stream: SStreamValue =>
            val producer = stream.getProducer(mb)
            producer.memoryManagedConsume(region, cb) { cb =>
              cb.withScopedMaybeStreamValue(producer.element, s"streamfor_$valueName") { ev =>
                emitVoid(body, region = producer.elementRegion, env = env.bind(valueName -> ev))
              }
            }
          })

      case x@InitOp(i, args, sig) =>
        val AggContainer(aggs, sc, _) = container.get
        assert(aggs(i) == sig.state)
        val rvAgg = agg.Extract.getAgg(sig)

        val argVars = args
          .map { a => emit(a, container = container.flatMap(_.nested(i, init = true))) }
          .toArray

        sc.newState(cb, i)
        rvAgg.initOp(cb, sc.states(i), argVars)

      case x@SeqOp(i, args, sig) =>
        val AggContainer(aggs, sc, _) = container.get
        assert(sig.state == aggs(i))
        val rvAgg = agg.Extract.getAgg(sig)

        val argVars = args
          .map { a => emit(a, container = container.flatMap(_.nested(i, init = false))) }
          .toArray

        rvAgg.seqOp(cb, sc.states(i), argVars)

      case x@CombOp(i1, i2, sig) =>
        val AggContainer(aggs, sc, _) = container.get
        assert(sig.state == aggs(i1) && sig.state == aggs(i2))
        val rvAgg = agg.Extract.getAgg(sig)
        rvAgg.combOp(ctx.executeContext, cb, sc.states(i1), sc.states(i2))

      case x@SerializeAggs(start, sIdx, spec, sigs) =>
        val AggContainer(_, sc, _) = container.get
        val ob = mb.genFieldThisRef[OutputBuffer]()
        val baos = mb.genFieldThisRef[ByteArrayOutputStream]()

        cb.assign(baos, Code.newInstance[ByteArrayOutputStream]())
        cb.assign(ob, spec.buildCodeOutputBuffer(baos))

        Array.range(start, start + sigs.length)
          .foreach { idx =>
            sc.states(idx).serialize(spec)(cb, ob)
          }

        cb += ob.invoke[Unit]("flush")
        cb += ob.invoke[Unit]("close")
        cb += mb.setSerializedAgg(sIdx, baos.invoke[Array[Byte]]("toByteArray"))

      case DeserializeAggs(start, sIdx, spec, sigs) =>
        val AggContainer(_, sc, _) = container.get
        val ib = mb.genFieldThisRef[InputBuffer]()

        val ns = sigs.length
        val deserializers = sc.states.states
          .slice(start, start + ns)
          .map(sc => sc.deserialize(spec))

        Array.range(start, start + ns).foreach(i => sc.newState(cb, i))

        cb.assign(ib, spec.buildCodeInputBuffer(
          Code.newInstance[ByteArrayInputStream, Array[Byte]](
            mb.getSerializedAgg(sIdx))))
        cb += mb.freeSerializedAgg(sIdx)

        (0 until ns).foreach { j =>
          deserializers(j)(cb, ib)
        }

        cb.assign(ib, Code._null[InputBuffer])

      case Die(m, typ, errorId) =>
        val cm = emitI(m)
        val msg = cm.consumeCode(cb, "<exception message missing>", _.asString.loadString(cb))
        cb._throw(Code.newInstance[HailException, String, Int](msg, errorId))

      case WriteMetadata(annotations, writer) =>
        writer.writeMetadata(emitI(annotations), cb, region)

      case CombOpValue(i, value, aggSig) =>
        val AggContainer(_, sc, _) = container.get
        val rvAgg = agg.Extract.getAgg(aggSig)
        val tempState = AggStateSig.getState(aggSig.state, mb.ecb)
        val aggStateOffset = mb.genFieldThisRef[Long](s"combOpValue_${ i }_state");

        val v = emitI(value)
        v.consume(cb,
          cb._fatal("cannot combOp a missing value"),
          { case serializedValue: SBinaryValue =>
            cb.assign(aggStateOffset, region.allocate(tempState.storageType.alignment, tempState.storageType.byteSize))
            tempState.createState(cb)
            tempState.newState(cb)
            tempState.deserializeFromBytes(cb, serializedValue)
            rvAgg.combOp(ctx.executeContext, cb, sc.states(i), tempState)
          }
        )

      case InitFromSerializedValue(i, value, sig) =>
        val AggContainer(aggs, sc, _) = container.get
        assert(aggs(i) == sig)

        val v = emitI(value)
        v.consume(cb,
          cb._fatal("cannot initialize aggs from a missing value"),
          { case serializedValue: SBinaryValue =>
            sc.states(i).createState(cb)
            sc.newState(cb, i)
            sc.states(i).deserializeFromBytes(cb, serializedValue)
          }
        )
    }
  }

  private[ir] def emitI(ir: IR, cb: EmitCodeBuilder, env: EmitEnv, container: Option[AggContainer]): IEmitCode = {
    val region = cb.emb.getCodeParam[Region](1)
    emitI(ir, cb, region, env, container, None)
  }

  private[ir] def emitI(ir: IR, cb: EmitCodeBuilder, region: Value[Region], env: EmitEnv,
    container: Option[AggContainer], loopEnv: Option[Env[LoopRef]]
  ): IEmitCode = {
    if (ctx.methodSplits.contains(ir) && !ctx.tryingToSplit.contains(ir)) {
      return emitInSeparateMethod(s"split_${ir.getClass.getSimpleName}", cb, ir, region, env, container, loopEnv)
    }

    val mb: EmitMethodBuilder[C] = cb.emb.asInstanceOf[EmitMethodBuilder[C]]

    def emitI(ir: IR, region: Value[Region] = region, env: EmitEnv = env, container: Option[AggContainer] = container, loopEnv: Option[Env[LoopRef]] = loopEnv): IEmitCode =
      this.emitI(ir, cb, region, env, container, loopEnv)

    def emitInNewBuilder(cb: EmitCodeBuilder, ir: IR, region: Value[Region] = region, env: EmitEnv = env, container: Option[AggContainer] = container, loopEnv: Option[Env[LoopRef]] = loopEnv): IEmitCode =
      this.emitI(ir, cb, region, env, container, loopEnv)

    def emitStream(ir: IR, cb: EmitCodeBuilder, outerRegion: Value[Region]): IEmitCode =
      EmitStream.produce(this, ir, cb, cb.emb, outerRegion, env, container)

    def emitVoid(ir: IR, env: EmitEnv = env, container: Option[AggContainer] = container, loopEnv: Option[Env[LoopRef]] = loopEnv): Unit =
      this.emitVoid(cb, ir: IR, region, env, container, loopEnv)

    def emitFallback(ir: IR, env: EmitEnv = env, container: Option[AggContainer] = container, loopEnv: Option[Env[LoopRef]] = loopEnv): IEmitCode =
      this.emit(ir, mb, region, env, container, loopEnv, fallingBackFromEmitI = true).toI(cb)

    def emitDeforestedNDArrayI(ir: IR): IEmitCode = EmitNDArray(this, ir, cb, region, env, container, loopEnv)

    def emitNDArrayColumnMajorStrides(ir: IR): IEmitCode = {
      emitI(ir).map(cb) { case pNDValue: SNDArrayValue =>
        LinalgCodeUtils.checkColMajorAndCopyIfNeeded(pNDValue, cb, region)
      }
    }

    // Returns an IEmitCode along with a Boolean that is true if the returned value is column major. If false it's row
    // major instead.
    def emitNDArrayStandardStriding(ir: IR): IEmitCodeGen[(SNDArrayValue, Value[Boolean])] = {
      emitI(ir).map(cb) { case pNDValue: SNDArrayValue =>
        LinalgCodeUtils.checkStandardStriding(pNDValue, cb, region)
      }
    }

    def typeWithReqx(node: IR): VirtualTypeWithReq = VirtualTypeWithReq(node.typ, ctx.req.lookup(node).asInstanceOf[TypeWithRequiredness])

    def typeWithReq: VirtualTypeWithReq = typeWithReqx(ir)

    if (ir.typ == TVoid) {
      emitVoid(ir)
      return IEmitCode.present(cb, SVoidValue)
    }

    def presentPC(pc: SValue): IEmitCode = IEmitCode.present(cb, pc)

    val result: IEmitCode = (ir: @unchecked) match {
      case In(i, expectedPType) =>
        val ev = env.inputValues(i)
        ev.toI(cb)
      case I32(x) =>
        presentPC(primitive(const(x)))
      case I64(x) =>
        presentPC(primitive(const(x)))
      case F32(x) =>
        presentPC(primitive(const(x)))
      case F64(x) =>
        presentPC(primitive(const(x)))
      case s@Str(x) =>
        presentPC(mb.addLiteral(cb, x, typeWithReq))
      case x@UUID4(_) =>
        val pt = PCanonicalString()
        presentPC(pt.loadCheapSCode(cb, pt.
          allocateAndStoreString(cb, region, Code.invokeScalaObject0[String](
            Class.forName("is.hail.expr.ir.package$"), "uuid4"))))
      case x@Literal(t, v) =>
        presentPC(mb.addLiteral(cb, v, typeWithReq))
      case x@EncodedLiteral(codec, value) =>
        presentPC(mb.addEncodedLiteral(cb, x))
      case True() =>
        presentPC(primitive(const(true)))
      case False() =>
        presentPC(primitive(const(false)))
      case Consume(value) =>
        emitI(value).map(cb) { pc =>
          // Ignore pc, just return a 1
          primitive(const(1L))
        }
      case Cast(v, typ) =>
        val iec = emitI(v)
        val cast = Casts.get(v.typ, typ)
        iec.map(cb)(pc => cast(cb, pc))
      case CastRename(v, _typ) =>
        emitI(v)
          .map(cb)(pc => pc.st.castRename(_typ).fromValues(pc.valueTuple))
      case NA(typ) =>
        IEmitCode.missing(cb, SUnreachable.fromVirtualType(typ).defaultValue)
      case IsNA(v) =>
        val m = emitI(v).consumeCode(cb, true, _ => false)
        presentPC(primitive(m))

      case Coalesce(values) =>

        val emittedValues = values.map(v => EmitCode.fromI(cb.emb)(cb => emitInNewBuilder(cb, v)))
        val unifiedType = SType.chooseCompatibleType(typeWithReq, emittedValues.map(_.st): _*)
        val coalescedValue = mb.newPLocal("coalesce_value", unifiedType)

        val Ldefined = CodeLabel()
        val Lmissing = CodeLabel()

        emittedValues.foreach { value =>
          value.toI(cb).consume(cb,
            {}, // fall through to next check
            { sc =>
              cb.assign(coalescedValue, sc.castTo(cb, region, unifiedType))
              cb.goto(Ldefined)
            })
        }

        cb.goto(Lmissing)

        IEmitCode(Lmissing, Ldefined, coalescedValue, emittedValues.exists(_.required))

      case If(cond, cnsq, altr) =>
        assert(cnsq.typ == altr.typ)

        emitI(cond).flatMap(cb) { case condValue: SBooleanValue =>


          val codeCnsq = EmitCode.fromI(cb.emb)(cb => emitInNewBuilder(cb, cnsq))
          val codeAltr = EmitCode.fromI(cb.emb)(cb => emitInNewBuilder(cb, altr))
          val outType = SType.chooseCompatibleType(typeWithReq, codeCnsq.st, codeAltr.st)

          val Lmissing = CodeLabel()
          val Ldefined = CodeLabel()
          val out = mb.newPLocal(outType)
          cb.ifx(condValue.value, {
            codeCnsq.toI(cb).consume(cb,
              {
                cb.goto(Lmissing)
              }, { sc =>
                cb.assign(out, sc.castTo(cb, region, outType))
              })
          }, {
            codeAltr.toI(cb).consume(cb,
              {
                cb.goto(Lmissing)
              }, { sc =>
                cb.assign(out, sc.castTo(cb, region, outType))
              })
          })
          cb.goto(Ldefined)

          IEmitCode(Lmissing, Ldefined, out, codeCnsq.required && codeAltr.required)
        }

      case x@MakeStruct(fields) =>
        presentPC(SStackStruct.constructFromArgs(cb, region, x.typ.asInstanceOf[TBaseStruct],
          fields.map { case (_, x) =>
            EmitCode.fromI(cb.emb)(cb => emitInNewBuilder(cb, x))
          }: _*
        ))

      case x@MakeTuple(fields) =>
        presentPC(SStackStruct.constructFromArgs(cb, region, x.typ.asInstanceOf[TBaseStruct],
          fields.map { case (_, x) =>
            EmitCode.fromI(cb.emb)(cb => emitInNewBuilder(cb, x))
          }: _*
        ))

      case SelectFields(oldStruct, fields) =>
        emitI(oldStruct).map(cb) { _.asBaseStruct.subset(fields: _*) }

      case x@InsertFields(old, fields, _) =>
        if (fields.isEmpty)
          emitI(old)
        else {
          emitI(old).map(cb) { case old: SBaseStructValue =>
            val newFields = fields.map { case (name, x) =>
              (name, cb.memoize(EmitCode.fromI(cb.emb)(cb => emitInNewBuilder(cb, x)), "InsertFields"))
            }
            old.insert(cb, region, x.typ, newFields: _*)
          }
        }

      case ApplyBinaryPrimOp(op, l, r) =>
        emitI(l).flatMap(cb) { pcL =>
          emitI(r).map(cb)(pcR => BinaryOp.emit(cb, op, pcL, pcR))
        }

      case ApplyUnaryPrimOp(op, x) =>
        emitI(x).map(cb)(pc => UnaryOp.emit(cb, op, pc))

      case ApplyComparisonOp(op, l, r) =>
        if (op.strict) {
          emitI(l).flatMap(cb) { l =>
            emitI(r).map(cb) { r =>
              val f = op.codeOrdering(cb.emb.ecb, l.st, r.st)
              primitive(ir.typ, f(cb, EmitValue.present(l), EmitValue.present(r)))
            }
          }
        } else {
          val lc = emitI(l).memoize(cb, "l")
          val rc = emitI(r).memoize(cb, "r")
          val f = op.codeOrdering(cb.emb.ecb, lc.st, rc.st)
          presentPC(primitive(ir.typ, f(cb, lc, rc)))
        }

      case x@MakeArray(args, _) =>

        val emittedArgs = args.map(a => EmitCode.fromI(mb)(cb => emitInNewBuilder(cb, a)))
        val pType = typeWithReq.canonicalPType.asInstanceOf[PCanonicalArray]
        val (pushElement, finish) = pType.constructFromFunctions(cb, region, args.size, deepCopy = false)
        for (arg <- emittedArgs) {
          pushElement(cb, arg.toI(cb))
        }
        presentPC(finish(cb))

      case ArrayZeros(length) =>
        emitI(length).map(cb) { case n: SInt32Value =>
          val outputPType = PCanonicalArray(PInt32Required)
          val elementSize = outputPType.elementByteSize
          val numElements = n.value
          val arrayAddress = cb.newLocal[Long]("array_addr", outputPType.allocate(region, numElements))
          outputPType.stagedInitialize(cb, arrayAddress, numElements)
          cb += Region.setMemory(outputPType.firstElementOffset(arrayAddress), numElements.toL * elementSize, 0.toByte)
          outputPType.loadCheapSCode(cb, arrayAddress)
        }

      case ArrayRef(a, i, errorID) =>
        def boundsCheck(cb: EmitCodeBuilder, index: Value[Int], len: Value[Int]): Unit = {
            val bcMb = mb.getOrGenEmitMethod("arrayref_bounds_check", "arrayref_bounds_check",
              IndexedSeq[ParamType](IntInfo, IntInfo, IntInfo), UnitInfo)({ mb =>
              mb.voidWithBuilder { cb =>
                val index = mb.getCodeParam[Int](1)
                val len = mb.getCodeParam[Int](2)
                val errorID = mb.getCodeParam[Int](3)
                cb.ifx(index < 0 || index >= len, {
                  cb._fatalWithError(errorID, const("array index out of bounds: index=")
                    .concat(index.toS)
                    .concat(", length=")
                    .concat(len.toS))
                })

              }
            })
            cb.invokeVoid(bcMb, cb._this, index, len, const(errorID))
        }

        emitI(a).flatMap(cb) { case av: SIndexableValue =>
          emitI(i).flatMap(cb) { case ic: SInt32Value =>
            val iv = ic.value
            boundsCheck(cb, iv, av.loadLength())
            av.loadElement(cb, iv)
          }
        }
      case ArraySlice(a, start, stop, step, errorID) =>
        emitI(a).flatMap(cb) { case arrayValue: SIndexableValue =>
          emitI(start).flatMap(cb) { startCode =>
            emitI(step).flatMap(cb) { stepCode =>
              val arrayLength = arrayValue.loadLength()
              val realStep = cb.newLocal[Int]("array_slice_requestedStep", stepCode.asInt.value)

              cb.ifx(realStep ceq const(0), cb._fatalWithError(const(errorID), const("step cannot be 0 for array slice")))

              val noneStop = cb.newLocal[Int]("array_slice_noneStop")
              cb.ifx(realStep < 0, cb.assign(noneStop, const(-1) * arrayLength - const(1)), cb.assign(noneStop, arrayLength))

              val maxBound = cb.newLocal[Int]("array_slice_maxBound")
              val minBound = cb.newLocal[Int]("array_slice_minBound")
              cb.ifx(realStep > 0, cb.assign(maxBound, arrayLength), cb.assign(maxBound, arrayLength - 1))
              cb.ifx(realStep > 0, cb.assign(minBound, 0), cb.assign(minBound, -1))

              val stopI = stop.map(emitI(_)).getOrElse(IEmitCode.present(cb, new SInt32Value(noneStop)))
              stopI.map(cb) { stopCode =>
                val requestedStart = cb.newLocal[Int]("array_slice_requestedStart", startCode.asInt.value)
                val realStart = cb.newLocal[Int]("array_slice_realStart")
                cb.ifx(requestedStart >= arrayLength,
                  cb.assign(realStart, maxBound),
                  cb.ifx(requestedStart >= 0, cb.assign(realStart, requestedStart),
                    cb.ifx(arrayLength + requestedStart >= 0,
                      cb.assign(realStart, arrayLength + requestedStart),
                      cb.assign(realStart, minBound))))

                val requestedStop = cb.newLocal[Int]("array_slice_requestedStop", stopCode.asInt.value)
                val realStop = cb.newLocal[Int]("array_slice_realStop")
                cb.ifx(requestedStop > arrayLength,
                  cb.assign(realStop, maxBound),
                  cb.ifx(requestedStop >= 0,
                    cb.assign(realStop, requestedStop),
                    cb.ifx(arrayLength + requestedStop > 0,
                      cb.assign(realStop, arrayLength + requestedStop),
                      cb.assign(realStop, minBound))))

                val resultLen = cb.newLocal[Int]("array_slice_resultLength", (realStop - realStart) / realStep)
                cb.ifx(((realStop - realStart) % realStep cne 0), cb.assign(resultLen, resultLen + 1))
                cb.ifx(resultLen < 0, cb.assign(resultLen, 0))

                val resultArray = typeWithReq.canonicalPType.asInstanceOf[PCanonicalArray]
                resultArray.constructFromElements(cb, region, resultLen, false) { (cb, idx) =>
                  arrayValue.loadElement(cb, realStart + realStep * idx)
                }
              }
            }
          }
        }

      case ArrayLen(a) =>
        emitI(a).map(cb) { ac =>
          primitive(ac.asIndexable.loadLength())
        }

      case GetField(o, name) =>
        emitI(o).flatMap(cb) { oc =>
          oc.asBaseStruct.loadField(cb, name)
        }

      case GetTupleElement(o, i) =>
        emitI(o).flatMap(cb) { oc =>
          oc.asBaseStruct.loadField(cb, o.typ.asInstanceOf[TTuple].fieldIndex(i))
        }

      case x@LowerBoundOnOrderedCollection(orderedCollection, elem, onKey) =>
        emitI(orderedCollection).map(cb) { a =>
          val e = EmitCode.fromI(cb.emb)(cb => this.emitI(elem, cb, region, env, container, loopEnv))
          val bs = new BinarySearch[C](mb, a.st.asInstanceOf[SContainer], e.emitType, { (cb, elt) =>

            if (onKey) {
              cb.memoize(elt.toI(cb).flatMap(cb) {
                case x: SBaseStructValue =>
                  x.loadField(cb, 0)
                case x: SIntervalValue =>
                  x.loadStart(cb)
              })
            } else elt
          })
          primitive(bs.search(cb, a, e))
        }

      case x@ArraySort(a, left, right, lessThan) =>
        emitStream(a, cb, region).map(cb) { case stream: SStreamValue =>
          val producer = stream.getProducer(mb)

          val sct = SingleCodeType.fromSType(producer.element.st)

          val vab = new StagedArrayBuilder(sct, producer.element.required, mb, 0)
          StreamUtils.writeToArrayBuilder(cb, producer, vab, region)
          val sorter = new ArraySorter(EmitRegion(mb, region), vab)
          sorter.sort(cb, region, makeDependentSortingFunction(cb, sct, lessThan, env, emitSelf, Array(left, right)))
          sorter.toRegion(cb, x.typ)
        }

      case ArrayMaximalIndependentSet(edges, tieBreaker) =>
        emitI(edges).map(cb) { edgesCode =>
          val jEdges: Value[UnsafeIndexedSeq] = cb.memoize(Code.checkcast[UnsafeIndexedSeq]((is.hail.expr.ir.functions.ArrayFunctions.svalueToJavaValue(cb, region, edgesCode))))
          val ms = tieBreaker match {
            case None =>
              Code.invokeScalaObject1[UnsafeIndexedSeq, IndexedSeq[Any]](Graph.getClass, "maximalIndependentSet", jEdges)
            case Some((leftName, rightName, tieBreaker)) =>
              val nodeType = tcoerce[TArray](edges.typ).elementType.asInstanceOf[TBaseStruct].types.head
              val wrappedNodeType = PCanonicalTuple(true, PType.canonical(nodeType))
              val (Some(PTypeReferenceSingleCodeType(t)), f) = Compile[AsmFunction3RegionLongLongLong](ctx.executeContext,
                IndexedSeq((leftName, SingleCodeEmitParamType(true, PTypeReferenceSingleCodeType(wrappedNodeType))),
                           (rightName, SingleCodeEmitParamType(true, PTypeReferenceSingleCodeType(wrappedNodeType)))),
                FastSeq(classInfo[Region], LongInfo, LongInfo), LongInfo,
                MakeTuple.ordered(FastSeq(tieBreaker)))
              assert(t.virtualType == TTuple(TFloat64))
              val resultType = t.asInstanceOf[PTuple]
              Code.invokeScalaObject9[Map[String, ReferenceGenome], UnsafeIndexedSeq, HailClassLoader, FS, HailTaskContext, Region, PTuple, PTuple, (HailClassLoader, FS, HailTaskContext, Region) => AsmFunction3RegionLongLongLong, IndexedSeq[Any]](
                Graph.getClass, "maximalIndependentSet", cb.emb.ecb.emodb.referenceGenomeMap,
                  jEdges, mb.getHailClassLoader, mb.getFS, mb.getTaskContext, region,
                  mb.getPType[PTuple](wrappedNodeType), mb.getPType[PTuple](resultType), mb.getObject(f))
          }

          val (rt, maxSet: Code[_]) = typeWithReq.t match {
            case TArray(TString) =>
              val rawSet = cb.memoize(ms)
              val maxSet = cb.memoize(Code.newArray[String](rawSet.invoke[Int]("length")))
              val i = cb.newLocal[Int]("mis_str_iseq_to_arr_i")
              cb.forLoop(cb.assign(i, 0), i < maxSet.length(), cb.assign(i, i + 1), {
                cb += maxSet.update(i, Code.checkcast[String](rawSet.invoke[Int, java.lang.Object]("apply", i)))
              })

              SJavaArrayString(typeWithReq.r.required) -> maxSet.get
            case _ =>
              typeWithReq.canonicalEmitType.st -> ms
          }
          is.hail.expr.ir.functions.ArrayFunctions.unwrapReturn(cb, region, rt, maxSet)
        }

      case x@ToSet(a) =>
        emitStream(a, cb, region).map(cb) { case stream: SStreamValue =>
          val producer = stream.getProducer(mb)

          val sct = SingleCodeType.fromSType(producer.element.st)

          val vab = new StagedArrayBuilder(sct, producer.element.required, mb, 0)
          StreamUtils.writeToArrayBuilder(cb, producer, vab, region)
          val sorter = new ArraySorter(EmitRegion(mb, region), vab)

          def lessThan(cb: EmitCodeBuilder, region: Value[Region], l: Value[_], r: Value[_]): Value[Boolean] = {
            cb.emb.ecb.getOrdering(sct.loadedSType, sct.loadedSType)
              .ltNonnull(cb, sct.loadToSValue(cb, l), sct.loadToSValue(cb, r))
          }

          sorter.sort(cb, region, lessThan)

          def skipNext(cb: EmitCodeBuilder, region: Value[Region], l: EmitCode, r: EmitCode): Value[Boolean] = {
            cb.emb.ecb.getOrdering(l.st, r.st)
              .equiv(cb, cb.memoize(l), cb.memoize(r), missingEqual = true)
          }

          sorter.distinctFromSorted(cb, region, skipNext)
          sorter.toRegion(cb, x.typ)
        }

      case x@ToDict(a) =>
        emitStream(a, cb, region).map(cb) { case stream: SStreamValue =>
          val producer = stream.getProducer(mb)

          val sct = SingleCodeType.fromSType(producer.element.st)

          val vab = new StagedArrayBuilder(sct, producer.element.required, mb, 0)
          StreamUtils.writeToArrayBuilder(cb, producer, vab, region)
          val sorter = new ArraySorter(EmitRegion(mb, region), vab)

          def lessThan(cb: EmitCodeBuilder, region: Value[Region], l: Value[_], r: Value[_]): Value[Boolean] = {
            val lk = cb.memoize(sct.loadToSValue(cb, l).asBaseStruct.loadField(cb, 0))

            val rk = cb.memoize(sct.loadToSValue(cb, r).asBaseStruct.loadField(cb, 0))

            cb.emb.ecb.getOrdering(lk.st, rk.st)
              .lt(cb, lk, rk, missingEqual = true)
          }

          sorter.sort(cb, region, lessThan)
          sorter.pruneMissing(cb)

          def skipNext(cb: EmitCodeBuilder, region: Value[Region], l: EmitCode, r: EmitCode): Code[Boolean] = {

            val lk = cb.memoize(
              l.toI(cb).flatMap(cb) { x =>
                x.asBaseStruct.loadField(cb, 0)
              })

            val rk = cb.memoize(
              r.toI(cb).flatMap(cb) { x =>
                x.asBaseStruct.loadField(cb, 0)
              })

            cb.emb.ecb.getOrdering(lk.st, rk.st)
              .equiv(cb, lk, rk, missingEqual = true)
          }

          sorter.distinctFromSorted(cb, region, skipNext)
          sorter.toRegion(cb, x.typ)
        }

      case GroupByKey(collection) =>
        emitStream(collection, cb, region).map(cb) { case stream: SStreamValue =>

          val producer = stream.getProducer(mb)
          val sct = SingleCodeType.fromSType(producer.element.st)
          val sortedElts = new StagedArrayBuilder(sct, producer.element.required, mb, 16)
          StreamUtils.writeToArrayBuilder(cb, producer, sortedElts, region)
          val sorter = new ArraySorter(EmitRegion(mb, region), sortedElts)

          def lt(cb: EmitCodeBuilder, region: Value[Region], l: Value[_], r: Value[_]): Value[Boolean] = {
            val lk = cb.memoize(sct.loadToSValue(cb, l).asBaseStruct.loadField(cb, 0))
            val rk = cb.memoize(sct.loadToSValue(cb, r).asBaseStruct.loadField(cb, 0))

            cb.emb.ecb.getOrdering(lk.st, rk.st)
              .lt(cb, lk, rk, missingEqual = true)
          }

          sorter.sort(cb, region, lt)
          sorter.pruneMissing(cb)

          val groupSizes = new StagedArrayBuilder(Int32SingleCodeType, true, mb, 0)

          val eltIdx = mb.newLocal[Int]("groupByKey_eltIdx")
          val grpIdx = mb.newLocal[Int]("groupByKey_grpIdx")
          val withinGrpIdx = mb.newLocal[Int]("groupByKey_withinGrpIdx")
          val outerSize = mb.newLocal[Int]("groupByKey_outerSize")
          val groupSize = mb.newLocal[Int]("groupByKey_groupSize")


          cb += groupSizes.clear
          cb.assign(eltIdx, 0)
          cb.assign(groupSize, 0)

          def sameKeyAtIndices(cb: EmitCodeBuilder, region: Value[Region], idx1: Code[Int], idx2: Code[Int]): Code[Boolean] = {
            val lk = cb.memoize(
              sortedElts.loadFromIndex(cb, region, idx1).flatMap(cb) { x =>
                x.asBaseStruct.loadField(cb, 0)
              })

            val rk = cb.memoize(
              sortedElts.loadFromIndex(cb, region, idx2).flatMap(cb) { x =>
                x.asBaseStruct.loadField(cb, 0)
              })

            cb.emb.ecb.getOrdering(lk.st, rk.st)
              .equiv(cb, lk, rk, missingEqual = true)
          }

          cb.whileLoop(eltIdx < sortedElts.size, {
            val bottomOfLoop = CodeLabel()
            val newGroup = CodeLabel()

            cb.assign(groupSize, groupSize + 1)
            cb.ifx(eltIdx.ceq(sortedElts.size - 1), {
              cb.goto(newGroup)
            }, {
              cb.ifx(sameKeyAtIndices(cb, region, eltIdx, eltIdx + 1), {
                cb.goto(bottomOfLoop)
              }, {
                cb.goto(newGroup)
              })
            })
            cb.define(newGroup)
            cb += groupSizes.add(groupSize)
            cb.assign(groupSize, 0)

            cb.define(bottomOfLoop)
            cb.assign(eltIdx, eltIdx + 1)
          })

          cb.assign(outerSize, groupSizes.size)
          val loadedElementType = sct.loadedSType.asInstanceOf[SBaseStruct]
          val innerType = PCanonicalArray(loadedElementType.fieldEmitTypes(1).storageType, true)
          val kt = loadedElementType.fieldEmitTypes(0).storageType
          val groupType = PCanonicalStruct(true, ("key", kt), ("value", innerType))
          val dictType = PCanonicalDict(kt, innerType, false)
          val (addGroup, finishOuter) = dictType.arrayRep.constructFromFunctions(cb, region, outerSize, deepCopy = false)

          cb.assign(eltIdx, 0)
          cb.assign(grpIdx, 0)

          cb.whileLoop(grpIdx < outerSize, {
            cb.assign(groupSize, coerce[Int](groupSizes(grpIdx)))
            cb.assign(withinGrpIdx, 0)
            val firstStruct = sortedElts.loadFromIndex(cb, region, eltIdx).get(cb).asBaseStruct
            val key = EmitCode.fromI(mb) { cb => firstStruct.loadField(cb, 0) }
            val group = EmitCode.fromI(mb) { cb =>
              val (addElt, finishInner) = innerType
                .constructFromFunctions(cb, region, groupSize, deepCopy = false)
              cb.whileLoop(withinGrpIdx < groupSize, {
                val struct = sortedElts.loadFromIndex(cb, region, eltIdx).get(cb).asBaseStruct
                addElt(cb, struct.loadField(cb, 1))
                cb.assign(eltIdx, eltIdx + 1)
                cb.assign(withinGrpIdx, withinGrpIdx + 1)
              })
              IEmitCode.present(cb, finishInner(cb))
            }
            val elt = groupType.constructFromFields(cb, region, FastSeq(key, group), deepCopy = false)
            addGroup(cb, IEmitCode.present(cb, elt))
            cb.assign(grpIdx, grpIdx + 1)
          })

          dictType.construct(finishOuter(cb))
        }

      case RNGStateLiteral() =>
        IEmitCode.present(cb, SRNGStateStaticSizeValue(cb))

      case RNGSplit(state, dynBitstring) =>
        val stateValue = emitI(state).get(cb)
        val tupleOrLong = emitI(dynBitstring).get(cb)
        val longs = if (tupleOrLong.isInstanceOf[SInt64Value]) {
          Array(tupleOrLong.asInt64.value)
        } else {
          val tuple = tupleOrLong.asBaseStruct
          Array.tabulate(tuple.st.size) { i =>
            tuple.loadField(cb, i)
              .get(cb, "RNGSplit tuple components are required")
              .asInt64
              .value
          }
        }
        var result = stateValue.asRNGState
        longs.foreach(l => result = result.splitDyn(cb, l))
        presentPC(result)

      case x@StreamLen(a) =>
        emitStream(a, cb, region).map(cb) { case stream: SStreamValue =>
          val producer = stream.getProducer(mb)
          producer.length match {
            case Some(compLen) =>
              producer.initialize(cb, region)
              val xLen = cb.newLocal[Int]("streamlen_x", compLen(cb))
              producer.close(cb)
              primitive(xLen)
            case None =>
              val count = cb.newLocal[Int]("stream_length", 0)
              producer.memoryManagedConsume(region, cb) { cb =>
                producer.element.toI(cb).consume(cb, {}, _ => {})
                cb.assign(count, count + 1)
              }
              producer.element.pv match {
                case ss: SStreamValue => ss.defineUnusedLabels(mb)
                case _ =>
              }
              primitive(count)
          }
        }

      case StreamDistribute(child, pivots, path, comparisonOp, spec) =>
        emitI(path).flatMap(cb) { pathValue =>
          emitI(pivots).flatMap(cb) { case pivotsVal: SIndexableValue =>
            emitStream(child, cb, region).map(cb) { case childStream: SStreamValue =>
              EmitStreamDistribute.emit(cb, region, pivotsVal, childStream, pathValue, comparisonOp, spec)
            }
          }
        }

      case x@MakeNDArray(dataIR, shapeIR, rowMajorIR, errorId) =>
        val nDims = x.typ.nDims

        emitI(rowMajorIR).flatMap(cb) { isRowMajorCode =>
          emitI(shapeIR).flatMap(cb) { case shapeTupleValue: SBaseStructValue =>
            dataIR.typ match {
              case _: TArray =>
                emitI(dataIR).map(cb) { case dataValue: SIndexableValue =>
                  val xP = PCanonicalNDArray(PType.canonical(dataValue.st.elementType.storageType().setRequired(true)), nDims)

                  cb.ifx(dataValue.hasMissingValues(cb), {
                    cb._throw(Code.newInstance[HailException, String, Int](
                      "Cannot construct an ndarray with missing values.", errorId
                    ))
                  })

                  (0 until nDims).foreach { index =>
                    cb.ifx(shapeTupleValue.isFieldMissing(cb, index),
                      cb._fatalWithError(errorId, s"shape missing at index $index"))
                  }

                  val stridesSettables = (0 until nDims).map(i => cb.newLocal[Long](s"make_ndarray_stride_$i"))

                  val shapeValues = (0 until nDims).map { i =>
                    val shape = SingleCodeSCode.fromSCode(cb, shapeTupleValue.loadField(cb, i).get(cb), region)
                    cb.newLocalAny[Long](s"make_ndarray_shape_${ i }", shape.code)
                  }

                  cb.ifx(isRowMajorCode.asBoolean.value, {
                    val strides = xP.makeRowMajorStrides(shapeValues, cb)

                    stridesSettables.zip(strides).foreach { case (settable, stride) =>
                      cb.assign(settable, stride)
                    }
                  }, {
                    val strides = xP.makeColumnMajorStrides(shapeValues, cb)
                    stridesSettables.zip(strides).foreach { case (settable, stride) =>
                      cb.assign(settable, stride)
                    }
                  })

                  xP.constructByCopyingArray(shapeValues, stridesSettables, dataValue.asIndexable, cb, region)
                }
              case _: TStream =>
                EmitStream.produce(this, dataIR, cb, cb.emb, region, env, container)
                  .map(cb) {
                    case stream: SStreamValue =>
                      val xP = PCanonicalNDArray(PType.canonical(stream.st.elementType.storageType().setRequired(true)), nDims)
                      (0 until nDims).foreach { index =>
                        cb.ifx(shapeTupleValue.isFieldMissing(cb, index),
                          cb.append(Code._fatal[Unit](s"shape missing at index $index")))
                      }

                      val stridesSettables = (0 until nDims).map(i => cb.newLocal[Long](s"make_ndarray_stride_$i"))

                      val shapeValues = (0 until nDims).map { i =>
                        cb.newLocal[Long](s"make_ndarray_shape_${i}", shapeTupleValue.loadField(cb, i).get(cb).asLong.value)
                      }

                      cb.ifx(isRowMajorCode.asBoolean.value, {
                        val strides = xP.makeRowMajorStrides(shapeValues, cb)


                        stridesSettables.zip(strides).foreach { case (settable, stride) =>
                          cb.assign(settable, stride)
                        }
                      }, {
                        val strides = xP.makeColumnMajorStrides(shapeValues, cb)
                        stridesSettables.zip(strides).foreach { case (settable, stride) =>
                          cb.assign(settable, stride)
                        }
                      })

                      val (firstElementAddress, finisher) = xP.constructDataFunction(shapeValues, stridesSettables, cb, region)
                      StreamUtils.storeNDArrayElementsAtAddress(cb, stream.getProducer(mb), region, firstElementAddress, errorId)
                      finisher(cb)
                  }
            }
          }
        }

      case NDArrayShape(ndIR) =>
        emitI(ndIR).map(cb) { case pc: SNDArrayValue => pc.shapeStruct(cb) }

      case x@NDArrayReindex(child, indexMap) =>
        val childEC = emitI(child)
        childEC.map(cb) { case sndVal: SNDArrayPointerValue =>
          val childPType = sndVal.st.pType
          val childShape = sndVal.shapes
          val childStrides = sndVal.strides

          val dataPtr = sndVal.firstDataAddress

          val newShape = indexMap.map { childIndex =>
            if (childIndex < childPType.nDims) childShape(childIndex) else SizeValueStatic(1L)
          }
          val newStrides = indexMap.map { childIndex =>
            if (childIndex < childPType.nDims) childStrides(childIndex) else const(0L)
          }

          val newPType = childPType.copy(nDims = indexMap.length)
          newPType.constructByCopyingDataPointer(
            newShape,
            newStrides,
            dataPtr,
            cb,
            region)
        }

      case NDArrayRef(nd, idxs, errorId) =>
        val ndt = emitI(nd)

        ndt.flatMap(cb) { case ndValue: SNDArrayValue =>
          val indexEmitCodes = idxs.map(idx => EmitCode.fromI(cb.emb)(emitInNewBuilder(_, idx)))
          IEmitCode.multiMapEmitCodes(cb, indexEmitCodes) { idxPCodes: IndexedSeq[SValue] =>
            val idxValues = idxPCodes.zipWithIndex.map { case (pc, idx) =>
              pc.asInt64.value
            }

            ndValue.assertInBounds(idxValues, cb, errorId)

            ndValue.loadElement(idxValues, cb)
          }
        }

      case NDArrayMatMul(lChild, rChild, errorID) =>
        emitNDArrayStandardStriding(lChild).flatMap(cb) { case (leftPVal: SNDArrayValue, leftIsColumnMajor: Value[Boolean]) =>
          emitNDArrayStandardStriding(rChild).map(cb) { case (rightPVal: SNDArrayValue, rightIsColumnMajor: Value[Boolean]) =>
            val lSType = leftPVal.st
            val rSType = rightPVal.st

            val lShape = leftPVal.shapes
            val rShape = rightPVal.shapes

            val unifiedShape = NDArrayEmitter.matmulShape(cb, lShape, rShape, errorID)

            val leftBroadcastMask = if (lSType.nDims > 2) NDArrayEmitter.broadcastMask(lShape) else IndexedSeq[Value[Long]]()
            val rightBroadcastMask = if (rSType.nDims > 2) NDArrayEmitter.broadcastMask(rShape) else IndexedSeq[Value[Long]]()

            val outputPType = PCanonicalNDArray(lSType.elementType.storageType().setRequired(true),
              TNDArray.matMulNDims(lSType.nDims, rSType.nDims))

            if ((lSType.elementType.virtualType == TFloat64 || lSType.elementType.virtualType == TFloat32) && lSType.nDims == 2 && rSType.nDims == 2) {
              val leftDataAddress = leftPVal.firstDataAddress
              val rightDataAddress = rightPVal.firstDataAddress

              val M = lShape(lSType.nDims - 2)
              val N = rShape(rSType.nDims - 1)
              val K = lShape(lSType.nDims - 1)

              val LDA = leftIsColumnMajor.mux(M, K)
              val LDB = rightIsColumnMajor.mux(K, N)
              val LDC = M

              val TRANSA: Code[String] = leftIsColumnMajor.mux("N", "T")
              val TRANSB: Code[String] = rightIsColumnMajor.mux("N", "T")

              val (answerFirstElementAddr, answerFinisher) = outputPType.constructDataFunction(
                IndexedSeq(M, N),
                outputPType.makeColumnMajorStrides(IndexedSeq(M, N), cb),
                cb,
                region)

              cb.ifx((M.get cne 0L) && (N.get cne 0L) && (K.get cne 0L), {
                cb.append(lSType.elementType.virtualType match {
                  case TFloat32 =>
                    Code.invokeScalaObject13[String, String, Int, Int, Int, Float, Long, Int, Long, Int, Float, Long, Int, Unit](BLAS.getClass, method = "sgemm",
                      TRANSA,
                      TRANSB,
                      M.toI,
                      N.toI,
                      K.toI,
                      1.0f,
                      leftDataAddress,
                      LDA.toI,
                      rightDataAddress,
                      LDB.toI,
                      0.0f,
                      answerFirstElementAddr,
                      LDC.toI
                    )
                  case TFloat64 =>
                    Code.invokeScalaObject13[String, String, Int, Int, Int, Double, Long, Int, Long, Int, Double, Long, Int, Unit](BLAS.getClass, method = "dgemm",
                      TRANSA,
                      TRANSB,
                      M.toI,
                      N.toI,
                      K.toI,
                      1.0,
                      leftDataAddress,
                      LDA.toI,
                      rightDataAddress,
                      LDB.toI,
                      0.0,
                      answerFirstElementAddr,
                      LDC.toI
                    )
                })
              },
                { // Fill with zeroes
                  cb.append(Region.setMemory(answerFirstElementAddr, (M * N) * outputPType.elementType.byteSize, 0.toByte))
                }
              )

              answerFinisher(cb)
            } else if (lSType.elementType.virtualType == TFloat64 && lSType.nDims == 2 && rSType.nDims == 1) {
              val leftDataAddress = leftPVal.firstDataAddress
              val rightDataAddress = rightPVal.firstDataAddress

              val numRows = lShape(lSType.nDims - 2)
              val numCols = lShape(lSType.nDims - 1)
              val M = cb.newLocal[Long]("dgemv_m", leftIsColumnMajor.mux(numRows, numCols))
              val N = cb.newLocal[Long]("dgemv_n", leftIsColumnMajor.mux(numCols, numRows))
              val outputSize = cb.newLocal[Long]("output_size", numRows)

              val alpha = 1.0
              val beta = 0.0

              val LDA = M
              val TRANS: Code[String] = leftIsColumnMajor.mux("N", "T")

              val (answerFirstElementAddr, answerFinisher) = outputPType.constructDataFunction(
                IndexedSeq(outputSize),
                outputPType.makeColumnMajorStrides(IndexedSeq(outputSize), cb),
                cb,
                region)

              cb.append(Code.invokeScalaObject11[String, Int, Int, Double, Long, Int, Long, Int, Double, Long, Int, Unit](BLAS.getClass, method="dgemv",
                TRANS,
                M.toI,
                N.toI,
                alpha,
                leftDataAddress,
                LDA.toI,
                rightDataAddress,
                1,
                beta,
                answerFirstElementAddr,
                1
              ))


              answerFinisher(cb)
            }  else {
              val numericElementType = tcoerce[PNumeric](PType.canonical(lSType.elementType.storageType().setRequired(true)))
              val eVti = typeToTypeInfo(numericElementType)

              val emitter = new NDArrayEmitter(unifiedShape, leftPVal.st.elementType) {
                override def outputElement(cb: EmitCodeBuilder, idxVars: IndexedSeq[Value[Long]]): SValue = {
                  val element = coerce[Any](cb.newField("matmul_element")(eVti))
                  val k = cb.newField[Long]("ndarray_matmul_k")

                  val (lIndices: IndexedSeq[Value[Long]], rIndices: IndexedSeq[Value[Long]]) = (lSType.nDims, rSType.nDims, idxVars) match {
                    case (1, 1, Seq()) => (IndexedSeq(k), IndexedSeq(k))
                    case (1, _, stack :+ m) =>
                      val rStackVars = NDArrayEmitter.zeroBroadcastedDims(stack, rightBroadcastMask)
                      (IndexedSeq(k), rStackVars :+ k :+ m)
                    case (_, 1, stack :+ n) =>
                      val lStackVars = NDArrayEmitter.zeroBroadcastedDims(stack, leftBroadcastMask)
                      (lStackVars :+ n :+ k, FastSeq(k))
                    case (_, _, stack :+ n :+ m) =>
                      val lStackVars = NDArrayEmitter.zeroBroadcastedDims(stack, leftBroadcastMask)
                      val rStackVars = NDArrayEmitter.zeroBroadcastedDims(stack, rightBroadcastMask)
                      (lStackVars :+ n :+ k, rStackVars :+ k :+ m)
                  }

                  def multiply(l: SValue, r: SValue): Code[_] = {
                    (l.st, r.st) match {
                      case (SInt32, SInt32) =>
                        l.asInt.value * r.asInt.value
                      case (SInt64, SInt64) =>
                        l.asLong.value * r.asLong.value
                      case (SFloat32, SFloat32) =>
                        l.asFloat.value * r.asFloat.value
                      case (SFloat64, SFloat64) =>
                        l.asDouble.value * r.asDouble.value
                    }
                  }


                  val kLen = lShape(lSType.nDims - 1)
                  cb.assign(element, numericElementType.zero)
                  cb.forLoop(cb.assign(k, 0L), k < kLen, cb.assign(k, k + 1L), {
                    val lElem = leftPVal.loadElement(lIndices, cb)
                    val rElem = rightPVal.loadElement(rIndices, cb)
                    cb.assign(element, numericElementType.add(multiply(lElem, rElem), element))
                  })

                  primitive(outputPType.elementType.virtualType, element)
                }
              }
              emitter.emit(cb, outputPType, region)
            }
          }
        }

      case NDArrayInv(nd, errorID) =>
        // Based on https://github.com/numpy/numpy/blob/v1.19.0/numpy/linalg/linalg.py#L477-L547
        emitNDArrayColumnMajorStrides(nd).map(cb) { case pndVal: SNDArrayValue =>
          val ndPT = pndVal.st.asInstanceOf[SNDArrayPointer].pType

          val shapeArray = pndVal.shapes
          val stridesArray = ndPT.makeColumnMajorStrides(shapeArray, cb)


          assert(shapeArray.length == 2)

          val M = shapeArray(0)
          val N = shapeArray(1)
          val LDA = M

          val dataFirstAddress = pndVal.firstDataAddress

          val IPIVptype = PCanonicalArray(PInt32Required, true)
          val IPIVaddr = mb.genFieldThisRef[Long]()
          val WORKaddr = mb.genFieldThisRef[Long]()
          val An = mb.newLocal[Int]()

          val INFOdgetrf = mb.newLocal[Int]()
          val INFOdgetri = mb.newLocal[Int]()
          val INFOerror = (fun: String, info: LocalRef[Int]) => (info cne 0)
            .orEmpty(Code._fatalWithID[Unit](const(s"LAPACK error ${ fun }. Error code = ").concat(info.toS), const(errorID)))

          cb.append((N cne M).orEmpty(Code._fatalWithID[Unit](const("Can only invert square matrix"), const(errorID))))

          cb.assign(An, (M * N).toI)

          cb.assign(IPIVaddr, IPIVptype.allocate(region, N.toI))
          IPIVptype.stagedInitialize(cb, IPIVaddr, N.toI)

          val (aAadrFirstElement, finish) = ndPT.constructDataFunction(shapeArray, stridesArray, cb, region)
          cb.append(Region.copyFrom(dataFirstAddress,
            aAadrFirstElement, An.toL * 8L))

          cb.assign(INFOdgetrf, Code.invokeScalaObject5[Int, Int, Long, Int, Long, Int](LAPACK.getClass, "dgetrf",
            M.toI,
            N.toI,
            aAadrFirstElement,
            LDA.toI,
            IPIVptype.firstElementOffset(IPIVaddr, N.toI)
          ))
          cb.append(INFOerror("dgetrf", INFOdgetrf))

          cb.assign(WORKaddr, Code.invokeStatic1[Memory, Long, Long]("malloc", An.toL * 8L))

          cb.assign(INFOdgetri, Code.invokeScalaObject6[Int, Long, Int, Long, Long, Int, Int](LAPACK.getClass, "dgetri",
            N.toI,
            aAadrFirstElement,
            LDA.toI,
            IPIVptype.firstElementOffset(IPIVaddr, N.toI),
            WORKaddr,
            N.toI
          ))
          cb.append(INFOerror("dgetri", INFOdgetri))

          finish(cb)
        }

      case x@NDArraySVD(nd, full_matrices, computeUV, errorID) =>
        emitNDArrayColumnMajorStrides(nd).flatMap(cb) { case ndPVal: SNDArrayValue =>

          val infoDGESDDResult = cb.newLocal[Int]("infoDGESDD")
          val infoDGESDDErrorTest = (extraErrorMsg: String) => (infoDGESDDResult cne 0)
            .orEmpty(Code._fatalWithID[Unit](const(s"LAPACK error DGESDD. $extraErrorMsg Error code = ").concat(infoDGESDDResult.toS), errorID))

          val LWORKAddress = mb.newLocal[Long]("svd_lwork_address")
          val shapes = ndPVal.shapes
          val M = shapes(0)
          val N = shapes(1)
          val K = cb.newLocal[Long]("nd_svd_K")
          cb.assign(K, (M < N).mux(M, N))
          val LDA = M
          val LDU = M
          val UCOL: Value[Long] = if (full_matrices) M else K
          val LDVT = if (full_matrices) N else K
          val IWORK = cb.newLocal[Long]("dgesdd_IWORK_address")
          val A = cb.newLocal[Long]("dgesdd_A_address")
          val firstElementDataAddress = ndPVal.firstDataAddress

          cb.assign(LWORKAddress, Code.invokeStatic1[Memory, Long, Long]("malloc", 8L))

          val retPTypeUncast = NDArraySVD.pTypes(computeUV, false)

          val (jobz, sPType, uData, uFinisher, vtData, vtFinisher) = if (computeUV) {
            val outputPType = retPTypeUncast.asInstanceOf[PTuple]
            val uPType = outputPType.fields(0).typ.asInstanceOf[PCanonicalNDArray]
            val sPType = outputPType.fields(1).typ.asInstanceOf[PCanonicalNDArray]
            val vtPType = outputPType.fields(2).typ.asInstanceOf[PCanonicalNDArray]

            val uShapeSeq = FastSeq[Value[Long]](M, UCOL)
            val (uData, uFinisher) = uPType.constructDataFunction(uShapeSeq, uPType.makeColumnMajorStrides(uShapeSeq, cb), cb, region)
            val vtShapeSeq = FastSeq[Value[Long]](LDVT, N)
            val (vtData, vtFinisher) = vtPType.constructDataFunction(vtShapeSeq, vtPType.makeColumnMajorStrides(vtShapeSeq, cb), cb, region)

            (if (full_matrices) "A" else "S", sPType, uData, uFinisher, vtData, vtFinisher)
          }
          else {
            val outputPType = retPTypeUncast.asInstanceOf[PCanonicalNDArray]

            def noOp(cb: EmitCodeBuilder): SNDArrayValue = {
              throw new IllegalStateException("Can't happen")
            }

            ("N", outputPType.asInstanceOf[PCanonicalNDArray], const(0L), noOp(_), const(0L), noOp(_))
          }

          val (sDataAddress, sFinisher) = sPType.constructDataFunction(IndexedSeq(K), sPType.makeColumnMajorStrides(IndexedSeq(K), cb), cb, region)

          cb.assign(infoDGESDDResult, Code.invokeScalaObject13[String, Int, Int, Long, Int, Long, Long, Int, Long, Int, Long, Int, Long, Int](LAPACK.getClass, "dgesdd",
            jobz,
            M.toI,
            N.toI,
            A,
            LDA.toI,
            sDataAddress,
            uData,
            LDU.toI,
            vtData,
            LDVT.toI,
            LWORKAddress,
            -1,
            IWORK
          ))

          cb.append(infoDGESDDErrorTest("Failed size query."))

          cb.assign(IWORK, Code.invokeStatic1[Memory, Long, Long]("malloc", K.toL * 8L * 4L)) // 8K 4 byte integers.
          cb.assign(A, Code.invokeStatic1[Memory, Long, Long]("malloc", M * N * 8L))
          // Copy data into A because dgesdd destroys the input array:
          cb.append(Region.copyFrom(firstElementDataAddress, A, (M * N) * 8L))

          def LWORK = Region.loadDouble(LWORKAddress).toI

          val WORK = cb.newLocal[Long]("dgesdd_work_address")

          cb.assign(WORK, Code.invokeStatic1[Memory, Long, Long]("malloc", LWORK.toL * 8L))

          cb.assign(infoDGESDDResult, Code.invokeScalaObject13[String, Int, Int, Long, Int, Long, Long, Int, Long, Int, Long, Int, Long, Int](LAPACK.getClass, "dgesdd",
            jobz,
            M.toI,
            N.toI,
            A,
            LDA.toI,
            sDataAddress,
            uData,
            LDU.toI,
            vtData,
            LDVT.toI,
            WORK,
            LWORK,
            IWORK
          ))

          cb.append(Code.invokeStatic1[Memory, Long, Unit]("free", IWORK.load()))
          cb.append(Code.invokeStatic1[Memory, Long, Unit]("free", A.load()))
          cb.append(Code.invokeStatic1[Memory, Long, Unit]("free", WORK.load()))
          cb.append(Code.invokeStatic1[Memory, Long, Unit]("free", LWORKAddress.load()))

          cb.append(infoDGESDDErrorTest("Failed result computation."))

          val s = sFinisher(cb)

          val resultPCode = if (computeUV) {
            val u = uFinisher(cb)
            val vt = vtFinisher(cb)

            val outputPType = NDArraySVD.pTypes(true, false).asInstanceOf[PCanonicalTuple]
            outputPType.constructFromFields(cb, region, FastSeq(EmitCode.present(cb.emb, u), EmitCode.present(cb.emb, s), EmitCode.present(cb.emb, vt)), deepCopy = false)
          } else {
            s
          }
          IEmitCode(cb, false, resultPCode)

        }

      case NDArrayEigh(nd, eigvalsOnly, errorID) =>
        emitNDArrayColumnMajorStrides(nd).map(cb) { case mat: SNDArrayValue =>
          val n = mat.shapes(0)
          val jobz = if (eigvalsOnly) "N" else "V"
          val (workSize, iWorkSize) = SNDArray.syevr_query(cb, jobz, "U", cb.memoize(n.toI), region)

          val matType = PCanonicalNDArray(PFloat64Required, 2)
          val vecType = PCanonicalNDArray(PFloat64Required, 1)
          val intVecType = PCanonicalNDArray(PInt32Required, 1)

          val W = vecType.constructUninitialized(FastSeq(n), cb, region)
          val work = vecType.constructUninitialized(FastSeq(SizeValueDyn(workSize)), cb, region)
          val iWork = intVecType.constructUninitialized(FastSeq(iWorkSize), cb, region)

          if (eigvalsOnly) {
            SNDArray.syevr(cb, "U", mat, W, None, work, iWork)

            W
          } else {
            val resultType = NDArrayEigh.pTypes(false, false).asInstanceOf[PCanonicalTuple]
            val Z = matType.constructUninitialized(FastSeq(n, n), cb, region)
            val iSuppZ = vecType.constructUninitialized(FastSeq(SizeValueDyn(cb.memoize(n * 2))), cb, region)

            SNDArray.syevr(cb, "U", mat, W, Some((Z, iSuppZ)), work, iWork)

            resultType.constructFromFields(cb, region, FastSeq(EmitCode.present(cb.emb, W), EmitCode.present(cb.emb, Z)), false)
          }
        }

      case x@NDArrayQR(nd, mode, errorID) =>
        // See here to understand different modes: https://docs.scipy.org/doc/numpy/reference/generated/numpy.linalg.qr.html
        emitNDArrayColumnMajorStrides(nd).map(cb) { case pndValue: SNDArrayValue =>

          val resultPType = NDArrayQR.pType(mode, false)

          // This does a lot of byte level copying currently, so only trust
          // the PCanonicalNDArray representation.
          val pType = pndValue.st.asInstanceOf[SNDArrayPointer].pType

          val shapeArray = pndValue.shapes

          val LWORKAddress = cb.newLocal[Long]("dgeqrf_lwork_address")

          val M = shapeArray(0)
          val N = shapeArray(1)
          val K = new Value[Long] {
            def get: Code[Long] = (M < N).mux(M, N)
          }
          val LDA = new Value[Long] {
            override def get: Code[Long] = (M > 1L).mux(M, 1L) // Possible stride tricks could change this in the future.
          }

          def LWORK = (Region.loadDouble(LWORKAddress).toI > 0).mux(Region.loadDouble(LWORKAddress).toI, 1)

          val ndPT = pType
          val dataFirstElementAddress = pndValue.firstDataAddress

          val hPType = ndPT
          val hShapeArray = FastSeq[Value[Long]](N, M)
          val hStridesArray = hPType.makeRowMajorStrides(hShapeArray, cb)
          val (hFirstElement, hFinisher) = hPType.constructDataFunction(hShapeArray, hStridesArray, cb, region)

          val tauNDPType = PCanonicalNDArray(PFloat64Required, 1, true)
          val (tauFirstElementAddress, tauFinisher) = tauNDPType.constructDataFunction(IndexedSeq(K), IndexedSeq(const(8L)), cb, region)
          val workAddress = cb.newLocal[Long]("ndarray_qr_workAddress")

          val aNumElements = cb.newLocal[Long]("ndarray_qr_aNumElements")

          val infoDGEQRFResult = cb.newLocal[Int]("ndaray_qr_infoDGEQRFResult")
          val infoDGEQRFErrorTest = (extraErrorMsg: String) => (infoDGEQRFResult cne 0)
            .orEmpty(Code._fatalWithID[Unit](const(s"LAPACK error DGEQRF. $extraErrorMsg Error code = ").concat(infoDGEQRFResult.toS), errorID))

          // Computing H and Tau
          cb.assign(aNumElements, ndPT.numElements(shapeArray))
          cb.append(Region.copyFrom(dataFirstElementAddress, hFirstElement, (M * N) * 8L))

          cb.assign(LWORKAddress, region.allocate(8L, 8L))

          cb.assign(infoDGEQRFResult, Code.invokeScalaObject7[Int, Int, Long, Int, Long, Long, Int, Int](LAPACK.getClass, "dgeqrf",
            M.toI,
            N.toI,
            hFirstElement,
            LDA.toI,
            tauFirstElementAddress,
            LWORKAddress,
            -1
          ))
          cb.append(infoDGEQRFErrorTest("Failed size query."))

          cb.assign(workAddress, Code.invokeStatic1[Memory, Long, Long]("malloc", LWORK.toL * 8L))
          cb.assign(infoDGEQRFResult, Code.invokeScalaObject7[Int, Int, Long, Int, Long, Long, Int, Int](LAPACK.getClass, "dgeqrf",
            M.toI,
            N.toI,
            hFirstElement,
            LDA.toI,
            tauFirstElementAddress,
            workAddress,
            LWORK
          ))
          cb.append(Code.invokeStatic1[Memory, Long, Unit]("free", workAddress.load()))
          cb.append(infoDGEQRFErrorTest("Failed to compute H and Tau."))

          val h = hFinisher(cb)

          val result: SValue = if (mode == "raw") {
            val resultType = resultPType.asInstanceOf[PCanonicalBaseStruct]
            val tau = tauFinisher(cb)

            resultType.constructFromFields(cb, region, FastSeq(
              EmitCode.present(cb.emb, h),
              EmitCode.present(cb.emb, tau)
            ), deepCopy = false)

          } else {
            val (rPType, rRows, rCols) = if (mode == "r") {
              (resultPType.asInstanceOf[PCanonicalNDArray], K, N)
            } else if (mode == "complete") {
              (resultPType.asInstanceOf[PTuple].types(1).asInstanceOf[PCanonicalNDArray], M, N)
            } else if (mode == "reduced") {
              (resultPType.asInstanceOf[PTuple].types(1).asInstanceOf[PCanonicalNDArray], K, N)
            } else {
              throw new AssertionError(s"Unsupported QR mode $mode")
            }

            val rShapeArray = FastSeq[Value[Long]](rRows, rCols)

            val rStridesArray = rPType.makeColumnMajorStrides(rShapeArray, cb)

            val (rDataAddress, rFinisher) = rPType.constructDataFunction(rShapeArray, rStridesArray, cb, region)

            // This block assumes that `rDataAddress` and `aAddressDGEQRF` point to column major arrays.
            // TODO: Abstract this into ndarray ptype/SCode interface methods.
            val currRow = cb.newLocal[Long]("ndarray_qr_currRow")
            val currCol = cb.newLocal[Long]("ndarray_qr_currCol")

            val curWriteAddress = cb.newLocal[Long]("ndarray_qr_curr_write_addr", rDataAddress)

            // I think this just copies out the upper triangle into new ndarray in column major order
            cb.forLoop({
              cb.assign(currCol, 0L)
            }, currCol < rCols, {
              cb.assign(currCol, currCol + 1L)
            }, {
              cb.forLoop({
                cb.assign(currRow, 0L)
              }, currRow < rRows, {
                cb.assign(currRow, currRow + 1L)
              }, {
                cb.append(Region.storeDouble(
                  curWriteAddress,
                  (currCol >= currRow).mux(
                    h.loadElement(IndexedSeq(currCol, currRow), cb).asDouble.value,
                    0.0
                  )
                ))
                cb.assign(curWriteAddress, curWriteAddress + rPType.elementType.byteSize)
              })
            })

            val computeR = rFinisher(cb)

            if (mode == "r") {
              computeR
            }
            else {
              val crPType = resultPType.asInstanceOf[PCanonicalTuple]

              val qPType = crPType.types(0).asInstanceOf[PCanonicalNDArray]
              val qShapeArray = if (mode == "complete") Array(M, M) else Array(M, K)
              val qStridesArray = qPType.makeColumnMajorStrides(qShapeArray, cb)

              val infoDORGQRResult = cb.newLocal[Int]("ndarray_qr_DORGQR_info")
              val infoDORQRErrorTest = (extraErrorMsg: String) => (infoDORGQRResult cne 0)
                .orEmpty(Code._fatalWithID[Unit](const(s"LAPACK error DORGQR. $extraErrorMsg Error code = ").concat(infoDORGQRResult.toS), errorID))

              val qCondition = cb.newLocal[Boolean]("ndarray_qr_qCondition")
              val numColsToUse = cb.newLocal[Long]("ndarray_qr_numColsToUse")
              val aAddressDORGQRFirstElement = cb.newLocal[Long]("ndarray_qr_dorgqr_a")

              val qNumElements = cb.newLocal[Long]("ndarray_qr_qNumElements")


              val rNDArray = computeR
              cb.assign(qCondition, const(mode == "complete") && (M > N))
              cb.assign(numColsToUse, qCondition.mux(M, K))
              cb.assign(qNumElements, M * numColsToUse)

              cb.ifx(qCondition, {
                cb.assign(aAddressDORGQRFirstElement, region.allocate(8L, qNumElements * ndPT.elementType.byteSize))
                cb.append(Region.copyFrom(hFirstElement,
                  aAddressDORGQRFirstElement, aNumElements * 8L))
              }, {
                // We are intentionally clobbering h, since we aren't going to return it to anyone.
                cb.assign(aAddressDORGQRFirstElement, hFirstElement)
              })

              cb.assign(infoDORGQRResult, Code.invokeScalaObject8[Int, Int, Int, Long, Int, Long, Long, Int, Int](LAPACK.getClass, "dorgqr",
                M.toI,
                numColsToUse.toI,
                K.toI,
                aAddressDORGQRFirstElement,
                LDA.toI,
                tauFirstElementAddress,
                LWORKAddress,
                -1
              ))
              cb.append(infoDORQRErrorTest("Failed size query."))
              cb.append(workAddress := Code.invokeStatic1[Memory, Long, Long]("malloc", LWORK.toL * 8L))
              cb.assign(infoDORGQRResult, Code.invokeScalaObject8[Int, Int, Int, Long, Int, Long, Long, Int, Int](LAPACK.getClass, "dorgqr",
                M.toI,
                numColsToUse.toI,
                K.toI,
                aAddressDORGQRFirstElement,
                LDA.toI,
                tauFirstElementAddress,
                workAddress,
                LWORK
              ))
              cb.append(Code.invokeStatic1[Memory, Long, Unit]("free", workAddress.load()))
              cb.append(infoDORQRErrorTest("Failed to compute Q."))
              val (qFirstElementAddress, qFinisher) = qPType.constructDataFunction(qShapeArray, qStridesArray, cb, region)
              cb.append(Region.copyFrom(aAddressDORGQRFirstElement,
                qFirstElementAddress, (M * numColsToUse) * 8L))

              crPType.constructFromFields(cb, region, FastSeq(
                EmitCode.present(cb.emb, qFinisher(cb)),
                EmitCode.present(cb.emb, rNDArray)
              ), deepCopy = false)
            }
          }
          result
        }

      case x: NDArrayMap => emitDeforestedNDArrayI(x)
      case x: NDArrayMap2 => emitDeforestedNDArrayI(x)
      case x: NDArrayReshape => emitDeforestedNDArrayI(x)
      case x: NDArrayConcat => emitDeforestedNDArrayI(x)
      case x: NDArraySlice => emitDeforestedNDArrayI(x)
      case x: NDArrayFilter => emitDeforestedNDArrayI(x)
      case x: NDArrayAgg => emitDeforestedNDArrayI(x)

      case RunAgg(body, result, states) =>
        val newContainer = AggContainer.fromBuilder(cb, states.toArray, "run_agg")
        emitVoid(body, container = Some(newContainer))
        val codeRes = emitI(result, container = Some(newContainer))

        codeRes.map(cb) { pc =>
          val res = cb.memoizeField(pc, "agg_res")
          newContainer.cleanup()
          res
        }

      case ResultOp(idx, sig) =>
        val AggContainer(aggs, sc, _) = container.get

        val rvAgg = agg.Extract.getAgg(sig)
        rvAgg.result(cb, sc.states(idx), region)

      case x@ApplySeeded(fn, args, rngState, staticUID, rt) =>
        val codeArgs = args.map(a => EmitCode.fromI(cb.emb)(emitInNewBuilder(_, a)))
        val codeArgsMem = codeArgs.map(_.memoize(cb, "ApplySeeded_arg"))
        val state = emitI(rngState).get(cb)
        val impl = x.implementation
        assert(impl.unify(Array.empty[Type], x.argTypes, rt))
        val newState = EmitCode.present(mb, state.asRNGState.splitStatic(cb, staticUID))
        impl.applyI(EmitRegion(cb.emb, region), cb, impl.computeReturnEmitType(x.typ, newState.emitType +: codeArgs.map(_.emitType)).st, Seq[Type](), const(0), newState +: codeArgsMem.map(_.load): _*)

      case AggStateValue(i, _) =>
        val AggContainer(_, sc, _) = container.get
        presentPC(sc.states(i).serializeToRegion(cb, PCanonicalBinary(), region))

      case ToArray(a) =>
        EmitStream.produce(this, a, cb, cb.emb, region, env, container)
          .map(cb) { case stream: SStreamValue => StreamUtils.toArray(cb, stream.getProducer(mb), region) }

      case x@StreamFold(a, zero, accumName, valueName, body) =>
        EmitStream.produce(this, a, cb, cb.emb, region, env, container)
          .flatMap(cb) { case stream: SStreamValue =>
            val producer = stream.getProducer(mb)

            val stateEmitType = VirtualTypeWithReq(zero.typ, ctx.req.lookupState(x).head.asInstanceOf[TypeWithRequiredness]).canonicalEmitType

            val xAcc = mb.newEmitField(accumName, stateEmitType)
            val xElt = mb.newEmitField(valueName, producer.element.emitType)

            var tmpRegion: Settable[Region] = null

            if (producer.requiresMemoryManagementPerElement) {
              cb.assign(producer.elementRegion, Region.stagedCreate(Region.REGULAR, region.getPool()))

              tmpRegion = mb.genFieldThisRef[Region]("streamfold_tmpregion")
              cb.assign(tmpRegion, Region.stagedCreate(Region.REGULAR, region.getPool()))

              cb.assign(xAcc, emitI(zero, tmpRegion)
                .map(cb)(pc => pc.castTo(cb, tmpRegion, stateEmitType.st)))
            } else {
              cb.assign(producer.elementRegion, region)
              cb.assign(xAcc, emitI(zero, producer.elementRegion)
                .map(cb)(pc => pc.castTo(cb, producer.elementRegion, stateEmitType.st)))
            }

            producer.unmanagedConsume(cb, region) { cb =>
              cb.assign(xElt, producer.element)

              if (producer.requiresMemoryManagementPerElement) {
                cb.assign(xAcc, emitI(body, producer.elementRegion, env.bind(accumName -> xAcc, valueName -> xElt))
                  .map(cb)(pc => pc.castTo(cb, tmpRegion, stateEmitType.st, deepCopy = true)))
                cb += producer.elementRegion.clearRegion()
                val swapRegion = cb.newLocal[Region]("streamfold_swap_region", producer.elementRegion)
                cb.assign(producer.elementRegion, tmpRegion.load())
                cb.assign(tmpRegion, swapRegion.load())
              } else {
                cb.assign(xAcc, emitI(body, producer.elementRegion, env.bind(accumName -> xAcc, valueName -> xElt))
                  .map(cb)(pc => pc.castTo(cb, producer.elementRegion, stateEmitType.st, deepCopy = false)))
              }
            }

            if (producer.requiresMemoryManagementPerElement) {
              cb.assign(xAcc, xAcc.toI(cb).map(cb)(pc => pc.castTo(cb, region, pc.st, deepCopy = true)))
              cb += producer.elementRegion.invalidate()
              cb += tmpRegion.invalidate()
            }
            xAcc.toI(cb)
          }

      case x@StreamFold2(a, acc, valueName, seq, res) =>
        emitStream(a, cb, region)
          .flatMap(cb) { case stream: SStreamValue =>
            val producer = stream.getProducer(mb)

            var tmpRegion: Settable[Region] = null

            val accTypes = ctx.req.lookupState(x).zip(acc.map(_._2.typ))
              .map { case (btwr, t) => VirtualTypeWithReq(t, btwr.asInstanceOf[TypeWithRequiredness])
                .canonicalEmitType
              }

            val xElt = mb.newEmitField(valueName, producer.element.emitType)
            val names = acc.map(_._1)
            val accVars = (names, accTypes).zipped.map(mb.newEmitField)

            val resEnv = env.bind(names.zip(accVars): _*)
            val seqEnv = resEnv.bind(valueName, xElt)

            if (producer.requiresMemoryManagementPerElement) {
              cb.assign(producer.elementRegion, Region.stagedCreate(Region.REGULAR, region.getPool()))

              tmpRegion = mb.genFieldThisRef[Region]("streamfold_tmpregion")
              cb.assign(tmpRegion, Region.stagedCreate(Region.REGULAR, region.getPool()))

              (accVars, acc).zipped.foreach { case (xAcc, (_, x)) =>
                cb.assign(xAcc, emitI(x, tmpRegion).map(cb)(_.castTo(cb, tmpRegion, xAcc.st)))
              }
            } else {
              cb.assign(producer.elementRegion, region)
              (accVars, acc).zipped.foreach { case (xAcc, (_, x)) =>
                cb.assign(xAcc, emitI(x, region).map(cb)(_.castTo(cb, region, xAcc.st)))
              }
            }

            producer.unmanagedConsume(cb, region) { cb =>
              cb.assign(xElt, producer.element)
              if (producer.requiresMemoryManagementPerElement) {
                (accVars, seq).zipped.foreach { (accVar, ir) =>
                  cb.assign(accVar,
                    emitI(ir, producer.elementRegion, env = seqEnv)
                      .map(cb)(pc => pc.castTo(cb, tmpRegion, accVar.st, deepCopy = true)))
                }
                cb += producer.elementRegion.clearRegion()
                val swapRegion = cb.newLocal[Region]("streamfold2_swap_region", producer.elementRegion)
                cb.assign(producer.elementRegion, tmpRegion.load())
                cb.assign(tmpRegion, swapRegion.load())
              } else {
                (accVars, seq).zipped.foreach { (accVar, ir) =>
                  cb.assign(accVar,
                    emitI(ir, producer.elementRegion, env = seqEnv)
                      .map(cb)(pc => pc.castTo(cb, producer.elementRegion, accVar.st, deepCopy = false)))
                }
              }
            }

            if (producer.requiresMemoryManagementPerElement) {
              accVars.foreach { xAcc =>
                cb.assign(xAcc, xAcc.toI(cb).map(cb)(pc => pc.castTo(cb, region, pc.st, deepCopy = true)))
              }
              cb += producer.elementRegion.invalidate()
              cb += tmpRegion.invalidate()
            }
            emitI(res, env = resEnv)
          }

      case t@Trap(child) =>
        val (ev, mb) = emitSplitMethod("trap", cb, child, region, env, container, loopEnv)
        val maybeException = cb.newLocal[(String, java.lang.Integer)]("trap_msg", cb.emb.ecb.runMethodWithHailExceptionHandler(mb.mb.methodName))
        val sst = SStringPointer(PCanonicalString(false))

        val tt = t.typ.asInstanceOf[TTuple]
        val errTupleType = tt.types(0).asInstanceOf[TTuple]
        val errTuple = SStackStruct(errTupleType, FastSeq(EmitType(sst, true), EmitType(SInt32, true)))
        val tv = cb.emb.newEmitField("trap_errTuple", EmitType(errTuple, false))

        val maybeMissingEV = cb.emb.newEmitField("trap_value", ev.emitType.copy(required = false))
        cb.ifx(maybeException.isNull, {
          cb.assign(tv, EmitCode.missing(cb.emb, errTuple))
          cb.assign(maybeMissingEV, ev)
        }, {
          val str = EmitCode.fromI(cb.emb)(cb => IEmitCode.present(cb, sst.constructFromString(cb, region, maybeException.invoke[String]("_1"))))
          val errorId = EmitCode.fromI(cb.emb)(cb =>
            IEmitCode.present(cb, primitive(cb.memoize(maybeException.invoke[java.lang.Integer]("_2").invoke[Int]("intValue")))))
          cb.assign(tv, IEmitCode.present(cb, SStackStruct.constructFromArgs(cb, region, errTupleType, str, errorId)))
          cb.assign(maybeMissingEV, EmitCode.missing(cb.emb, ev.st))
        })
        IEmitCode.present(cb, {
          SStackStruct.constructFromArgs(cb, region, t.typ.asInstanceOf[TBaseStruct], tv, maybeMissingEV)
        })

      case Die(m, typ, errorId) =>
        val cm = emitI(m)
        val msg = cb.newLocal[String]("die_msg")
        cm.consume(cb,
          cb.assign(msg, "<exception message missing>"),
          { sc => cb.assign(msg, sc.asString.loadString(cb)) })
        cb._throw[HailException](Code.newInstance[HailException, String, Int](msg, errorId))

        IEmitCode.present(cb, SUnreachable.fromVirtualType(typ).defaultValue)

      case ConsoleLog(message, result) =>
        val cm = emitI(message)
        val msg = cm.consumeCode(cb, "ConsoleLog with missing message", _.asString.loadString(cb))
        cb.consoleInfo(msg)
        emitI(result)

      case CastToArray(a) =>
        emitI(a).map(cb) { ind => ind.asIndexable.castToArray(cb) }

      case ReadValue(path, reader, requestedType) =>
        emitI(path).map(cb) { pv =>
          val is = cb.memoize(mb.openUnbuffered(pv.asString.loadString(cb), checkCodec = true))
          val decoded = reader.readValue(cb, requestedType, region, is)
          cb += is.invoke[Unit]("close")
          decoded
        }

      case WriteValue(value, path, writer, stagingFile) =>
        emitI(path).flatMap(cb) { case pv: SStringValue =>
          emitI(value).map(cb) { v =>
            val s = stagingFile.map(emitI(_).get(cb).asString)
            val os = cb.memoize(mb.createUnbuffered(s.getOrElse(pv).loadString(cb)))
            writer.writeValue(cb, v, os)
            cb += os.invoke[Unit]("close")
            s.foreach { stage =>
              cb += mb.getFS.invoke[String, String, Boolean, Unit]("copy", stage.loadString(cb), pv.loadString(cb), const(true))
            }
            pv
          }
        }

      case x@TailLoop(name, args, body) =>
        val loopStartLabel = CodeLabel()

        val accTypes = ctx.req.lookupState(x).zip(args.map(_._2.typ))
          .map { case (btwr, t) => VirtualTypeWithReq(t, btwr.asInstanceOf[TypeWithRequiredness])
            .canonicalEmitType
          }

        val inits = args.zip(accTypes)

        val stagedPool = cb.newLocal[RegionPool]("tail_loop_pool_ref")
        cb.assign(stagedPool, region.getPool())

        val resultEmitType = ctx.req.lookup(body).asInstanceOf[TypeWithRequiredness].canonicalEmitType(body.typ)
        val loopRef = LoopRef(cb, loopStartLabel, inits.map { case ((name, _), pt) => (name, pt) }, stagedPool, resultEmitType)

        val argEnv = env
          .bind((args.map(_._1), loopRef.loopArgs).zipped.toArray: _*)

        val newLoopEnv = loopEnv.getOrElse(Env.empty)

        // Emit into LoopRef's current region. (region 1)
        loopRef.loopArgs.zip(inits).foreach { case (settable, ((_, x), et)) =>
          settable.store(cb, emitI(x, loopRef.r1).map(cb)(_.castTo(cb, loopRef.r1, et.st)))
        }

        cb.define(loopStartLabel)

        val result = emitI(body, region=loopRef.r1, env = argEnv, loopEnv = Some(newLoopEnv.bind(name, loopRef))).map(cb) { pc =>
          val answerInRightRegion = pc.copyToRegion(cb, region, pc.st)
          cb.append(loopRef.r1.clearRegion())
          cb.append(loopRef.r2.clearRegion())
          answerInRightRegion
        }
        assert(result.emitType == resultEmitType, s"loop type mismatch: emitted=${ result.emitType }, expected=${ resultEmitType }")
        result

      case Recur(name, args, _) =>
        val loopRef = loopEnv.get.lookup(name)

        // Need to emit into region 1, copy to region 2, then clear region 1, then swap them.
        (loopRef.tmpLoopArgs, loopRef.loopTypes, args).zipped.map { case (tmpLoopArg, et, arg) =>
          tmpLoopArg.store(cb, emitI(arg, loopEnv = None, region = loopRef.r1).map(cb)(_.copyToRegion(cb, loopRef.r2, et.st)))
        }

        cb.append(loopRef.r1.clearRegion())

        // Swap
        val temp = cb.newLocal[Region]("recur_temp_swap_region")
        cb.assign(temp, loopRef.r1)
        cb.assign(loopRef.r1, loopRef.r2)
        cb.assign(loopRef.r2, temp)

        cb.assign(loopRef.loopArgs, loopRef.tmpLoopArgs.load())
        cb.goto(loopRef.L)

        // Dead code. The dead label is necessary because you can't append anything else to a code builder
        // after a goto.
        val deadLabel = CodeLabel()
        cb.define(deadLabel)

        val rt = loopRef.resultType
        IEmitCode(CodeLabel(), CodeLabel(), rt.st.defaultValue, rt.required)

      case x@CollectDistributedArray(contexts, globals, cname, gname, body, dynamicID, staticID, tsd) =>
        val parentCB = mb.ecb
        emitStream(contexts, cb, region).map(cb) { case ctxStream: SStreamValue =>

          def wrapInTuple(cb: EmitCodeBuilder, region: Value[Region], et: EmitCode): SBaseStructPointerValue = {
            PCanonicalTuple(true, et.emitType.storageType).constructFromFields(cb, region, FastSeq(et), deepCopy = false)
          }

          val bufferSpec: BufferSpec = BufferSpec.blockedUncompressed

          val emitGlobals = EmitCode.fromI(mb)(cb => emitInNewBuilder(cb, globals))

          val ctxType = ctxStream.st.elementEmitType
          val contextPTuple: PTuple = PCanonicalTuple(required = true, ctxType.storageType)
          val globalPTuple: PTuple = PCanonicalTuple(required = true, emitGlobals.emitType.storageType)
          val contextSpec: TypedCodecSpec = TypedCodecSpec(contextPTuple, bufferSpec)
          val globalSpec: TypedCodecSpec = TypedCodecSpec(globalPTuple, bufferSpec)

          // emit body in new FB
          val bodyFB = EmitFunctionBuilder[Region, Array[Byte], Array[Byte], Array[Byte]](ctx.executeContext, s"collect_distributed_array_$staticID")

          var bodySpec: TypedCodecSpec = null
          bodyFB.emitWithBuilder { cb =>
            val region = bodyFB.getCodeParam[Region](1)
            val ctxIB = cb.newLocal[InputBuffer]("cda_ctx_ib", contextSpec.buildCodeInputBuffer(
              Code.newInstance[ByteArrayInputStream, Array[Byte]](bodyFB.getCodeParam[Array[Byte]](2))))
            val gIB = cb.newLocal[InputBuffer]("cda_g_ib", globalSpec.buildCodeInputBuffer(
              Code.newInstance[ByteArrayInputStream, Array[Byte]](bodyFB.getCodeParam[Array[Byte]](3))))

            val decodedContext = contextSpec.encodedType.buildDecoder(contextSpec.encodedVirtualType, bodyFB.ecb)
              .apply(cb, region, ctxIB)
              .asBaseStruct
              .loadField(cb, 0)
              .memoizeField(cb, "decoded_context")

            val decodedGlobal = globalSpec.encodedType.buildDecoder(globalSpec.encodedVirtualType, bodyFB.ecb)
              .apply(cb, region, gIB)
              .asBaseStruct
              .loadField(cb, 0)
              .memoizeField(cb, "decoded_global")

            val env = EmitEnv(Env[EmitValue](
              (cname, decodedContext),
              (gname, decodedGlobal)), FastSeq())

            if (ctx.executeContext.getFlag("print_ir_on_worker") != null)
              cb.consoleInfo(Pretty(ctx.executeContext, body, elideLiterals = true))
            if (ctx.executeContext.getFlag("print_inputs_on_worker") != null)
              cb.consoleInfo(cb.strValue(decodedContext))

            val bodyResult = wrapInTuple(cb,
              region,
              EmitCode.fromI(cb.emb)(cb => new Emit(ctx, bodyFB.ecb).emitI(body, cb, env, None)))

            bodySpec = TypedCodecSpec(bodyResult.st.storageType().setRequired(true), bufferSpec)

            val bOS = cb.newLocal[ByteArrayOutputStream]("cda_baos", Code.newInstance[ByteArrayOutputStream]())
            val bOB = cb.newLocal[OutputBuffer]("cda_ob", bodySpec.buildCodeOutputBuffer(bOS))
            bodySpec.encodedType.buildEncoder(bodyResult.st, cb.emb.ecb)
              .apply(cb, bodyResult, bOB)
            cb += bOB.invoke[Unit]("flush")
            cb += bOB.invoke[Unit]("close")
            bOS.invoke[Array[Byte]]("toByteArray")
          }

          val fID = genUID()
          parentCB.addModule(fID, bodyFB.resultWithIndex())
          val functionID = fID

          val backend = parentCB.backend()

          val baos = mb.genFieldThisRef[ByteArrayOutputStream]()
          val buf = mb.genFieldThisRef[OutputBuffer]()
          val ctxab = mb.genFieldThisRef[ByteArrayArrayBuilder]()


          def addContexts(cb: EmitCodeBuilder, ctxStream: StreamProducer): Unit = {
            ctxStream.memoryManagedConsume(region, cb, setup = { cb =>
              cb += ctxab.invoke[Int, Unit]("ensureCapacity", ctxStream.length.map(_.apply(cb)).getOrElse(16))
            }) { cb =>
              cb += baos.invoke[Unit]("reset")
              val ctxTuple = wrapInTuple(cb, region, ctxStream.element)
              contextSpec.encodedType.buildEncoder(ctxTuple.st, parentCB)
                .apply(cb, ctxTuple, buf)
              cb += buf.invoke[Unit]("flush")
              cb += ctxab.invoke[Array[Byte], Unit]("add", baos.invoke[Array[Byte]]("toByteArray"))
            }
          }

          def addGlobals(cb: EmitCodeBuilder): Unit = {
            val wrapped = wrapInTuple(cb, region, emitGlobals)
            globalSpec.encodedType.buildEncoder(wrapped.st, parentCB)
              .apply(cb, wrapped, buf)
            cb += buf.invoke[Unit]("flush")
          }

          cb.assign(baos, Code.newInstance[ByteArrayOutputStream]())
          cb.assign(buf, contextSpec.buildCodeOutputBuffer(baos)) // TODO: take a closer look at whether we need two codec buffers?
          cb.assign(ctxab, Code.newInstance[ByteArrayArrayBuilder, Int](16))
          addContexts(cb, ctxStream.getProducer(mb))
          cb += baos.invoke[Unit]("reset")
          addGlobals(cb)

          assert(staticID != null)
          val stageName = cb.newLocal[String]("stagename")
          cb.assign(stageName, staticID)

          val semhash = cb.newLocal[Option[SemanticHash.Type]]("semhash",
            Code.invokeScalaObject[Option[SemanticHash.Type]](
              Option.getClass,
              "empty",
              Array(),
              Array()
            )
          )

          emitI(dynamicID).consume(cb,
            ctx.executeContext.irMetadata.nextHash.foreach { hash =>
              cb.assign(semhash,
                Code.invokeScalaObject[Option[SemanticHash.Type]](
                  SemanticHash.CodeGenSupport.getClass,
                  "lift",
                  Array(classOf[SemanticHash.Type]),
                  Array(hash)
                )
              )
            },
            { dynamicID =>
              val dynV = dynamicID.asString.loadString(cb)
              cb.assign(stageName, stageName.concat("|").concat(dynV))
              ctx.executeContext.irMetadata.nextHash.foreach { staticHash =>

                val dynamicHash =
                  dynV.invoke[Array[Byte]]("getBytes")

                val combined =
                  Code.invokeScalaObject[SemanticHash.Type](
                    SemanticHash.getClass,
                    "extend",
                    Array(classOf[SemanticHash.Type], classOf[Array[Byte]]),
                    Array(staticHash, dynamicHash)
                  )

                cb.assign(semhash,
                  Code.invokeScalaObject[Option[SemanticHash.Type]](
                    SemanticHash.CodeGenSupport.getClass,
                    "lift",
                    Array(classOf[SemanticHash.Type]),
                    Array(combined)
                  )
                )
              }
            }
          )

          val encRes = cb.newLocal[Array[Array[Byte]]]("encRes")
          cb.assign(encRes, backend.invoke[BackendContext, HailClassLoader, FS, String, Array[Array[Byte]], Array[Byte], String, Option[SemanticHash.Type], Option[TableStageDependency], Array[Array[Byte]]](
            "collectDArray",
            mb.getObject(ctx.executeContext.backendContext),
            mb.getHailClassLoader,
            mb.getFS,
            functionID,
            ctxab.invoke[Array[Array[Byte]]]("result"),
            baos.invoke[Array[Byte]]("toByteArray"),
            stageName,
            semhash,
            mb.getObject(tsd))
          )

          val len = cb.memoize(encRes.length())
          val pt = PCanonicalArray(bodySpec.encodedType.decodedSType(bodySpec.encodedVirtualType).asInstanceOf[SBaseStruct].fieldEmitTypes(0).storageType)
          val resultArray = pt.constructFromElements(cb, region, len, deepCopy = false) { (cb, i) =>
            val ib = cb.memoize(bodySpec.buildCodeInputBuffer(Code.newInstance[ByteArrayInputStream, Array[Byte]](encRes(i))))
            val eltTupled = bodySpec.encodedType.buildDecoder(bodySpec.encodedVirtualType, parentCB)
              .apply(cb, region, ib)
              .asBaseStruct
            cb += (encRes.update(i, Code._null[Array[Byte]]))
            eltTupled.loadField(cb, 0)
          }
          cb.assign(encRes, Code._null)
          resultArray
        }

      case _ =>
        emitFallback(ir)
    }

    ctx.req.lookupOpt(ir) match {
      case Some(r) =>
        if (result.required != r.required) {
          throw new RuntimeException(s"requiredness mismatch: EC=${ result.required } / Analysis=${ r.required }\n${ result.st }\n${ Pretty(ctx.executeContext, ir) }")
        }

      case _ =>
      // we dynamically generate some IRs in emission. Ignore these...
    }

    if (result.st.virtualType != ir.typ)
      throw new RuntimeException(s"type mismatch:\n  EC=${ result.st.virtualType }\n  IR=${ ir.typ }\n  node: ${ Pretty(ctx.executeContext, ir).take(50) }")

    result
  }

  /**
    * Invariants of the Returned Triplet
    * ----------------------------------
    *
    * The elements of the triplet are called (precompute, missingness, value)
    *
    *  1. evaluate each returned Code[_] at most once
    *  2. evaluate precompute *on all static code-paths* leading to missingness or value
    *  3. guard the the evaluation of value by missingness
    *
    * Triplets returning values cannot have side-effects.  For void triplets, precompute
    * contains the side effect, missingness is false, and value is {@code Code._empty}.
    *
    * JVM gotcha:
    * a variable must be initialized on all static code-paths prior to its use (ergo defaultValue)
    *
    * Argument Convention
    * -------------------
    *
    * {@code In(i)} occupies two argument slots, one for the value and one for a
    * missing bit. The value for {@code  In(0)} is passed as argument
    * {@code  nSpecialArguments + 1}. The missingness bit is the subsequent
    * argument. In general, the value for {@code  In(i)} appears at
    * {@code  nSpecialArguments + 1 + 2 * i}.
    *
    * There must always be at least one special argument: a {@code  Region} in
    * which the IR can allocate memory.
    *
    * When compiling an aggregation expression, {@code AggIn} refers to the first
    * argument {@code In(0)} whose type must be of type
    * {@code tAggIn.elementType}.  {@code tAggIn.symTab} is not used by Emit.
    *
    **/
  private[ir] def emit(ir: IR, mb: EmitMethodBuilder[C], env: EmitEnv, container: Option[AggContainer]): EmitCode = {
    val region = mb.getCodeParam[Region](1)
    emit(ir, mb, region, env, container, None)
  }

  private[ir] def emitWithRegion(ir: IR, mb: EmitMethodBuilder[C], region: Value[Region], env: EmitEnv, container: Option[AggContainer]): EmitCode =
    emit(ir, mb, region, env, container, None)

  private def emit(
    ir: IR,
    mb: EmitMethodBuilder[C],
    region: Value[Region],
    env: EmitEnv,
    container: Option[AggContainer],
    loopEnv: Option[Env[LoopRef]],
    fallingBackFromEmitI: Boolean = false
  ): EmitCode = {

    if (ctx.methodSplits.contains(ir) && !ctx.tryingToSplit.contains(ir)) {
      return EmitCode.fromI(mb)(cb => emitInSeparateMethod(s"split_${ir.getClass.getSimpleName}", cb, ir, region, env, container, loopEnv))
    }


    def emit(ir: IR, region: Value[Region] = region, env: EmitEnv = env, container: Option[AggContainer] = container, loopEnv: Option[Env[LoopRef]] = loopEnv): EmitCode =
      this.emit(ir, mb, region, env, container, loopEnv)

    def emitI(ir: IR, cb: EmitCodeBuilder, env: EmitEnv = env, container: Option[AggContainer] = container, loopEnv: Option[Env[LoopRef]] = loopEnv): IEmitCode =
      this.emitI(ir, cb, region, env, container, loopEnv)

    def emitVoid(ir: IR, env: EmitEnv = env, container: Option[AggContainer] = container, loopEnv: Option[Env[LoopRef]] = loopEnv): Code[Unit] = {
      EmitCodeBuilder.scopedVoid(mb) { cb =>
        this.emitVoid(cb, ir, region, env, container, loopEnv)
      }
    }

    def emitStream(ir: IR, outerRegion: Value[Region]): EmitCode =
      EmitCode.fromI(mb)(cb => EmitStream.produce(this, ir, cb, cb.emb, outerRegion, env, container))

    // ideally, emit would not be called with void values, but initOp args can be void
    // working towards removing this
    if (ir.typ == TVoid)
      return EmitCode.fromI(mb) { cb =>
        this.emitVoid(cb, ir, region, env, container, loopEnv)
        IEmitCode.present(cb, SCode._empty)
      }

    val result: EmitCode = (ir: @unchecked) match {

      case Let(name, value, body) =>
        EmitCode.fromI(mb) { cb =>
          val xVal = if (value.typ.isInstanceOf[TStream]) emitStream(value, region) else emit(value)
          cb.withScopedMaybeStreamValue(xVal, s"let_$name") { ev =>
            emitI(body, cb, env = env.bind(name, ev))
          }
        }

      case Ref(name, t) =>
        val ev = env.bindings.lookup(name)
        if (ev.st.virtualType != t)
          throw new RuntimeException(s"emit value type did not match specified type:\n name: $name\n  ev: ${ ev.st.virtualType }\n  ir: ${ ir.typ }")
        ev.load

      case ir@Apply(fn, typeArgs, args, rt, errorID) =>
        val impl = ir.implementation
        val unified = impl.unify(typeArgs, args.map(_.typ), rt)
        assert(unified)

        val emitArgs = args.map(a => EmitCode.fromI(mb)(emitI(a, _))).toFastSeq

        val argSTypes = emitArgs.map(_.st)
        val retType = impl.computeStrictReturnEmitType(ir.typ, argSTypes)
        val k = (fn, typeArgs, argSTypes, retType)
        val meth =
          methods.get(k) match {
            case Some(funcMB) =>
              funcMB
            case None =>
              val funcMB = impl.getAsMethod(mb.ecb, retType, typeArgs, argSTypes: _*)
              methods.update(k, funcMB)
              funcMB
          }
        EmitCode.fromI(mb) { cb =>
          val emitArgs = args.map(a => EmitCode.fromI(cb.emb)(emitI(a, _))).toFastSeq
          IEmitCode.multiMapEmitCodes(cb, emitArgs) { codeArgs =>
<<<<<<< HEAD
            cb.invokeSCode(meth, FastSeq[Param](cb._this, CodeParam(region), CodeParam(errorID)) ++ codeArgs.map(pc => pc: Param): _*)
=======
            cb.invokeSCode(meth, FastSeq[Param](CodeParam(region), CodeParam(errorID)) ++ codeArgs.map(pc => pc: Param): _*)
>>>>>>> 87398e1b
          }
        }

      case x@ApplySpecial(_, typeArgs, args, rt, errorID) =>
        val codeArgs = args.map(a => emit(a))
        val impl = x.implementation
        val unified = impl.unify(typeArgs, args.map(_.typ), rt)
        assert(unified)
        val retType = impl.computeReturnEmitType(x.typ, codeArgs.map(_.emitType))
        impl.apply(EmitRegion(mb, region), retType.st, typeArgs, errorID, codeArgs: _*)

      case WritePartition(stream, pctx, writer) =>
        val ctxCode = emit(pctx)
        val streamCode = emitStream(stream, region)
        EmitCode.fromI(mb) { cb =>
          streamCode.toI(cb).flatMap(cb) { case stream: SStreamValue =>
            writer.consumeStream(ctx.executeContext, cb, stream.getProducer(mb), ctxCode, region)
          }
        }

      case x =>
        if (fallingBackFromEmitI) {
          fatal(s"ir is not defined in emit or emitI $x")
        }
        EmitCode.fromI(mb) { cb =>
          emitI(ir, cb)
        }
    }

    ctx.req.lookupOpt(ir) match {
      case Some(r) =>
        if (result.required != r.required) {
          throw new RuntimeException(s"requiredness mismatch: EC=${ result.required } / Analysis=${ r.required }\n${ result.emitType }\n${ Pretty(ctx.executeContext, ir) }")
        }

      case _ =>
      // we dynamically generate some IRs in emission. Ignore these...
    }

    if (result.st.virtualType != ir.typ)
      throw new RuntimeException(s"type mismatch: EC=${ result.st.virtualType } / IR=${ ir.typ }\n${ ir.getClass.getSimpleName }")
    result
  }

  private def makeDependentSortingFunction(
    cb: EmitCodeBuilder,
    elemSCT: SingleCodeType, ir: IR, env: EmitEnv, emitter: Emit[_], leftRightComparatorNames: Array[String]
  ): (EmitCodeBuilder, Value[Region], Value[_], Value[_]) => Value[Boolean] = {
    val fb = cb.emb.ecb

    var newEnv = env
    val sort = fb.genEmitMethod("dependent_sorting_func",
      FastSeq(typeInfo[Region], CodeParamType(elemSCT.ti), CodeParamType(elemSCT.ti)),
      BooleanInfo)

    sort.emitWithBuilder[Boolean] { cb =>
      val region = sort.getCodeParam[Region](1)
      val leftEC = cb.memoize(EmitCode.present(sort, elemSCT.loadToSValue(cb, sort.getCodeParam(2)(elemSCT.ti))), "sort_leftEC")
      val rightEC = cb.memoize(EmitCode.present(sort, elemSCT.loadToSValue(cb, sort.getCodeParam(3)(elemSCT.ti))), "sort_rightEC")

      if (leftRightComparatorNames.nonEmpty) {
        assert(leftRightComparatorNames.length == 2)
        newEnv = newEnv.bind(
            (leftRightComparatorNames(0), leftEC),
            (leftRightComparatorNames(1), rightEC))
      }

      val iec = emitter.emitI(ir, cb, newEnv, None)
      iec.get(cb, "Result of sorting function cannot be missing").asBoolean.value
    }
    (cb: EmitCodeBuilder, region: Value[Region], l: Value[_], r: Value[_]) =>
      cb.memoize(cb.invokeCode[Boolean](sort, cb._this, region, l, r))
  }
}

object NDArrayEmitter {

  def zeroBroadcastedDims2(mb: EmitMethodBuilder[_], loopVars: IndexedSeq[Value[Long]], nDims: Int, shapeArray: IndexedSeq[Value[Long]]): IndexedSeq[Value[Long]] = {
    val broadcasted = 0L
    val notBroadcasted = 1L
    Array.tabulate(nDims)(dim => new Value[Long] {
      def get: Code[Long] = (shapeArray(dim) > 1L).mux(notBroadcasted, broadcasted) * loopVars(dim)
    })
  }

  def broadcastMask(shapeArray: IndexedSeq[Code[Long]]): IndexedSeq[Value[Long]] = {
    val broadcasted = 0L
    val notBroadcasted = 1L
    shapeArray.map(shapeElement => new Value[Long] {
      def get: Code[Long] = (shapeElement > 1L).mux(notBroadcasted, broadcasted)
    })
  }

  def zeroBroadcastedDims(indices: IndexedSeq[Code[Long]], broadcastMask: IndexedSeq[Code[Long]]): IndexedSeq[Value[Long]] = {
    indices.zip(broadcastMask).map { case (index, flag) => new Value[Long] {
      def get: Code[Long] = index * flag
    }
    }
  }

  def unifyShapes2(cb: EmitCodeBuilder, leftShape: IndexedSeq[Value[Long]], rightShape: IndexedSeq[Value[Long]], errorID: Int): IndexedSeq[Value[Long]] = {
    val shape = leftShape.zip(rightShape).zipWithIndex.map { case ((left, right), i) =>
      val notSameAndNotBroadcastable = !((left ceq right) || (left ceq 1L) || (right ceq 1L))
      cb.newField[Long](
        s"unify_shapes2_shape$i",
        notSameAndNotBroadcastable.mux(
          Code._fatalWithID[Long](rightShape.foldLeft[Code[String]](
            leftShape.foldLeft[Code[String]](
              const("Incompatible NDArray shapes: [ ")
            )((accum, v) => accum.concat(v.toS).concat(" "))
              .concat("] vs [ ")
          )((accum, v) => accum.concat(v.toS).concat(" "))
            .concat("]"), errorID),
          (left > right).mux(left, right)))
    }

    shape
  }

  def matmulShape(cb: EmitCodeBuilder, leftShape: IndexedSeq[Value[Long]], rightShape: IndexedSeq[Value[Long]], errorID: Int): IndexedSeq[Value[Long]] = {
    val mb = cb.emb

    assert(leftShape.nonEmpty)
    assert(rightShape.nonEmpty)

    var lK: Value[Long] = null
    var rK: Value[Long] = null
    var shape: IndexedSeq[Value[Long]] = null

    if (leftShape.length == 1) {
      lK = leftShape.head
      if (rightShape.length == 1) {
        rK = rightShape.head
        shape = FastSeq()
      } else {
        rK = rightShape(rightShape.length - 2)
        shape = rightShape.slice(0, rightShape.length - 2) :+ rightShape.last
      }
    } else {
      lK = leftShape.last
      if (rightShape.length == 1) {
        rK = rightShape.head
        shape = leftShape.slice(0, leftShape.length - 1)
      } else {
        rK = rightShape(rightShape.length - 2)
        val unifiedShape = unifyShapes2(cb,
          leftShape.slice(0, leftShape.length - 2),
          rightShape.slice(0, rightShape.length - 2), errorID)
        shape = unifiedShape :+ leftShape(leftShape.length - 2) :+ rightShape.last
      }
    }

    val leftShapeString = const("(").concat(leftShape.map(_.toS).reduce((a, b) => a.concat(", ").concat(b))).concat(")")
    val rightShapeString = const("(").concat(rightShape.map(_.toS).reduce((a, b) => a.concat(", ").concat(b))).concat(")")


    cb.ifx(lK.cne(rK), {
      cb._fatalWithError(errorID,"Matrix dimensions incompatible: ", leftShapeString,
        " can't be multiplied by matrix with dimensions ", rightShapeString)
    })

    shape
  }
}

abstract class NDArrayEmitter(val outputShape: IndexedSeq[Value[Long]], val elementType: SType) {
  val nDims = outputShape.length

  def outputElement(cb: EmitCodeBuilder, idxVars: IndexedSeq[Value[Long]]): SValue

  def emit(cb: EmitCodeBuilder, targetType: PCanonicalNDArray, region: Value[Region]): SValue = {
    val shapeArray = outputShape

    val idx = cb.newLocal[Int]("ndarrayemitter_emitloops_idx", 0)

    val (firstElementAddress, finish) = targetType.constructDataFunction(
      outputShape,
      targetType.makeColumnMajorStrides(shapeArray, cb),
      cb,
      region)

    SNDArray.forEachIndexColMajor(cb, shapeArray, "ndarrayemitter_emitloops") { case (cb, idxVars) =>
      IEmitCode.present(cb, outputElement(cb, idxVars)).consume(cb, {
        cb._fatal("NDArray elements cannot be missing")
      }, { elementPc =>
        targetType.elementType.storeAtAddress(cb, firstElementAddress + (idx.toL * targetType.elementType.byteSize), region, elementPc, true)
      })
      cb.assign(idx, idx + 1)
    }

    finish(cb)
  }
}<|MERGE_RESOLUTION|>--- conflicted
+++ resolved
@@ -2729,11 +2729,7 @@
         EmitCode.fromI(mb) { cb =>
           val emitArgs = args.map(a => EmitCode.fromI(cb.emb)(emitI(a, _))).toFastSeq
           IEmitCode.multiMapEmitCodes(cb, emitArgs) { codeArgs =>
-<<<<<<< HEAD
             cb.invokeSCode(meth, FastSeq[Param](cb._this, CodeParam(region), CodeParam(errorID)) ++ codeArgs.map(pc => pc: Param): _*)
-=======
-            cb.invokeSCode(meth, FastSeq[Param](CodeParam(region), CodeParam(errorID)) ++ codeArgs.map(pc => pc: Param): _*)
->>>>>>> 87398e1b
           }
         }
 
