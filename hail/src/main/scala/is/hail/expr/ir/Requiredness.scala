package is.hail.expr.ir

import is.hail.backend.ExecuteContext
import is.hail.expr.ir.functions.GetElement
import is.hail.methods.ForceCountTable
import is.hail.types._
import is.hail.types.physical.PType
import is.hail.types.physical.stypes.{EmitType, PTypeReferenceSingleCodeType, StreamSingleCodeType}
import is.hail.types.virtual._
import is.hail.utils._

import scala.collection.mutable

object Requiredness {
  def apply(node: BaseIR, usesAndDefs: UsesAndDefs, ctx: ExecuteContext, env: Env[PType]): RequirednessAnalysis = {
    val pass = new Requiredness(usesAndDefs, ctx)
    pass.initialize(node, env)
    pass.run()
    pass.result()
  }

  def apply(node: BaseIR, ctx: ExecuteContext): RequirednessAnalysis =
    apply(node, ComputeUsesAndDefs(node), ctx, Env.empty)
}

case class RequirednessAnalysis(r: Memo[BaseTypeWithRequiredness], states: Memo[IndexedSeq[TypeWithRequiredness]]) {
  def lookup(node: BaseIR): BaseTypeWithRequiredness = r.lookup(node)
  def lookupState(node: BaseIR): IndexedSeq[BaseTypeWithRequiredness] = states.lookup(node)
  def lookupOpt(node: BaseIR): Option[BaseTypeWithRequiredness] = r.get(node)
  def apply(node: IR): TypeWithRequiredness = tcoerce[TypeWithRequiredness](lookup(node))
  def getState(node: IR): IndexedSeq[TypeWithRequiredness] = states(node)
}

class Requiredness(val usesAndDefs: UsesAndDefs, ctx: ExecuteContext) {
  type State = Memo[BaseTypeWithRequiredness]
  private val cache = Memo.empty[BaseTypeWithRequiredness]
  private val dependents = Memo.empty[mutable.Set[RefEquality[BaseIR]]]
  private val q = mutable.Set[RefEquality[BaseIR]]()

  private val defs = Memo.empty[IndexedSeq[BaseTypeWithRequiredness]]
  private val states = Memo.empty[IndexedSeq[TypeWithRequiredness]]

  def result(): RequirednessAnalysis = RequirednessAnalysis(cache, states)

  def lookup(node: IR): TypeWithRequiredness = tcoerce[TypeWithRequiredness](cache(node))
  def lookupAs[T <: TypeWithRequiredness](node: IR): T = tcoerce[T](cache(node))
  def lookup(node: TableIR): RTable = tcoerce[RTable](cache(node))
  def lookup(node: BlockMatrixIR): RBlockMatrix = tcoerce[RBlockMatrix](cache(node))

  def supportedType(node: BaseIR): Boolean = node.isInstanceOf[TableIR] || node.isInstanceOf[IR] || node.isInstanceOf[BlockMatrixIR]

  private def initializeState(node: BaseIR): Unit = if (!cache.contains(node)) {
    assert(supportedType(node))
    val re = RefEquality(node)
    node match {
      case x: ApplyIR =>
        initializeState(x.body)
        val xUses = ComputeUsesAndDefs(x.body, errorIfFreeVariables = false)
        xUses.uses.m.foreach { case (re, uses) =>
          usesAndDefs.uses.bind(re, uses)
        }
        usesAndDefs.uses.bind(re, xUses.free)
        dependents.getOrElseUpdate(x.body, mutable.Set[RefEquality[BaseIR]]()) += re
      case _ =>
    }
    node.children.foreach {
      case c: MatrixIR => fatal("Requiredness analysis only works on lowered MatrixTables. ")
      case c if supportedType(node) =>
        initializeState(c)
        if (node.typ != TVoid)
          dependents.getOrElseUpdate(c, mutable.Set[RefEquality[BaseIR]]()) += re
    }
    if (node.typ != TVoid) {
      cache.bind(node, BaseTypeWithRequiredness(node.typ))
      if (usesAndDefs.free == null || !re.t.isInstanceOf[BaseRef] || !usesAndDefs.free.contains(re.asInstanceOf[RefEquality[BaseRef]]))
        q += re
    }
  }

  def initialize(node: BaseIR, env: Env[PType]): Unit = {
    initializeState(node)
    usesAndDefs.uses.m.keys.foreach { n =>
      if (supportedType(n.t)) addBindingRelations(n.t)
    }
    if (usesAndDefs.free != null)
      usesAndDefs.free.foreach { re =>
        lookup(re.t).fromPType(env.lookup(re.t.name))
      }
  }

  def run(): Unit = {
    while (q.nonEmpty) {
      val node = q.head
      q -= node
      if (analyze(node.t) && dependents.contains(node)) {
        q ++= dependents.lookup(node)
      }
    }
  }

  def addBindingRelations(node: BaseIR): Unit = {
    val refMap: Map[String, IndexedSeq[RefEquality[BaseRef]]] =
      usesAndDefs.uses(node).toFastIndexedSeq.groupBy(_.t.name)
    def addElementBinding(name: String, d: IR, makeOptional: Boolean = false, makeRequired: Boolean = false): Unit = {
      assert(!(makeOptional && makeRequired))
      if (refMap.contains(name)) {
        val uses = refMap(name)
        val eltReq = tcoerce[RIterable](lookup(d)).elementType
        val req = if (makeOptional) {
          val optional = eltReq.copy(eltReq.children)
          optional.union(false)
          optional
        } else if (makeRequired) {
          val req = eltReq.copy(eltReq.children)
          req.union(true)
          req
        } else eltReq
        uses.foreach { u => defs.bind(u, Array(req)) }
        dependents.getOrElseUpdate(d, mutable.Set[RefEquality[BaseIR]]()) ++= uses
      }
    }

    def addBlockMatrixElementBinding(name: String, d: BlockMatrixIR, makeOptional: Boolean = false): Unit = {
      if (refMap.contains(name)) {
        val uses = refMap(name)
        val eltReq = tcoerce[RBlockMatrix](lookup(d)).elementType
        val req = if (makeOptional) {
          val optional = eltReq.copy(eltReq.children)
          optional.union(false)
          optional
        } else eltReq
        uses.foreach { u => defs.bind(u, Array(req)) }
        dependents.getOrElseUpdate(d, mutable.Set[RefEquality[BaseIR]]()) ++= uses
      }
    }

    def addBindings(name: String, ds: Array[IR]): Unit = {
      if (refMap.contains(name)) {
        val uses = refMap(name)
        uses.foreach { u => defs.bind(u, ds.map(lookup).toArray[BaseTypeWithRequiredness]) }
        ds.foreach { d => dependents.getOrElseUpdate(d, mutable.Set[RefEquality[BaseIR]]()) ++= uses }
      }
    }

    def addBinding(name: String, ds: IR): Unit =
      addBindings(name, Array(ds))

    def addTableBinding(table: TableIR): Unit = {
      if (refMap.contains("row"))
        refMap("row").foreach { u => defs.bind(u, Array[BaseTypeWithRequiredness](lookup(table).rowType)) }
      if (refMap.contains("global"))
        refMap("global").foreach { u => defs.bind(u, Array[BaseTypeWithRequiredness](lookup(table).globalType)) }
      val refs = refMap.getOrElse("row", FastIndexedSeq()) ++ refMap.getOrElse("global", FastIndexedSeq())
      dependents.getOrElseUpdate(table, mutable.Set[RefEquality[BaseIR]]()) ++= refs
    }
    node match {
      case AggLet(name, value, body, isScan) => addBinding(name, value)
      case Let(name, value, body) => addBinding(name, value)
      case RelationalLet(name, value, body) => addBinding(name, value)
      case RelationalLetTable(name, value, body) => addBinding(name, value)
      case TailLoop(loopName, params, body) =>
        addBinding(loopName, body)
        val argDefs = Array.fill(params.length)(new BoxedArrayBuilder[IR]())
        refMap(loopName).map(_.t).foreach { case Recur(_, args, _) =>
          argDefs.zip(args).foreach { case (ab, d) => ab += d }
        }
        val s = Array.fill[TypeWithRequiredness](params.length)(null)
        var i = 0
        while (i < params.length) {
          val (name, init) = params(i)
          s(i) = lookup(refMap.get(name).flatMap(refs => refs.headOption.map(_.t.asInstanceOf[IR])).getOrElse(init))
          addBindings(name, argDefs(i).result() :+ init)
          i += 1
        }
        states.bind(node, s)
      case x@ApplyIR(_, _, args, _) =>
        x.refIdx.foreach { case (n, i) => addBinding(n, args(i)) }
      case ArraySort(a, l, r, c) =>
        addElementBinding(l, a, makeRequired = true)
        addElementBinding(r, a, makeRequired = true)
      case ArrayMaximalIndependentSet(a, tiebreaker) =>
        tiebreaker.foreach { case (left, right, _) =>
          val eltReq = tcoerce[TypeWithRequiredness](tcoerce[RIterable](lookup(a)).elementType.children.head)
<<<<<<< HEAD
          val req = RTuple.fromTypes(FastIndexedSeq(eltReq))
=======
          val req = RTuple(Seq(0 -> eltReq))
>>>>>>> 31ceff2f
          req.union(true)
          refMap(left).foreach { u => defs.bind(u, Array(req)) }
          refMap(right).foreach { u => defs.bind(u, Array(req)) }
        }
      case StreamMap(a, name, body) =>
        addElementBinding(name, a)
      case x@StreamZip(as, names, body, behavior, _) =>
        var i = 0
        while (i < names.length) {
          addElementBinding(names(i), as(i),
            makeOptional = behavior == ArrayZipBehavior.ExtendNA)
          i += 1
        }
      case StreamZipJoin(as, key, curKey, curVals, _) =>
        val aEltTypes = as.map(a => tcoerce[RStruct](tcoerce[RIterable](lookup(a)).elementType))
        if (refMap.contains(curKey)) {
          val uses = refMap(curKey)
          val keyTypes = aEltTypes.map(t => RStruct.fromNamesAndTypes(key.map(k => k -> t.fieldType(k))))
          uses.foreach { u => defs.bind(u, keyTypes) }
          as.foreach { a => dependents.getOrElseUpdate(a, mutable.Set[RefEquality[BaseIR]]()) ++= uses }
        }
        if (refMap.contains(curVals)) {
          val uses = refMap(curVals)
          val valTypes = aEltTypes.map { t =>
            val optional = t.copy(t.children)
            optional.union(false)
            RIterable(optional)
          }
          uses.foreach { u => defs.bind(u, valTypes) }
          as.foreach { a => dependents.getOrElseUpdate(a, mutable.Set[RefEquality[BaseIR]]()) ++= uses }
        }
      case StreamFilter(a, name, cond) => addElementBinding(name, a)
      case StreamTakeWhile(a, name, cond) => addElementBinding(name, a)
      case StreamDropWhile(a, name, cond) => addElementBinding(name, a)
      case StreamFlatMap(a, name, body) => addElementBinding(name, a)
      case StreamFor(a, name, _) => addElementBinding(name, a)
      case StreamFold(a, zero, accumName, valueName, body) =>
        addElementBinding(valueName, a)
        addBindings(accumName, Array[IR](zero, body))
        states.bind(node, Array[TypeWithRequiredness](lookup(
          refMap.get(accumName)
            .flatMap(refs => refs.headOption.map(_.t.asInstanceOf[IR]))
            .getOrElse(zero))))
      case StreamScan(a, zero, accumName, valueName, body) =>
        addElementBinding(valueName, a)
        addBindings(accumName, Array[IR](zero, body))
        states.bind(node, Array[TypeWithRequiredness](lookup(
          refMap.get(accumName)
            .flatMap(refs => refs.headOption.map(_.t.asInstanceOf[IR]))
            .getOrElse(zero))))
      case StreamFold2(a, accums, valueName, seq, result) =>
        addElementBinding(valueName, a)
        val s = Array.fill[TypeWithRequiredness](accums.length)(null)
        var i = 0
        while (i < accums.length) {
          val (n, z) = accums(i)
          addBindings(n, Array[IR](z, seq(i)))
          s(i) = lookup(refMap.get(n).flatMap(refs => refs.headOption.map(_.t.asInstanceOf[IR])).getOrElse(z))
          i += 1
        }
        states.bind(node, s)
      case StreamJoinRightDistinct(left, right, lKey, rKey, l, r, joinf, joinType) =>
        addElementBinding(l, left, makeOptional = (joinType == "outer" || joinType == "right"))
        addElementBinding(r, right, makeOptional = (joinType == "outer" || joinType == "left"))
      case StreamAgg(a, name, query) =>
        addElementBinding(name, a)
      case StreamAggScan(a, name, query) =>
        addElementBinding(name, a)
      case StreamBufferedAggregate(stream, _, _, _, name, _, _) =>
        addElementBinding(name, stream)
      case RunAggScan(a, name, init, seqs, result, signature) =>
        addElementBinding(name, a)
      case AggFold(zero, seqOp, combOp, accumName, otherAccumName, _) =>
        addBindings(accumName, Array(zero, seqOp, combOp))
        addBindings(otherAccumName, Array(zero, seqOp, combOp))
      case AggExplode(a, name, aggBody, isScan) =>
        addElementBinding(name, a)
      case AggArrayPerElement(a, elt, idx, body, knownLength, isScan) =>
        addElementBinding(elt, a)
        //idx is always required Int32
        if (refMap.contains(idx))
          refMap(idx).foreach { use => defs.bind(use, Array[BaseTypeWithRequiredness](RPrimitive())) }
      case NDArrayMap(nd, name, body) =>
        addElementBinding(name, nd)
      case NDArrayMap2(left, right, l, r, body, _) =>
        addElementBinding(l, left)
        addElementBinding(r, right)
      case CollectDistributedArray(ctxs, globs, c, g, body, _, _, _) =>
        addElementBinding(c, ctxs)
        addBinding(g, globs)
      case BlockMatrixMap(child, eltName, f, _) => addBlockMatrixElementBinding(eltName, child)
      case BlockMatrixMap2(leftChild, rightChild, leftName, rightName, _, _) => {
        addBlockMatrixElementBinding(leftName, leftChild)
        addBlockMatrixElementBinding(rightName, rightChild)
      }
      case TableAggregate(c, q) =>
        addTableBinding(c)
      case TableFilter(child, pred) =>
        addTableBinding(child)
      case TableMapRows(child, newRow) =>
        addTableBinding(child)
      case TableMapGlobals(child, newGlobals) =>
        addTableBinding(child)
      case TableKeyByAndAggregate(child, expr, newKey, nPartitions, bufferSize) =>
        addTableBinding(child)
      case TableAggregateByKey(child, expr) =>
        addTableBinding(child)
      case TableMapPartitions(child, globalName, partitionStreamName, body, _, _) =>
        if (refMap.contains(globalName))
          refMap(globalName).foreach { u => defs.bind(u, Array[BaseTypeWithRequiredness](lookup(child).globalType)) }
        if (refMap.contains(partitionStreamName))
          refMap(partitionStreamName).foreach { u => defs.bind(u, Array[BaseTypeWithRequiredness](RIterable(lookup(child).rowType))) }
        val refs = refMap.getOrElse(globalName, FastIndexedSeq()) ++ refMap.getOrElse(partitionStreamName, FastIndexedSeq())
        dependents.getOrElseUpdate(child, mutable.Set[RefEquality[BaseIR]]()) ++= refs
      case TableGen(contexts, globals, cname, gname, _, _, _) =>
        addElementBinding(cname, contexts)
        addBinding(gname, globals)
      case _ => fatal(Pretty(ctx, node))
    }
  }

  def analyze(node: BaseIR): Boolean = node match {
    case x: IR => analyzeIR(x)
    case x: TableIR => analyzeTable(x)
    case x: BlockMatrixIR => analyzeBlockMatrix(x)
    case _ =>
      fatal("MatrixTable must be lowered first.")
  }

  def analyzeTable(node: TableIR): Boolean = {
    val requiredness = lookup(node)
    node match {
      //statically known
      case TableLiteral(typ, rvd, enc, encodedGlobals) =>
        requiredness.rowType.fromPType(rvd.rowPType)
        requiredness.globalType.fromPType(enc.encodedType.decodedPType(typ.globalType))
      case TableRead(typ, dropRows, tr) =>
        val rowReq = tr.rowRequiredness(ctx, typ)
        val globalReq = tr.globalRequiredness(ctx, typ)
        requiredness.rowType.unionFields(rowReq.r.asInstanceOf[RStruct])
        requiredness.globalType.unionFields(globalReq.r.asInstanceOf[RStruct])
      case TableRange(_, _) =>
      case TableGenomicRange(_, _, _) =>

      // pass through TableIR child
      case TableKeyBy(child, _, _) => requiredness.unionFrom(lookup(child))
      case TableFilter(child, _) => requiredness.unionFrom(lookup(child))
      case TableHead(child, _) => requiredness.unionFrom(lookup(child))
      case TableTail(child, _) => requiredness.unionFrom(lookup(child))
      case TableRepartition(child, n, strategy) => requiredness.unionFrom(lookup(child))
      case TableDistinct(child) => requiredness.unionFrom(lookup(child))
      case TableOrderBy(child, sortFields) => requiredness.unionFrom(lookup(child))
      case TableRename(child, rMap, gMap) => requiredness.unionFrom(lookup(child))
      case TableFilterIntervals(child, intervals, keep) => requiredness.unionFrom(lookup(child))
      case RelationalLetTable(name, value, body) => requiredness.unionFrom(lookup(body))
      case TableGen(_, globals, _, _, body, _, _) =>
        requiredness.unionGlobals(lookupAs[RStruct](globals))
        requiredness.unionRows(lookupAs[RIterable](body).elementType.asInstanceOf[RStruct])
      case TableParallelize(rowsAndGlobal, _) =>
        val Seq(rowsReq: RIterable, globalReq: RStruct) = lookupAs[RBaseStruct](rowsAndGlobal).children
        requiredness.unionRows(tcoerce[RStruct](rowsReq.elementType))
        requiredness.unionGlobals(globalReq)
      case TableMapRows(child, newRow) =>
        requiredness.unionRows(lookupAs[RStruct](newRow))
        requiredness.unionGlobals(lookup(child))
      case TableMapGlobals(child, newGlobals) =>
        requiredness.unionRows(lookup(child))
        requiredness.unionGlobals(lookupAs[RStruct](newGlobals))
      case TableExplode(child, path) =>
        val childReq = lookup(child)
        requiredness.unionGlobals(childReq)
        var i = 0
        var newFields: TypeWithRequiredness = requiredness.rowType
        var childFields: TypeWithRequiredness = childReq.rowType
        while (i < path.length) {
          val explode = path(i)
          tcoerce[RStruct](newFields).fields.filter(f => f.name != explode)
            .foreach(f => f.typ.unionFrom(tcoerce[RStruct](childFields).field(f.name)))
          newFields = tcoerce[RStruct](newFields).field(explode)
          childFields = tcoerce[RStruct](childFields).field(explode)
          i += 1
        }
        newFields.unionFrom(tcoerce[RIterable](childFields).elementType)
      case TableUnion(children) =>
        requiredness.unionFrom(lookup(children.head))
        children.tail.foreach(c => requiredness.unionRows(lookup(c)))
      case TableKeyByAndAggregate(child, expr, newKey, nPartitions, bufferSize) =>
        requiredness.unionKeys(lookupAs[RStruct](newKey))
        requiredness.unionValues(lookupAs[RStruct](expr))
        requiredness.unionGlobals(lookup(child))
      case TableAggregateByKey(child, expr) =>
        requiredness.unionKeys(lookup(child))
        requiredness.unionValues(lookupAs[RStruct](expr))
        requiredness.unionGlobals(lookup(child))
      case TableJoin(left, right, joinType, joinKey) =>
        val leftReq = lookup(left).changeKey(left.typ.key.take(joinKey))
        val rightReq = lookup(right).changeKey(right.typ.key.take(joinKey))

        requiredness.unionValues(leftReq)
        requiredness.unionValues(rightReq)

        if (joinType == "outer" || joinType == "left") {
          requiredness.key.zip(leftReq.key).foreach { case (k, rk) =>
            requiredness.field(k).unionFrom(leftReq.field(rk))
          }
          rightReq.valueFields.foreach(n => requiredness.field(n).union(r = false))
        }

        if (joinType == "outer" || joinType == "right") {
          requiredness.key.zip(rightReq.key).foreach { case (k, rk) =>
            requiredness.field(k).unionFrom(rightReq.field(rk))
          }
          leftReq.valueFields.foreach(n => requiredness.field(n).union(r = false))
        }

        if (joinType == "inner")
          requiredness.key.take(joinKey).zipWithIndex.foreach { case (k, i) =>
            requiredness.field(k).unionWithIntersection(FastSeq(
              leftReq.field(leftReq.key(i)),
              rightReq.field(rightReq.key(i))))
          }

        requiredness.unionGlobals(leftReq.globalType)
        requiredness.unionGlobals(rightReq.globalType)

      case TableIntervalJoin(left, right, root, product) =>
        val lReq = lookup(left)
        val rReq = lookup(right)
        requiredness.unionKeys(lReq)
        requiredness.valueFields.filter(_ != root)
          .foreach(n => requiredness.field(n).unionFrom(lReq.field(n)))
        val joinField = if (product)
          requiredness.field(root).asInstanceOf[RIterable]
            .elementType.asInstanceOf[RStruct]
        else requiredness.field(root).asInstanceOf[RStruct]
        rReq.valueFields.foreach { n => joinField.field(n).unionFrom(rReq.field(n)) }
        requiredness.field(root).union(false)
        requiredness.unionGlobals(lReq)
      case TableMultiWayZipJoin(children, valueName, globalName) =>
        val valueStruct = tcoerce[RStruct](tcoerce[RIterable](requiredness.field(valueName)).elementType)
        val globalStruct = tcoerce[RStruct](tcoerce[RIterable](requiredness.field(globalName)).elementType)
        children.foreach { c =>
          val cReq = lookup(c)
          requiredness.unionKeys(cReq)
          cReq.valueFields.foreach(n => valueStruct.field(n).unionFrom(cReq.field(n)))
          globalStruct.unionFrom(cReq.globalType)
        }
        valueStruct.union(false)
      case TableLeftJoinRightDistinct(left, right, root) =>
        val lReq = lookup(left)
        val rReq = lookup(right)
        requiredness.unionRows(lReq)
        val joined = tcoerce[RStruct](requiredness.field(root))
        rReq.valueFields.foreach(n => joined.field(n).unionFrom(rReq.field(n)))
        joined.union(false)
        requiredness.unionGlobals(lReq.globalType)
      case TableMapPartitions(child, globalName, partitionStreamName, body, _, _) =>
        requiredness.unionRows(lookupAs[RIterable](body).elementType.asInstanceOf[RStruct])
        requiredness.unionGlobals(lookup(child))
      case TableToTableApply(child, function) => requiredness.maximize() //FIXME: needs implementation
      case BlockMatrixToTableApply(child, _, function) => requiredness.maximize() //FIXME: needs implementation
      case BlockMatrixToTable(child) => //all required
    }
    requiredness.probeChangedAndReset()
  }

  def analyzeIR(node: IR): Boolean = {
    val requiredness = lookup(node)
    node match {
      // union all
      case _: Cast |
           _: CastRename |
           _: ToSet |
           _: CastToArray |
           _: ToArray |
           _: ToStream |
           _: NDArrayReindex |
           _: NDArrayAgg =>
        node.children.foreach { case c: IR => requiredness.unionFrom(lookup(c)) }

      // union top-level
      case _: ApplyBinaryPrimOp |
           _: ApplyUnaryPrimOp |
           _: ArrayLen |
           _: StreamLen |
           _: ArrayZeros |
           _: StreamRange |
           _: StreamIota |
           _: SeqSample |
           _: StreamDistribute |
           _: WriteValue =>
        requiredness.union(node.children.forall { case c: IR => lookup(c).required })
      case x: ApplyComparisonOp if x.op.strict =>
        requiredness.union(node.children.forall { case c: IR => lookup(c).required })

      // always required
      case _: I32 | _: I64 | _: F32 | _: F64 | _: Str | True() | False() | _: IsNA | _: Die | _: UUID4 | _: Consume | _: RNGStateLiteral | _: RNGSplit =>
      case _: CombOpValue | _: AggStateValue =>
      case Trap(child) =>
        // error message field is missing if the child runs without error
        requiredness.asInstanceOf[RTuple].field(0).union(false)

        val childField = requiredness.asInstanceOf[RTuple].field(1)
        // trap can return optional if child throws exception
        childField.union(false)

        childField.unionFrom(lookup(child))
      case x@ConsoleLog(message, result) =>
        requiredness.unionFrom(lookup(result))
      case x if x.typ == TVoid =>
      case ApplyComparisonOp(EQWithNA(_, _), _, _) | ApplyComparisonOp(NEQWithNA(_, _), _, _) | ApplyComparisonOp(Compare(_, _), _, _) =>
      case ApplyComparisonOp(op, l, r) =>
        fatal(s"non-strict comparison op $op must have explicit case")
      case TableCount(t) =>
      case TableToValueApply(t, ForceCountTable()) =>

      case _: NA => requiredness.union(false)
      case Literal(t, a) => requiredness.unionLiteral(a)
      case EncodedLiteral(codec, value) => requiredness.fromPType(codec.decodedPType().setRequired(true))

      case Coalesce(values) =>
        val reqs = values.map(lookup)
        requiredness.union(reqs.exists(_.required))
        reqs.foreach(r => requiredness.children.zip(r.children).foreach { case (r1, r2) => r1.unionFrom(r2) })
      case If(cond, cnsq, altr) =>
        requiredness.union(lookup(cond).required)
        requiredness.unionFrom(lookup(cnsq))
        requiredness.unionFrom(lookup(altr))

      case AggLet(name, value, body, isScan) =>
        requiredness.unionFrom(lookup(body))
      case Let(name, value, body) =>
        requiredness.unionFrom(lookup(body))
      case RelationalLet(name, value, body) =>
        requiredness.unionFrom(lookup(body))
      case TailLoop(name, params, body) =>
        requiredness.unionFrom(lookup(body))
      case x: BaseRef =>
        requiredness.unionFrom(defs(node).map(tcoerce[TypeWithRequiredness]))
      case MakeArray(args, _) =>
        tcoerce[RIterable](requiredness).elementType.unionFrom(args.map(lookup))
      case MakeStream(args, _, _) =>
        tcoerce[RIterable](requiredness).elementType.unionFrom(args.map(lookup))
      case ArrayRef(a, i, _) =>
        val aReq = lookupAs[RIterable](a)
        requiredness.unionFrom(aReq.elementType)
        requiredness.union(lookup(i).required && aReq.required)
      case ArraySlice(a, start, stop, step, errorID) =>
        val aReq = lookupAs[RIterable](a)
        requiredness.asInstanceOf[RIterable].elementType.unionFrom(aReq.elementType)
        val stopReq = if (!stop.isEmpty) lookup(stop.get).required else true
        requiredness.union(aReq.required && stopReq && lookup(start).required && lookup(step).required)
      case ArraySort(a, l, r, c) =>
        requiredness.unionFrom(lookup(a))
      case ArrayMaximalIndependentSet(a, _) =>
        val aReq = lookupAs[RIterable](a)
        val Seq(childA, _) = tcoerce[RBaseStruct](aReq.elementType).children
        tcoerce[RIterable](requiredness).elementType.unionFrom(childA)
        requiredness.union(aReq.required)
      case ToDict(a) =>
        val aReq = lookupAs[RIterable](a)
        val Seq(keyType, valueType) = tcoerce[RBaseStruct](aReq.elementType).children
        tcoerce[RDict](requiredness).keyType.unionFrom(keyType)
        tcoerce[RDict](requiredness).valueType.unionFrom(valueType)
        requiredness.union(aReq.required)
      case LowerBoundOnOrderedCollection(collection, elem, _) =>
        requiredness.union(lookup(collection).required)
      case GroupByKey(c) =>
        val cReq = lookupAs[RIterable](c)
        val Seq(k, v) = tcoerce[RBaseStruct](cReq.elementType).children
        tcoerce[RDict](requiredness).keyType.unionFrom(k)
        tcoerce[RIterable](tcoerce[RDict](requiredness).valueType).elementType.unionFrom(v)
        requiredness.union(cReq.required)
      case StreamGrouped(a, size) =>
        val aReq = lookupAs[RIterable](a)
        tcoerce[RIterable](tcoerce[RIterable](requiredness).elementType).elementType
          .unionFrom(aReq.elementType)
        requiredness.union(aReq.required && lookup(size).required)
      case StreamGroupByKey(a, key, _) =>
        val aReq = lookupAs[RIterable](a)
        val elt = tcoerce[RIterable](tcoerce[RIterable](requiredness).elementType).elementType
        elt.union(true)
        elt.children.zip(aReq.elementType.children).foreach { case (r1, r2) => r1.unionFrom(r2) }
        requiredness.union(aReq.required)
      case StreamMap(a, name, body) =>
        requiredness.union(lookup(a).required)
        tcoerce[RIterable](requiredness).elementType.unionFrom(lookup(body))
      case StreamTake(a, n) =>
        requiredness.union(lookup(n).required)
        requiredness.unionFrom(lookup(a))
      case StreamDrop(a, n) =>
        requiredness.union(lookup(n).required)
        requiredness.unionFrom(lookup(a))
      case StreamZip(as, names, body, behavior, _) =>
        requiredness.union(as.forall(lookup(_).required))
        tcoerce[RIterable](requiredness).elementType.unionFrom(lookup(body))
      case StreamZipJoin(as, _, curKey, curVals, joinF) =>
        requiredness.union(as.forall(lookup(_).required))
        val eltType = tcoerce[RIterable](requiredness).elementType
        eltType.unionFrom(lookup(joinF))
      case StreamMultiMerge(as, _) =>
        requiredness.union(as.forall(lookup(_).required))
        val elt = tcoerce[RStruct](tcoerce[RIterable](requiredness).elementType)
        as.foreach { a =>
          elt.unionFields(tcoerce[RStruct](tcoerce[RIterable](lookup(a)).elementType))
        }
      case StreamFilter(a, name, cond) =>
        requiredness.unionFrom(lookup(a))
      case StreamTakeWhile(a, name, cond) =>
        requiredness.unionFrom(lookup(a))
      case StreamDropWhile(a, name, cond) =>
        requiredness.unionFrom(lookup(a))
      case StreamFlatMap(a, name, body) =>
        requiredness.union(lookup(a).required)
        tcoerce[RIterable](requiredness).elementType.unionFrom(lookupAs[RIterable](body).elementType)
      case StreamFold(a, zero, accumName, valueName, body) =>
        requiredness.union(lookup(a).required)
        requiredness.unionFrom(lookup(body))
        requiredness.unionFrom(lookup(zero)) // if a is length 0
      case StreamScan(a, zero, accumName, valueName, body) =>
        requiredness.union(lookup(a).required)
        tcoerce[RIterable](requiredness).elementType.unionFrom(lookup(body))
        tcoerce[RIterable](requiredness).elementType.unionFrom(lookup(zero))
      case StreamFold2(a, accums, valueName, seq, result) =>
        requiredness.union(lookup(a).required)
        requiredness.unionFrom(lookup(result))
      case StreamJoinRightDistinct(left, right, _, _, _, _, joinf, joinType) =>
        requiredness.union(lookup(left).required && lookup(right).required)
        tcoerce[RIterable](requiredness).elementType.unionFrom(lookup(joinf))
      case StreamLocalLDPrune(a, r2Threshold, windowSize, maxQueueSize, nSamples) =>
        // FIXME what else needs to go here?
        requiredness.union(lookup(a).required)
      case StreamAgg(a, name, query) =>
        requiredness.union(lookup(a).required)
        requiredness.unionFrom(lookup(query))
      case StreamAggScan(a, name, query) =>
        requiredness.union(lookup(a).required)
        tcoerce[RIterable](requiredness).elementType.unionFrom(lookup(query))
      case AggFilter(cond, aggIR, isScan) =>
        requiredness.unionFrom(lookup(aggIR))
      case AggExplode(array, name, aggBody, isScan) =>
        requiredness.unionFrom(lookup(aggBody))
      case AggGroupBy(key, aggIR, isScan) =>
        val rdict = tcoerce[RDict](requiredness)
        rdict.keyType.unionFrom(lookup(key))
        rdict.valueType.unionFrom(lookup(aggIR))
      case AggArrayPerElement(a, _, _, body, knownLength, isScan) =>
        val rit = tcoerce[RIterable](requiredness)
        rit.union(lookup(a).required)
        rit.elementType.unionFrom(lookup(body))
      case ApplyAggOp(initOpArgs, seqOpArgs, aggSig) => //FIXME round-tripping through ptype
        val emitResult = agg.PhysicalAggSig(aggSig.op, agg.AggStateSig(aggSig.op,
          initOpArgs.map(i => i -> lookup(i)),
          seqOpArgs.map(s => s -> lookup(s)))).emitResultType
        requiredness.fromEmitType(emitResult)
      case ApplyScanOp(initOpArgs, seqOpArgs, aggSig) =>
        val emitResult = agg.PhysicalAggSig(aggSig.op, agg.AggStateSig(aggSig.op,
          initOpArgs.map(i => i -> lookup(i)),
          seqOpArgs.map(s => s -> lookup(s)))).emitResultType
        requiredness.fromEmitType(emitResult)
      case AggFold(zero, seqOp, combOp, elementName, accumName, _) =>
        requiredness.unionFrom(lookup(zero))
        requiredness.unionFrom(lookup(seqOp))
        requiredness.unionFrom(lookup(combOp))
      case MakeNDArray(data, shape, rowMajor, _) =>
        requiredness.unionFrom(lookup(data))
        requiredness.union(lookup(shape).required)
      case NDArrayShape(nd) =>
        requiredness.union(lookup(nd).required)
      case NDArrayReshape(nd, shape, _) =>
        val sReq = lookupAs[RBaseStruct](shape)
        val ndReq = lookup(nd)
        requiredness.unionFrom(ndReq)
        requiredness.union(sReq.required && sReq.children.forall(_.required))
      case NDArrayConcat(nds, axis) =>
        val ndsReq = lookupAs[RIterable](nds)
        requiredness.unionFrom(ndsReq.elementType)
        requiredness.union(ndsReq.required)
      case NDArrayRef(nd, idxs, _) =>
        val ndReq = lookupAs[RNDArray](nd)
        requiredness.unionFrom(ndReq.elementType)
        requiredness.union(ndReq.required && idxs.forall(lookup(_).required))
      case NDArraySlice(nd, slices) =>
        val slicesReq = lookupAs[RTuple](slices)
        val allSlicesRequired = slicesReq.fields.map(_.typ).forall {
          case r: RTuple => r.required && r.fields.forall(_.typ.required)
          case r => r.required
        }
        requiredness.unionFrom(lookup(nd))
        requiredness.union(slicesReq.required && allSlicesRequired)
      case NDArrayFilter(nd, keep) =>
        requiredness.unionFrom(lookup(nd))
      case NDArrayMap(nd, name, body) =>
        requiredness.union(lookup(nd).required)
        tcoerce[RNDArray](requiredness).unionElement(lookup(body))
      case NDArrayMap2(l, r, _, _, body, _) =>
        requiredness.union(lookup(l).required && lookup(r).required)
        tcoerce[RNDArray](requiredness).unionElement(lookup(body))
      case NDArrayMatMul(l, r, _) =>
        requiredness.unionFrom(lookup(l))
        requiredness.union(lookup(r).required)
      case NDArrayQR(child, mode, _) => requiredness.fromPType(NDArrayQR.pType(mode, lookup(child).required))
      case NDArraySVD(child, _, computeUV, _) => requiredness.fromPType(NDArraySVD.pTypes(computeUV, lookup(child).required))
      case NDArrayInv(child, _) => requiredness.unionFrom(lookup(child))
      case MakeStruct(fields) =>
        fields.foreach { case (n, f) =>
          tcoerce[RStruct](requiredness).field(n).unionFrom(lookup(f))
        }
      case MakeTuple(fields) =>
        fields.foreach { case (i, f) =>
          tcoerce[RTuple](requiredness).field(i).unionFrom(lookup(f))
        }
      case SelectFields(old, fields) =>
        val oldReq = lookupAs[RStruct](old)
        requiredness.union(oldReq.required)
        fields.foreach { n =>
          tcoerce[RStruct](requiredness).field(n).unionFrom(oldReq.field(n))
        }
      case InsertFields(old, fields, _) =>
        lookup(old) match {
          case oldReq: RStruct =>
            requiredness.union(oldReq.required)
            val fieldMap = fields.toMap.mapValues(lookup)
            tcoerce[RStruct](requiredness).fields.foreach { f =>
              f.typ.unionFrom(fieldMap.getOrElse(f.name, oldReq.field(f.name)))
            }
          case _ => fields.foreach { case (n, f) =>
            tcoerce[RStruct](requiredness).field(n).unionFrom(lookup(f))
          }
        }
      case GetField(o, name) =>
        val oldReq = lookupAs[RStruct](o)
        requiredness.union(oldReq.required)
        requiredness.unionFrom(oldReq.field(name))
      case GetTupleElement(o, idx) =>
        val oldReq = lookupAs[RTuple](o)
        requiredness.union(oldReq.required)
        requiredness.unionFrom(oldReq.field(idx))
      case x: ApplyIR => requiredness.unionFrom(lookup(x.body))
      case x: AbstractApplyNode[_] => //FIXME: round-tripping via PTypes.
        val argP = x.args.map { a =>
          val pt = lookup(a).canonicalPType(a.typ)
          EmitType(pt.sType, pt.required)
        }
        requiredness.unionFrom(x.implementation.computeReturnEmitType(x.returnType, argP).typeWithRequiredness.r)
      case CollectDistributedArray(ctxs, globs, _, _, body, _, _, _) =>
        requiredness.union(lookup(ctxs).required)
        tcoerce[RIterable](requiredness).elementType.unionFrom(lookup(body))
      case ReadPartition(context, rowType, reader) =>
        requiredness.union(lookup(context).required)
        tcoerce[RIterable](requiredness).elementType.unionFrom(reader.rowRequiredness(rowType))
      case WritePartition(value, writeCtx, writer) =>
        val streamtype = tcoerce[RIterable](lookup(value))
        val ctxType = lookup(writeCtx)
        writer.unionTypeRequiredness(requiredness, ctxType, streamtype)
      case ReadValue(path, spec, rt) =>
        requiredness.union(lookup(path).required)
        requiredness.fromPType(spec.encodedType.decodedPType(rt))
      case In(_, t) => t match {
        case SCodeEmitParamType(et) => requiredness.unionFrom(et.typeWithRequiredness.r)
        case SingleCodeEmitParamType(required, StreamSingleCodeType(_, eltType, eltRequired)) =>
          requiredness.asInstanceOf[RIterable].elementType.fromPType(eltType.setRequired(eltRequired))
          requiredness.union(required)
        case SingleCodeEmitParamType(required, PTypeReferenceSingleCodeType(pt)) =>
          requiredness.fromPType(pt.setRequired(required))
        case SingleCodeEmitParamType(required, _) =>
          requiredness.union(required)
      }
      case LiftMeOut(f) => requiredness.unionFrom(lookup(f))
      case ResultOp(_, sig) =>
        val r = requiredness
        r.fromEmitType(sig.emitResultType)
      case RunAgg(_, result, _) =>
        requiredness.unionFrom(lookup(result))
      case StreamBufferedAggregate(streamChild, initAggs, newKey, seqOps, _, _, _) =>
        requiredness.union(lookup(streamChild).required)
        val rstruct = requiredness.asInstanceOf[RIterable].elementType.asInstanceOf[RStruct]
        lookup(newKey).asInstanceOf[RStruct]
          .fields
          .foreach { f =>
            rstruct.field(f.name).unionFrom(f.typ)
          }
      case RunAggScan(array, name, init, seqs, result, signature) =>
        requiredness.union(lookup(array).required)
        tcoerce[RIterable](requiredness).elementType.unionFrom(lookup(result))
      case TableAggregate(c, q) => requiredness.unionFrom(lookup(q))
      case TableGetGlobals(c) => requiredness.unionFrom(lookup(c).globalType)
      case TableCollect(c) =>
        val cReq = lookup(c)
        val row = requiredness.asInstanceOf[RStruct].fieldType("rows").asInstanceOf[RIterable].elementType
        val global = requiredness.asInstanceOf[RStruct].fieldType("global")
        row.unionFrom(cReq.rowType)
        global.unionFrom(cReq.globalType)
      case TableToValueApply(c, f) =>
        f.unionRequiredness(lookup(c), requiredness)
      case TableGetGlobals(c) =>
        requiredness.unionFrom(lookup(c).globalType)
      case TableCollect(c) =>
        tcoerce[RIterable](tcoerce[RStruct](requiredness).field("rows")).elementType.unionFrom(lookup(c).rowType)
        tcoerce[RStruct](requiredness).field("global").unionFrom(lookup(c).globalType)
      case BlockMatrixToValueApply(child, GetElement(_)) => // BlockMatrix elements are all required
      case BlockMatrixCollect(child) =>  // BlockMatrix elements are all required
      case BlockMatrixWrite(child, writer) => // write result is required
    }
    requiredness.probeChangedAndReset()
  }

  def analyzeBlockMatrix(node: BlockMatrixIR): Boolean = {
    val requiredness = lookup(node)
    // BlockMatrix is always required, so I don't change anything.

    requiredness.probeChangedAndReset()
  }
}<|MERGE_RESOLUTION|>--- conflicted
+++ resolved
@@ -181,11 +181,7 @@
       case ArrayMaximalIndependentSet(a, tiebreaker) =>
         tiebreaker.foreach { case (left, right, _) =>
           val eltReq = tcoerce[TypeWithRequiredness](tcoerce[RIterable](lookup(a)).elementType.children.head)
-<<<<<<< HEAD
-          val req = RTuple.fromTypes(FastIndexedSeq(eltReq))
-=======
-          val req = RTuple(Seq(0 -> eltReq))
->>>>>>> 31ceff2f
+          val req = RTuple.fromNamesAndTypes(FastIndexedSeq("0" -> eltReq))
           req.union(true)
           refMap(left).foreach { u => defs.bind(u, Array(req)) }
           refMap(right).foreach { u => defs.bind(u, Array(req)) }
