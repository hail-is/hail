package is.hail.expr.ir

import is.hail.HailContext
import is.hail.annotations._
import is.hail.asm4s._
import is.hail.backend.ExecuteContext
import is.hail.backend.spark.{SparkBackend, SparkTaskContext}
import is.hail.expr.ir
import is.hail.expr.ir.functions.{BlockMatrixToTableFunction, MatrixToTableFunction, StringFunctions, TableToTableFunction}
import is.hail.expr.ir.lowering.{LowererUnsupportedOperation, TableStage, TableStageDependency}
import is.hail.expr.ir.streams.{StreamArgType, StreamProducer}
import is.hail.io._
import is.hail.io.avro.AvroTableReader
import is.hail.io.fs.FS
import is.hail.io.index.{IndexReadIterator, IndexReader, IndexReaderBuilder, LeafChild}
import is.hail.linalg.{BlockMatrix, BlockMatrixMetadata, BlockMatrixReadRowBlockedRDD}
import is.hail.rvd._
import is.hail.sparkextras.ContextRDD
import is.hail.types._
import is.hail.types.physical._
import is.hail.types.physical.stypes.concrete.SInsertFieldsStruct
import is.hail.types.physical.stypes.interfaces.{SBaseStructValue, SStreamValue}
import is.hail.types.physical.stypes.{BooleanSingleCodeType, Int32SingleCodeType, PTypeReferenceSingleCodeType, StreamSingleCodeType}
import is.hail.types.virtual._
import is.hail.utils._
import is.hail.utils.prettyPrint.ArrayOfByteArrayInputStream
import org.apache.spark.TaskContext
import org.apache.spark.executor.InputMetrics
import org.apache.spark.sql.Row
import org.json4s.JsonAST.JString
import org.json4s.jackson.JsonMethods
import org.json4s.{DefaultFormats, Extraction, Formats, JValue, ShortTypeHints}

import java.io.{DataInputStream, DataOutputStream, InputStream}
import scala.reflect.ClassTag

object TableIR {
  def read(fs: FS, path: String, dropRows: Boolean = false, requestedType: Option[TableType] = None): TableRead = {
    val successFile = path + "/_SUCCESS"
    if (!fs.exists(path + "/_SUCCESS"))
      fatal(s"write failed: file not found: $successFile")

    val tr = TableNativeReader.read(fs, path, None)
    TableRead(requestedType.getOrElse(tr.fullType), dropRows = dropRows, tr)
  }
}

abstract sealed class TableIR extends BaseIR {
  def typ: TableType

  def partitionCounts: Option[IndexedSeq[Long]] = None

  val rowCountUpperBound: Option[Long]

  final def analyzeAndExecute(ctx: ExecuteContext): TableExecuteIntermediate = {
    val r = Requiredness(this, ctx)
    execute(ctx, new TableRunContext(r))
  }

  protected[ir] def execute(ctx: ExecuteContext, r: TableRunContext): TableExecuteIntermediate =
    fatal("tried to execute unexecutable IR:\n" + Pretty(this))

  override def copy(newChildren: IndexedSeq[BaseIR]): TableIR

  def unpersist(): TableIR = {
    this match {
      case TableLiteral(typ, rvd, enc, encodedGlobals) => TableLiteral(typ, rvd.unpersist(), enc, encodedGlobals)
      case x => x
    }
  }

  def pyUnpersist(): TableIR = unpersist()
}

class TableRunContext(val req: RequirednessAnalysis)

object TableLiteral {
  def apply(value: TableValue, theHailClassLoader: HailClassLoader): TableLiteral = {
    TableLiteral(value.typ, value.rvd, value.globals.encoding, value.globals.encodeToByteArrays(theHailClassLoader))
  }
}

case class TableLiteral(typ: TableType, rvd: RVD, enc: AbstractTypedCodecSpec, encodedGlobals: Array[Array[Byte]]) extends TableIR {
  val children: IndexedSeq[BaseIR] = Array.empty[BaseIR]

  lazy val rowCountUpperBound: Option[Long] = None

  def copy(newChildren: IndexedSeq[BaseIR]): TableLiteral = {
    assert(newChildren.isEmpty)
    TableLiteral(typ, rvd, enc, encodedGlobals)
  }

  protected[ir] override def execute(ctx: ExecuteContext, r: TableRunContext): TableExecuteIntermediate = {
    val (globalPType: PStruct, dec) = enc.buildDecoder(ctx, typ.globalType)

    val bais = new ArrayOfByteArrayInputStream(encodedGlobals)
    val globalOffset = dec.apply(bais, ctx.theHailClassLoader).readRegionValue(ctx.r)
    new TableValueIntermediate(TableValue(ctx, typ, BroadcastRow(ctx, RegionValue(ctx.r, globalOffset), globalPType), rvd))
  }
}

object TableReader {
  implicit val formats: Formats = RelationalSpec.formats + ShortTypeHints(
    List(classOf[TableNativeZippedReader])
  ) + new NativeReaderOptionsSerializer()

  def fromJValue(fs: FS, jv: JValue): TableReader = {
    (jv \ "name").extract[String] match {
      case "TableNativeReader" => TableNativeReader.fromJValue(fs, jv)
      case "TextTableReader" => TextTableReader.fromJValue(fs, jv)
      case "TableFromBlockMatrixNativeReader" => TableFromBlockMatrixNativeReader.fromJValue(fs, jv)
      case "StringTableReader" => StringTableReader.fromJValue(fs, jv)
      case "AvroTableReader" => AvroTableReader.fromJValue(jv)
      case _ => jv.extract[TableReader]
    }
  }
}

object LoweredTableReader {
  def makeCoercer(
    ctx: ExecuteContext,
    key: IndexedSeq[String],
    partitionKey: Int,
    contextType: Type,
    contexts: IndexedSeq[Any],
    keyType: TStruct,
    keyPType: (TStruct) => PStruct,
    keys: (TStruct) => (Region, HailClassLoader, FS, Any) => Iterator[Long]
  ): LoweredTableReaderCoercer = {
    assert(key.nonEmpty)
    assert(contexts.nonEmpty)

    val nPartitions = contexts.length
    val sampleSize = math.min(nPartitions * 20, 1000000)
    val samplesPerPartition = sampleSize / nPartitions

    val pkType = keyType.typeAfterSelectNames(key.take(partitionKey))

    def selectPK(k: IR): IR =
      SelectFields(k, key.take(partitionKey))

    val prevkey = AggSignature(PrevNonnull(),
      FastIndexedSeq(),
      FastIndexedSeq(keyType))

    val count = AggSignature(Count(),
      FastIndexedSeq(),
      FastIndexedSeq())

    val xType = TStruct(
      "key" -> keyType,
      "token" -> TFloat64,
      "prevkey" -> keyType)

    val samplekey = AggSignature(TakeBy(),
      FastIndexedSeq(TInt32),
      FastIndexedSeq(keyType, TFloat64))

    val sum = AggSignature(Sum(),
      FastIndexedSeq(),
      FastIndexedSeq(TInt64))

    val minkey = AggSignature(TakeBy(),
      FastIndexedSeq(TInt32),
      FastIndexedSeq(keyType, keyType))

    val maxkey = AggSignature(TakeBy(Descending),
      FastIndexedSeq(TInt32),
      FastIndexedSeq(keyType, keyType))

    val scanBody = (ctx: IR) => StreamAgg(
      StreamAggScan(
        ReadPartition(ctx, keyType, new PartitionIteratorLongReader(
          keyType,
          contextType,
          (requestedType: Type) => keyPType(requestedType.asInstanceOf[TStruct]),
          (requestedType: Type) => keys(requestedType.asInstanceOf[TStruct]))),
        "key",
        MakeStruct(FastIndexedSeq(
          "key" -> Ref("key", keyType),
          "token" -> invokeSeeded("rand_unif", 1, TFloat64, F64(0.0), F64(1.0)),
          "prevkey" -> ApplyScanOp(FastIndexedSeq(), FastIndexedSeq(Ref("key", keyType)), prevkey)))),
      "x",
      Let("n", ApplyAggOp(FastIndexedSeq(), FastIndexedSeq(), count),
        AggLet("key", GetField(Ref("x", xType), "key"),
          MakeStruct(FastIndexedSeq(
            "n" -> Ref("n", TInt64),
            "minkey" ->
              ApplyAggOp(
                FastIndexedSeq(I32(1)),
                FastIndexedSeq(Ref("key", keyType), Ref("key", keyType)),
                minkey),
            "maxkey" ->
              ApplyAggOp(
                FastIndexedSeq(I32(1)),
                FastIndexedSeq(Ref("key", keyType), Ref("key", keyType)),
                maxkey),
            "ksorted" ->
              ApplyComparisonOp(EQ(TInt64),
                ApplyAggOp(
                  FastIndexedSeq(),
                  FastIndexedSeq(
                    invoke("toInt64", TInt64,
                      invoke("lor", TBoolean,
                        IsNA(GetField(Ref("x", xType), "prevkey")),
                        ApplyComparisonOp(LTEQ(keyType),
                          GetField(Ref("x", xType), "prevkey"),
                          GetField(Ref("x", xType), "key"))))),
                  sum),
                Ref("n", TInt64)),
            "pksorted" ->
              ApplyComparisonOp(EQ(TInt64),
                ApplyAggOp(
                  FastIndexedSeq(),
                  FastIndexedSeq(
                    invoke("toInt64", TInt64,
                      invoke("lor", TBoolean,
                        IsNA(selectPK(GetField(Ref("x", xType), "prevkey"))),
                        ApplyComparisonOp(LTEQ(pkType),
                          selectPK(GetField(Ref("x", xType), "prevkey")),
                          selectPK(GetField(Ref("x", xType), "key")))))),
                  sum),
                Ref("n", TInt64)),
            "sample" -> ApplyAggOp(
              FastIndexedSeq(I32(samplesPerPartition)),
              FastIndexedSeq(GetField(Ref("x", xType), "key"), GetField(Ref("x", xType), "token")),
              samplekey))),
          isScan = false)))

    val scanResult = CollectDistributedArray(
      ToStream(Literal(TArray(contextType), contexts)),
      MakeStruct(FastIndexedSeq()),
      "context",
      "globals",
      scanBody(Ref("context", contextType)))

    val sortedPartDataIR = sortIR(bindIR(scanResult) { scanResult =>
      mapIR(
        filterIR(
          mapIR(
            rangeIR(I32(0), ArrayLen(scanResult))) { i =>
            InsertFields(
              ArrayRef(scanResult, i),
              FastIndexedSeq("i" -> i))
          }) { row => ArrayLen(GetField(row, "minkey")) > 0 }
      ) { row =>
        InsertFields(row, FastSeq(
          ("minkey", ArrayRef(GetField(row, "minkey"), I32(0))),
          ("maxkey", ArrayRef(GetField(row, "maxkey"), I32(0)))))
      }
    }) { (l, r) =>
      ApplyComparisonOp(LT(TStruct("minkey" -> keyType, "maxkey" -> keyType)),
        SelectFields(l, FastSeq("minkey", "maxkey")),
        SelectFields(r, FastSeq("minkey", "maxkey")))
    }
    val partDataElt = coerce[TArray](sortedPartDataIR.typ).elementType

    val summary =
      Let("sortedPartData", sortedPartDataIR,
        MakeStruct(FastIndexedSeq(
          "ksorted" ->
            invoke("land", TBoolean,
              StreamFold(ToStream(Ref("sortedPartData", sortedPartDataIR.typ)),
                True(),
                "acc",
                "partDataWithIndex",
                invoke("land", TBoolean,
                  Ref("acc", TBoolean),
                  GetField(Ref("partDataWithIndex", partDataElt), "ksorted"))),
              StreamFold(
                StreamRange(
                  I32(0),
                  ArrayLen(Ref("sortedPartData", sortedPartDataIR.typ)) - I32(1),
                  I32(1)),
                True(),
                "acc", "i",
                invoke("land", TBoolean,
                  Ref("acc", TBoolean),
                  ApplyComparisonOp(LTEQ(keyType),
                    GetField(
                      ArrayRef(Ref("sortedPartData", sortedPartDataIR.typ), Ref("i", TInt32)),
                      "maxkey"),
                    GetField(
                      ArrayRef(Ref("sortedPartData", sortedPartDataIR.typ), Ref("i", TInt32) + I32(1)),
                      "minkey"))))),
          "pksorted" ->
            invoke("land", TBoolean,
              StreamFold(ToStream(Ref("sortedPartData", sortedPartDataIR.typ)),
                True(),
                "acc",
                "partDataWithIndex",
                invoke("land", TBoolean,
                  Ref("acc", TBoolean),
                  GetField(Ref("partDataWithIndex", partDataElt), "pksorted"))),
              StreamFold(
                StreamRange(
                  I32(0),
                  ArrayLen(Ref("sortedPartData", sortedPartDataIR.typ)) - I32(1),
                  I32(1)),
                True(),
                "acc", "i",
                invoke("land", TBoolean,
                  Ref("acc", TBoolean),
                  ApplyComparisonOp(LTEQ(pkType),
                    selectPK(GetField(
                      ArrayRef(Ref("sortedPartData", sortedPartDataIR.typ), Ref("i", TInt32)),
                      "maxkey")),
                    selectPK(GetField(
                      ArrayRef(Ref("sortedPartData", sortedPartDataIR.typ), Ref("i", TInt32) + I32(1)),
                      "minkey")))))),
          "sortedPartData" -> Ref("sortedPartData", sortedPartDataIR.typ))))

    val (Some(PTypeReferenceSingleCodeType(resultPType: PStruct)), f) = Compile[AsmFunction1RegionLong](ctx,
      FastIndexedSeq(),
      FastIndexedSeq[TypeInfo[_]](classInfo[Region]), LongInfo,
      summary,
      optimize = true)

    val a = f(ctx.theHailClassLoader, ctx.fs, 0, ctx.r)(ctx.r)
    val s = SafeRow(resultPType, a)

    val ksorted = s.getBoolean(0)
    val pksorted = s.getBoolean(1)
    val sortedPartData = s.getAs[IndexedSeq[Row]](2)

    if (ksorted) {
      info("Coerced sorted dataset")

      new LoweredTableReaderCoercer {
        def coerce(globals: IR,
          contextType: Type,
          contexts: IndexedSeq[Any],
          body: IR => IR): TableStage = {
          val partOrigIndex = sortedPartData.map(_.getInt(6))

          val partitioner = new RVDPartitioner(keyType,
            sortedPartData.map { partData =>
              Interval(partData.get(1), partData.get(2), includesStart = true, includesEnd = true)
            },
            key.length)

          TableStage(globals, partitioner, TableStageDependency.none,
            ToStream(Literal(TArray(contextType), partOrigIndex.map(i => contexts(i)))),
            body)
        }
      }
    } else if (pksorted) {
      info("Coerced prefix-sorted dataset")

      new LoweredTableReaderCoercer {
        private[this] def selectPK(r: Row): Row = {
          val a = new Array[Any](partitionKey)
          var i = 0
          while (i < partitionKey) {
            a(i) = r.get(i)
            i += 1
          }
          Row.fromSeq(a)
        }

        def coerce(globals: IR,
          contextType: Type,
          contexts: IndexedSeq[Any],
          body: IR => IR): TableStage = {
          val partOrigIndex = sortedPartData.map(_.getInt(6))

          val partitioner = new RVDPartitioner(pkType,
            sortedPartData.map { partData =>
              Interval(selectPK(partData.getAs[Row](1)), selectPK(partData.getAs[Row](2)), includesStart = true, includesEnd = true)
            }, pkType.size)

          val pkPartitioned = TableStage(globals, partitioner, TableStageDependency.none,
            ToStream(Literal(TArray(contextType), partOrigIndex.map(i => contexts(i)))),
            body)

          pkPartitioned
            .strictify()
            .mapPartition(None) { part =>
              flatMapIR(StreamGroupByKey(part, pkType.fieldNames)) { inner =>
                ToStream(sortIR(inner) { case (l, r) => ApplyComparisonOp(LT(l.typ), l, r) })
              }
            }.changePartitionerNoRepartition(partitioner.extendKeySamePartitions(keyType))
        }
      }
    } else {
      info(s"Ordering unsorted dataset with shuffle")

      new LoweredTableReaderCoercer {
        def coerce(globals: IR,
          contextType: Type,
          contexts: IndexedSeq[Any],
          body: IR => IR): TableStage = {
          val partOrigIndex = sortedPartData.map(_.getInt(6))

          val partitioner = RVDPartitioner.unkeyed(sortedPartData.length)

          val tableStage = TableStage(globals, partitioner, TableStageDependency.none,
            ToStream(Literal(TArray(contextType), partOrigIndex.map(i => contexts(i)))),
            body)

          val rowRType = TypeWithRequiredness(tableStage.rowType).asInstanceOf[RStruct]

          ctx.backend.lowerDistributedSort(ctx,
            tableStage,
            keyType.fieldNames.map(f => SortField(f, Ascending)),
            Map.empty,
            rowRType
          )
        }
      }
    }
  }
}

abstract class TableReader {
  def pathsUsed: Seq[String]

  def apply(tr: TableRead, ctx: ExecuteContext): TableValue

  def partitionCounts: Option[IndexedSeq[Long]]

  def isDistinctlyKeyed: Boolean = false // FIXME: No default value

  def fullType: TableType

  def rowAndGlobalPTypes(ctx: ExecuteContext, requestedType: TableType): (PStruct, PStruct)

  def toJValue: JValue = {
    Extraction.decompose(this)(TableReader.formats)
  }

  def renderShort(): String

  def defaultRender(): String = {
    StringEscapeUtils.escapeString(JsonMethods.compact(toJValue))
  }

  def lowerGlobals(ctx: ExecuteContext, requestedGlobalsType: TStruct): IR =
    throw new LowererUnsupportedOperation(s"${ getClass.getSimpleName }.lowerGlobals not implemented")

  def lower(ctx: ExecuteContext, requestedType: TableType): TableStage =
    throw new LowererUnsupportedOperation(s"${ getClass.getSimpleName }.lower not implemented")
}

object TableNativeReader {
  def read(fs: FS, path: String, options: Option[NativeReaderOptions]): TableNativeReader =
    TableNativeReader(fs, TableNativeReaderParameters(path, options))

  def apply(fs: FS, params: TableNativeReaderParameters): TableNativeReader = {
    val spec = (RelationalSpec.read(fs, params.path): @unchecked) match {
      case ts: AbstractTableSpec => ts
      case _: AbstractMatrixTableSpec => fatal(s"file is a MatrixTable, not a Table: '${ params.path }'")
    }

    val filterIntervals = params.options.map(_.filterIntervals).getOrElse(false)

    if (filterIntervals && !spec.indexed)
      fatal(
        """`intervals` specified on an unindexed table.
          |This table was written using an older version of hail
          |rewrite the table in order to create an index to proceed""".stripMargin)

    new TableNativeReader(params, spec)
  }

  def fromJValue(fs: FS, jv: JValue): TableNativeReader = {
    implicit val formats: Formats = DefaultFormats + new NativeReaderOptionsSerializer()
    val params = jv.extract[TableNativeReaderParameters]
    TableNativeReader(fs, params)
  }
}


case class PartitionRVDReader(rvd: RVD) extends PartitionReader {
  override def contextType: Type = TInt32

  override def fullRowType: Type = rvd.rowType

  override def rowRequiredness(requestedType: Type): TypeWithRequiredness = {
    val tr = TypeWithRequiredness(requestedType)
    tr.fromPType(rvd.rowPType)
    tr
  }

  def emitStream(
    ctx: ExecuteContext,
    cb: EmitCodeBuilder,
    context: EmitCode,
    partitionRegion: Value[Region],
    requestedType: Type): IEmitCode = {

    val mb = cb.emb

    val (Some(PTypeReferenceSingleCodeType(upcastPType)), upcast) = Compile[AsmFunction2RegionLongLong](ctx,
      FastIndexedSeq(("elt", SingleCodeEmitParamType(true, PTypeReferenceSingleCodeType(rvd.rowPType)))),
      FastIndexedSeq(classInfo[Region], LongInfo),
      LongInfo,
      PruneDeadFields.upcast(Ref("elt", rvd.rowType), requestedType))

    val upcastCode = mb.getObject[Function4[HailClassLoader, FS, Int, Region, AsmFunction2RegionLongLong]](upcast)

    val rowPType = rvd.rowPType.subsetTo(requestedType)

    assert(upcastPType == rowPType,
      s"ptype mismatch:\n  upcast: $upcastPType\n  computed: ${rowPType}")

    context.toI(cb).map(cb) { idx =>
      val iterator = mb.genFieldThisRef[Iterator[Long]]("rvdreader_iterator")
      val next = mb.genFieldThisRef[Long]("rvdreader_next")

      val region = mb.genFieldThisRef[Region]("rvdreader_region")
      val upcastF = mb.genFieldThisRef[AsmFunction2RegionLongLong]("rvdreader_upcast")

      val broadcastRVD = mb.getObject[BroadcastRVD](new BroadcastRVD(ctx.backend.asSpark("RVDReader"), rvd))

      val producer = new StreamProducer {
        override val length: Option[EmitCodeBuilder => Code[Int]] = None

        override def initialize(cb: EmitCodeBuilder): Unit = {
          cb.assign(iterator, broadcastRVD.invoke[Int, Region, Region, Iterator[Long]](
<<<<<<< HEAD
            "computePartition", EmitCodeBuilder.scopedCode[Int](mb)(idx.asInt.intCode(_)), region, partitionRegion))
          cb.assign(upcastF, Code.checkcast[AsmFunction2RegionLongLong](upcastCode.invoke[AnyRef, AnyRef, AnyRef, AnyRef, AnyRef](
            "apply", cb.emb.ecb.emodb.getHailClassLoader, cb.emb.ecb.emodb.getFS, Code.boxInt(0), partitionRegion)))
=======
            "computePartition", EmitCodeBuilder.scopedCode[Int](mb)((cb: EmitCodeBuilder) => idx.asInt.value), region, partitionRegion))
          cb.assign(upcastF, Code.checkcast[AsmFunction2RegionLongLong](upcastCode.invoke[AnyRef, AnyRef, AnyRef, AnyRef]("apply", cb.emb.ecb.emodb.getFS, Code.boxInt(0), partitionRegion)))
>>>>>>> 40d88824
        }
        override val elementRegion: Settable[Region] = region
        override val requiresMemoryManagementPerElement: Boolean = true
        override val LproduceElement: CodeLabel = mb.defineAndImplementLabel { cb =>
          cb.ifx(!iterator.invoke[Boolean]("hasNext"), cb.goto(LendOfStream))
          cb.assign(next, upcastF.invoke[Region, Long, Long]("apply", region, Code.longValue(iterator.invoke[java.lang.Long]("next"))))
          cb.goto(LproduceElementDone)
        }
        override val element: EmitCode = EmitCode.fromI(mb)(cb => IEmitCode.present(cb, upcastPType.loadCheapSCode(cb, next)))

        override def close(cb: EmitCodeBuilder): Unit = {}
      }

      SStreamValue(producer)
    }
  }

  def toJValue: JValue = JString("<PartitionRVDReader>") // cannot be parsed, but need a printout for Pretty
}

trait AbstractNativeReader extends PartitionReader {
  def spec: AbstractTypedCodecSpec

  override def rowRequiredness(requestedType: Type): TypeWithRequiredness = {
    val tr = TypeWithRequiredness(requestedType)
    tr.fromPType(spec.decodedPType(requestedType))
    tr
  }

  def fullRowType: Type = spec.encodedVirtualType
}

case class PartitionNativeReader(spec: AbstractTypedCodecSpec) extends AbstractNativeReader {
  def contextType: Type = TString

  def emitStream(
    ctx: ExecuteContext,
    cb: EmitCodeBuilder,
    context: EmitCode,
    partitionRegion: Value[Region],
    requestedType: Type): IEmitCode = {

    val mb = cb.emb

    context.toI(cb).map(cb) { path =>
      val pathString = path.asString.loadString(cb)
      val xRowBuf = mb.genFieldThisRef[InputBuffer]("pnr_xrowbuf")
      val next = mb.newPSettable(mb.fieldBuilder, spec.encodedType.decodedSType(requestedType), "pnr_next")
      val region = mb.genFieldThisRef[Region]("pnr_region")

      val producer = new StreamProducer {
        override val length: Option[EmitCodeBuilder => Code[Int]] = None

        override def initialize(cb: EmitCodeBuilder): Unit = {
          cb.assign(xRowBuf, spec.buildCodeInputBuffer(mb.open(pathString, checkCodec = true)))
        }
        override val elementRegion: Settable[Region] = region
        override val requiresMemoryManagementPerElement: Boolean = true
        override val LproduceElement: CodeLabel = mb.defineAndImplementLabel { cb =>
          cb.ifx(!xRowBuf.readByte().toZ, cb.goto(LendOfStream))
          cb.assign(next, spec.encodedType.buildDecoder(requestedType, cb.emb.ecb).apply(cb, region, xRowBuf))
          cb.goto(LproduceElementDone)
        }

        override val element: EmitCode = EmitCode.present(mb, next)

        override def close(cb: EmitCodeBuilder): Unit = cb += xRowBuf.close()
      }
      SStreamValue(producer)
    }
  }

  def toJValue: JValue = Extraction.decompose(this)(PartitionReader.formats)
}

case class PartitionNativeReaderIndexed(spec: AbstractTypedCodecSpec, indexSpec: AbstractIndexSpec, key: IndexedSeq[String]) extends AbstractNativeReader {
  def contextType: Type = TStruct(
    "partitionPath" -> TString,
    "indexPath" -> TString,
    "interval" -> RVDPartitioner.intervalIRRepresentation(spec.encodedVirtualType.asInstanceOf[TStruct].select(key)._1))

  def emitStream(
    ctx: ExecuteContext,
    cb: EmitCodeBuilder,
    context: EmitCode,
    partitionRegion: Value[Region],
    requestedType: Type): IEmitCode = {

    val mb = cb.emb

    val (eltType, makeDec) = spec.buildDecoder(ctx, requestedType)

    val (keyType, annotationType) = indexSpec.types
    val (leafPType: PStruct, leafDec) = indexSpec.leafCodec.buildDecoder(ctx, indexSpec.leafCodec.encodedVirtualType)
    val (intPType: PStruct, intDec) = indexSpec.internalNodeCodec.buildDecoder(ctx, indexSpec.internalNodeCodec.encodedVirtualType)
    val mkIndexReader = IndexReaderBuilder.withDecoders(leafDec, intDec, keyType, annotationType, leafPType, intPType)

    val makeIndexCode = mb.getObject[Function5[HailClassLoader, FS, String, Int, RegionPool, IndexReader]](mkIndexReader)
    val makeDecCode = mb.getObject[(InputStream, HailClassLoader) => Decoder](makeDec)

    context.toI(cb).map(cb) { case ctxStruct: SBaseStructValue =>

      val getIndexReader: Code[String] => Code[IndexReader] = { (indexPath: Code[String]) =>
        Code.checkcast[IndexReader](
          makeIndexCode.invoke[AnyRef, AnyRef, AnyRef, AnyRef, AnyRef, AnyRef](
            "apply", mb.getHailClassLoader, mb.getFS, indexPath, Code.boxInt(8), mb.ecb.pool()))
      }

      val next = mb.newLocal[Long]("pnr_next")
      val idxr = mb.genFieldThisRef[IndexReader]("pnri_idx_reader")
      val it = mb.genFieldThisRef[IndexReadIterator]("pnri_idx_iterator")

      val region = mb.genFieldThisRef[Region]("pnr_region")

      val producer = new StreamProducer {
        override val length: Option[EmitCodeBuilder => Code[Int]] = None

        override def initialize(cb: EmitCodeBuilder): Unit = {
          cb.assign(idxr, getIndexReader(ctxStruct
            .loadField(cb, "indexPath")
            .get(cb)
            .asString
            .loadString(cb)))
          cb.assign(it,
            Code.newInstance8[IndexReadIterator,
              HailClassLoader,
              (InputStream, HailClassLoader) => Decoder,
              Region,
              InputStream,
              IndexReader,
              String,
              Interval,
              InputMetrics](
              mb.ecb.getHailClassLoader,
              makeDecCode,
              region,
              mb.open(ctxStruct.loadField(cb, "partitionPath")
                .get(cb)
                .asString
                .loadString(cb), true),
              idxr,
              Code._null[String],
              ctxStruct.loadField(cb, "interval")
                .consumeCode[Interval](cb,
                  cb.memoize(Code._fatal[Interval]("")),
                  { pc =>
                    val pt = PType.canonical(pc.st.storageType())
                    cb.memoize(Code.invokeScalaObject2[PType, Long, Interval](
                      PartitionBoundOrdering.getClass,
                      "regionValueToJavaObject",
                      mb.getPType(pt),
                      pt.store(cb, region, pc, false)))
                  }
                ),
              Code._null[InputMetrics]
            ))
        }
        override val elementRegion: Settable[Region] = region
        override val requiresMemoryManagementPerElement: Boolean = true
        override val LproduceElement: CodeLabel = mb.defineAndImplementLabel { cb =>
          cb.ifx(!it.invoke[Boolean]("hasNext"), cb.goto(LendOfStream))
          cb.assign(next, it.invoke[Long]("_next"))
          cb.goto(LproduceElementDone)

        }
        override val element: EmitCode = EmitCode.fromI(mb)(cb => IEmitCode.present(cb, eltType.loadCheapSCode(cb, next)))

        override def close(cb: EmitCodeBuilder): Unit = cb += it.invoke[Unit]("close")
      }
      SStreamValue(producer)
    }
  }

  def toJValue: JValue = Extraction.decompose(this)(PartitionReader.formats)
}

case class PartitionZippedNativeReader(left: PartitionReader, right: PartitionReader) extends PartitionReader {
  def contextType: Type = TStruct("leftContext" -> left.contextType, "rightContext" -> right.contextType)

  override def rowRequiredness(requestedType: Type): TypeWithRequiredness = {
    val rts = requestedType.asInstanceOf[TStruct]

    val leftStruct = left.fullRowType.asInstanceOf[TStruct]
    val rightStruct = right.fullRowType.asInstanceOf[TStruct]

    val lRequested = rts.select(rts.fieldNames.filter(leftStruct.hasField))._1
    val rRequested = rts.select(rts.fieldNames.filter(rightStruct.hasField))._1
    val lRequired = left.rowRequiredness(lRequested).asInstanceOf[RStruct]
    val rRequired = right.rowRequiredness(rRequested).asInstanceOf[RStruct]

    RStruct(rts.fieldNames.map(f => (f, lRequired.fieldType.getOrElse(f, rRequired.fieldType(f)))))
  }

  lazy val fullRowType: TStruct = {
    val leftStruct = left.fullRowType.asInstanceOf[TStruct]
    val rightStruct = right.fullRowType.asInstanceOf[TStruct]
    TStruct.concat(leftStruct, rightStruct)
  }

  def toJValue: JValue = Extraction.decompose(this)(PartitionReader.formats)

  override def emitStream(ctx: ExecuteContext,
    cb: EmitCodeBuilder,
    context: EmitCode,
    partitionRegion: Value[Region],
    requestedType: Type): IEmitCode = {

    val rts = requestedType.asInstanceOf[TStruct]

    val leftStruct = left.fullRowType.asInstanceOf[TStruct]
    val rightStruct = right.fullRowType.asInstanceOf[TStruct]

    val lRequested = rts.select(rts.fieldNames.filter(leftStruct.hasField))._1
    val rRequested = rts.select(rts.fieldNames.filter(rightStruct.hasField))._1

    context.toI(cb).flatMap(cb) { case zippedContext: SBaseStructValue =>
      val ctx1 = EmitCode.fromI(cb.emb)(zippedContext.loadField(_, "leftContext"))
      val ctx2 = EmitCode.fromI(cb.emb)(zippedContext.loadField(_, "rightContext"))
      left.emitStream(ctx, cb, ctx1, partitionRegion, lRequested).flatMap(cb) { sstream1 =>
        right.emitStream(ctx, cb, ctx2, partitionRegion, rRequested).map(cb) { sstream2 =>

          val stream1 = sstream1.asStream.producer
          val stream2 = sstream2.asStream.producer

          val region = cb.emb.genFieldThisRef[Region]("partition_zipped_reader_region")

          SStreamValue(new StreamProducer {
            override val length: Option[EmitCodeBuilder => Code[Int]] = None

            override def initialize(cb: EmitCodeBuilder): Unit = {
              cb.assign(stream1.elementRegion, elementRegion)
              stream1.initialize(cb)
              cb.assign(stream2.elementRegion, elementRegion)
              stream2.initialize(cb)
            }

            override val elementRegion: Settable[Region] = region
            override val requiresMemoryManagementPerElement: Boolean = stream1.requiresMemoryManagementPerElement || stream2.requiresMemoryManagementPerElement
            override val LproduceElement: CodeLabel = cb.emb.defineAndImplementLabel { cb =>
              cb.goto(stream1.LproduceElement)

              cb.define(stream1.LproduceElementDone)
              cb.goto(stream2.LproduceElement)

              cb.define(stream2.LproduceElementDone)
              cb.goto(LproduceElementDone)

              cb.define(stream1.LendOfStream)
              cb.goto(LendOfStream)

              cb.define(stream2.LendOfStream)
              cb._fatal("unexpected end of stream from right of zipped stream")
            }
            override val element: EmitCode = EmitCode.fromI(cb.emb) { cb =>
              stream1.element.toI(cb).flatMap(cb)(elt1 =>
                stream2.element.toI(cb).map(cb) { elt2 =>
                  SInsertFieldsStruct.merge(cb, elt1.asBaseStruct, elt2.asBaseStruct)
                }
              )
            }

            override def close(cb: EmitCodeBuilder): Unit = {
              stream1.close(cb)
              stream2.close(cb)
            }
          })
        }
      }
    }
  }
}


case class PartitionZippedIndexedNativeReader(specLeft: AbstractTypedCodecSpec, specRight: AbstractTypedCodecSpec,
  indexSpecLeft: AbstractIndexSpec, indexSpecRight: AbstractIndexSpec,
  key: IndexedSeq[String]) extends PartitionReader {

  def contextType: Type = {
    TStruct(
      "leftPartitionPath" -> TString,
      "rightPartitionPath" -> TString,
      "indexPath" -> TString,
      "interval" -> RVDPartitioner.intervalIRRepresentation(specLeft.encodedVirtualType.asInstanceOf[TStruct].select(key)._1)
    )
  }

  private[this] def splitRequestedTypes(requestedType: Type): (TStruct, TStruct) = {
    val reqStruct = requestedType.asInstanceOf[TStruct]
    val neededFields = reqStruct.fieldNames.toSet

    val leftProvidedFields = specLeft.encodedVirtualType.asInstanceOf[TStruct].fieldNames.toSet
    val rightProvidedFields = specRight.encodedVirtualType.asInstanceOf[TStruct].fieldNames.toSet
    val leftNeededFields = leftProvidedFields.intersect(neededFields)
    val rightNeededFields = rightProvidedFields.intersect(neededFields)
    assert(leftNeededFields.intersect(rightNeededFields).isEmpty)

    val leftStruct = reqStruct.filterSet(leftNeededFields)._1
    val rightStruct = reqStruct.filterSet(rightNeededFields)._1
    (leftStruct, rightStruct)
  }

  def rowRequiredness(requestedType: Type): TypeWithRequiredness = {
    val (leftStruct, rightStruct) = splitRequestedTypes(requestedType)
    val rt = TypeWithRequiredness(requestedType)
    val pt = specLeft.decodedPType(leftStruct).asInstanceOf[PStruct].insertFields(specRight.decodedPType(rightStruct).asInstanceOf[PStruct].fields.map(f => (f.name, f.typ)))
    rt.fromPType(pt)
    rt
  }

  def fullRowType: TStruct = specLeft.encodedVirtualType.asInstanceOf[TStruct] ++ specRight.encodedVirtualType.asInstanceOf[TStruct]

  def emitStream(
    ctx: ExecuteContext,
    cb: EmitCodeBuilder,
    context: EmitCode,
    partitionRegion: Value[Region],
    requestedType: Type): IEmitCode = {

    val mb = cb.emb

    val (leftRType, rightRType) = splitRequestedTypes(requestedType)

    val makeIndexCode = {
      val (keyType, annotationType) = indexSpecLeft.types
      val (leafPType: PStruct, leafDec) = indexSpecLeft.leafCodec.buildDecoder(ctx, indexSpecLeft.leafCodec.encodedVirtualType)
      val (intPType: PStruct, intDec) = indexSpecLeft.internalNodeCodec.buildDecoder(ctx, indexSpecLeft.internalNodeCodec.encodedVirtualType)
      val mkIndexReader = IndexReaderBuilder.withDecoders(leafDec, intDec, keyType, annotationType, leafPType, intPType)

      mb.getObject[Function5[HailClassLoader, FS, String, Int, RegionPool, IndexReader]](mkIndexReader)
    }

    val leftOffsetFieldIndex = indexSpecLeft.offsetFieldIndex
    val rightOffsetFieldIndex = indexSpecRight.offsetFieldIndex

    context.toI(cb).map(cb) { case ctxStruct: SBaseStructValue =>

      def getIndexReader(cb: EmitCodeBuilder, ctxMemo: SBaseStructValue): Code[IndexReader] = {
        val indexPath = ctxMemo
          .loadField(cb, "indexPath")
          .handle(cb, cb._fatal(""))
          .asString
          .loadString(cb)
        Code.checkcast[IndexReader](
          makeIndexCode.invoke[AnyRef, AnyRef, AnyRef, AnyRef, AnyRef, AnyRef](
            "apply", mb.getHailClassLoader, mb.getFS, indexPath, Code.boxInt(8), cb.emb.ecb.pool()))
      }

      def getInterval(cb: EmitCodeBuilder, region: Value[Region], ctxMemo: SBaseStructValue): Code[Interval] = {
        Code.invokeScalaObject1[AnyRef, Interval](
          PartitionBoundOrdering.getClass,
          "partitionBoundToInterval",
          StringFunctions.svalueToJavaValue(cb, region, ctxMemo.loadField(cb, "interval").get(cb)))
      }

      val indexReader = cb.emb.genFieldThisRef[IndexReader]("idx_reader")
      val idx = cb.emb.genFieldThisRef[BufferedIterator[LeafChild]]("idx")
      val rowsDec = specLeft.encodedType.buildDecoder(leftRType, cb.emb.ecb)
      val entriesDec = specRight.encodedType.buildDecoder(rightRType, cb.emb.ecb)

      val rowsValue = cb.emb.newPField("rowsValue", specLeft.encodedType.decodedSType(leftRType))
      val entriesValue = cb.emb.newPField("entriesValue", specRight.encodedType.decodedSType(rightRType))

      val rowsBuffer = cb.emb.genFieldThisRef[InputBuffer]("rows_inputbuffer")
      val entriesBuffer = cb.emb.genFieldThisRef[InputBuffer]("entries_inputbuffer")

      val region = cb.emb.genFieldThisRef[Region]("zipped_indexed_reader_region")

      val producer = new StreamProducer {
        override val length: Option[EmitCodeBuilder => Code[Int]] = None

        override def initialize(cb: EmitCodeBuilder): Unit = {
          cb.assign(rowsBuffer, specLeft.buildCodeInputBuffer(
            Code.newInstance[ByteTrackingInputStream, InputStream](
              mb.open(ctxStruct.loadField(cb, "leftPartitionPath")
                .handle(cb, cb._fatal(""))
                .asString
                .loadString(cb), true))))
          cb.assign(entriesBuffer, specRight.buildCodeInputBuffer(
            Code.newInstance[ByteTrackingInputStream, InputStream](
              mb.open(ctxStruct.loadField(cb, "rightPartitionPath")
                .handle(cb, cb._fatal(""))
                .asString
                .loadString(cb), true))))

          cb.assign(indexReader, getIndexReader(cb, ctxStruct))
          cb.assign(idx,
            indexReader
              .invoke[Interval, Iterator[LeafChild]]("queryByInterval", getInterval(cb, partitionRegion, ctxStruct))
              .invoke[BufferedIterator[LeafChild]]("buffered"))

          cb.ifx(idx.invoke[Boolean]("hasNext"), {
            val lcHead = cb.newLocal[LeafChild]("lcHead", idx.invoke[LeafChild]("head"))

            leftOffsetFieldIndex match {
              case Some(rowOffsetIdx) =>
                cb += rowsBuffer.invoke[Long, Unit]("seek", lcHead.invoke[Int, Long]("longChild", const(rowOffsetIdx)))
              case None =>
                cb += rowsBuffer.invoke[Long, Unit]("seek", lcHead.invoke[Long]("recordOffset"))
            }

            rightOffsetFieldIndex match {
              case Some(rowOffsetIdx) =>
                cb += entriesBuffer.invoke[Long, Unit]("seek", lcHead.invoke[Int, Long]("longChild", const(rowOffsetIdx)))
              case None =>
                cb += entriesBuffer.invoke[Long, Unit]("seek", lcHead.invoke[Long]("recordOffset"))
            }
          })
        }

        override val elementRegion: Settable[Region] = region
        override val requiresMemoryManagementPerElement: Boolean = true
        override val LproduceElement: CodeLabel = mb.defineAndImplementLabel { cb =>
          val cr = cb.newLocal[Int]("cr", rowsBuffer.invoke[Byte]("readByte").toI)
          val ce = cb.newLocal[Int]("ce", entriesBuffer.invoke[Byte]("readByte").toI)
          cb.ifx(ce.cne(cr), cb._fatal(s"mismatch between streams in zipped indexed reader"))

          cb.ifx(cr.ceq(0) || !idx.invoke[Boolean]("hasNext"), cb.goto(LendOfStream))

          cb += Code.toUnit(idx.invoke[LeafChild]("next"))

          cb.assign(rowsValue, rowsDec(cb, region, rowsBuffer))
          cb.assign(entriesValue, entriesDec(cb, region, entriesBuffer))

          cb.goto(LproduceElementDone)
        }
        override val element: EmitCode = EmitCode.fromI(mb)(cb =>
          IEmitCode.present(cb, SInsertFieldsStruct.merge(cb, rowsValue.asBaseStruct, entriesValue.asBaseStruct)))

        override def close(cb: EmitCodeBuilder): Unit = {
          indexReader.invoke[Unit]("close")
          rowsBuffer.invoke[Unit]("close")
          entriesBuffer.invoke[Unit]("close")
        }
      }
      SStreamValue(producer)
    }
  }

  def toJValue: JValue = Extraction.decompose(this)(PartitionReader.formats)
}

case class TableNativeReaderParameters(
  path: String,
  options: Option[NativeReaderOptions])

class TableNativeReader(
  val params: TableNativeReaderParameters,
  val spec: AbstractTableSpec
) extends TableReader {
  def pathsUsed: Seq[String] = Array(params.path)

  val filterIntervals: Boolean = params.options.map(_.filterIntervals).getOrElse(false)

  def partitionCounts: Option[IndexedSeq[Long]] = if (params.options.isDefined) None else Some(spec.partitionCounts)

  override def isDistinctlyKeyed: Boolean = spec.isDistinctlyKeyed

  def fullType: TableType = spec.table_type

  def rowAndGlobalPTypes(ctx: ExecuteContext, requestedType: TableType): (PStruct, PStruct) = {
    coerce[PStruct](spec.rowsComponent.rvdSpec(ctx.fs, params.path)
      .typedCodecSpec.encodedType.decodedPType(requestedType.rowType)) ->
      coerce[PStruct](spec.globalsComponent.rvdSpec(ctx.fs, params.path)
        .typedCodecSpec.encodedType.decodedPType(requestedType.globalType))
  }

  def apply(tr: TableRead, ctx: ExecuteContext): TableValue = {
    val (globalType, globalsOffset) = spec.globalsComponent.readLocalSingleRow(ctx, params.path, tr.typ.globalType)
    val rvd = if (tr.dropRows) {
      RVD.empty(tr.typ.canonicalRVDType)
    } else {
      val partitioner = if (filterIntervals)
        params.options.map(opts => RVDPartitioner.union(tr.typ.keyType, opts.intervals, tr.typ.key.length - 1))
      else
        params.options.map(opts => new RVDPartitioner(tr.typ.keyType, opts.intervals))
      val rvd = spec.rowsComponent.read(ctx, params.path, tr.typ.rowType, partitioner, filterIntervals)
      if (!rvd.typ.key.startsWith(tr.typ.key))
        fatal(s"Error while reading table ${params.path}: legacy table written without key." +
          s"\n  Read and write with version 0.2.70 or earlier")
      rvd
    }
    TableValue(ctx, tr.typ, BroadcastRow(ctx, RegionValue(ctx.r, globalsOffset), globalType.setRequired(true).asInstanceOf[PStruct]), rvd)
  }

  override def toJValue: JValue = {
    implicit val formats: Formats = DefaultFormats
    decomposeWithName(params, "TableNativeReader")
  }

  override def renderShort(): String = s"(TableNativeReader ${ params.path } ${ params.options.map(_.renderShort()).getOrElse("") })"

  override def hashCode(): Int = params.hashCode()

  override def equals(that: Any): Boolean = that match {
    case that: TableNativeReader => params == that.params
    case _ => false
  }

  override def toString(): String = s"TableNativeReader(${ params })"

  override def lowerGlobals(ctx: ExecuteContext, requestedGlobalsType: TStruct): IR = {
    val globalsSpec = spec.globalsSpec
    val globalsPath = spec.globalsComponent.absolutePath(params.path)
    ArrayRef(ToArray(ReadPartition(Str(globalsSpec.absolutePartPaths(globalsPath).head), requestedGlobalsType, PartitionNativeReader(globalsSpec.typedCodecSpec))), 0)
  }

  override def lower(ctx: ExecuteContext, requestedType: TableType): TableStage = {
    val globals = lowerGlobals(ctx, requestedType.globalType)
    val rowsSpec = spec.rowsSpec
    val specPart = rowsSpec.partitioner
    val partitioner = if (filterIntervals)
      params.options.map(opts => RVDPartitioner.union(specPart.kType, opts.intervals, specPart.kType.size - 1))
    else
      params.options.map(opts => new RVDPartitioner(specPart.kType, opts.intervals))

    spec.rowsSpec.readTableStage(ctx, spec.rowsComponent.absolutePath(params.path), requestedType, partitioner, filterIntervals).apply(globals)
  }
}

case class TableNativeZippedReader(
  pathLeft: String,
  pathRight: String,
  options: Option[NativeReaderOptions],
  specLeft: AbstractTableSpec,
  specRight: AbstractTableSpec
) extends TableReader {
  def pathsUsed: Seq[String] = FastSeq(pathLeft, pathRight)

  override def renderShort(): String = s"(TableNativeZippedReader $pathLeft $pathRight ${ options.map(_.renderShort()).getOrElse("") })"

  private lazy val filterIntervals = options.exists(_.filterIntervals)

  private def intervals = options.map(_.intervals)

  require((specLeft.table_type.rowType.fieldNames ++ specRight.table_type.rowType.fieldNames).areDistinct())
  require(specRight.table_type.key.isEmpty)
  require(specLeft.partitionCounts sameElements specRight.partitionCounts)
  require(specLeft.version == specRight.version)

  def partitionCounts: Option[IndexedSeq[Long]] = if (intervals.isEmpty) Some(specLeft.partitionCounts) else None

  override lazy val fullType: TableType = specLeft.table_type.copy(rowType = specLeft.table_type.rowType ++ specRight.table_type.rowType)
  private val leftFieldSet = specLeft.table_type.rowType.fieldNames.toSet
  private val rightFieldSet = specRight.table_type.rowType.fieldNames.toSet

  def leftRType(requestedType: TStruct): TStruct =
    requestedType.filter(f => leftFieldSet.contains(f.name))._1

  def rightRType(requestedType: TStruct): TStruct =
    requestedType.filter(f => rightFieldSet.contains(f.name))._1

  def leftPType(ctx: ExecuteContext, leftRType: TStruct): PStruct =
    coerce[PStruct](specLeft.rowsComponent.rvdSpec(ctx.fs, pathLeft)
      .typedCodecSpec.encodedType.decodedPType(leftRType))

  def rightPType(ctx: ExecuteContext, rightRType: TStruct): PStruct =
    coerce[PStruct](specRight.rowsComponent.rvdSpec(ctx.fs, pathRight)
      .typedCodecSpec.encodedType.decodedPType(rightRType))

  def rowAndGlobalPTypes(ctx: ExecuteContext, requestedType: TableType): (PStruct, PStruct) = {
    fieldInserter(ctx, leftPType(ctx, leftRType(requestedType.rowType)),
      rightPType(ctx, rightRType(requestedType.rowType)))._1 ->
      coerce[PStruct](specLeft.globalsComponent.rvdSpec(ctx.fs, pathLeft)
        .typedCodecSpec.encodedType.decodedPType(requestedType.globalType))
  }

  def fieldInserter(ctx: ExecuteContext, pLeft: PStruct, pRight: PStruct): (PStruct, (HailClassLoader, FS, Int, Region) => AsmFunction3RegionLongLongLong) = {
    val (Some(PTypeReferenceSingleCodeType(t: PStruct)), mk) = ir.Compile[AsmFunction3RegionLongLongLong](ctx,
      FastIndexedSeq("left" -> SingleCodeEmitParamType(true, PTypeReferenceSingleCodeType(pLeft)), "right" -> SingleCodeEmitParamType(true, PTypeReferenceSingleCodeType(pRight))),
      FastIndexedSeq(typeInfo[Region], LongInfo, LongInfo), LongInfo,
      InsertFields(Ref("left", pLeft.virtualType),
        pRight.fieldNames.map(f =>
          f -> GetField(Ref("right", pRight.virtualType), f))))
    (t, mk)
  }

  def apply(tr: TableRead, ctx: ExecuteContext): TableValue = {
    val fs = ctx.fs
    val (globalPType: PStruct, globalsOffset) = specLeft.globalsComponent.readLocalSingleRow(ctx, pathLeft, tr.typ.globalType)
    val rvd = if (tr.dropRows) {
      RVD.empty(tr.typ.canonicalRVDType)
    } else {
      val partitioner = if (filterIntervals)
        intervals.map(i => RVDPartitioner.union(tr.typ.keyType, i, tr.typ.key.length - 1))
      else
        intervals.map(i => new RVDPartitioner(tr.typ.keyType, i))
      if (tr.typ.rowType.fieldNames.forall(f => !rightFieldSet.contains(f))) {
        specLeft.rowsComponent.read(ctx, pathLeft, tr.typ.rowType, partitioner, filterIntervals)
      } else if (tr.typ.rowType.fieldNames.forall(f => !leftFieldSet.contains(f))) {
        specRight.rowsComponent.read(ctx, pathRight, tr.typ.rowType, partitioner, filterIntervals)
      } else {
        val rvdSpecLeft = specLeft.rowsComponent.rvdSpec(fs, pathLeft)
        val rvdSpecRight = specRight.rowsComponent.rvdSpec(fs, pathRight)
        val rvdPathLeft = specLeft.rowsComponent.absolutePath(pathLeft)
        val rvdPathRight = specRight.rowsComponent.absolutePath(pathRight)

        val leftRType = tr.typ.rowType.filter(f => leftFieldSet.contains(f.name))._1
        val rightRType = tr.typ.rowType.filter(f => rightFieldSet.contains(f.name))._1

        AbstractRVDSpec.readZipped(ctx,
          rvdSpecLeft, rvdSpecRight,
          rvdPathLeft, rvdPathRight,
          partitioner, filterIntervals,
          tr.typ.rowType,
          leftRType, rightRType,
          tr.typ.key,
          fieldInserter)
      }
    }

    TableValue(ctx, tr.typ, BroadcastRow(ctx, RegionValue(ctx.r, globalsOffset), globalPType.setRequired(true).asInstanceOf[PStruct]), rvd)
  }

  override def lowerGlobals(ctx: ExecuteContext, requestedGlobalsType: TStruct): IR = {
    val globalsSpec = specLeft.globalsSpec
    val globalsPath = specLeft.globalsComponent.absolutePath(pathLeft)
    ArrayRef(ToArray(ReadPartition(Str(globalsSpec.absolutePartPaths(globalsPath).head), requestedGlobalsType, PartitionNativeReader(globalsSpec.typedCodecSpec))), 0)
  }

  override def lower(ctx: ExecuteContext, requestedType: TableType): TableStage = {
    val globals = lowerGlobals(ctx, requestedType.globalType)
    val rowsSpec = specLeft.rowsSpec
    val specPart = rowsSpec.partitioner
    val partitioner = if (filterIntervals)
      options.map(opts => RVDPartitioner.union(specPart.kType, opts.intervals, specPart.kType.size - 1))
    else
      options.map(opts => new RVDPartitioner(specPart.kType, opts.intervals))

    AbstractRVDSpec.readZippedLowered(ctx,
      specLeft.rowsSpec, specRight.rowsSpec,
      pathLeft + "/rows", pathRight + "/rows",
      partitioner, filterIntervals,
      requestedType.rowType, requestedType.key).apply(globals)
  }

}

object TableFromBlockMatrixNativeReader {
  def apply(fs: FS, params: TableFromBlockMatrixNativeReaderParameters): TableFromBlockMatrixNativeReader = {
    val metadata: BlockMatrixMetadata = BlockMatrix.readMetadata(fs, params.path)
    TableFromBlockMatrixNativeReader(params, metadata)

  }

  def apply(fs: FS, path: String, nPartitions: Option[Int] = None, maximumCacheMemoryInBytes: Option[Int] = None): TableFromBlockMatrixNativeReader =
    TableFromBlockMatrixNativeReader(fs, TableFromBlockMatrixNativeReaderParameters(path, nPartitions, maximumCacheMemoryInBytes))

  def fromJValue(fs: FS, jv: JValue): TableFromBlockMatrixNativeReader = {
    implicit val formats: Formats = TableReader.formats
    val params = jv.extract[TableFromBlockMatrixNativeReaderParameters]
    TableFromBlockMatrixNativeReader(fs, params)
  }
}

case class TableFromBlockMatrixNativeReaderParameters(path: String, nPartitions: Option[Int], maximumCacheMemoryInBytes: Option[Int])

case class TableFromBlockMatrixNativeReader(params: TableFromBlockMatrixNativeReaderParameters, metadata: BlockMatrixMetadata) extends TableReader {
  def pathsUsed: Seq[String] = FastSeq(params.path)

  val getNumPartitions: Int = params.nPartitions.getOrElse(HailContext.backend.defaultParallelism)

  val partitionRanges = (0 until getNumPartitions).map { i =>
    val nRows = metadata.nRows
    val start = (i * nRows) / getNumPartitions
    val end = ((i + 1) * nRows) / getNumPartitions
    start until end
  }

  override def partitionCounts: Option[IndexedSeq[Long]] = {
    Some(partitionRanges.map(r => r.end - r.start))
  }

  override lazy val fullType: TableType = {
    val rowType = TStruct("row_idx" -> TInt64, "entries" -> TArray(TFloat64))
    TableType(rowType, Array("row_idx"), TStruct.empty)
  }

  def rowAndGlobalPTypes(context: ExecuteContext, tableType: TableType): (PStruct, PStruct) = {
    PType.canonical(tableType.rowType, required = true).asInstanceOf[PStruct] ->
      PCanonicalStruct.empty(required = true)
  }

  def apply(tr: TableRead, ctx: ExecuteContext): TableValue = {
    val rowsRDD = new BlockMatrixReadRowBlockedRDD(ctx.fsBc, params.path, partitionRanges, metadata,
      maybeMaximumCacheMemoryInBytes = params.maximumCacheMemoryInBytes)

    val partitionBounds = partitionRanges.map { r => Interval(Row(r.start), Row(r.end), true, false) }
    val partitioner = new RVDPartitioner(fullType.keyType, partitionBounds)

    val rowTyp = rowAndGlobalPTypes(ctx, tr.typ)._1
    val rvd = RVD(RVDType(rowTyp, fullType.key.filter(rowTyp.hasField)), partitioner, ContextRDD(rowsRDD))
    TableValue(ctx, fullType, BroadcastRow.empty(ctx), rvd)
  }

  override def toJValue: JValue = {
    decomposeWithName(params, "TableFromBlockMatrixNativeReader")(TableReader.formats)
  }

  def renderShort(): String = defaultRender()
}

object TableRead {
  def native(fs: FS, path: String): TableRead = {
    val tr = TableNativeReader(fs, TableNativeReaderParameters(path, None))
    TableRead(tr.fullType, false, tr)
  }
}

case class TableRead(typ: TableType, dropRows: Boolean, tr: TableReader) extends TableIR {
  assert(PruneDeadFields.isSupertype(typ, tr.fullType),
    s"\n  original:  ${ tr.fullType }\n  requested: $typ")

  override def partitionCounts: Option[IndexedSeq[Long]] = if (dropRows) Some(FastIndexedSeq(0L)) else tr.partitionCounts

  def isDistinctlyKeyed: Boolean = tr.isDistinctlyKeyed

  lazy val rowCountUpperBound: Option[Long] = partitionCounts.map(_.sum)

  val children: IndexedSeq[BaseIR] = Array.empty[BaseIR]

  def copy(newChildren: IndexedSeq[BaseIR]): TableRead = {
    assert(newChildren.isEmpty)
    TableRead(typ, dropRows, tr)
  }

  protected[ir] override def execute(ctx: ExecuteContext, r: TableRunContext): TableExecuteIntermediate = new TableValueIntermediate(tr.apply(this, ctx))
}

case class TableParallelize(rowsAndGlobal: IR, nPartitions: Option[Int] = None) extends TableIR {
  require(rowsAndGlobal.typ.isInstanceOf[TStruct])
  require(rowsAndGlobal.typ.asInstanceOf[TStruct].fieldNames.sameElements(Array("rows", "global")))
  require(nPartitions.forall(_ > 0))

  lazy val rowCountUpperBound: Option[Long] = None

  private val rowsType = rowsAndGlobal.typ.asInstanceOf[TStruct].fieldType("rows").asInstanceOf[TArray]
  private val globalsType = rowsAndGlobal.typ.asInstanceOf[TStruct].fieldType("global").asInstanceOf[TStruct]

  val children: IndexedSeq[BaseIR] = FastIndexedSeq(rowsAndGlobal)

  def copy(newChildren: IndexedSeq[BaseIR]): TableParallelize = {
    val IndexedSeq(newrowsAndGlobal: IR) = newChildren
    TableParallelize(newrowsAndGlobal, nPartitions)
  }

  val typ: TableType = TableType(
    rowsType.elementType.asInstanceOf[TStruct],
    FastIndexedSeq(),
    globalsType)

  protected[ir] override def execute(ctx: ExecuteContext, r: TableRunContext): TableExecuteIntermediate = {
    val (ptype: PStruct, res) = CompileAndEvaluate._apply(ctx, rowsAndGlobal, optimize = false) match {
      case Right((t, off)) => (t.fields(0).typ, t.loadField(off, 0))
    }

    val globalsT = ptype.types(1).setRequired(true).asInstanceOf[PStruct]
    if (ptype.isFieldMissing(res, 1))
      fatal("'parallelize': found missing global value")
    val globals = BroadcastRow(ctx, RegionValue(ctx.r, ptype.loadField(res, 1)), globalsT)

    val rowsT = ptype.types(0).asInstanceOf[PArray]
    val rowT = rowsT.elementType.asInstanceOf[PStruct].setRequired(true)
    val spec = TypedCodecSpec(rowT, BufferSpec.wireSpec)

    val makeEnc = spec.buildEncoder(ctx, rowT)
    val rowsAddr = ptype.loadField(res, 0)
    val nRows = rowsT.loadLength(rowsAddr)

    val nSplits = math.min(nPartitions.getOrElse(16), math.max(nRows, 1))
    val parts = partition(nRows, nSplits)

    val bae = new ByteArrayEncoder(ctx.theHailClassLoader, makeEnc)
    var idx = 0
    val encRows = Array.tabulate(nSplits) { splitIdx =>
      val n = parts(splitIdx)
      bae.reset()
      val stop = idx + n
      while (idx < stop) {
        if (rowsT.isElementMissing(rowsAddr, idx))
          fatal(s"cannot parallelize null values: found null value at index $idx")
        bae.writeRegionValue(ctx.r, rowsT.loadElement(rowsAddr, idx))
        idx += 1
      }
      (n, bae.result())
    }

    val (resultRowType: PStruct, makeDec) = spec.buildDecoder(ctx, typ.rowType)
    assert(resultRowType.virtualType == typ.rowType, s"typ mismatch:" +
      s"\n  res=${ resultRowType.virtualType }\n  typ=${ typ.rowType }")

    log.info(s"parallelized $nRows rows in $nSplits partitions")

    val rvd = ContextRDD.parallelize(encRows, encRows.length)
      .cmapPartitions { (ctx, it) =>
        it.flatMap { case (nRowPartition, arr) =>
          val bais = new ByteArrayDecoder(theHailClassLoaderForSparkWorkers, makeDec)
          bais.set(arr)
          Iterator.range(0, nRowPartition)
            .map { _ =>
              bais.readValue(ctx.region)
            }
        }
      }
    new TableValueIntermediate(TableValue(ctx, typ, globals, RVD.unkeyed(resultRowType, rvd)))
  }
}

/**
  * Change the table to have key 'keys'.
  *
  * Let n be the longest common prefix of 'keys' and the old key, i.e. the
  * number of key fields that are not being changed.
  * - If 'isSorted', then 'child' must already be sorted by 'keys', and n must
  * not be zero. Thus, if 'isSorted', TableKeyBy will not shuffle or scan.
  * The new partitioner will be the old one with partition bounds truncated
  * to length n.
  * - If n = 'keys.length', i.e. we are simply shortening the key, do nothing
  * but change the table type to the new key. 'isSorted' is ignored.
  * - Otherwise, if 'isSorted' is false and n < 'keys.length', then shuffle.
  */
case class TableKeyBy(child: TableIR, keys: IndexedSeq[String], isSorted: Boolean = false) extends TableIR {
  private val fields = child.typ.rowType.fieldNames.toSet
  assert(keys.forall(fields.contains), s"${ keys.filter(k => !fields.contains(k)).mkString(", ") }")

  lazy val rowCountUpperBound: Option[Long] = child.rowCountUpperBound

  val children: IndexedSeq[BaseIR] = Array(child)

  val typ: TableType = child.typ.copy(key = keys)

  def definitelyDoesNotShuffle: Boolean = child.typ.key.startsWith(keys) || isSorted

  def copy(newChildren: IndexedSeq[BaseIR]): TableKeyBy = {
    assert(newChildren.length == 1)
    TableKeyBy(newChildren(0).asInstanceOf[TableIR], keys, isSorted)
  }

  protected[ir] override def execute(ctx: ExecuteContext, r: TableRunContext): TableExecuteIntermediate = {
    val tv = child.execute(ctx, r).asTableValue(ctx)
    new TableValueIntermediate(tv.copy(typ = typ, rvd = tv.rvd.enforceKey(ctx, keys, isSorted)))
  }
}

case class TableRange(n: Int, nPartitions: Int) extends TableIR {
  require(n >= 0)
  require(nPartitions > 0)
  private val nPartitionsAdj = math.max(math.min(n, nPartitions), 1)
  val children: IndexedSeq[BaseIR] = Array.empty[BaseIR]

  def copy(newChildren: IndexedSeq[BaseIR]): TableRange = {
    assert(newChildren.isEmpty)
    TableRange(n, nPartitions)
  }

  private val partCounts = partition(n, nPartitionsAdj)

  override val partitionCounts = Some(partCounts.map(_.toLong).toFastIndexedSeq)

  lazy val rowCountUpperBound: Option[Long] = Some(n.toLong)

  val typ: TableType = TableType(
    TStruct("idx" -> TInt32),
    Array("idx"),
    TStruct.empty)

  protected[ir] override def execute(ctx: ExecuteContext, r: TableRunContext): TableExecuteIntermediate = {
    val localRowType = PCanonicalStruct(true, "idx" -> PInt32Required)
    val localPartCounts = partCounts
    val partStarts = partCounts.scanLeft(0)(_ + _)
    new TableValueIntermediate(TableValue(ctx, typ,
      BroadcastRow.empty(ctx),
      new RVD(
        RVDType(localRowType, Array("idx")),
        new RVDPartitioner(Array("idx"), typ.rowType,
          Array.tabulate(nPartitionsAdj) { i =>
            val start = partStarts(i)
            val end = partStarts(i + 1)
            Interval(Row(start), Row(end), includesStart = true, includesEnd = false)
          }),
        ContextRDD.parallelize(Range(0, nPartitionsAdj), nPartitionsAdj)
          .cmapPartitionsWithIndex { case (i, ctx, _) =>
            val region = ctx.region

            val start = partStarts(i)
            Iterator.range(start, start + localPartCounts(i))
              .map { j =>
                val off = localRowType.allocate(region)
                localRowType.setFieldPresent(off, 0)
                Region.storeInt(localRowType.fieldOffset(off, 0), j)
                off
              }
          })))
  }
}

case class TableFilter(child: TableIR, pred: IR) extends TableIR {
  val children: IndexedSeq[BaseIR] = Array(child, pred)

  val typ: TableType = child.typ

  lazy val rowCountUpperBound: Option[Long] = child.rowCountUpperBound

  def copy(newChildren: IndexedSeq[BaseIR]): TableFilter = {
    assert(newChildren.length == 2)
    TableFilter(newChildren(0).asInstanceOf[TableIR], newChildren(1).asInstanceOf[IR])
  }

  protected[ir] override def execute(ctx: ExecuteContext, r: TableRunContext): TableExecuteIntermediate = {
    val tv = child.execute(ctx, r).asTableValue(ctx)

    if (pred == True())
      return new TableValueIntermediate(tv)
    else if (pred == False())
      return new TableValueIntermediate(tv.copy(rvd = RVD.empty(typ.canonicalRVDType)))

    val (Some(BooleanSingleCodeType), f) = ir.Compile[AsmFunction3RegionLongLongBoolean](
      ctx,
      FastIndexedSeq(("row", SingleCodeEmitParamType(true, PTypeReferenceSingleCodeType(tv.rvd.rowPType))),
        ("global", SingleCodeEmitParamType(true, PTypeReferenceSingleCodeType(tv.globals.t)))),
      FastIndexedSeq(classInfo[Region], LongInfo, LongInfo), BooleanInfo,
      Coalesce(FastIndexedSeq(pred, False())))

    new TableValueIntermediate(
      tv.filterWithPartitionOp(ctx.theHailClassLoader, ctx.fsBc, f)((rowF, ctx, ptr, globalPtr) => rowF(ctx.region, ptr, globalPtr)))
  }
}

object TableSubset {
  val HEAD: Int = 0
  val TAIL: Int = 1
}

trait TableSubset extends TableIR {
  val subsetKind: Int
  val child: TableIR
  val n: Long

  def typ: TableType = child.typ

  lazy val children: IndexedSeq[BaseIR] = FastIndexedSeq(child)

  override def partitionCounts: Option[IndexedSeq[Long]] =
    child.partitionCounts.map(subsetKind match {
      case TableSubset.HEAD => PartitionCounts.getHeadPCs(_, n)
      case TableSubset.TAIL => PartitionCounts.getTailPCs(_, n)
    })

  lazy val rowCountUpperBound: Option[Long] = child.rowCountUpperBound match {
    case Some(c) => Some(c.min(n))
    case None => Some(n)
  }

  protected[ir] override def execute(ctx: ExecuteContext, r: TableRunContext): TableExecuteIntermediate = {
    val prev = child.execute(ctx, r).asTableValue(ctx)
    new TableValueIntermediate(prev.copy(rvd = subsetKind match {
      case TableSubset.HEAD => prev.rvd.head(n, child.partitionCounts)
      case TableSubset.TAIL => prev.rvd.tail(n, child.partitionCounts)
    }))
  }
}

case class TableHead(child: TableIR, n: Long) extends TableSubset {
  require(n >= 0, fatal(s"TableHead: n must be non-negative! Found '$n'."))
  val subsetKind = TableSubset.HEAD

  def copy(newChildren: IndexedSeq[BaseIR]): TableHead = {
    val IndexedSeq(newChild: TableIR) = newChildren
    TableHead(newChild, n)
  }
}

case class TableTail(child: TableIR, n: Long) extends TableSubset {
  require(n >= 0, fatal(s"TableTail: n must be non-negative! Found '$n'."))
  val subsetKind = TableSubset.TAIL

  def copy(newChildren: IndexedSeq[BaseIR]): TableTail = {
    val IndexedSeq(newChild: TableIR) = newChildren
    TableTail(newChild, n)
  }
}

object RepartitionStrategy {
  val SHUFFLE: Int = 0
  val COALESCE: Int = 1
  val NAIVE_COALESCE: Int = 2
}

case class TableRepartition(child: TableIR, n: Int, strategy: Int) extends TableIR {
  def typ: TableType = child.typ

  lazy val rowCountUpperBound: Option[Long] = child.rowCountUpperBound

  lazy val children: IndexedSeq[BaseIR] = FastIndexedSeq(child)

  def copy(newChildren: IndexedSeq[BaseIR]): TableRepartition = {
    val IndexedSeq(newChild: TableIR) = newChildren
    TableRepartition(newChild, n, strategy)
  }

  protected[ir] override def execute(ctx: ExecuteContext, r: TableRunContext): TableExecuteIntermediate = {
    val prev = child.execute(ctx, r).asTableValue(ctx)
    val rvd = strategy match {
      case RepartitionStrategy.SHUFFLE => prev.rvd.coalesce(ctx, n, shuffle = true)
      case RepartitionStrategy.COALESCE => prev.rvd.coalesce(ctx, n, shuffle = false)
      case RepartitionStrategy.NAIVE_COALESCE => prev.rvd.naiveCoalesce(n, ctx)
    }

    new TableValueIntermediate(prev.copy(rvd = rvd))
  }
}

object TableJoin {
  def apply(left: TableIR, right: TableIR, joinType: String): TableJoin =
    TableJoin(left, right, joinType, left.typ.key.length)
}

/**
  * Suppose 'left' has key [l_1, ..., l_n] and 'right' has key [r_1, ..., r_m].
  * Then [l_1, ..., l_j] and [r_1, ..., r_j] must have the same type, where
  * j = 'joinKey'. TableJoin computes the join of 'left' and 'right' along this
  * common prefix of their keys, returning a table with key
  * [l_1, ..., l_j, l_{j+1}, ..., l_n, r_{j+1}, ..., r_m].
  *
  * WARNING: If 'left' has any duplicate (full) key [k_1, ..., k_n], and j < m,
  * and 'right' has multiple rows with the corresponding join key
  * [k_1, ..., k_j] but distinct full keys, then the resulting table will have
  * out-of-order keys. To avoid this, ensure one of the following:
  * * j == m
  * * 'left' has distinct keys
  * * 'right' has distinct join keys (length j prefix), or at least no
  * distinct keys with the same join key.
  */
case class TableJoin(left: TableIR, right: TableIR, joinType: String, joinKey: Int)
  extends TableIR {

  require(joinKey >= 0)
  require(left.typ.key.length >= joinKey)
  require(right.typ.key.length >= joinKey)
  require(left.typ.keyType.truncate(joinKey) isIsomorphicTo right.typ.keyType.truncate(joinKey))
  require(left.typ.globalType.fieldNames.toSet
    .intersect(right.typ.globalType.fieldNames.toSet)
    .isEmpty)
  require(joinType == "inner" ||
    joinType == "left" ||
    joinType == "right" ||
    joinType == "outer")

  val children: IndexedSeq[BaseIR] = Array(left, right)

  lazy val rowCountUpperBound: Option[Long] = None

  private val newRowType = {
    val leftRowType = left.typ.rowType
    val rightRowType = right.typ.rowType
    val leftKey = left.typ.key.take(joinKey)
    val rightKey = right.typ.key.take(joinKey)

    val leftKeyType = TableType.keyType(leftRowType, leftKey)
    val leftValueType = TableType.valueType(leftRowType, leftKey)
    val rightValueType = TableType.valueType(rightRowType, rightKey)
    if (leftValueType.fieldNames.toSet
      .intersect(rightValueType.fieldNames.toSet)
      .nonEmpty)
      throw new RuntimeException(s"invalid join: \n  left value:  $leftValueType\n  right value: $rightValueType")

    leftKeyType ++ leftValueType ++ rightValueType
  }

  private val newGlobalType = left.typ.globalType ++ right.typ.globalType

  private val newKey = left.typ.key ++ right.typ.key.drop(joinKey)

  val typ: TableType = TableType(newRowType, newKey, newGlobalType)

  def copy(newChildren: IndexedSeq[BaseIR]): TableJoin = {
    assert(newChildren.length == 2)
    TableJoin(
      newChildren(0).asInstanceOf[TableIR],
      newChildren(1).asInstanceOf[TableIR],
      joinType,
      joinKey)
  }

  protected[ir] override def execute(ctx: ExecuteContext, r: TableRunContext): TableExecuteIntermediate = {
    val leftTV = left.execute(ctx, r).asTableValue(ctx)
    val rightTV = right.execute(ctx, r).asTableValue(ctx)

    val combinedRow = Row.fromSeq(leftTV.globals.javaValue.toSeq ++ rightTV.globals.javaValue.toSeq)
    val newGlobals = BroadcastRow(ctx, combinedRow, newGlobalType)

    val leftRVDType = leftTV.rvd.typ.copy(key = left.typ.key.take(joinKey))
    val rightRVDType = rightTV.rvd.typ.copy(key = right.typ.key.take(joinKey))

    val leftRowType = leftRVDType.rowType
    val rightRowType = rightRVDType.rowType
    val leftKeyFieldIdx = leftRVDType.kFieldIdx
    val rightKeyFieldIdx = rightRVDType.kFieldIdx
    val leftValueFieldIdx = leftRVDType.valueFieldIdx
    val rightValueFieldIdx = rightRVDType.valueFieldIdx

    def noIndex(pfs: IndexedSeq[PField]): IndexedSeq[(String, PType)] =
      pfs.map(pf => (pf.name, pf.typ))

    def unionFieldPTypes(ps: PStruct, ps2: PStruct): IndexedSeq[(String, PType)] =
      ps.fields.zip(ps2.fields).map { case (pf1, pf2) =>
        (pf1.name, InferPType.getCompatiblePType(Seq(pf1.typ, pf2.typ)))
      }

    def castFieldRequiredeness(ps: PStruct, required: Boolean): IndexedSeq[(String, PType)] =
      ps.fields.map(pf => (pf.name, pf.typ.setRequired(required)))

    val (lkT, lvT, rvT) = joinType match {
      case "inner" =>
        val keyTypeFields = castFieldRequiredeness(leftRVDType.kType, true)
        (keyTypeFields, noIndex(leftRVDType.valueType.fields), noIndex(rightRVDType.valueType.fields))
      case "left" =>
        val rValueTypeFields = castFieldRequiredeness(rightRVDType.valueType, false)
        (noIndex(leftRVDType.kType.fields), noIndex(leftRVDType.valueType.fields), rValueTypeFields)
      case "right" =>
        val keyTypeFields = leftRVDType.kType.fields.zip(rightRVDType.kType.fields).map({
          case (pf1, pf2) => {
            assert(pf1.typ isOfType pf2.typ)
            (pf1.name, pf2.typ)
          }
        })
        val lValueTypeFields = castFieldRequiredeness(leftRVDType.valueType, false)
        (keyTypeFields, lValueTypeFields, noIndex(rightRVDType.valueType.fields))
      case "outer" =>
        val keyTypeFields = unionFieldPTypes(leftRVDType.kType, rightRVDType.kType)
        val lValueTypeFields = castFieldRequiredeness(leftRVDType.valueType, false)
        val rValueTypeFields = castFieldRequiredeness(rightRVDType.valueType, false)
        (keyTypeFields, lValueTypeFields, rValueTypeFields)
    }

    val newRowPType = PCanonicalStruct(true, lkT ++ lvT ++ rvT: _*)

    assert(newRowPType.virtualType == newRowType)

    val rvMerger = { (_: RVDContext, it: Iterator[JoinedRegionValue]) =>
      val rvb = new RegionValueBuilder()
      val rv = RegionValue()
      it.map { joined =>
        val lrv = joined._1
        val rrv = joined._2

        if (lrv != null)
          rvb.set(lrv.region)
        else {
          assert(rrv != null)
          rvb.set(rrv.region)
        }

        rvb.start(newRowPType)
        rvb.startStruct()

        if (lrv != null)
          rvb.addFields(leftRowType, lrv, leftKeyFieldIdx)
        else {
          assert(rrv != null)
          rvb.addFields(rightRowType, rrv, rightKeyFieldIdx)
        }

        if (lrv != null)
          rvb.addFields(leftRowType, lrv, leftValueFieldIdx)
        else
          rvb.skipFields(leftValueFieldIdx.length)

        if (rrv != null)
          rvb.addFields(rightRowType, rrv, rightValueFieldIdx)
        else
          rvb.skipFields(rightValueFieldIdx.length)

        rvb.endStruct()
        rv.set(rvb.region, rvb.end())
        rv
      }
    }

    val leftRVD = leftTV.rvd
    val rightRVD = rightTV.rvd
    val joinedRVD = leftRVD.orderedJoin(
      rightRVD,
      joinKey,
      joinType,
      rvMerger,
      RVDType(newRowPType, newKey),
      ctx)

    new TableValueIntermediate(TableValue(ctx, typ, newGlobals, joinedRVD))
  }
}

case class TableIntervalJoin(
  left: TableIR,
  right: TableIR,
  root: String,
  product: Boolean
) extends TableIR {
  lazy val children: IndexedSeq[BaseIR] = Array(left, right)

  lazy val rowCountUpperBound: Option[Long] = left.rowCountUpperBound

  val rightType: Type = if (product) TArray(right.typ.valueType) else right.typ.valueType
  val typ: TableType = left.typ.copy(rowType = left.typ.rowType.appendKey(root, rightType))

  override def copy(newChildren: IndexedSeq[BaseIR]): TableIR =
    TableIntervalJoin(newChildren(0).asInstanceOf[TableIR], newChildren(1).asInstanceOf[TableIR], root, product)

  override def partitionCounts: Option[IndexedSeq[Long]] = left.partitionCounts

  protected[ir] override def execute(ctx: ExecuteContext, r: TableRunContext): TableExecuteIntermediate = {
    val leftValue = left.execute(ctx, r).asTableValue(ctx)
    val rightValue = right.execute(ctx, r).asTableValue(ctx)

    val leftRVDType = leftValue.rvd.typ
    val rightRVDType = rightValue.rvd.typ.copy(key = rightValue.typ.key)
    val rightValueFields = rightRVDType.valueType.fieldNames

    val localKey = typ.key
    val localRoot = root
    val newRVD =
      if (product) {
        val joiner = (rightPType: PStruct) => {
          val leftRowType = leftRVDType.rowType
          val newRowType = leftRowType.appendKey(localRoot, PCanonicalArray(rightPType.selectFields(rightValueFields)))
          (RVDType(newRowType, localKey), (_: RVDContext, it: Iterator[Muple[RegionValue, Iterable[RegionValue]]]) => {
            val rvb = new RegionValueBuilder()
            val rv2 = RegionValue()
            it.map { case Muple(rv, is) =>
              rvb.set(rv.region)
              rvb.start(newRowType)
              rvb.startStruct()
              rvb.addAllFields(leftRowType, rv)
              rvb.startArray(is.size)
              is.foreach(i => rvb.selectRegionValue(rightPType, rightRVDType.valueFieldIdx, i))
              rvb.endArray()
              rvb.endStruct()
              rv2.set(rv.region, rvb.end())

              rv2
            }
          })
        }

        leftValue.rvd.orderedLeftIntervalJoin(ctx, rightValue.rvd, joiner)
      } else {
        val joiner = (rightPType: PStruct) => {
          val leftRowType = leftRVDType.rowType
          val newRowType = leftRowType.appendKey(localRoot, rightPType.selectFields(rightValueFields).setRequired(false))

          (RVDType(newRowType, localKey), (_: RVDContext, it: Iterator[JoinedRegionValue]) => {
            val rvb = new RegionValueBuilder()
            val rv2 = RegionValue()
            it.map { case Muple(rv, i) =>
              rvb.set(rv.region)
              rvb.start(newRowType)
              rvb.startStruct()
              rvb.addAllFields(leftRowType, rv)
              if (i == null)
                rvb.setMissing()
              else
                rvb.selectRegionValue(rightPType, rightRVDType.valueFieldIdx, i)
              rvb.endStruct()
              rv2.set(rv.region, rvb.end())

              rv2
            }
          })
        }

        leftValue.rvd.orderedLeftIntervalJoinDistinct(ctx, rightValue.rvd, joiner)
      }

    new TableValueIntermediate(TableValue(ctx, typ, leftValue.globals, newRVD))
  }
}

/**
  * The TableMultiWayZipJoin node assumes that input tables have distinct keys. If inputs
  * do not have distinct keys, the key that is included in the result is undefined, but
  * is likely the last.
  */
case class TableMultiWayZipJoin(children: IndexedSeq[TableIR], fieldName: String, globalName: String) extends TableIR {
  require(children.length > 0, "there must be at least one table as an argument")

  private val first = children.head
  private val rest = children.tail

  lazy val rowCountUpperBound: Option[Long] = None

  require(rest.forall(e => e.typ.rowType == first.typ.rowType), "all rows must have the same type")
  require(rest.forall(e => e.typ.key == first.typ.key), "all keys must be the same")
  require(rest.forall(e => e.typ.globalType == first.typ.globalType),
    "all globals must have the same type")

  private val newGlobalType = TStruct(globalName -> TArray(first.typ.globalType))
  private val newValueType = TStruct(fieldName -> TArray(first.typ.valueType))
  private val newRowType = first.typ.keyType ++ newValueType

  lazy val typ: TableType = first.typ.copy(
    rowType = newRowType,
    globalType = newGlobalType
  )

  def copy(newChildren: IndexedSeq[BaseIR]): TableMultiWayZipJoin =
    TableMultiWayZipJoin(newChildren.asInstanceOf[IndexedSeq[TableIR]], fieldName, globalName)

  protected[ir] override def execute(ctx: ExecuteContext, r: TableRunContext): TableExecuteIntermediate = {
    val childValues = children.map(_.execute(ctx, r).asTableValue(ctx))

    val childRVDs = RVD.unify(childValues.map(_.rvd)).toFastIndexedSeq
    assert(childRVDs.forall(_.typ.key.startsWith(typ.key)))

    val repartitionedRVDs =
      if (childRVDs(0).partitioner.satisfiesAllowedOverlap(typ.key.length - 1) &&
        childRVDs.forall(rvd => rvd.partitioner == childRVDs(0).partitioner))
        childRVDs.map(_.truncateKey(typ.key.length))
      else {
        info("TableMultiWayZipJoin: repartitioning children")
        val childRanges = childRVDs.flatMap(_.partitioner.coarsenedRangeBounds(typ.key.length))
        val newPartitioner = RVDPartitioner.generate(typ.keyType, childRanges)
        childRVDs.map(_.repartition(ctx, newPartitioner))
      }
    val newPartitioner = repartitionedRVDs(0).partitioner

    val rvdType = repartitionedRVDs(0).typ
    val rowType = rvdType.rowType
    val keyIdx = rvdType.kFieldIdx
    val valIdx = rvdType.valueFieldIdx
    val localRVDType = rvdType
    val keyFields = rvdType.kType.fields.map(f => (f.name, f.typ))
    val valueFields = rvdType.valueType.fields.map(f => (f.name, f.typ))
    val localNewRowType = PCanonicalStruct(required = true,
      keyFields ++ Array((fieldName, PCanonicalArray(
        PCanonicalStruct(required = false, valueFields: _*), required = true))): _*)
    val localDataLength = children.length
    val rvMerger = { (ctx: RVDContext, it: Iterator[BoxedArrayBuilder[(RegionValue, Int)]]) =>
      val rvb = new RegionValueBuilder()
      val newRegionValue = RegionValue()

      it.map { rvs =>
        val rv = rvs(0)._1
        rvb.set(ctx.region)
        rvb.start(localNewRowType)
        rvb.startStruct()
        rvb.addFields(rowType, rv, keyIdx) // Add the key
        rvb.startMissingArray(localDataLength) // add the values
        var i = 0
        while (i < rvs.length) {
          val (rv, j) = rvs(i)
          rvb.setArrayIndex(j)
          rvb.setPresent()
          rvb.startStruct()
          rvb.addFields(rowType, rv, valIdx)
          rvb.endStruct()
          i += 1
        }
        rvb.endArrayUnchecked()
        rvb.endStruct()

        newRegionValue.set(rvb.region, rvb.end())
        newRegionValue
      }
    }

    val rvd = RVD(
      typ = RVDType(localNewRowType, typ.key),
      partitioner = newPartitioner,
      crdd = ContextRDD.czipNPartitions(repartitionedRVDs.map(_.crdd.toCRDDRegionValue)) { (ctx, its) =>
        val orvIters = its.map(it => OrderedRVIterator(localRVDType, it, ctx))
        rvMerger(ctx, OrderedRVIterator.multiZipJoin(orvIters))
      }.toCRDDPtr)

    val newGlobals = BroadcastRow(ctx,
      Row(childValues.map(_.globals.javaValue)),
      newGlobalType)

    new TableValueIntermediate(TableValue(ctx, typ, newGlobals, rvd))
  }
}

case class TableLeftJoinRightDistinct(left: TableIR, right: TableIR, root: String) extends TableIR {
  require(right.typ.keyType isPrefixOf left.typ.keyType,
    s"\n  L: ${ left.typ }\n  R: ${ right.typ }")

  lazy val rowCountUpperBound: Option[Long] = left.rowCountUpperBound

  lazy val children: IndexedSeq[BaseIR] = Array(left, right)

  private val newRowType = left.typ.rowType.structInsert(right.typ.valueType, List(root))._1
  val typ: TableType = left.typ.copy(rowType = newRowType)

  override def partitionCounts: Option[IndexedSeq[Long]] = left.partitionCounts

  def copy(newChildren: IndexedSeq[BaseIR]): TableLeftJoinRightDistinct = {
    val IndexedSeq(newLeft: TableIR, newRight: TableIR) = newChildren
    TableLeftJoinRightDistinct(newLeft, newRight, root)
  }

  protected[ir] override def execute(ctx: ExecuteContext, r: TableRunContext): TableExecuteIntermediate = {
    val leftValue = left.execute(ctx, r).asTableValue(ctx)
    val rightValue = right.execute(ctx, r).asTableValue(ctx)

    val joinKey = math.min(left.typ.key.length, right.typ.key.length)
    new TableValueIntermediate(
      leftValue.copy(
        typ = typ,
        rvd = leftValue.rvd
          .orderedLeftJoinDistinctAndInsert(rightValue.rvd.truncateKey(joinKey), root)))
  }
}

case class TableMapPartitions(child: TableIR,
  globalName: String,
  partitionStreamName: String,
  body: IR
) extends TableIR {
  assert(body.typ.isInstanceOf[TStream], s"${ body.typ }")
  lazy val typ = child.typ.copy(
    rowType = body.typ.asInstanceOf[TStream].elementType.asInstanceOf[TStruct])

  lazy val children: IndexedSeq[BaseIR] = Array(child, body)

  val rowCountUpperBound: Option[Long] = None

  override def copy(newChildren: IndexedSeq[BaseIR]): TableMapPartitions = {
    assert(newChildren.length == 2)
    TableMapPartitions(newChildren(0).asInstanceOf[TableIR],
      globalName, partitionStreamName, newChildren(1).asInstanceOf[IR])
  }

  protected[ir] override def execute(ctx: ExecuteContext, r: TableRunContext): TableExecuteIntermediate = {
    val tv = child.execute(ctx, r).asTableValue(ctx)
    val rowPType = tv.rvd.rowPType
    val globalPType = tv.globals.t

    val (newRowPType: PStruct, makeIterator) = CompileIterator.forTableMapPartitions(
      ctx,
      globalPType, rowPType,
      Subst(body, BindingEnv(Env(
        globalName -> In(0, SingleCodeEmitParamType(true, PTypeReferenceSingleCodeType(globalPType))),
        partitionStreamName -> In(1, SingleCodeEmitParamType(true, StreamSingleCodeType(requiresMemoryManagementPerElement = true, rowPType)))))))

    val globalsBc = tv.globals.broadcast(ctx.theHailClassLoader)

    val fsBc = tv.ctx.fsBc
    val itF = { (idx: Int, consumerCtx: RVDContext, partition: (RVDContext) => Iterator[Long]) =>
      val boxedPartition = new StreamArgType {
        def apply(outerRegion: Region, eltRegion: Region): Iterator[java.lang.Long] =
          partition(new RVDContext(outerRegion, eltRegion)).map(box)
      }
      makeIterator(theHailClassLoaderForSparkWorkers, fsBc.value, idx, consumerCtx,
        globalsBc.value.readRegionValue(consumerCtx.partitionRegion, theHailClassLoaderForSparkWorkers),
        boxedPartition
      ).map(l => l.longValue())
    }

    new TableValueIntermediate(
      tv.copy(
        typ = typ,
        rvd = tv.rvd
          .mapPartitionsWithContextAndIndex(RVDType(newRowPType, typ.key))(itF))
    )
  }
}

// Must leave key fields unchanged.
case class TableMapRows(child: TableIR, newRow: IR) extends TableIR {
  val children: IndexedSeq[BaseIR] = Array(child, newRow)

  lazy val rowCountUpperBound: Option[Long] = child.rowCountUpperBound

  val typ: TableType = child.typ.copy(rowType = newRow.typ.asInstanceOf[TStruct])

  def copy(newChildren: IndexedSeq[BaseIR]): TableMapRows = {
    assert(newChildren.length == 2)
    TableMapRows(newChildren(0).asInstanceOf[TableIR], newChildren(1).asInstanceOf[IR])
  }

  override def partitionCounts: Option[IndexedSeq[Long]] = child.partitionCounts

  protected[ir] override def execute(ctx: ExecuteContext, r: TableRunContext): TableExecuteIntermediate = {
    val tv = child.execute(ctx, r).asTableValue(ctx)
    val fsBc = ctx.fsBc
    val scanRef = genUID()
    val extracted = agg.Extract.apply(newRow, scanRef, Requiredness(this, ctx), isScan = true)

    if (extracted.aggs.isEmpty) {
      val (Some(PTypeReferenceSingleCodeType(rTyp)), f) = ir.Compile[AsmFunction3RegionLongLongLong](
        ctx,
        FastIndexedSeq(("global", SingleCodeEmitParamType(true, PTypeReferenceSingleCodeType(tv.globals.t))),
          ("row", SingleCodeEmitParamType(true, PTypeReferenceSingleCodeType(tv.rvd.rowPType)))),
        FastIndexedSeq(classInfo[Region], LongInfo, LongInfo), LongInfo,
        Coalesce(FastIndexedSeq(
          extracted.postAggIR,
          Die("Internal error: TableMapRows: row expression missing", extracted.postAggIR.typ))))

      val rowIterationNeedsGlobals = Mentions(extracted.postAggIR, "global")
      val globalsBc =
        if (rowIterationNeedsGlobals)
          tv.globals.broadcast(ctx.theHailClassLoader)
        else
          null

      val fsBc = ctx.fsBc
      val itF = { (i: Int, ctx: RVDContext, it: Iterator[Long]) =>
        val globalRegion = ctx.partitionRegion
        val globals = if (rowIterationNeedsGlobals)
          globalsBc.value.readRegionValue(globalRegion, theHailClassLoaderForSparkWorkers)
        else
          0

        val newRow = f(theHailClassLoaderForSparkWorkers, fsBc.value, i, globalRegion)
        it.map { ptr =>
          newRow(ctx.r, globals, ptr)
        }
      }

      return new TableValueIntermediate(
        tv.copy(
          typ = typ,
          rvd = tv.rvd.mapPartitionsWithIndex(RVDType(rTyp.asInstanceOf[PStruct], typ.key))(itF)))
    }

    val scanInitNeedsGlobals = Mentions(extracted.init, "global")
    val scanSeqNeedsGlobals = Mentions(extracted.seqPerElt, "global")
    val rowIterationNeedsGlobals = Mentions(extracted.postAggIR, "global")

    val globalsBc =
      if (rowIterationNeedsGlobals || scanInitNeedsGlobals || scanSeqNeedsGlobals)
        tv.globals.broadcast(ctx.theHailClassLoader)
      else
        null

    val spec = BufferSpec.defaultUncompressed

    // Order of operations:
    // 1. init op on all aggs and serialize to byte array.
    // 2. load in init op on each partition, seq op over partition, serialize.
    // 3. load in partition aggregations, comb op as necessary, serialize.
    // 4. load in partStarts, calculate newRow based on those results.

    val (_, initF) = ir.CompileWithAggregators[AsmFunction2RegionLongUnit](ctx,
      extracted.states,
      FastIndexedSeq(("global", SingleCodeEmitParamType(true, PTypeReferenceSingleCodeType(tv.globals.t)))),
      FastIndexedSeq(classInfo[Region], LongInfo), UnitInfo,
      Begin(FastIndexedSeq(extracted.init)))

    val serializeF = extracted.serialize(ctx, spec)

    val (_, eltSeqF) = ir.CompileWithAggregators[AsmFunction3RegionLongLongUnit](ctx,
      extracted.states,
      FastIndexedSeq(("global", SingleCodeEmitParamType(true, PTypeReferenceSingleCodeType(tv.globals.t))),
        ("row", SingleCodeEmitParamType(true, PTypeReferenceSingleCodeType(tv.rvd.rowPType)))),
      FastIndexedSeq(classInfo[Region], LongInfo, LongInfo), UnitInfo,
      extracted.eltOp(ctx))

    val read = extracted.deserialize(ctx, spec)
    val write = extracted.serialize(ctx, spec)
    val combOpFNeedsPool = extracted.combOpFSerializedFromRegionPool(ctx, spec)

    val (Some(PTypeReferenceSingleCodeType(rTyp)), f) = ir.CompileWithAggregators[AsmFunction3RegionLongLongLong](ctx,
      extracted.states,
      FastIndexedSeq(("global", SingleCodeEmitParamType(true, PTypeReferenceSingleCodeType(tv.globals.t))),
        ("row", SingleCodeEmitParamType(true, PTypeReferenceSingleCodeType(tv.rvd.rowPType)))),
      FastIndexedSeq(classInfo[Region], LongInfo, LongInfo), LongInfo,
      Let(scanRef, extracted.results,
        Coalesce(FastIndexedSeq(
          extracted.postAggIR,
          Die("Internal error: TableMapRows: row expression missing", extracted.postAggIR.typ)))))
    assert(rTyp.virtualType == newRow.typ)

    // 1. init op on all aggs and write out to initPath
    val initAgg = ctx.r.pool.scopedRegion { aggRegion =>
      ctx.r.pool.scopedRegion { fRegion =>
        val init = initF(ctx.theHailClassLoader, fsBc.value, 0, fRegion)
        init.newAggState(aggRegion)
        init(fRegion, tv.globals.value.offset)
        serializeF(aggRegion, init.getAggOffset())
      }
    }

    if (HailContext.getFlag("distributed_scan_comb_op") != null && extracted.shouldTreeAggregate) {
      val fsBc = ctx.fs.broadcast
      val tmpBase = ctx.createTmpPath("table-map-rows-distributed-scan")
      val d = digitsNeeded(tv.rvd.getNumPartitions)
      val files = tv.rvd.mapPartitionsWithIndex { (i, ctx, it) =>
        val path = tmpBase + "/" + partFile(d, i, TaskContext.get)
        val globalRegion = ctx.freshRegion()
        val globals = if (scanSeqNeedsGlobals) globalsBc.value.readRegionValue(globalRegion, theHailClassLoaderForSparkWorkers) else 0

        ctx.r.pool.scopedSmallRegion { aggRegion =>
          val seq = eltSeqF(theHailClassLoaderForSparkWorkers, fsBc.value, i, globalRegion)

          seq.setAggState(aggRegion, read(aggRegion, initAgg))
          it.foreach { ptr =>
            seq(ctx.region, globals, ptr)
            ctx.region.clear()
          }
          using(new DataOutputStream(fsBc.value.create(path))) { os =>
            val bytes = write(aggRegion, seq.getAggOffset())
            os.writeInt(bytes.length)
            os.write(bytes)
          }
          Iterator.single(path)
        }
      }.collect()

      val fileStack = new BoxedArrayBuilder[Array[String]]()
      var filesToMerge: Array[String] = files
      while (filesToMerge.length > 1) {
        val nToMerge = filesToMerge.length / 2
        log.info(s"Running distributed combine stage with $nToMerge tasks")
        fileStack += filesToMerge

        filesToMerge = ContextRDD.weaken(SparkBackend.sparkContext("TableMapRows.execute").parallelize(0 until nToMerge, nToMerge))
          .cmapPartitions { (ctx, it) =>
            val i = it.next()
            assert(it.isEmpty)
            val path = tmpBase + "/" + partFile(d, i, TaskContext.get)
            val file1 = filesToMerge(i * 2)
            val file2 = filesToMerge(i * 2 + 1)

            def readToBytes(is: DataInputStream): Array[Byte] = {
              val len = is.readInt()
              val b = new Array[Byte](len)
              is.readFully(b)
              b
            }

            val b1 = using(new DataInputStream(fsBc.value.open(file1)))(readToBytes)
            val b2 = using(new DataInputStream(fsBc.value.open(file2)))(readToBytes)
            using(new DataOutputStream(fsBc.value.create(path))) { os =>
              val bytes = combOpFNeedsPool(() => ctx.r.pool)(b1, b2)
              os.writeInt(bytes.length)
              os.write(bytes)
            }
            Iterator.single(path)
          }.collect()
      }
      fileStack += filesToMerge

      val itF = { (i: Int, ctx: RVDContext, it: Iterator[Long]) =>
        val globalRegion = ctx.freshRegion()
        val globals = if (rowIterationNeedsGlobals || scanSeqNeedsGlobals)
          globalsBc.value.readRegionValue(globalRegion, theHailClassLoaderForSparkWorkers)
        else
          0
        val partitionAggs = {
          var j = 0
          var x = i
          val ab = new BoxedArrayBuilder[String]
          while (j < fileStack.length) {
            assert(x <= fileStack(j).length)
            if (x % 2 != 0) {
              x -= 1
              ab += fileStack(j)(x)
            }
            assert(x % 2 == 0)
            x = x / 2
            j += 1
          }
          assert(x == 0)
          var b = initAgg
          ab.result().reverseIterator.foreach { path =>
            def readToBytes(is: DataInputStream): Array[Byte] = {
              val len = is.readInt()
              val b = new Array[Byte](len)
              is.readFully(b)
              b
            }

            b = combOpFNeedsPool(() => ctx.r.pool)(b, using(new DataInputStream(fsBc.value.open(path)))(readToBytes))
          }
          b
        }

        val aggRegion = ctx.freshRegion()
        val newRow = f(theHailClassLoaderForSparkWorkers, fsBc.value, i, globalRegion)
        val seq = eltSeqF(theHailClassLoaderForSparkWorkers, fsBc.value, i, globalRegion)
        var aggOff = read(aggRegion, partitionAggs)

        val res = it.map { ptr =>
          newRow.setAggState(aggRegion, aggOff)
          val newPtr = newRow(ctx.region, globals, ptr)
          aggOff = newRow.getAggOffset()
          seq.setAggState(aggRegion, aggOff)
          seq(ctx.region, globals, ptr)
          aggOff = seq.getAggOffset()
          newPtr
        }
        res
      }
      return new TableValueIntermediate(
        tv.copy(
          typ = typ,
          rvd = tv.rvd.mapPartitionsWithIndex(RVDType(rTyp.asInstanceOf[PStruct], typ.key))(itF)))
    }

    // 2. load in init op on each partition, seq op over partition, write out.
    val scanPartitionAggs = SpillingCollectIterator(ctx.localTmpdir, ctx.fs, tv.rvd.mapPartitionsWithIndex { (i, ctx, it) =>
      val globalRegion = ctx.partitionRegion
      val globals = if (scanSeqNeedsGlobals) globalsBc.value.readRegionValue(globalRegion, theHailClassLoaderForSparkWorkers) else 0

      SparkTaskContext.get().getRegionPool().scopedSmallRegion { aggRegion =>
        val seq = eltSeqF(theHailClassLoaderForSparkWorkers, fsBc.value, i, globalRegion)

        seq.setAggState(aggRegion, read(aggRegion, initAgg))
        it.foreach { ptr =>
          seq(ctx.region, globals, ptr)
          ctx.region.clear()
        }
        Iterator.single(write(aggRegion, seq.getAggOffset()))
      }
    }, HailContext.getFlag("max_leader_scans").toInt)

    // 3. load in partition aggregations, comb op as necessary, write back out.
    val partAggs = scanPartitionAggs.scanLeft(initAgg)(combOpFNeedsPool(() => ctx.r.pool))
    val scanAggCount = tv.rvd.getNumPartitions
    val partitionIndices = new Array[Long](scanAggCount)
    val scanAggsPerPartitionFile = ctx.createTmpPath("table-map-rows-scan-aggs-part")
    using(ctx.fs.createNoCompression(scanAggsPerPartitionFile)) { os =>
      partAggs.zipWithIndex.foreach { case (x, i) =>
        if (i < scanAggCount) {
          log.info(s"TableMapRows scan: serializing combined agg $i")
          partitionIndices(i) = os.getPosition
          os.writeInt(x.length)
          os.write(x, 0, x.length)
        }
      }
    }


    // 4. load in partStarts, calculate newRow based on those results.
    val itF = { (i: Int, ctx: RVDContext, filePosition: Long, it: Iterator[Long]) =>
      val globalRegion = ctx.partitionRegion
      val globals = if (rowIterationNeedsGlobals || scanSeqNeedsGlobals)
        globalsBc.value.readRegionValue(globalRegion, theHailClassLoaderForSparkWorkers)
      else
        0
      val partitionAggs = using(fsBc.value.openNoCompression(scanAggsPerPartitionFile)) { is =>
        is.seek(filePosition)
        val aggSize = is.readInt()
        val partAggs = new Array[Byte](aggSize)
        var nread = is.read(partAggs, 0, aggSize)
        var r = nread
        while (r > 0 && nread < aggSize) {
          r = is.read(partAggs, nread, aggSize - nread)
          if (r > 0) nread += r
        }
        if (nread != aggSize) {
          fatal(s"aggs read wrong number of bytes: $nread vs $aggSize")
        }
        partAggs
      }

      val aggRegion = ctx.freshRegion()
      val newRow = f(theHailClassLoaderForSparkWorkers, fsBc.value, i, globalRegion)
      val seq = eltSeqF(theHailClassLoaderForSparkWorkers, fsBc.value, i, globalRegion)
      var aggOff = read(aggRegion, partitionAggs)

      var idx = 0
      it.map { ptr =>
        newRow.setAggState(aggRegion, aggOff)
        val off = newRow(ctx.region, globals, ptr)
        seq.setAggState(aggRegion, newRow.getAggOffset())
        idx += 1
        seq(ctx.region, globals, ptr)
        aggOff = seq.getAggOffset()
        off
      }
    }
    new TableValueIntermediate(
      tv.copy(
        typ = typ,
        rvd = tv.rvd.mapPartitionsWithIndexAndValue(RVDType(rTyp.asInstanceOf[PStruct], typ.key), partitionIndices)(itF)))
  }
}

case class TableMapGlobals(child: TableIR, newGlobals: IR) extends TableIR {
  val children: IndexedSeq[BaseIR] = Array(child, newGlobals)

  lazy val rowCountUpperBound: Option[Long] = child.rowCountUpperBound

  val typ: TableType =
    child.typ.copy(globalType = newGlobals.typ.asInstanceOf[TStruct])

  def copy(newChildren: IndexedSeq[BaseIR]): TableMapGlobals = {
    assert(newChildren.length == 2)
    TableMapGlobals(newChildren(0).asInstanceOf[TableIR], newChildren(1).asInstanceOf[IR])
  }

  override def partitionCounts: Option[IndexedSeq[Long]] = child.partitionCounts

  protected[ir] override def execute(ctx: ExecuteContext, r: TableRunContext): TableExecuteIntermediate = {
    val tv = child.execute(ctx, r).asTableValue(ctx)

    val (Some(PTypeReferenceSingleCodeType(resultPType: PStruct)), f) = Compile[AsmFunction2RegionLongLong](ctx,
      FastIndexedSeq(("global", SingleCodeEmitParamType(true, PTypeReferenceSingleCodeType(tv.globals.t)))),
      FastIndexedSeq(classInfo[Region], LongInfo), LongInfo,
      Coalesce(FastIndexedSeq(
        newGlobals,
        Die("Internal error: TableMapGlobals: globals missing", newGlobals.typ))))

    val resultOff = f(ctx.theHailClassLoader, ctx.fs, 0, ctx.r)(ctx.r, tv.globals.value.offset)
    new TableValueIntermediate(
      tv.copy(typ = typ,
        globals = BroadcastRow(ctx, RegionValue(ctx.r, resultOff), resultPType)))
  }
}

case class TableExplode(child: TableIR, path: IndexedSeq[String]) extends TableIR {
  assert(path.nonEmpty)
  assert(!child.typ.key.contains(path.head))

  lazy val rowCountUpperBound: Option[Long] = None

  lazy val children: IndexedSeq[BaseIR] = Array(child)

  private val childRowType = child.typ.rowType

  private val length: IR = {
    Coalesce(FastIndexedSeq(
      ArrayLen(CastToArray(
        path.foldLeft[IR](Ref("row", childRowType))((struct, field) =>
          GetField(struct, field)))),
      0))
  }

  val idx = Ref(genUID(), TInt32)
  val newRow: InsertFields = {
    val refs = path.init.scanLeft(Ref("row", childRowType))((struct, name) =>
      Ref(genUID(), coerce[TStruct](struct.typ).field(name).typ))

    path.zip(refs).zipWithIndex.foldRight[IR](idx) {
      case (((field, ref), i), arg) =>
        InsertFields(ref, FastIndexedSeq(field ->
          (if (i == refs.length - 1)
            ArrayRef(CastToArray(GetField(ref, field)), arg)
          else
            Let(refs(i + 1).name, GetField(ref, field), arg))))
    }.asInstanceOf[InsertFields]
  }

  val typ: TableType = child.typ.copy(rowType = newRow.typ)

  def copy(newChildren: IndexedSeq[BaseIR]): TableExplode = {
    assert(newChildren.length == 1)
    TableExplode(newChildren(0).asInstanceOf[TableIR], path)
  }

  protected[ir] override def execute(ctx: ExecuteContext, r: TableRunContext): TableExecuteIntermediate = {
    val prev = child.execute(ctx, r).asTableValue(ctx)

    val (len, l) = Compile[AsmFunction2RegionLongInt](ctx,
      FastIndexedSeq(("row", SingleCodeEmitParamType(true, PTypeReferenceSingleCodeType(prev.rvd.rowPType)))),
      FastIndexedSeq(classInfo[Region], LongInfo), IntInfo,
      length)
    val (Some(PTypeReferenceSingleCodeType(newRowType: PStruct)), f) = Compile[AsmFunction3RegionLongIntLong](
      ctx,
      FastIndexedSeq(("row", SingleCodeEmitParamType(true, PTypeReferenceSingleCodeType(prev.rvd.rowPType))),
        (idx.name, SingleCodeEmitParamType(true, Int32SingleCodeType))),
      FastIndexedSeq(classInfo[Region], LongInfo, IntInfo), LongInfo,
      newRow)
    assert(newRowType.virtualType == typ.rowType)

    val rvdType: RVDType = RVDType(
      newRowType,
      prev.rvd.typ.key.takeWhile(_ != path.head)
    )
    val fsBc = ctx.fsBc
    new TableValueIntermediate(
      TableValue(ctx, typ,
        prev.globals,
        prev.rvd.boundary.mapPartitionsWithIndex(rvdType) { (i, ctx, it) =>
          val globalRegion = ctx.partitionRegion
          val lenF = l(theHailClassLoaderForSparkWorkers, fsBc.value, i, globalRegion)
          val rowF = f(theHailClassLoaderForSparkWorkers, fsBc.value, i, globalRegion)
          it.flatMap { ptr =>
            val len = lenF(ctx.region, ptr)
            new Iterator[Long] {
              private[this] var i = 0

              def hasNext: Boolean = i < len

              def next(): Long = {
                val ret = rowF(ctx.region, ptr, i)
                i += 1
                ret
              }
            }
          }
        })
    )
  }
}

case class TableUnion(children: IndexedSeq[TableIR]) extends TableIR {
  assert(children.nonEmpty)
  assert(children.tail.forall(_.typ.rowType == children(0).typ.rowType))
  assert(children.tail.forall(_.typ.key == children(0).typ.key))

  lazy val rowCountUpperBound: Option[Long] = {
    val definedChildren = children.flatMap(_.rowCountUpperBound)
    if (definedChildren.length == children.length)
      Some(definedChildren.sum)
    else
      None
  }

  def copy(newChildren: IndexedSeq[BaseIR]): TableUnion = {
    TableUnion(newChildren.map(_.asInstanceOf[TableIR]))
  }

  val typ: TableType = children(0).typ

  protected[ir] override def execute(ctx: ExecuteContext, r: TableRunContext): TableExecuteIntermediate = {
    val tvs = children.map(_.execute(ctx, r).asTableValue(ctx))
    new TableValueIntermediate(
      tvs(0).copy(
        rvd = RVD.union(RVD.unify(tvs.map(_.rvd)), tvs(0).typ.key.length, ctx)))
  }
}

case class MatrixRowsTable(child: MatrixIR) extends TableIR {
  val children: IndexedSeq[BaseIR] = Array(child)

  override def partitionCounts: Option[IndexedSeq[Long]] = child.partitionCounts

  lazy val rowCountUpperBound: Option[Long] = child.rowCountUpperBound

  def copy(newChildren: IndexedSeq[BaseIR]): MatrixRowsTable = {
    assert(newChildren.length == 1)
    MatrixRowsTable(newChildren(0).asInstanceOf[MatrixIR])
  }

  val typ: TableType = child.typ.rowsTableType
}

case class MatrixColsTable(child: MatrixIR) extends TableIR {
  val children: IndexedSeq[BaseIR] = Array(child)

  lazy val rowCountUpperBound: Option[Long] = child.rowCountUpperBound

  def copy(newChildren: IndexedSeq[BaseIR]): MatrixColsTable = {
    assert(newChildren.length == 1)
    MatrixColsTable(newChildren(0).asInstanceOf[MatrixIR])
  }

  val typ: TableType = child.typ.colsTableType
}

case class MatrixEntriesTable(child: MatrixIR) extends TableIR {
  val children: IndexedSeq[BaseIR] = Array(child)

  lazy val rowCountUpperBound: Option[Long] = None

  def copy(newChildren: IndexedSeq[BaseIR]): MatrixEntriesTable = {
    assert(newChildren.length == 1)
    MatrixEntriesTable(newChildren(0).asInstanceOf[MatrixIR])
  }

  val typ: TableType = child.typ.entriesTableType
}

case class TableDistinct(child: TableIR) extends TableIR {
  lazy val children: IndexedSeq[BaseIR] = Array(child)

  lazy val rowCountUpperBound: Option[Long] = child.rowCountUpperBound

  def copy(newChildren: IndexedSeq[BaseIR]): TableDistinct = {
    val IndexedSeq(newChild) = newChildren
    TableDistinct(newChild.asInstanceOf[TableIR])
  }

  val typ: TableType = child.typ

  protected[ir] override def execute(ctx: ExecuteContext, r: TableRunContext): TableExecuteIntermediate = {
    val prev = child.execute(ctx, r).asTableValue(ctx)
    new TableValueIntermediate(prev.copy(rvd = prev.rvd.truncateKey(prev.typ.key).distinctByKey(ctx)))
  }
}

case class TableKeyByAndAggregate(
  child: TableIR,
  expr: IR,
  newKey: IR,
  nPartitions: Option[Int] = None,
  bufferSize: Int) extends TableIR {
  require(expr.typ.isInstanceOf[TStruct])
  require(newKey.typ.isInstanceOf[TStruct])
  require(bufferSize > 0)

  lazy val children: IndexedSeq[BaseIR] = Array(child, expr, newKey)

  lazy val rowCountUpperBound: Option[Long] = child.rowCountUpperBound

  def copy(newChildren: IndexedSeq[BaseIR]): TableKeyByAndAggregate = {
    val IndexedSeq(newChild: TableIR, newExpr: IR, newNewKey: IR) = newChildren
    TableKeyByAndAggregate(newChild, newExpr, newNewKey, nPartitions, bufferSize)
  }

  private val keyType = newKey.typ.asInstanceOf[TStruct]
  val typ: TableType = TableType(rowType = keyType ++ coerce[TStruct](expr.typ),
    globalType = child.typ.globalType,
    key = keyType.fieldNames
  )

  protected[ir] override def execute(ctx: ExecuteContext, r: TableRunContext): TableExecuteIntermediate = {
    val prev = child.execute(ctx, r).asTableValue(ctx)
    val fsBc = ctx.fsBc

    val localKeyType = keyType
    val (Some(PTypeReferenceSingleCodeType(localKeyPType: PStruct)), makeKeyF) = ir.Compile[AsmFunction3RegionLongLongLong](ctx,
      FastIndexedSeq(("row", SingleCodeEmitParamType(true, PTypeReferenceSingleCodeType(prev.rvd.rowPType))),
        ("global", SingleCodeEmitParamType(true, PTypeReferenceSingleCodeType(prev.globals.t)))),
      FastIndexedSeq(classInfo[Region], LongInfo, LongInfo), LongInfo,
      Coalesce(FastIndexedSeq(
        newKey,
        Die("Internal error: TableKeyByAndAggregate: newKey missing", newKey.typ))))

    val globalsBc = prev.globals.broadcast(ctx.theHailClassLoader)

    val spec = BufferSpec.defaultUncompressed
    val res = genUID()

    val extracted = agg.Extract(expr, res, Requiredness(this, ctx))

    val (_, makeInit) = ir.CompileWithAggregators[AsmFunction2RegionLongUnit](ctx,
      extracted.states,
      FastIndexedSeq(("global", SingleCodeEmitParamType(true, PTypeReferenceSingleCodeType(prev.globals.t)))),
      FastIndexedSeq(classInfo[Region], LongInfo), UnitInfo,
      extracted.init)

    val (_, makeSeq) = ir.CompileWithAggregators[AsmFunction3RegionLongLongUnit](ctx,
      extracted.states,
      FastIndexedSeq(("global", SingleCodeEmitParamType(true, PTypeReferenceSingleCodeType(prev.globals.t))),
        ("row", SingleCodeEmitParamType(true, PTypeReferenceSingleCodeType(prev.rvd.rowPType)))),
      FastIndexedSeq(classInfo[Region], LongInfo, LongInfo), UnitInfo,
      extracted.seqPerElt)

    val (Some(PTypeReferenceSingleCodeType(rTyp: PStruct)), makeAnnotate) = ir.CompileWithAggregators[AsmFunction2RegionLongLong](ctx,
      extracted.states,
      FastIndexedSeq(("global", SingleCodeEmitParamType(true, PTypeReferenceSingleCodeType(prev.globals.t)))),
      FastIndexedSeq(classInfo[Region], LongInfo), LongInfo,
      Let(res, extracted.results, extracted.postAggIR))
    assert(rTyp.virtualType == typ.valueType, s"$rTyp, ${ typ.valueType }")

    val serialize = extracted.serialize(ctx, spec)
    val deserialize = extracted.deserialize(ctx, spec)
    val combOp = extracted.combOpFSerializedWorkersOnly(ctx, spec)

    val initF = makeInit(theHailClassLoaderForSparkWorkers, fsBc.value, 0, ctx.r)
    val globalsOffset = prev.globals.value.offset
    val initAggs = ctx.r.pool.scopedRegion { aggRegion =>
      initF.newAggState(aggRegion)
      initF(ctx.r, globalsOffset)
      serialize(aggRegion, initF.getAggOffset())
    }

    val newRowType = PCanonicalStruct(required = true,
      localKeyPType.fields.map(f => (f.name, PType.canonical(f.typ))) ++ rTyp.fields.map(f => (f.name, f.typ)): _*)

    val localBufferSize = bufferSize
    val rdd = prev.rvd
      .boundary
      .mapPartitionsWithIndex { (i, ctx, it) =>
        val partRegion = ctx.partitionRegion
        val globals = globalsBc.value.readRegionValue(partRegion, theHailClassLoaderForSparkWorkers)
        val makeKey = {
          val f = makeKeyF(theHailClassLoaderForSparkWorkers, fsBc.value, i, partRegion)
          ptr: Long => {
            val keyOff = f(ctx.region, ptr, globals)
            SafeRow.read(localKeyPType, keyOff).asInstanceOf[Row]
          }
        }
        val makeAgg = { () =>
          val aggRegion = ctx.freshRegion()
          RegionValue(aggRegion, deserialize(aggRegion, initAggs))
        }

        val seqOp = {
          val f = makeSeq(theHailClassLoaderForSparkWorkers, fsBc.value, i, partRegion)
          (ptr: Long, agg: RegionValue) => {
            f.setAggState(agg.region, agg.offset)
            f(ctx.region, globals, ptr)
            agg.setOffset(f.getAggOffset())
            ctx.region.clear()
          }
        }
        val serializeAndCleanupAggs = { rv: RegionValue =>
          val a = serialize(rv.region, rv.offset)
          rv.region.close()
          a
        }

        new BufferedAggregatorIterator[Long, RegionValue, Array[Byte], Row](
          it,
          makeAgg,
          makeKey,
          seqOp,
          serializeAndCleanupAggs,
          localBufferSize)
      }.aggregateByKey(initAggs, nPartitions.getOrElse(prev.rvd.getNumPartitions))(combOp, combOp)

    val crdd = ContextRDD.weaken(rdd).cmapPartitionsWithIndex(
      { (i, ctx, it) =>
        val region = ctx.region

        val rvb = new RegionValueBuilder()
        val partRegion = ctx.partitionRegion
        val globals = globalsBc.value.readRegionValue(partRegion, theHailClassLoaderForSparkWorkers)
        val annotate = makeAnnotate(theHailClassLoaderForSparkWorkers, fsBc.value, i, partRegion)

        it.map { case (key, aggs) =>
          rvb.set(region)
          rvb.start(newRowType)
          rvb.startStruct()
          var i = 0
          while (i < localKeyType.size) {
            rvb.addAnnotation(localKeyType.types(i), key.get(i))
            i += 1
          }

          val aggOff = deserialize(region, aggs)
          annotate.setAggState(region, aggOff)
          rvb.addAllFields(rTyp, region, annotate(region, globals))
          rvb.endStruct()
          rvb.end()
        }
      })

    new TableValueIntermediate(
      prev.copy(
        typ = typ,
        rvd = RVD.coerce(ctx, RVDType(newRowType, keyType.fieldNames), crdd))
    )
  }
}

// follows key_by non-empty key
case class TableAggregateByKey(child: TableIR, expr: IR) extends TableIR {
  require(child.typ.key.nonEmpty)

  lazy val rowCountUpperBound: Option[Long] = child.rowCountUpperBound

  lazy val children: IndexedSeq[BaseIR] = Array(child, expr)

  def copy(newChildren: IndexedSeq[BaseIR]): TableAggregateByKey = {
    assert(newChildren.length == 2)
    val IndexedSeq(newChild: TableIR, newExpr: IR) = newChildren
    TableAggregateByKey(newChild, newExpr)
  }

  val typ: TableType = child.typ.copy(rowType = child.typ.keyType ++ coerce[TStruct](expr.typ))

  protected[ir] override def execute(ctx: ExecuteContext, r: TableRunContext): TableExecuteIntermediate = {
    val prev = child.execute(ctx, r).asTableValue(ctx)
    val prevRVD = prev.rvd.truncateKey(child.typ.key)
    val fsBc = ctx.fsBc

    val res = genUID()
    val extracted = agg.Extract(expr, res, Requiredness(this, ctx))

    val (_, makeInit) = ir.CompileWithAggregators[AsmFunction2RegionLongUnit](ctx,
      extracted.states,
      FastIndexedSeq(("global", SingleCodeEmitParamType(true, PTypeReferenceSingleCodeType(prev.globals.t)))),
      FastIndexedSeq(classInfo[Region], LongInfo), UnitInfo,
      extracted.init)

    val (_, makeSeq) = ir.CompileWithAggregators[AsmFunction3RegionLongLongUnit](ctx,
      extracted.states,
      FastIndexedSeq(("global", SingleCodeEmitParamType(true, PTypeReferenceSingleCodeType(prev.globals.t))),
        ("row", SingleCodeEmitParamType(true, PTypeReferenceSingleCodeType(prevRVD.rowPType)))),
      FastIndexedSeq(classInfo[Region], LongInfo, LongInfo), UnitInfo,
      extracted.seqPerElt)

    val valueIR = Let(res, extracted.results, extracted.postAggIR)
    val keyType = prevRVD.typ.kType

    val key = Ref(genUID(), keyType.virtualType)
    val value = Ref(genUID(), valueIR.typ)
    val (Some(PTypeReferenceSingleCodeType(rowType: PStruct)), makeRow) = ir.CompileWithAggregators[AsmFunction3RegionLongLongLong](ctx,
      extracted.states,
      FastIndexedSeq(("global", SingleCodeEmitParamType(true, PTypeReferenceSingleCodeType(prev.globals.t))),
        (key.name, SingleCodeEmitParamType(true, PTypeReferenceSingleCodeType(keyType)))),
      FastIndexedSeq(classInfo[Region], LongInfo, LongInfo), LongInfo,
      Let(value.name, valueIR,
        InsertFields(key, typ.valueType.fieldNames.map(n => n -> GetField(value, n)))))

    assert(rowType.virtualType == typ.rowType, s"$rowType, ${ typ.rowType }")

    val localChildRowType = prevRVD.rowPType
    val keyIndices = prevRVD.typ.kFieldIdx
    val keyOrd = prevRVD.typ.kRowOrd
    val globalsBc = prev.globals.broadcast(ctx.theHailClassLoader)

    val newRVDType = prevRVD.typ.copy(rowType = rowType)

    val newRVD = prevRVD
      .repartition(ctx, prevRVD.partitioner.strictify)
      .boundary
      .mapPartitionsWithIndex(newRVDType) { (i, ctx, it) =>
        val partRegion = ctx.partitionRegion
        val globalsOff = globalsBc.value.readRegionValue(partRegion, theHailClassLoaderForSparkWorkers)

        val initialize = makeInit(theHailClassLoaderForSparkWorkers, fsBc.value, i, partRegion)
        val sequence = makeSeq(theHailClassLoaderForSparkWorkers, fsBc.value, i, partRegion)
        val newRowF = makeRow(theHailClassLoaderForSparkWorkers, fsBc.value, i, partRegion)

        val aggRegion = ctx.freshRegion()

        new Iterator[Long] {
          var isEnd = false
          var current: Long = 0
          val rowKey: WritableRegionValue = WritableRegionValue(keyType, ctx.freshRegion())
          val consumerRegion: Region = ctx.region
          val newRV = RegionValue(consumerRegion)

          def hasNext: Boolean = {
            if (isEnd || (current == 0 && !it.hasNext)) {
              isEnd = true
              return false
            }
            if (current == 0)
              current = it.next()
            true
          }

          def next(): Long = {
            if (!hasNext)
              throw new java.util.NoSuchElementException()

            rowKey.setSelect(localChildRowType, keyIndices, current, true)

            aggRegion.clear()
            initialize.newAggState(aggRegion)
            initialize(ctx.r, globalsOff)
            sequence.setAggState(aggRegion, initialize.getAggOffset())

            do {
              sequence(ctx.r,
                globalsOff,
                current)
              current = 0
            } while (hasNext && keyOrd.equiv(rowKey.value.offset, current))
            newRowF.setAggState(aggRegion, sequence.getAggOffset())

            newRowF(consumerRegion, globalsOff, rowKey.offset)
          }
        }
      }

    new TableValueIntermediate(
      prev.copy(rvd = newRVD, typ = typ)
    )
  }
}

object TableOrderBy {
  def isAlreadyOrdered(sortFields: IndexedSeq[SortField], prevKey: IndexedSeq[String]): Boolean = {
    sortFields.length <= prevKey.length &&
      sortFields.zip(prevKey).forall { case (sf, k) =>
        sf.sortOrder == Ascending && sf.field == k
      }
  }
}

case class TableOrderBy(child: TableIR, sortFields: IndexedSeq[SortField]) extends TableIR {
  // TableOrderBy expects an unkeyed child, so that we can better optimize by
  // pushing these two steps around as needed

  lazy val rowCountUpperBound: Option[Long] = child.rowCountUpperBound

  val children: IndexedSeq[BaseIR] = FastIndexedSeq(child)

  def copy(newChildren: IndexedSeq[BaseIR]): TableOrderBy = {
    val IndexedSeq(newChild) = newChildren
    TableOrderBy(newChild.asInstanceOf[TableIR], sortFields)
  }

  val typ: TableType = child.typ.copy(key = FastIndexedSeq())

  protected[ir] override def execute(ctx: ExecuteContext, r: TableRunContext): TableExecuteIntermediate = {
    val prev = child.execute(ctx, r).asTableValue(ctx)

    val physicalKey = prev.rvd.typ.key
    if (TableOrderBy.isAlreadyOrdered(sortFields, physicalKey))
      return new TableValueIntermediate(prev.copy(typ = typ))

    val rowType = child.typ.rowType
    val sortColIndexOrd = sortFields.map { case SortField(n, so) =>
      val i = rowType.fieldIdx(n)
      val f = rowType.fields(i)
      val fo = f.typ.ordering
      if (so == Ascending) fo else fo.reverse
    }.toArray

    val ord: Ordering[Annotation] = ExtendedOrdering.rowOrdering(sortColIndexOrd).toOrdering

    val act = implicitly[ClassTag[Annotation]]

    val codec = TypedCodecSpec(prev.rvd.rowPType, BufferSpec.wireSpec)
    val rdd = prev.rvd.keyedEncodedRDD(ctx, codec, sortFields.map(_.field)).sortBy(_._1)(ord, act)
    val (rowPType: PStruct, orderedCRDD) = codec.decodeRDD(ctx, rowType, rdd.map(_._2))
    new TableValueIntermediate(TableValue(ctx, typ, prev.globals, RVD.unkeyed(rowPType, orderedCRDD)))
  }
}

/** Create a Table from a MatrixTable, storing the column values in a global
  * field 'colsFieldName', and storing the entry values in a row field
  * 'entriesFieldName'.
  */
case class CastMatrixToTable(
  child: MatrixIR,
  entriesFieldName: String,
  colsFieldName: String
) extends TableIR {

  lazy val rowCountUpperBound: Option[Long] = child.rowCountUpperBound

  lazy val typ: TableType = child.typ.toTableType(entriesFieldName, colsFieldName)

  lazy val children: IndexedSeq[BaseIR] = FastIndexedSeq(child)

  def copy(newChildren: IndexedSeq[BaseIR]): CastMatrixToTable = {
    val IndexedSeq(newChild) = newChildren
    CastMatrixToTable(newChild.asInstanceOf[MatrixIR], entriesFieldName, colsFieldName)
  }

  override def partitionCounts: Option[IndexedSeq[Long]] = child.partitionCounts
}

case class TableRename(child: TableIR, rowMap: Map[String, String], globalMap: Map[String, String]) extends TableIR {
  require(rowMap.keys.forall(child.typ.rowType.hasField))
  require(globalMap.keys.forall(child.typ.globalType.hasField))

  lazy val rowCountUpperBound: Option[Long] = child.rowCountUpperBound

  def rowF(old: String): String = rowMap.getOrElse(old, old)

  def globalF(old: String): String = globalMap.getOrElse(old, old)

  lazy val typ: TableType = child.typ.copy(
    rowType = child.typ.rowType.rename(rowMap),
    globalType = child.typ.globalType.rename(globalMap),
    key = child.typ.key.map(k => rowMap.getOrElse(k, k))
  )

  override def partitionCounts: Option[IndexedSeq[Long]] = child.partitionCounts

  lazy val children: IndexedSeq[BaseIR] = FastIndexedSeq(child)

  def copy(newChildren: IndexedSeq[BaseIR]): TableRename = {
    val IndexedSeq(newChild: TableIR) = newChildren
    TableRename(newChild, rowMap, globalMap)
  }

  protected[ir] override def execute(ctx: ExecuteContext, r: TableRunContext): TableExecuteIntermediate =
    new TableValueIntermediate(
      child.execute(ctx, r).asTableValue(ctx).rename(globalMap, rowMap))
}

case class TableFilterIntervals(child: TableIR, intervals: IndexedSeq[Interval], keep: Boolean) extends TableIR {
  lazy val children: IndexedSeq[BaseIR] = Array(child)

  lazy val rowCountUpperBound: Option[Long] = child.rowCountUpperBound

  def copy(newChildren: IndexedSeq[BaseIR]): TableIR = {
    val IndexedSeq(newChild: TableIR) = newChildren
    TableFilterIntervals(newChild, intervals, keep)
  }

  override lazy val typ: TableType = child.typ

  protected[ir] override def execute(ctx: ExecuteContext, r: TableRunContext): TableExecuteIntermediate = {
    val tv = child.execute(ctx, r).asTableValue(ctx)
    val partitioner = RVDPartitioner.union(
      tv.typ.keyType,
      intervals,
      tv.typ.keyType.size - 1)
    new TableValueIntermediate(
      TableValue(ctx, tv.typ, tv.globals, tv.rvd.filterIntervals(partitioner, keep)))
  }
}

case class MatrixToTableApply(child: MatrixIR, function: MatrixToTableFunction) extends TableIR {
  lazy val children: IndexedSeq[BaseIR] = Array(child)

  lazy val rowCountUpperBound: Option[Long] = if (function.preservesPartitionCounts) child.rowCountUpperBound else None

  def copy(newChildren: IndexedSeq[BaseIR]): TableIR = {
    val IndexedSeq(newChild: MatrixIR) = newChildren
    MatrixToTableApply(newChild, function)
  }

  override lazy val typ: TableType = function.typ(child.typ)

  override def partitionCounts: Option[IndexedSeq[Long]] =
    if (function.preservesPartitionCounts) child.partitionCounts else None
}

case class TableToTableApply(child: TableIR, function: TableToTableFunction) extends TableIR {
  lazy val children: IndexedSeq[BaseIR] = Array(child)

  def copy(newChildren: IndexedSeq[BaseIR]): TableIR = {
    val IndexedSeq(newChild: TableIR) = newChildren
    TableToTableApply(newChild, function)
  }

  override lazy val typ: TableType = function.typ(child.typ)

  override def partitionCounts: Option[IndexedSeq[Long]] =
    if (function.preservesPartitionCounts) child.partitionCounts else None

  lazy val rowCountUpperBound: Option[Long] = if (function.preservesPartitionCounts) child.rowCountUpperBound else None

  protected[ir] override def execute(ctx: ExecuteContext, r: TableRunContext): TableExecuteIntermediate = {
    new TableValueIntermediate(function.execute(ctx, child.execute(ctx, r).asTableValue(ctx)))
  }
}

case class BlockMatrixToTableApply(
  bm: BlockMatrixIR,
  aux: IR,
  function: BlockMatrixToTableFunction) extends TableIR {

  override lazy val children: IndexedSeq[BaseIR] = Array(bm, aux)

  lazy val rowCountUpperBound: Option[Long] = None

  override def copy(newChildren: IndexedSeq[BaseIR]): TableIR =
    BlockMatrixToTableApply(
      newChildren(0).asInstanceOf[BlockMatrixIR],
      newChildren(1).asInstanceOf[IR],
      function)

  override lazy val typ: TableType = function.typ(bm.typ, aux.typ)

  protected[ir] override def execute(ctx: ExecuteContext, r: TableRunContext): TableExecuteIntermediate = {
    val b = bm.execute(ctx)
    val a = CompileAndEvaluate[Any](ctx, aux, optimize = false)
    new TableValueIntermediate(function.execute(ctx, b, a))
  }
}

case class BlockMatrixToTable(child: BlockMatrixIR) extends TableIR {
  lazy val children: IndexedSeq[BaseIR] = Array(child)

  lazy val rowCountUpperBound: Option[Long] = None

  def copy(newChildren: IndexedSeq[BaseIR]): TableIR = {
    val IndexedSeq(newChild: BlockMatrixIR) = newChildren
    BlockMatrixToTable(newChild)
  }

  override val typ: TableType = {
    val rvType = TStruct("i" -> TInt64, "j" -> TInt64, "entry" -> TFloat64)
    TableType(rvType, Array[String](), TStruct.empty)
  }

  protected[ir] override def execute(ctx: ExecuteContext, r: TableRunContext): TableExecuteIntermediate = {
    new TableValueIntermediate(child.execute(ctx).entriesTable(ctx))
  }
}

case class RelationalLetTable(name: String, value: IR, body: TableIR) extends TableIR {
  def typ: TableType = body.typ

  lazy val rowCountUpperBound: Option[Long] = body.rowCountUpperBound

  def children: IndexedSeq[BaseIR] = Array(value, body)

  def copy(newChildren: IndexedSeq[BaseIR]): TableIR = {
    val IndexedSeq(newValue: IR, newBody: TableIR) = newChildren
    RelationalLetTable(name, newValue, newBody)
  }
}<|MERGE_RESOLUTION|>--- conflicted
+++ resolved
@@ -518,14 +518,9 @@
 
         override def initialize(cb: EmitCodeBuilder): Unit = {
           cb.assign(iterator, broadcastRVD.invoke[Int, Region, Region, Iterator[Long]](
-<<<<<<< HEAD
-            "computePartition", EmitCodeBuilder.scopedCode[Int](mb)(idx.asInt.intCode(_)), region, partitionRegion))
+            "computePartition", EmitCodeBuilder.scopedCode[Int](mb)((cb: EmitCodeBuilder) => idx.asInt.value), region, partitionRegion))
           cb.assign(upcastF, Code.checkcast[AsmFunction2RegionLongLong](upcastCode.invoke[AnyRef, AnyRef, AnyRef, AnyRef, AnyRef](
             "apply", cb.emb.ecb.emodb.getHailClassLoader, cb.emb.ecb.emodb.getFS, Code.boxInt(0), partitionRegion)))
-=======
-            "computePartition", EmitCodeBuilder.scopedCode[Int](mb)((cb: EmitCodeBuilder) => idx.asInt.value), region, partitionRegion))
-          cb.assign(upcastF, Code.checkcast[AsmFunction2RegionLongLong](upcastCode.invoke[AnyRef, AnyRef, AnyRef, AnyRef]("apply", cb.emb.ecb.emodb.getFS, Code.boxInt(0), partitionRegion)))
->>>>>>> 40d88824
         }
         override val elementRegion: Settable[Region] = region
         override val requiresMemoryManagementPerElement: Boolean = true
