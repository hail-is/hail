--- conflicted
+++ resolved
@@ -733,15 +733,12 @@
 
     val mb = cb.emb
 
-<<<<<<< HEAD
     val insertUID: Boolean = requestedType.hasField(uidFieldName)
     val concreteType: TStruct = if (insertUID)
       requestedType.deleteKey(uidFieldName)
     else
       requestedType
-
-    val (eltType: PBaseStruct, makeDec) = spec.buildDecoder(ctx, concreteType)
-    val concreteSType: SBaseStructPointer = SBaseStructPointer(eltType.setRequired(false).asInstanceOf[PBaseStruct])
+    val concreteSType: SBaseStructPointer = spec.encodedType.decodedSType(concreteType).asInstanceOf[SBaseStructPointer]
     val uidSType: SStackStruct = SStackStruct(
       TTuple(TInt64, TInt64),
       Array(EmitType(SInt64, true), EmitType(SInt64, true)))
@@ -750,43 +747,20 @@
         Array(uidFieldName -> EmitType(uidSType, true)))
     else
       concreteSType
-
-    val (keyType, annotationType) = indexSpec.types
-    val (leafPType: PStruct, leafDec) = indexSpec.leafCodec.buildDecoder(ctx, indexSpec.leafCodec.encodedVirtualType)
-    val (intPType: PStruct, intDec) = indexSpec.internalNodeCodec.buildDecoder(ctx, indexSpec.internalNodeCodec.encodedVirtualType)
-    val mkIndexReader = IndexReaderBuilder.withDecoders(leafDec, intDec, keyType, annotationType, leafPType, intPType)
-
-    val makeIndexCode = mb.getObject[Function5[HailClassLoader, FS, String, Int, RegionPool, IndexReader]](mkIndexReader)
-    val makeDecCode = mb.getObject[(InputStream, HailClassLoader) => Decoder](makeDec)
+    val index = new StagedIndexReader(cb.emb, indexSpec)
 
     context.toI(cb).map(cb) { case ctxStruct: SBaseStructValue =>
-
-      val getIndexReader: Code[String] => Code[IndexReader] = { (indexPath: Code[String]) =>
-        Code.checkcast[IndexReader](
-          makeIndexCode.invoke[AnyRef, AnyRef, AnyRef, AnyRef, AnyRef, AnyRef](
-            "apply", mb.getHailClassLoader, mb.getFS, indexPath, Code.boxInt(8), mb.ecb.pool()))
-      }
-
       val partIdx = cb.memoizeField(ctxStruct.loadField(cb, "partitionIndex").get(cb), "partIdx")
-
-      val next = mb.newPField("pnr_next", eltSType)
-      val idxr = mb.genFieldThisRef[IndexReader]("pnri_idx_reader")
-      val it = mb.genFieldThisRef[IndexReadIterator]("pnri_idx_iterator")
-=======
-    val index = new StagedIndexReader(cb.emb, indexSpec)
-
-    context.toI(cb).map(cb) { case ctxStruct: SBaseStructValue =>
-
-      val nToRead = mb.genFieldThisRef[Long]("n_to_read")
+      val curIdx = mb.genFieldThisRef[Long]("cur_index")
+      val endIdx = mb.genFieldThisRef[Long]("end_index")
       val ib = mb.genFieldThisRef[InputBuffer]("buffer")
->>>>>>> 895ed7ce
 
       val region = mb.genFieldThisRef[Region]("pnr_region")
 
-      val decodedRow = cb.emb.newPField("rowsValue", spec.encodedType.decodedSType(requestedType))
+      val decodedRow = cb.emb.newPField("rowsValue", eltSType)
 
       val producer = new StreamProducer {
-        override val length: Option[EmitCodeBuilder => Code[Int]] = Some(_ => nToRead.toI)
+        override val length: Option[EmitCodeBuilder => Code[Int]] = Some(_ => (endIdx - curIdx).toI)
 
         override def initialize(cb: EmitCodeBuilder): Unit = {
           val indexPath = ctxStruct
@@ -806,15 +780,20 @@
           index.initialize(cb, indexPath)
 
           val indexResult = index.queryInterval(cb, partitionRegion, interval)
-          val n = indexResult.loadField(cb, 0)
+          val startIndex = indexResult.loadField(cb, 0)
             .get(cb)
             .asInt64
             .value
-          cb.assign(nToRead, n)
+          val endIndex = indexResult.loadField(cb, 1)
+            .get(cb)
+            .asInt64
+            .value
+          cb.assign(curIdx, startIndex)
+          cb.assign(endIdx, endIndex)
 
           cb.assign(ib, spec.buildCodeInputBuffer(Code.newInstance[ByteTrackingInputStream, InputStream](cb.emb.open(partitionPath, false))))
-          cb.ifx(n > 0, {
-            val firstOffset = indexResult.loadField(cb, 1)
+          cb.ifx(endIndex > startIndex, {
+            val firstOffset = indexResult.loadField(cb, 2)
               .get(cb)
               .asBaseStruct
               .loadField(cb, "offset")
@@ -829,36 +808,25 @@
         override val elementRegion: Settable[Region] = region
         override val requiresMemoryManagementPerElement: Boolean = true
         override val LproduceElement: CodeLabel = mb.defineAndImplementLabel { cb =>
-<<<<<<< HEAD
-          cb.ifx(!it.invoke[Boolean]("hasNext"), cb.goto(LendOfStream))
-          val base = new SBaseStructPointerValue(concreteSType, cb.memoize(it.invoke[Long]("_next")))
+          cb.ifx(curIdx >= endIdx, cb.goto(LendOfStream))
+          val next = ib.readByte()
+          cb.ifx(next cne 1, cb._fatal(s"bad buffer state!"))
+          val base = spec.encodedType.buildDecoder(concreteType, cb.emb.ecb)(cb, region, ib).asBaseStruct
           if (insertUID)
-            cb.assign(next, new SInsertFieldsStructValue(
+            cb.assign(decodedRow, new SInsertFieldsStructValue(
               eltSType.asInstanceOf[SInsertFieldsStruct],
               base,
               Array(EmitValue.present(
                 new SStackStructValue(uidSType, Array(
                   EmitValue.present(partIdx),
-                  EmitValue.present(new SInt64Value(cb.memoize(it.invoke[Long]("getCurIdx"))))))))))
+                  EmitValue.present(primitive(curIdx))))))))
           else
-            cb.assign(next, base)
+            cb.assign(decodedRow, base)
+          cb.assign(curIdx, curIdx + 1L)
           cb.goto(LproduceElementDone)
 
         }
-        override val element: EmitCode = EmitCode.present(mb, next)
-=======
-          cb.ifx(nToRead <= 0L, cb.goto(LendOfStream))
-          val next = ib.readByte()
-          cb.ifx(next cne 1, cb._fatal(s"bad buffer state!"))
-          cb.assign(nToRead, nToRead - 1L)
-          cb.assign(decodedRow, spec.encodedType.buildDecoder(requestedType, cb.emb.ecb)(cb, region, ib))
-          cb.goto(LproduceElementDone)
-
-        }
-        override val element: EmitCode = EmitCode.fromI(mb) { cb =>
-          IEmitCode.present(cb, decodedRow)
-        }
->>>>>>> 895ed7ce
+        override val element: EmitCode = EmitCode.present(mb, decodedRow)
 
         override def close(cb: EmitCodeBuilder): Unit = cb += ib.close()
       }
@@ -974,13 +942,7 @@
   }
 }
 
-<<<<<<< HEAD
-
-case class PartitionZippedIndexedNativeReader(
-  specLeft: AbstractTypedCodecSpec, specRight: AbstractTypedCodecSpec,
-=======
 case class PartitionZippedIndexedNativeReader(specLeft: AbstractTypedCodecSpec, specRight: AbstractTypedCodecSpec,
->>>>>>> 895ed7ce
   indexSpecLeft: AbstractIndexSpec, indexSpecRight: AbstractIndexSpec,
   key: IndexedSeq[String], uidFieldName: String
 ) extends PartitionReader {
@@ -1037,78 +999,33 @@
 
     val (leftRType, rightRType) = splitRequestedTypes(requestedType)
 
-<<<<<<< HEAD
     val insertUID: Boolean = requestedType.hasField(uidFieldName)
-
-    val makeIndexCode = {
-      val (keyType, annotationType) = indexSpecLeft.types
-      val (leafPType: PStruct, leafDec) = indexSpecLeft.leafCodec.buildDecoder(ctx, indexSpecLeft.leafCodec.encodedVirtualType)
-      val (intPType: PStruct, intDec) = indexSpecLeft.internalNodeCodec.buildDecoder(ctx, indexSpecLeft.internalNodeCodec.encodedVirtualType)
-      val mkIndexReader = IndexReaderBuilder.withDecoders(leafDec, intDec, keyType, annotationType, leafPType, intPType)
-=======
-    val rowsDec = specLeft.encodedType.buildDecoder(leftRType, cb.emb.ecb)
-    val entriesDec = specRight.encodedType.buildDecoder(rightRType, cb.emb.ecb)
->>>>>>> 895ed7ce
-
-    val rowsValue = cb.emb.newPField("rowsValue", specLeft.encodedType.decodedSType(leftRType))
-    val entriesValue = cb.emb.newPField("entriesValue", specRight.encodedType.decodedSType(rightRType))
 
     val leftOffsetFieldIndex = indexSpecLeft.offsetFieldIndex
     val rightOffsetFieldIndex = indexSpecRight.offsetFieldIndex
 
-    val rowsBuffer = cb.emb.genFieldThisRef[InputBuffer]("rows_inputbuffer")
-    val entriesBuffer = cb.emb.genFieldThisRef[InputBuffer]("entries_inputbuffer")
-
-<<<<<<< HEAD
-      def getIndexReader(cb: EmitCodeBuilder, ctxMemo: SBaseStructValue): Code[IndexReader] = {
-        val indexPath = ctxMemo
-          .loadField(cb, "indexPath")
-          .handle(cb, cb._fatal(""))
-          .asString
-          .loadString(cb)
-        Code.checkcast[IndexReader](
-          makeIndexCode.invoke[AnyRef, AnyRef, AnyRef, AnyRef, AnyRef, AnyRef](
-            "apply", mb.getHailClassLoader, mb.getFS, indexPath, Code.boxInt(8), mb.ecb.pool()))
-      }
-
-      def getInterval(cb: EmitCodeBuilder, region: Value[Region], ctxMemo: SBaseStructValue): Code[Interval] = {
-        Code.invokeScalaObject1[AnyRef, Interval](
-          RVDPartitioner.getClass,
-          "irRepresentationToInterval",
-          StringFunctions.svalueToJavaValue(cb, region, ctxMemo.loadField(cb, "interval").get(cb)))
-      }
-
+    val index = new StagedIndexReader(cb.emb, indexSpecLeft)
+
+    context.toI(cb).map(cb) { case ctxStruct: SBaseStructValue =>
+
+      val region = mb.genFieldThisRef[Region]("pnr_region")
       val partIdx = mb.genFieldThisRef[Long]("partIdx")
       val curIdx = mb.genFieldThisRef[Long]("curIdx")
       val endIdx = mb.genFieldThisRef[Long]("endIdx")
+
       val leftDec = specLeft.encodedType.buildDecoder(leftRType, mb.ecb)
       val rightDec = specRight.encodedType.buildDecoder(rightRType, mb.ecb)
 
+      val leftBuffer = mb.genFieldThisRef[InputBuffer]("left_inputbuffer")
+      val rightBuffer = mb.genFieldThisRef[InputBuffer]("right_inputbuffer")
+
       val leftValue = mb.newPField("leftValue", specLeft.encodedType.decodedSType(leftRType))
       val rightValue = mb.newPField("rightValue", specRight.encodedType.decodedSType(rightRType))
 
-      val leftBuffer = mb.genFieldThisRef[InputBuffer]("left_inputbuffer")
-      val rightBuffer = mb.genFieldThisRef[InputBuffer]("right_inputbuffer")
-
-      val region = mb.genFieldThisRef[Region]("zipped_indexed_reader_region")
-=======
-    val index = new StagedIndexReader(cb.emb, indexSpecLeft)
-
-    context.toI(cb).map(cb) { case ctxStruct: SBaseStructValue =>
-
-      val nToRead = mb.genFieldThisRef[Long]("n_to_read")
-
-      val region = mb.genFieldThisRef[Region]("pnr_region")
->>>>>>> 895ed7ce
-
       val producer = new StreamProducer {
-        override val length: Option[EmitCodeBuilder => Code[Int]] = Some(_ => nToRead.toI)
+        override val length: Option[EmitCodeBuilder => Code[Int]] = Some(_ => (endIdx - curIdx).toI)
 
         override def initialize(cb: EmitCodeBuilder): Unit = {
-<<<<<<< HEAD
-          cb.assign(partIdx, ctxStruct.loadField(cb, "partitionIndex").get(cb).asInt64.value)
-          cb.assign(leftBuffer, specLeft.buildCodeInputBuffer(
-=======
           val indexPath = ctxStruct
             .loadField(cb, "indexPath")
             .get(cb)
@@ -1121,14 +1038,19 @@
           index.initialize(cb, indexPath)
 
           val indexResult = index.queryInterval(cb, partitionRegion, interval)
-          val n = indexResult.loadField(cb, 0)
+          val startIndex = indexResult.loadField(cb, 0)
             .get(cb)
             .asInt64
             .value
-          cb.assign(nToRead, n)
-
-          cb.assign(rowsBuffer, specLeft.buildCodeInputBuffer(
->>>>>>> 895ed7ce
+          val endIndex = indexResult.loadField(cb, 1)
+            .get(cb)
+            .asInt64
+            .value
+          cb.assign(curIdx, startIndex)
+          cb.assign(endIdx, endIndex)
+
+          cb.assign(partIdx, ctxStruct.loadField(cb, "partitionIndex").get(cb).asInt64.value)
+          cb.assign(leftBuffer, specLeft.buildCodeInputBuffer(
             Code.newInstance[ByteTrackingInputStream, InputStream](
               mb.open(ctxStruct.loadField(cb, "leftPartitionPath")
                 .get(cb)
@@ -1141,32 +1063,8 @@
                 .asString
                 .loadString(cb), true))))
 
-<<<<<<< HEAD
-          val indexReader = cb.memoize(getIndexReader(cb, ctxStruct))
-          val tuple = cb.memoize(indexReader.invoke[Interval, (Long, Long)](
-            "boundsByInterval",
-            getInterval(cb, partitionRegion, ctxStruct)))
-          cb.assign(curIdx, Code.checkcast[java.lang.Long](tuple.invoke[Object]("_1")).invoke[Long]("longValue"))
-          cb.assign(endIdx, Code.checkcast[java.lang.Long](tuple.invoke[Object]("_2")).invoke[Long]("longValue"))
-
-          cb.ifx(endIdx > curIdx, {
-            val lcHead = cb.newLocal[LeafChild]("lcHead", indexReader.invoke[Long, LeafChild]("queryByIndex", curIdx))
-
-            leftOffsetFieldIndex match {
-              case Some(rowOffsetIdx) =>
-                cb += leftBuffer.invoke[Long, Unit]("seek", lcHead.invoke[Int, Long]("longChild", const(rowOffsetIdx)))
-              case None =>
-                cb += leftBuffer.invoke[Long, Unit]("seek", lcHead.invoke[Long]("recordOffset"))
-            }
-
-            rightOffsetFieldIndex match {
-              case Some(rowOffsetIdx) =>
-                cb += rightBuffer.invoke[Long, Unit]("seek", lcHead.invoke[Int, Long]("longChild", const(rowOffsetIdx)))
-              case None =>
-                cb += rightBuffer.invoke[Long, Unit]("seek", lcHead.invoke[Long]("recordOffset"))
-=======
-          cb.ifx(n > 0, {
-            val leafNode = indexResult.loadField(cb, 1)
+          cb.ifx(endIndex > startIndex, {
+            val leafNode = indexResult.loadField(cb, 2)
               .get(cb)
               .asBaseStruct
 
@@ -1183,7 +1081,7 @@
                   .loadField(cb, "offset")
                   .get(cb)
             }
-            cb += rowsBuffer.seek(leftSeekAddr.asInt64.value)
+            cb += leftBuffer.seek(leftSeekAddr.asInt64.value)
 
             val rightSeekAddr = rightOffsetFieldIndex match {
               case Some(offsetIdx) =>
@@ -1197,33 +1095,24 @@
                 leafNode
                   .loadField(cb, "offset")
                   .get(cb)
->>>>>>> 895ed7ce
             }
-            cb += entriesBuffer.seek(rightSeekAddr.asInt64.value)
+            cb += rightBuffer.seek(rightSeekAddr.asInt64.value)
           })
-<<<<<<< HEAD
-          indexReader.invoke[Unit]("close")
-=======
 
           index.close(cb)
->>>>>>> 895ed7ce
         }
 
         override val elementRegion: Settable[Region] = region
         override val requiresMemoryManagementPerElement: Boolean = true
         override val LproduceElement: CodeLabel = mb.defineAndImplementLabel { cb =>
-<<<<<<< HEAD
-          val cr = cb.memoize(leftBuffer.invoke[Byte]("readByte").toI)
-          val ce = cb.memoize(rightBuffer.invoke[Byte]("readByte").toI)
-          cb.ifx(ce.cne(cr), cb._fatal(s"mismatch between streams in zipped indexed reader"))
-
-          cb.ifx(cr.ceq(0) || curIdx >= endIdx, cb.goto(LendOfStream))
-
-          cb.assign(curIdx, curIdx + 1)
-
+          cb.ifx(curIdx >= endIdx, cb.goto(LendOfStream))
+          val nextLeft = leftBuffer.readByte()
+          cb.ifx(nextLeft cne 1, cb._fatal(s"bad rows buffer state!"))
+          val nextRight = rightBuffer.readByte()
+          cb.ifx(nextRight cne 1, cb._fatal(s"bad entries buffer state!"))
+          cb.assign(curIdx, curIdx + 1L)
           cb.assign(leftValue, leftDec(cb, region, leftBuffer))
           cb.assign(rightValue, rightDec(cb, region, rightBuffer))
-
           cb.goto(LproduceElementDone)
         }
         override val element: EmitCode = EmitCode.fromI(mb) { cb =>
@@ -1241,25 +1130,6 @@
         override def close(cb: EmitCodeBuilder): Unit = {
           leftBuffer.invoke[Unit]("close")
           rightBuffer.invoke[Unit]("close")
-=======
-          cb.ifx(nToRead <= 0L, cb.goto(LendOfStream))
-          val nextRow = rowsBuffer.readByte()
-          cb.ifx(nextRow cne 1, cb._fatal(s"bad rows buffer state!"))
-          val nextEntries = entriesBuffer.readByte()
-          cb.ifx(nextEntries cne 1, cb._fatal(s"bad entries buffer state!"))
-          cb.assign(nToRead, nToRead - 1L)
-          cb.assign(rowsValue, rowsDec(cb, region, rowsBuffer))
-          cb.assign(entriesValue, entriesDec(cb, region, entriesBuffer))
-          cb.goto(LproduceElementDone)
-        }
-
-        override val element: EmitCode = EmitCode.fromI(mb)(cb =>
-          IEmitCode.present(cb, SInsertFieldsStruct.merge(cb, rowsValue.asBaseStruct, entriesValue.asBaseStruct)))
-
-        override def close(cb: EmitCodeBuilder): Unit = {
-          rowsBuffer.invoke[Unit]("close")
-          entriesBuffer.invoke[Unit]("close")
->>>>>>> 895ed7ce
         }
       }
       SStreamValue(producer)
@@ -1289,7 +1159,6 @@
 
   def fullTypeWithoutUIDs = spec.table_type
 
-<<<<<<< HEAD
   override def concreteRowRequiredness(ctx: ExecuteContext, requestedType: TableType): VirtualTypeWithReq =
     VirtualTypeWithReq(coerce[PStruct](spec.rowsComponent.rvdSpec(ctx.fs, params.path)
       .typedCodecSpec.encodedType.decodedPType(requestedType.rowType)))
@@ -1301,40 +1170,8 @@
     VirtualTypeWithReq(coerce[PStruct](spec.globalsComponent.rvdSpec(ctx.fs, params.path)
       .typedCodecSpec.encodedType.decodedPType(requestedType.globalType)))
 
-  override def apply(ctx: ExecuteContext, requestedType: TableType, dropRows: Boolean): TableValue = {
-    val (globalType, globalsOffset) = spec.globalsComponent.readLocalSingleRow(ctx, params.path, requestedType.globalType)
-    val rvd = if (dropRows) {
-      RVD.empty(requestedType.canonicalRVDType)
-    } else {
-      val partitioner = if (filterIntervals)
-        params.options.map(opts => RVDPartitioner.union(requestedType.keyType, opts.intervals, requestedType.key.length - 1))
-      else
-        params.options.map(opts => new RVDPartitioner(requestedType.keyType, opts.intervals))
-
-      // If the data on disk already has a uidFieldName field, we should read it
-      // as is. Do this by passing a dummy uidFieldName to the rows component,
-      // which is not in the requestedType, so is ignored.
-      val requestedUIDFieldName = if (spec.table_type.rowType.hasField(uidFieldName))
-        "__dummy_uid"
-      else
-        uidFieldName
-
-      val rvd = spec.rowsComponent.read(ctx, params.path, requestedType.rowType, requestedUIDFieldName, partitioner, filterIntervals)
-      if (!rvd.typ.key.startsWith(requestedType.key))
-        fatal(s"Error while reading table ${params.path}: legacy table written without key." +
-          s"\n  Read and write with version 0.2.70 or earlier")
-      rvd
-    }
-    val globals = BroadcastRow(ctx,
-      RegionValue(ctx.r, globalsOffset),
-      globalType.setRequired(true).asInstanceOf[PStruct])
-
-    TableValue(ctx, requestedType, globals, rvd)
-=======
-  def apply(tr: TableRead, ctx: ExecuteContext): TableValue = {
-    TableExecuteIntermediate(lower(ctx, tr.typ)).asTableValue(ctx)
->>>>>>> 895ed7ce
-  }
+  def apply(ctx: ExecuteContext, requestedType: TableType, dropRows: Boolean): TableValue =
+    TableExecuteIntermediate(lower(ctx, requestedType)).asTableValue(ctx)
 
   override def toJValue: JValue = {
     implicit val formats: Formats = DefaultFormats
@@ -1449,48 +1286,8 @@
     (t, mk)
   }
 
-<<<<<<< HEAD
-  override def apply(ctx: ExecuteContext, requestedType: TableType, dropRows: Boolean): TableValue = {
-    val fs = ctx.fs
-    val (globalPType: PStruct, globalsOffset) = specLeft.globalsComponent.readLocalSingleRow(ctx, pathLeft, requestedType.globalType)
-    val rvd = if (dropRows) {
-      RVD.empty(requestedType.canonicalRVDType)
-    } else {
-      val partitioner = if (filterIntervals)
-        intervals.map(i => RVDPartitioner.union(requestedType.keyType, i, requestedType.key.length - 1))
-      else
-        intervals.map(i => new RVDPartitioner(requestedType.keyType, i))
-      if (requestedType.rowType.fieldNames.forall(f => !rightFieldSet.contains(f))) {
-        specLeft.rowsComponent.read(ctx, pathLeft, requestedType.rowType, uidFieldName, partitioner, filterIntervals)
-      } else if (requestedType.rowType.fieldNames.forall(f => !leftFieldSet.contains(f))) {
-        specRight.rowsComponent.read(ctx, pathRight, requestedType.rowType, uidFieldName, partitioner, filterIntervals)
-      } else {
-        val rvdSpecLeft = specLeft.rowsComponent.rvdSpec(fs, pathLeft)
-        val rvdSpecRight = specRight.rowsComponent.rvdSpec(fs, pathRight)
-        val rvdPathLeft = specLeft.rowsComponent.absolutePath(pathLeft)
-        val rvdPathRight = specRight.rowsComponent.absolutePath(pathRight)
-
-        val leftRType = requestedType.rowType.filter(f => leftFieldSet.contains(f.name))._1
-        val rightRType = requestedType.rowType.filter(f => rightFieldSet.contains(f.name))._1
-
-        AbstractRVDSpec.readZipped(ctx,
-          rvdSpecLeft, rvdSpecRight,
-          rvdPathLeft, rvdPathRight,
-          partitioner, filterIntervals,
-          requestedType.rowType,
-          leftRType, rightRType,
-          requestedType.key,
-          uidFieldName,
-          fieldInserter)
-      }
-    }
-
-    TableValue(ctx, requestedType, BroadcastRow(ctx, RegionValue(ctx.r, globalsOffset), globalPType.setRequired(true).asInstanceOf[PStruct]), rvd)
-=======
-  def apply(tr: TableRead, ctx: ExecuteContext): TableValue = {
-    TableExecuteIntermediate(lower(ctx, tr.typ)).asTableValue(ctx)
->>>>>>> 895ed7ce
-  }
+  override def apply(ctx: ExecuteContext, requestedType: TableType, dropRows: Boolean): TableValue =
+    TableExecuteIntermediate(lower(ctx, requestedType)).asTableValue(ctx)
 
   override def lowerGlobals(ctx: ExecuteContext, requestedGlobalsType: TStruct): IR = {
     val globalsSpec = specLeft.globalsSpec
