--- conflicted
+++ resolved
@@ -68,13 +68,8 @@
     val rvd = if (dropRows)
       OrderedRVD.empty(hc.sc, typ.rvdType)
     else {
-<<<<<<< HEAD
       val rvd = spec.rowsComponent.read(hc, path, typ.rowType)
-      if (rvd.typ.key startsWith typ.keyOrEmpty)
-=======
-      val rvd = spec.rowsComponent.read(hc, path, typ.rowType).toOrderedRVD
       if (rvd.typ.key startsWith typ.key)
->>>>>>> 44d889ce
         rvd
       else {
         log.info("Sorting a table after read. Rewrite the table to prevent this in the future.")
@@ -385,15 +380,9 @@
   val children: IndexedSeq[BaseIR] = Array(left, right)
 
   private val leftRVDType =
-<<<<<<< HEAD
-    OrderedRVDType(left.typ.rowType, left.typ.key.get.take(joinKey))
+    OrderedRVDType(left.typ.rowType, left.typ.key.take(joinKey))
   private val rightRVDType =
-    OrderedRVDType(right.typ.rowType, right.typ.key.get.take(joinKey))
-=======
-    OrderedRVDType(left.typ.key.take(joinKey), left.typ.rowType)
-  private val rightRVDType =
-    OrderedRVDType(right.typ.key.take(joinKey), right.typ.rowType)
->>>>>>> 44d889ce
+    OrderedRVDType(right.typ.rowType, right.typ.key.take(joinKey))
 
   require(leftRVDType.rowType.fieldNames.toSet
     .intersect(rightRVDType.valueType.fieldNames.toSet)
@@ -1047,41 +1036,10 @@
     val newRowType = typ.rowType
     val newOrvdType = prevRVD.typ.copy(rowType = newRowType)
 
-<<<<<<< HEAD
-    val newRVD = prevRVD.boundary.mapPartitionsWithIndex(newOrvdType, { (i, ctx, it) =>
-      val rvb = new RegionValueBuilder()
-      val partRegion = ctx.freshContext.region
-
-      rvb.set(partRegion)
-      rvb.start(globalsType)
-      rvb.addAnnotation(globalsType, globalsBc.value)
-      val partGlobalsOff = rvb.end()
-
-      val initialize = makeInit(i)
-      val sequence = makeSeq(i)
-      val annotate = makeAnnotate(i)
-
-      new Iterator[RegionValue] {
-        var isEnd = false
-        var current: RegionValue = _
-        val rowKey: WritableRegionValue = WritableRegionValue(keyType, ctx.freshRegion)
-        val consumerRegion: Region = ctx.region
-        val newRV = RegionValue(consumerRegion)
-
-        def hasNext: Boolean = {
-          if (isEnd || (current == null && !it.hasNext)) {
-            isEnd = true
-            return false
-          }
-          if (current == null)
-            current = it.next()
-          true
-        }
-=======
     val newRVD = prevRVD
-      .constrainToOrderedPartitioner(prevRVD.partitioner.strictify)
+      .repartition(prevRVD.partitioner.strictify)
       .boundary
-      .mapPartitionsWithIndexPreservesPartitioning(newOrvdType, { (i, ctx, it) =>
+      .mapPartitionsWithIndex(newOrvdType, { (i, ctx, it) =>
         val rvb = new RegionValueBuilder()
         val partRegion = ctx.freshContext.region
 
@@ -1089,7 +1047,6 @@
         rvb.start(globalsType)
         rvb.addAnnotation(globalsType, globalsBc.value)
         val partGlobalsOff = rvb.end()
->>>>>>> 44d889ce
 
         val initialize = makeInit(i)
         val sequence = makeSeq(i)
