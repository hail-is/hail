--- conflicted
+++ resolved
@@ -144,7 +144,6 @@
 
   def fullType: TableType = spec.table_type
 
-<<<<<<< HEAD
   private val filterIntervals = options.map(_.filterIntervals).getOrElse(false)
   private def intervals = options.map(_.intervals)
 
@@ -153,12 +152,6 @@
             |This table was written using an older version of hail
             |rewrite the table in order to create an index to proceed""".stripMargin)
 
-  def apply(tr: TableRead): TableValue = {
-    val hc = HailContext.get
-
-    val globals = spec.globalsComponent.readLocal(hc, path, tr.typ.globalType.physicalType)(0)
-    val rvd = if (tr.dropRows) {
-=======
   def apply(tr: TableRead, ctx: ExecuteContext): TableValue = {
     val hc = HailContext.get
 
@@ -168,7 +161,6 @@
     spec.globalsComponent.readLocal(hc, path, requestedGlobalType, rvb.addRegionValue(requestedGlobalType, _))
     val globalsOffset = rvb.end()
     val rvd = if (tr.dropRows)
->>>>>>> 2d12cb6e
       RVD.empty(hc.sc, tr.typ.canonicalRVDType)
     } else {
       val partitioner = if (filterIntervals)
