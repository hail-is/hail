package is.hail.expr.ir

import cats.mtl.Ask
import cats.syntax.all._
import is.hail.HailContext
import is.hail.annotations._
import is.hail.asm4s._
import is.hail.backend.spark.{SparkBackend, SparkTaskContext}
import is.hail.expr.ir.lowering.utils._
import is.hail.backend.{ExecuteContext, HailStateManager, HailTaskContext, TaskFinalizer}
import is.hail.expr.ir
import is.hail.expr.ir.functions.{BlockMatrixToTableFunction, IntervalFunctions, MatrixToTableFunction, TableToTableFunction}
import is.hail.expr.ir.lowering._
import is.hail.expr.ir.streams.StreamProducer
import is.hail.io._
import is.hail.io.avro.AvroTableReader
import is.hail.io.fs.FS
import is.hail.io.index.StagedIndexReader
import is.hail.linalg.{BlockMatrix, BlockMatrixMetadata, BlockMatrixReadRowBlockedRDD}
import is.hail.rvd._
import is.hail.sparkextras.ContextRDD
import is.hail.types._
import is.hail.types.physical._
import is.hail.types.physical.stypes._
import is.hail.types.physical.stypes.concrete._
import is.hail.types.physical.stypes.interfaces._
import is.hail.types.physical.stypes.primitives.{SInt64, SInt64Value}
import is.hail.types.virtual._
import is.hail.utils._
import is.hail.utils.prettyPrint.ArrayOfByteArrayInputStream
import org.apache.spark.TaskContext
import org.apache.spark.sql.Row
import org.json4s.JsonAST.JString
import org.json4s.jackson.JsonMethods
import org.json4s.{DefaultFormats, Extraction, Formats, JValue, ShortTypeHints}

import java.io.{Closeable, DataInputStream, DataOutputStream, InputStream}
import scala.language.higherKinds


object TableIR {
  def read(fs: FS, path: String, dropRows: Boolean = false, requestedType: Option[TableType] = None): TableRead = {
    val successFile = path + "/_SUCCESS"
    if (!fs.exists(path + "/_SUCCESS"))
      fatal(s"write failed: file not found: $successFile")

    val tr = TableNativeReader.read(fs, path, None)
    TableRead(requestedType.getOrElse(tr.fullType), dropRows = dropRows, tr)
  }
}

abstract sealed class TableIR extends BaseIR {
  def typ: TableType

  def partitionCounts: Option[IndexedSeq[Long]] = None

  val rowCountUpperBound: Option[Long]

  final def analyzeAndExecute[M[_]: MonadLower]: M[TableExecuteIntermediate] =
    LoweringAnalyses(this) >>= execute[M]

  protected[ir] def execute[M[_]: MonadLower](r: LoweringAnalyses): M[TableExecuteIntermediate] =
    prettyFatal(pretty => "tried to execute unexecutable IR:\n" + pretty(this))

  override def copy(newChildren: IndexedSeq[BaseIR]): TableIR

  def unpersist(): TableIR = {
    this match {
      case TableLiteral(typ, rvd, enc, encodedGlobals) => TableLiteral(typ, rvd.unpersist(), enc, encodedGlobals)
      case x => x
    }
  }

  def pyUnpersist(): TableIR = unpersist()
}

object TableLiteral {
  def apply[M[_]](value: TableValue)(implicit M: Ask[M, ExecuteContext]): M[TableLiteral] =
    M.applicative.map(value.globals.encodeToByteArrays) { bytes =>
      TableLiteral(value.typ, value.rvd, value.globals.encoding, bytes)
    }
}

case class TableLiteral(typ: TableType, rvd: RVD, enc: AbstractTypedCodecSpec, encodedGlobals: Array[Array[Byte]]) extends TableIR {
  val childrenSeq: IndexedSeq[BaseIR] = Array.empty[BaseIR]

  lazy val rowCountUpperBound: Option[Long] = None

  def copy(newChildren: IndexedSeq[BaseIR]): TableLiteral = {
    assert(newChildren.isEmpty)
    TableLiteral(typ, rvd, enc, encodedGlobals)
  }


  override protected[ir] def execute[M[_]](r: LoweringAnalyses)(implicit M: MonadLower[M])
  : M[TableExecuteIntermediate] =
    M.reader { ctx =>
      val (globalPType: PStruct, dec) = enc.buildDecoder(ctx, typ.globalType)
      val bais = new ArrayOfByteArrayInputStream(encodedGlobals)
      val globalOffset = dec.apply(bais, ctx.theHailClassLoader).readRegionValue(ctx.r)
      TableValueIntermediate(TableValue(typ, BroadcastRow(ctx.stateManager, RegionValue(ctx.r, globalOffset), globalPType), rvd))
    }
}

object TableReader {
  implicit val formats: Formats = RelationalSpec.formats + ShortTypeHints(
    List(classOf[TableNativeZippedReader])
  ) + new NativeReaderOptionsSerializer()

  def fromJValue(fs: FS, jv: JValue): TableReader = {
    (jv \ "name").extract[String] match {
      case "TableNativeReader" => TableNativeReader.fromJValue(fs, jv)
      case "TableFromBlockMatrixNativeReader" => TableFromBlockMatrixNativeReader.fromJValue(fs, jv)
      case "StringTableReader" => StringTableReader.fromJValue(fs, jv)
      case "AvroTableReader" => AvroTableReader.fromJValue(jv)
      case _ => jv.extract[TableReader]
    }
  }

  val uidFieldName = "__row_uid"
}

object LoweredTableReader {

  private[this] val coercerCache: Cache[Any, LoweredTableReaderCoercer] = new Cache(32)

  def makeCoercer[M[_]](
    key: IndexedSeq[String],
    partitionKey: Int,
    uidFieldName: String,
    contextType: TStruct,
    contexts: IndexedSeq[Any],
    keyType: TStruct,
    bodyPType: TStruct => PStruct,
    keys: TStruct => (Region, HailClassLoader, FS, Any) => Iterator[Long],
    context: String,
    cacheKey: Any
  )(implicit M: MonadLower[M]): M[LoweredTableReaderCoercer] = {
    assert(contexts.nonEmpty)
    assert(contextType.hasField("partitionIndex"))
    assert(contextType.fieldType("partitionIndex") == TInt32)

    val cacheKeyWithInfo = (partitionKey, keyType, key, cacheKey)
    coercerCache.get(cacheKeyWithInfo) match {
      case Some(r) => M.pure(r)
      case None =>
        info(s"scanning $context for sortedness...")
        val nPartitions = contexts.length
        val sampleSize = math.min(nPartitions * 20, 1000000)
        val samplesPerPartition = sampleSize / nPartitions

        val pkType = keyType.typeAfterSelectNames(key.take(partitionKey))

        def selectPK(k: IR): IR =
          SelectFields(k, key.take(partitionKey))

        val prevkey = AggSignature(PrevNonnull(),
          FastIndexedSeq(),
          FastIndexedSeq(keyType))

        val count = AggSignature(Count(),
          FastIndexedSeq(),
          FastIndexedSeq())

        val xType = TStruct(
          "key" -> keyType,
          "token" -> TFloat64,
          "prevkey" -> keyType)

        val samplekey = AggSignature(TakeBy(),
          FastIndexedSeq(TInt32),
          FastIndexedSeq(keyType, TFloat64))

        val sum = AggSignature(Sum(),
          FastIndexedSeq(),
          FastIndexedSeq(TInt64))

        val minkey = AggSignature(TakeBy(),
          FastIndexedSeq(TInt32),
          FastIndexedSeq(keyType, keyType))

        val maxkey = AggSignature(TakeBy(Descending),
          FastIndexedSeq(TInt32),
          FastIndexedSeq(keyType, keyType))

        val scanBody = (ctx: IR) => StreamAgg(
          StreamAggScan(
            ReadPartition(ctx, keyType, new PartitionIteratorLongReader(
              keyType,
              uidFieldName,
              contextType,
              (requestedType: Type) => bodyPType(requestedType.asInstanceOf[TStruct]),
              (requestedType: Type) => keys(requestedType.asInstanceOf[TStruct]))),
            "key",
            MakeStruct(FastIndexedSeq(
              "key" -> Ref("key", keyType),
              "token" -> invokeSeeded("rand_unif", 1, TFloat64, RNGStateLiteral(), F64(0.0), F64(1.0)),
              "prevkey" -> ApplyScanOp(FastIndexedSeq(), FastIndexedSeq(Ref("key", keyType)), prevkey)))),
          "x",
          Let("n", ApplyAggOp(FastIndexedSeq(), FastIndexedSeq(), count),
            AggLet("key", GetField(Ref("x", xType), "key"),
              MakeStruct(FastIndexedSeq(
                "n" -> Ref("n", TInt64),
                "minkey" ->
                  ApplyAggOp(
                    FastIndexedSeq(I32(1)),
                    FastIndexedSeq(Ref("key", keyType), Ref("key", keyType)),
                    minkey),
                "maxkey" ->
                  ApplyAggOp(
                    FastIndexedSeq(I32(1)),
                    FastIndexedSeq(Ref("key", keyType), Ref("key", keyType)),
                    maxkey),
                "ksorted" ->
                  ApplyComparisonOp(EQ(TInt64),
                    ApplyAggOp(
                      FastIndexedSeq(),
                      FastIndexedSeq(
                        invoke("toInt64", TInt64,
                          invoke("lor", TBoolean,
                            IsNA(GetField(Ref("x", xType), "prevkey")),
                            ApplyComparisonOp(LTEQ(keyType),
                              GetField(Ref("x", xType), "prevkey"),
                              GetField(Ref("x", xType), "key"))))),
                      sum),
                    Ref("n", TInt64)),
                "pksorted" ->
                  ApplyComparisonOp(EQ(TInt64),
                    ApplyAggOp(
                      FastIndexedSeq(),
                      FastIndexedSeq(
                        invoke("toInt64", TInt64,
                          invoke("lor", TBoolean,
                            IsNA(selectPK(GetField(Ref("x", xType), "prevkey"))),
                            ApplyComparisonOp(LTEQ(pkType),
                              selectPK(GetField(Ref("x", xType), "prevkey")),
                              selectPK(GetField(Ref("x", xType), "key")))))),
                      sum),
                    Ref("n", TInt64)),
                "sample" -> ApplyAggOp(
                  FastIndexedSeq(I32(samplesPerPartition)),
                  FastIndexedSeq(GetField(Ref("x", xType), "key"), GetField(Ref("x", xType), "token")),
                  samplekey))),
              isScan = false)))

        val scanResult = CollectDistributedArray(
          ToStream(Literal(TArray(contextType), contexts)),
          MakeStruct(FastIndexedSeq()),
          "context",
          "globals",
          scanBody(Ref("context", contextType)),
          NA(TString),
          "table_coerce_sortedness"
        )

        val sortedPartDataIR = sortIR(bindIR(scanResult) { scanResult =>
          mapIR(
            filterIR(
              mapIR(
                rangeIR(I32(0), ArrayLen(scanResult))) { i =>
                InsertFields(
                  ArrayRef(scanResult, i),
                  FastIndexedSeq("i" -> i))
              }) { row => ArrayLen(GetField(row, "minkey")) > 0 }
          ) { row =>
            InsertFields(row, FastSeq(
              ("minkey", ArrayRef(GetField(row, "minkey"), I32(0))),
              ("maxkey", ArrayRef(GetField(row, "maxkey"), I32(0)))))
          }
        }) { (l, r) =>
          ApplyComparisonOp(LT(TStruct("minkey" -> keyType, "maxkey" -> keyType)),
            SelectFields(l, FastSeq("minkey", "maxkey")),
            SelectFields(r, FastSeq("minkey", "maxkey")))
        }

        val partDataElt = tcoerce[TArray](sortedPartDataIR.typ).elementType

        val summary =
          Let("sortedPartData", sortedPartDataIR,
            MakeStruct(FastIndexedSeq(
              "ksorted" ->
                invoke("land", TBoolean,
                  StreamFold(ToStream(Ref("sortedPartData", sortedPartDataIR.typ)),
                    True(),
                    "acc",
                    "partDataWithIndex",
                    invoke("land", TBoolean,
                      Ref("acc", TBoolean),
                      GetField(Ref("partDataWithIndex", partDataElt), "ksorted"))),
                  StreamFold(
                    StreamRange(
                      I32(0),
                      ArrayLen(Ref("sortedPartData", sortedPartDataIR.typ)) - I32(1),
                      I32(1)),
                    True(),
                    "acc", "i",
                    invoke("land", TBoolean,
                      Ref("acc", TBoolean),
                      ApplyComparisonOp(LTEQ(keyType),
                        GetField(
                          ArrayRef(Ref("sortedPartData", sortedPartDataIR.typ), Ref("i", TInt32)),
                          "maxkey"),
                        GetField(
                          ArrayRef(Ref("sortedPartData", sortedPartDataIR.typ), Ref("i", TInt32) + I32(1)),
                          "minkey"))))),
              "pksorted" ->
                invoke("land", TBoolean,
                  StreamFold(ToStream(Ref("sortedPartData", sortedPartDataIR.typ)),
                    True(),
                    "acc",
                    "partDataWithIndex",
                    invoke("land", TBoolean,
                      Ref("acc", TBoolean),
                      GetField(Ref("partDataWithIndex", partDataElt), "pksorted"))),
                  StreamFold(
                    StreamRange(
                      I32(0),
                      ArrayLen(Ref("sortedPartData", sortedPartDataIR.typ)) - I32(1),
                      I32(1)),
                    True(),
                    "acc", "i",
                    invoke("land", TBoolean,
                      Ref("acc", TBoolean),
                      ApplyComparisonOp(LTEQ(pkType),
                        selectPK(GetField(
                          ArrayRef(Ref("sortedPartData", sortedPartDataIR.typ), Ref("i", TInt32)),
                          "maxkey")),
                        selectPK(GetField(
                          ArrayRef(Ref("sortedPartData", sortedPartDataIR.typ), Ref("i", TInt32) + I32(1)),
                          "minkey")))))),
              "sortedPartData" -> Ref("sortedPartData", sortedPartDataIR.typ))))

        for {
          (Some(PTypeReferenceSingleCodeType(resultPType: PStruct)), f) <-
            Compile[M, AsmFunction1RegionLong](
              FastIndexedSeq(),
              FastIndexedSeq[TypeInfo[_]](classInfo[Region]),
              LongInfo,
              summary,
              optimize = true
            )

          row <- scopedExecution { case (hcl, fs, htc, r) =>
            M.pure(SafeRow(resultPType, f(hcl, fs, htc, r)(r)))
          }

          ksorted = row.getBoolean(0)
          pksorted = row.getBoolean(1)
          sortedPartData = row.getAs[IndexedSeq[Row]](2)

          coercer = if (ksorted) {
            info(s"Coerced sorted ${context} - no additional import work to do")
            new LoweredTableReaderCoercer {
              override def apply[F[_]: MonadLower](
                globals: IR,
                contextType: Type,
                contexts: IndexedSeq[Any],
                body: IR => IR
              ): F[TableStage] =
                MonadLower[F].reader { ctx =>
                  val partOrigIndex = sortedPartData.map(_.getInt(6))

                  val partitioner = new RVDPartitioner(ctx.stateManager, keyType,
                    sortedPartData.map { partData =>
                      Interval(partData.get(1), partData.get(2), includesStart = true, includesEnd = true)
                    },
                    key.length
                  )

                  TableStage(globals, partitioner, TableStageDependency.none,
                    ToStream(Literal(TArray(contextType), partOrigIndex.map(i => contexts(i)))),
                    body
                  )
                }
            }
          } else if (pksorted) {
            info(s"Coerced prefix-sorted $context, requiring additional sorting within data partitions on each query.")

            new LoweredTableReaderCoercer {
              private[this] def selectPK(r: Row): Row = {
                val a = new Array[Any](partitionKey)
                var i = 0
                while (i < partitionKey) {
                  a(i) = r.get(i)
                  i += 1
                }
                Row.fromSeq(a)
              }

              override def apply[F[_]](globals: IR,
                                       contextType: Type,
                                       contexts: IndexedSeq[Any],
                                       body: IR => IR
                                      )
                                      (implicit F: MonadLower[F])
              : F[TableStage] =
                F.ask.flatMap { ctx =>
                  val partOrigIndex = sortedPartData.map(_.getInt(6))

                  val partitioner =
                    new RVDPartitioner(ctx.stateManager, pkType,
                      sortedPartData.map { partData =>
                        Interval(selectPK(partData.getAs[Row](1)), selectPK(partData.getAs[Row](2)), includesStart = true, includesEnd = true)
                      }, pkType.size
                    )

                  val pkPartitioned =
                    TableStage(globals, partitioner, TableStageDependency.none,
                      ToStream(Literal(TArray(contextType), partOrigIndex.map(i => contexts(i)))),
                      body
                    )

                  pkPartitioned.extendKeyPreservesPartitioning[F](key).map {
                    _.mapPartition(None) { part =>
                      flatMapIR(StreamGroupByKey(part, pkType.fieldNames, missingEqual = true)) { inner =>
                        ToStream(sortIR(inner) { case (l, r) => ApplyComparisonOp(LT(l.typ), l, r) })
                      }
                    }
                  }
                }
            }
          } else {
            info(s"$context is out of order..." +
              s"\n  Write the dataset to disk before running multiple queries to avoid multiple costly data shuffles.")

            new LoweredTableReaderCoercer {
              override def apply[F[_]](globals: IR,
                                       contextType: Type,
                                       contexts: IndexedSeq[Any],
                                       body: IR => IR
                                       )
                                      (implicit F: MonadLower[F])
              : F[TableStage] =
                for {
                  ctx <- F.ask
                  partOrigIndex = sortedPartData.map(_.getInt(6))
                  partitioner = RVDPartitioner.unkeyed(ctx.stateManager, sortedPartData.length)
                  tableStage = TableStage(globals, partitioner, TableStageDependency.none,
                    ToStream(Literal(TArray(contextType), partOrigIndex.map(i => contexts(i)))),
                    body
                  )

                  rowRType = VirtualTypeWithReq(bodyPType(tableStage.rowType)).r.asInstanceOf[RStruct]
                  globReq <- Requiredness[F](globals)
                  globRType = globReq.lookup(globals).asInstanceOf[RStruct]

                  sorted <- ctx.backend.lowerDistributedSort[F](
                    tableStage,
                    keyType.fieldNames.map(f => SortField(f, Ascending)),
                    RTable(rowRType, globRType, FastSeq()),
                  )

                  ts <- sorted.lower[F](
                    TableType(tableStage.rowType, keyType.fieldNames, globals.typ.asInstanceOf[TStruct])
                  )
                } yield ts
            }
          }

          _ <- M.reader(_.backend.shouldCacheQueryInfo)
            .ifF(M.pure { coercerCache += (cacheKeyWithInfo -> coercer) }, M.unit)
        } yield coercer
    }
  }
}

trait TableReaderWithExtraUID extends TableReader {

  def fullTypeWithoutUIDs: TableType

  final val uidFieldName = TableReader.uidFieldName

  lazy val fullType: TableType = {
    require(!fullTypeWithoutUIDs.rowType.hasField(uidFieldName))
    fullTypeWithoutUIDs.copy(
      rowType = fullTypeWithoutUIDs.rowType.insertFields(
        Array((uidFieldName, uidType))))
  }

  def uidType: Type


  protected def concreteRowRequiredness(ctx: ExecuteContext, requestedType: TableType): VirtualTypeWithReq

  protected def uidRequiredness: VirtualTypeWithReq

  override def rowRequiredness(ctx: ExecuteContext, requestedType: TableType): VirtualTypeWithReq = {
    val requestedUID = requestedType.rowType.hasField(uidFieldName)
    val concreteRowType = if (requestedUID)
      requestedType.rowType.deleteKey(uidFieldName)
    else
      requestedType.rowType
    val concreteRowReq = concreteRowRequiredness(ctx, requestedType.copy(rowType = concreteRowType))
    if (requestedUID) {
      val concreteRFields = concreteRowReq.r.asInstanceOf[RStruct].fields
      VirtualTypeWithReq(
        requestedType.rowType,
        RStruct(concreteRFields :+ RField(uidFieldName, uidRequiredness.r, concreteRFields.length)))
    } else {
      concreteRowReq
    }
  }
}
abstract class TableReader {
  def pathsUsed: Seq[String]

  def apply[M[_]: MonadLower](requestedType: TableType, dropRows: Boolean): M[TableValue]

  def partitionCounts: Option[IndexedSeq[Long]]

  def isDistinctlyKeyed: Boolean = false // FIXME: No default value

  def fullType: TableType

  def rowRequiredness(ctx: ExecuteContext, requestedType: TableType): VirtualTypeWithReq

  def globalRequiredness(ctx: ExecuteContext, requestedType: TableType): VirtualTypeWithReq

  def toJValue: JValue = {
    Extraction.decompose(this)(TableReader.formats)
  }

  def renderShort(): String

  def defaultRender(): String = {
    StringEscapeUtils.escapeString(JsonMethods.compact(toJValue))
  }

  def lowerGlobals[M[_]](requestedGlobalsType: TStruct)(implicit M: MonadLower[M]): M[IR] =
    M.raiseError(new LowererUnsupportedOperation(s"${ getClass.getSimpleName }.lowerGlobals not implemented"))

  def lower[M[_]](requestedType: TableType)(implicit M: MonadLower[M]): M[TableStage] =
    M.raiseError(new LowererUnsupportedOperation(s"${ getClass.getSimpleName }.lower not implemented"))
}

object TableNativeReader {
  def read(fs: FS, path: String, options: Option[NativeReaderOptions]): TableNativeReader =
    TableNativeReader(fs, TableNativeReaderParameters(path, options))

  def apply(fs: FS, params: TableNativeReaderParameters): TableNativeReader = {
    val spec = (RelationalSpec.read(fs, params.path): @unchecked) match {
      case ts: AbstractTableSpec => ts
      case _: AbstractMatrixTableSpec => fatal(s"file is a MatrixTable, not a Table: '${ params.path }'")
    }

    val filterIntervals = params.options.map(_.filterIntervals).getOrElse(false)

    if (filterIntervals && !spec.indexed)
      fatal(
        """`intervals` specified on an unindexed table.
          |This table was written using an older version of hail
          |rewrite the table in order to create an index to proceed""".stripMargin)

    new TableNativeReader(params, spec)
  }

  def fromJValue(fs: FS, jv: JValue): TableNativeReader = {
    implicit val formats: Formats = DefaultFormats + new NativeReaderOptionsSerializer()
    val params = jv.extract[TableNativeReaderParameters]
    TableNativeReader(fs, params)
  }
}


case class PartitionRVDReader(rvd: RVD, uidFieldName: String) extends PartitionReader {
  override def contextType: Type = TInt32

  override def fullRowType: TStruct = rvd.rowType.insertFields(Array(uidFieldName -> TTuple(TInt64, TInt64)))

  override def rowRequiredness(requestedType: TStruct): RStruct = {
    val tr = TypeWithRequiredness(requestedType).asInstanceOf[RStruct]
    tr.fromPType(rvd.rowPType)
    tr
  }

  def emitStream(
    ctx: ExecuteContext,
    cb: EmitCodeBuilder,
    mb: EmitMethodBuilder[_],
    context: EmitCode,
    requestedType: TStruct): IEmitCode = {

    import Lower.monadLowerInstanceForLower
    val (Some(PTypeReferenceSingleCodeType(upcastPType: PBaseStruct)), upcast) =
      Compile[Lower, AsmFunction2RegionLongLong](
        FastIndexedSeq(("elt", SingleCodeEmitParamType(true, PTypeReferenceSingleCodeType(rvd.rowPType)))),
        FastIndexedSeq(classInfo[Region], LongInfo),
        LongInfo,
        PruneDeadFields.upcast(ctx, Ref("elt", rvd.rowType), requestedType)
      )
        .runA(ctx, LoweringState())

    val upcastCode = mb.getObject[Function4[HailClassLoader, FS, HailTaskContext, Region, AsmFunction2RegionLongLong]](upcast)

    val rowPType = rvd.rowPType.subsetTo(requestedType)

    val createUID = requestedType.hasField(uidFieldName)

    assert(upcastPType == rowPType,
      s"ptype mismatch:\n  upcast: $upcastPType\n  computed: ${rowPType}\n  inputType: ${rvd.rowPType}\n  requested: ${requestedType}")

    context.toI(cb).map(cb) { _partIdx =>
      val partIdx = cb.memoizeField(_partIdx, "partIdx")
      val iterator = mb.genFieldThisRef[Iterator[Long]]("rvdreader_iterator")
      val next = mb.genFieldThisRef[Long]("rvdreader_next")
      val curIdx = mb.genFieldThisRef[Long]("rvdreader_curIdx")

      val region = mb.genFieldThisRef[Region]("rvdreader_region")
      val upcastF = mb.genFieldThisRef[AsmFunction2RegionLongLong]("rvdreader_upcast")

      val broadcastRVD = mb.getObject[BroadcastRVD](new BroadcastRVD(ctx.backend.asSpark("RVDReader"), rvd))

      val producer = new StreamProducer {
        override def method: EmitMethodBuilder[_] = mb

        override val length: Option[EmitCodeBuilder => Code[Int]] = None

        override def initialize(cb: EmitCodeBuilder, partitionRegion: Value[Region]): Unit = {
          cb.assign(curIdx, 0L)
          cb.assign(iterator, broadcastRVD.invoke[Int, Region, Region, Iterator[Long]](
            "computePartition", partIdx.asInt.value, region, partitionRegion))
          cb.assign(upcastF, Code.checkcast[AsmFunction2RegionLongLong](upcastCode.invoke[AnyRef, AnyRef, AnyRef, AnyRef, AnyRef](
            "apply", cb.emb.ecb.emodb.getHailClassLoader, cb.emb.ecb.emodb.getFS, cb.emb.ecb.getTaskContext, partitionRegion)))
        }

        override val elementRegion: Settable[Region] = region
        override val requiresMemoryManagementPerElement: Boolean = true
        override val LproduceElement: CodeLabel = mb.defineAndImplementLabel { cb =>
          cb.ifx(!iterator.invoke[Boolean]("hasNext"), cb.goto(LendOfStream))
          cb.assign(curIdx, curIdx + 1)
          cb.assign(next, upcastF.invoke[Region, Long, Long]("apply", region, Code.longValue(iterator.invoke[java.lang.Long]("next"))))
          cb.goto(LproduceElementDone)
        }
        override val element: EmitCode = EmitCode.fromI(mb) { cb =>
          if (createUID) {
            val uid = SStackStruct.constructFromArgs(cb, region, TTuple(TInt64, TInt64),
              EmitCode.present(mb, partIdx), EmitCode.present(mb, primitive(cb.memoize(curIdx - 1))))
            IEmitCode.present(cb, upcastPType.loadCheapSCode(cb, next)
              ._insert(requestedType, uidFieldName -> EmitValue.present(uid)))
          } else {
            IEmitCode.present(cb, upcastPType.loadCheapSCode(cb, next))
          }
        }

        override def close(cb: EmitCodeBuilder): Unit = {}
      }

      SStreamValue(producer)
    }
  }

  def toJValue: JValue = JString("<PartitionRVDReader>") // cannot be parsed, but need a printout for Pretty
}

trait AbstractNativeReader extends PartitionReader {
  def uidFieldName: String

  def spec: AbstractTypedCodecSpec

  override def rowRequiredness(requestedType: TStruct): RStruct = {
    val tr = TypeWithRequiredness(requestedType).asInstanceOf[RStruct]
    val pType = if (requestedType.hasField(uidFieldName)) {
      val basePType = spec.decodedPType(requestedType.deleteKey(uidFieldName)).asInstanceOf[PStruct]
      val uidPType = PCanonicalTuple(true, PInt64Required, PInt64Required)
      basePType.insertFields(Array(uidFieldName -> uidPType))
    } else {
      spec.decodedPType(requestedType)
    }
    tr.fromPType(pType)
    tr
  }

  def fullRowType: TStruct = spec.encodedVirtualType.asInstanceOf[TStruct]
    .insertFields(Array(uidFieldName -> TTuple(TInt64, TInt64)))
}

case class PartitionNativeReader(spec: AbstractTypedCodecSpec, uidFieldName: String)
  extends AbstractNativeReader {

  def contextType: Type = TStruct("partitionIndex" -> TInt64, "partitionPath" -> TString)

  def emitStream(
    ctx: ExecuteContext,
    cb: EmitCodeBuilder,
    mb: EmitMethodBuilder[_],
    context: EmitCode,
    requestedType: TStruct): IEmitCode = {

    val insertUID: Boolean = requestedType.hasField(uidFieldName) && !spec.encodedVirtualType.asInstanceOf[TStruct].hasField(uidFieldName)
    val concreteType: TStruct = if (insertUID)
      requestedType.deleteKey(uidFieldName)
    else
      requestedType

    val concreteSType = spec.encodedType.decodedSType(concreteType).asInstanceOf[SBaseStruct]
    val uidSType: SStackStruct = SStackStruct(
      TTuple(TInt64, TInt64),
      Array(EmitType(SInt64, true), EmitType(SInt64, true)))
    val elementSType = if (insertUID)
      SInsertFieldsStruct(requestedType, concreteSType,
        Array(uidFieldName -> EmitType(uidSType, true)))
    else
      concreteSType

    context.toI(cb).map(cb) { case ctxStruct: SBaseStructValue =>
      val partIdx = cb.memoizeField(ctxStruct.loadField(cb, "partitionIndex").get(cb), "partIdx")
      val rowIdx = mb.genFieldThisRef[Long]("pnr_rowidx")
      val pathString = cb.memoizeField(ctxStruct.loadField(cb, "partitionPath").get(cb).asString.loadString(cb))
      val xRowBuf = mb.genFieldThisRef[InputBuffer]("pnr_xrowbuf")
      val next = mb.newPSettable(mb.fieldBuilder, elementSType, "pnr_next")
      val region = mb.genFieldThisRef[Region]("pnr_region")

      val producer = new StreamProducer {
        override def method: EmitMethodBuilder[_] = mb
        override val length: Option[EmitCodeBuilder => Code[Int]] = None

        override def initialize(cb: EmitCodeBuilder, partitionRegion: Value[Region]): Unit = {
          cb.assign(xRowBuf, spec.buildCodeInputBuffer(mb.openUnbuffered(pathString, checkCodec = true)))
          cb.assign(rowIdx, -1L)
        }

        override val elementRegion: Settable[Region] = region
        override val requiresMemoryManagementPerElement: Boolean = true
        override val LproduceElement: CodeLabel = mb.defineAndImplementLabel { cb =>
          cb.ifx(!xRowBuf.readByte().toZ, cb.goto(LendOfStream))

          val base = spec.encodedType.buildDecoder(concreteType, cb.emb.ecb).apply(cb, region, xRowBuf).asBaseStruct
          if (insertUID) {
            cb.assign(rowIdx, rowIdx + 1)
            val uid = EmitValue.present(
              new SStackStructValue(uidSType, Array(
                EmitValue.present(partIdx),
                EmitValue.present(new SInt64Value(rowIdx)))))
            cb.assign(next, base._insert(requestedType, uidFieldName -> uid))
          } else
            cb.assign(next, base)

          cb.goto(LproduceElementDone)
        }

        override val element: EmitCode = EmitCode.present(mb, next)

        override def close(cb: EmitCodeBuilder): Unit = cb += xRowBuf.close()
      }
      SStreamValue(producer)
    }
  }

  def toJValue: JValue = Extraction.decompose(this)(PartitionReader.formats)
}

case class PartitionNativeIntervalReader(sm: HailStateManager, tablePath: String, tableSpec: AbstractTableSpec, uidFieldName: String) extends AbstractNativeReader {
  require(tableSpec.indexed)

  lazy val rowsSpec = tableSpec.rowsSpec
  lazy val spec = rowsSpec.typedCodecSpec
  lazy val indexSpec = tableSpec.rowsSpec.asInstanceOf[Indexed].indexSpec
  lazy val partitioner = rowsSpec.partitioner(sm)

  lazy val contextType: Type = RVDPartitioner.intervalIRRepresentation(partitioner.kType)

  def toJValue: JValue = Extraction.decompose(this)(PartitionReader.formats)

  def emitStream(
    ctx: ExecuteContext,
    cb: EmitCodeBuilder,
    mb: EmitMethodBuilder[_],
    context: EmitCode,
    requestedType: TStruct): IEmitCode = {

    val insertUID: Boolean = requestedType.hasField(uidFieldName)
    val concreteType: TStruct = if (insertUID)
      requestedType.deleteKey(uidFieldName)
    else
      requestedType
    val concreteSType: SBaseStruct = spec.encodedType.decodedSType(concreteType).asInstanceOf[SBaseStruct]
    val uidSType: SStackStruct = SStackStruct(
      TTuple(TInt64, TInt64),
      Array(EmitType(SInt64, true), EmitType(SInt64, true)))
    val eltSType: SBaseStruct = if (insertUID)
      SInsertFieldsStruct(requestedType, concreteSType,
        Array(uidFieldName -> EmitType(uidSType, true)))
    else
      concreteSType

    val index = new StagedIndexReader(cb.emb, indexSpec.leafCodec, indexSpec.internalNodeCodec)

    context.toI(cb).map(cb) { case _ctx: SIntervalValue =>
      val ctx = cb.memoizeField(_ctx, "ctx").asInterval

      val partitionerLit = partitioner.partitionBoundsIRRepresentation
      val partitionerRuntime = cb.emb.addLiteral(cb, partitionerLit.value, VirtualTypeWithReq.fullyOptional(partitionerLit.typ))
        .asIndexable

      val pathsType = VirtualTypeWithReq.fullyRequired(TArray(TString))
      val rowsPath = tableSpec.rowsComponent.absolutePath(tablePath)
      val partitionPathsRuntime = cb.memoizeField(mb.addLiteral(cb, rowsSpec.absolutePartPaths(rowsPath).toFastIndexedSeq, pathsType), "partitionPathsRuntime")
        .asIndexable
      val indexPathsRuntime = cb.memoizeField(mb.addLiteral(cb, rowsSpec.partFiles.map(partPath => s"${ rowsPath }/${ indexSpec.relPath }/${ partPath }.idx").toFastIndexedSeq, pathsType), "indexPathsRuntime")
        .asIndexable

      val currIdxInPartition = mb.genFieldThisRef[Long]("n_to_read")
      val stopIdxInPartition = mb.genFieldThisRef[Long]("n_to_read")
      val finalizer = mb.genFieldThisRef[TaskFinalizer]("finalizer")

      val startPartitionIndex = mb.genFieldThisRef[Int]("start_part")
      val currPartitionIdx = mb.genFieldThisRef[Int]("curr_part")
      val lastIncludedPartitionIdx = mb.genFieldThisRef[Int]("last_part")
      val ib = mb.genFieldThisRef[InputBuffer]("buffer")

      // leave the index open/initialized to allow queries to reuse the same index for the same file
      val indexInitialized = mb.genFieldThisRef[Boolean]("index_init")
      val indexCachedIndex = mb.genFieldThisRef[Int]("index_last_idx")
      val streamFirst = mb.genFieldThisRef[Boolean]("stream_first")

      val region = mb.genFieldThisRef[Region]("pnr_region")

      val decodedRow = cb.emb.newPField("rowsValue", eltSType)

      val producer = new StreamProducer {
        override def method: EmitMethodBuilder[_] = mb
        override val length: Option[EmitCodeBuilder => Code[Int]] = None

        override def initialize(cb: EmitCodeBuilder, outerRegion: Value[Region]): Unit = {

          val startBound = ctx.loadStart(cb).get(cb)
          val includesStart = ctx.includesStart
          val endBound = ctx.loadEnd(cb).get(cb)
          val includesEnd = ctx.includesEnd

          val (startPart, endPart) = IntervalFunctions.partitionerFindIntervalRange(cb,
            partitionerRuntime,
            SStackInterval.construct(EmitValue.present(startBound), EmitValue.present(endBound), includesStart, includesEnd),
            -1)

          cb.ifx(endPart < startPart, cb._fatal("invalid start/end config - startPartIdx=",
            startPartitionIndex.toS, ", endPartIdx=", lastIncludedPartitionIdx.toS))

          cb.assign(startPartitionIndex, startPart)
          cb.assign(lastIncludedPartitionIdx, endPart - 1)
          cb.assign(currPartitionIdx, startPartitionIndex)


          cb.assign(streamFirst, true)
          cb.assign(currIdxInPartition, 0L)
          cb.assign(stopIdxInPartition, 0L)

          cb.assign(finalizer, cb.emb.ecb.getTaskContext.invoke[TaskFinalizer]("newFinalizer"))
        }

        override val elementRegion: Settable[Region] = region
        override val requiresMemoryManagementPerElement: Boolean = true
        override val LproduceElement: CodeLabel = mb.defineAndImplementLabel { cb =>
          val Lstart = CodeLabel()
          cb.define(Lstart)
          cb.ifx(currIdxInPartition >= stopIdxInPartition, {
            cb.ifx(currPartitionIdx >= partitioner.numPartitions || currPartitionIdx > lastIncludedPartitionIdx,
              cb.goto(LendOfStream))

            val requiresIndexInit = cb.newLocal[Boolean]("requiresIndexInit")

            cb.ifx(streamFirst, {
              // if first, reuse open index from previous time the stream was run if possible
              // this is a common case if looking up nearby keys
              cb.assign(requiresIndexInit, !(indexInitialized && (indexCachedIndex ceq currPartitionIdx)))
            }, {
              // if not first, then the index must be open to the previous partition and needs to be reinitialized
              cb.assign(streamFirst, false)
              cb.assign(requiresIndexInit, true)
            })

            cb.ifx(requiresIndexInit, {
              cb.ifx(indexInitialized, {
                cb += finalizer.invoke[Unit]("clear")
                index.close(cb)
                cb += ib.close()
              }, {
                cb.assign(indexInitialized, true)
              })
              cb.assign(indexCachedIndex, currPartitionIdx)
              val partPath = partitionPathsRuntime.loadElement(cb, currPartitionIdx).get(cb).asString.loadString(cb)
              val idxPath = indexPathsRuntime.loadElement(cb, currPartitionIdx).get(cb).asString.loadString(cb)
              index.initialize(cb, idxPath)
              cb.assign(ib, spec.buildCodeInputBuffer(
                Code.newInstance[ByteTrackingInputStream, InputStream](
                  cb.emb.openUnbuffered(partPath, false))))
              index.addToFinalizer(cb, finalizer)
              cb += finalizer.invoke[Closeable, Unit]("addCloseable", ib)
            })

            cb.ifx(currPartitionIdx ceq lastIncludedPartitionIdx, {
              cb.ifx(currPartitionIdx ceq startPartitionIndex, {
                // query the full interval
                val indexResult = index.queryInterval(cb, ctx)
                val startIdx = indexResult.loadField(cb, 0)
                  .get(cb)
                  .asInt64
                  .value
                cb.assign(currIdxInPartition, startIdx)
                val endIdx = indexResult.loadField(cb, 1)
                  .get(cb)
                  .asInt64
                  .value
                cb.assign(stopIdxInPartition, endIdx)
                cb.ifx(endIdx > startIdx, {
                  val firstOffset = indexResult.loadField(cb, 2)
                    .get(cb)
                    .asBaseStruct
                    .loadField(cb, "offset")
                    .get(cb)
                    .asInt64
                    .value

                  cb += ib.seek(firstOffset)
                })
              }, {
                // read from start of partition to the end interval

                val indexResult = index.queryBound(cb, ctx.loadEnd(cb).get(cb).asBaseStruct, ctx.includesEnd)
                val startIdx = indexResult.loadField(cb, 0).get(cb).asInt64.value
                cb.assign(currIdxInPartition, 0L)
                cb.assign(stopIdxInPartition, startIdx)
                // no need to seek, starting at beginning of partition
              })
            }, {
              cb.ifx(currPartitionIdx ceq startPartitionIndex,
                {
                  // read from left endpoint until end of partition
                  val indexResult = index.queryBound(cb, ctx.loadStart(cb).get(cb).asBaseStruct, cb.memoize(!ctx.includesStart))
                  val startIdx = indexResult.loadField(cb, 0).get(cb).asInt64.value

                  cb.assign(currIdxInPartition, startIdx)
                  cb.assign(stopIdxInPartition, index.nKeys(cb))
                  cb.ifx(currIdxInPartition < stopIdxInPartition, {
                    val firstOffset = indexResult.loadField(cb, 1).get(cb).asBaseStruct
                      .loadField(cb, "offset").get(cb).asInt64.value

                    cb += ib.seek(firstOffset)
                  })
                }, {
                  // in the middle of a partition run, so read everything
                  cb.assign(currIdxInPartition, 0L)
                  cb.assign(stopIdxInPartition, index.nKeys(cb))
                })
            })

            cb.assign(currPartitionIdx, currPartitionIdx + 1)
            cb.goto(Lstart)
          })

          cb.ifx(ib.readByte() cne 1, cb._fatal(s"bad buffer state!"))
          cb.assign(currIdxInPartition, currIdxInPartition + 1L)
          val decRow = spec.encodedType.buildDecoder(requestedType, cb.emb.ecb)(cb, region, ib).asBaseStruct
          cb.assign(decodedRow, if (insertUID)
            decRow.insert(cb,
              elementRegion,
              eltSType.virtualType.asInstanceOf[TStruct],
              uidFieldName -> EmitValue.present(uidSType.fromEmitCodes(cb,
                FastIndexedSeq(
                EmitCode.present(mb, primitive(currPartitionIdx)),
                EmitCode.present(mb, primitive(currIdxInPartition))))))
            else decRow)
          cb.goto(LproduceElementDone)
        }
        override val element: EmitCode = EmitCode.fromI(mb) { cb =>
          IEmitCode.present(cb, decodedRow)
        }

        override def close(cb: EmitCodeBuilder): Unit = {
          // no cleanup! leave the index open for the next time the stream is run.
          // the task finalizer will clean up the last open index, so this node
          // leaks 2 open file handles until the end of the task.
        }
      }
      SStreamValue(producer)
    }
  }
}

case class PartitionNativeReaderIndexed(
  spec: AbstractTypedCodecSpec,
  indexSpec: AbstractIndexSpec,
  key: IndexedSeq[String],
  uidFieldName: String
) extends AbstractNativeReader {
  def contextType: Type = TStruct(
    "partitionIndex" -> TInt64,
    "partitionPath" -> TString,
    "indexPath" -> TString,
    "interval" -> RVDPartitioner.intervalIRRepresentation(spec.encodedVirtualType.asInstanceOf[TStruct].select(key)._1))

  def emitStream(
    ctx: ExecuteContext,
    cb: EmitCodeBuilder,
    mb: EmitMethodBuilder[_],
    context: EmitCode,
    requestedType: TStruct): IEmitCode = {

    val insertUID: Boolean = requestedType.hasField(uidFieldName)
    val concreteType: TStruct = if (insertUID)
      requestedType.deleteKey(uidFieldName)
    else
      requestedType
    val concreteSType: SBaseStructPointer = spec.encodedType.decodedSType(concreteType).asInstanceOf[SBaseStructPointer]
    val uidSType: SStackStruct = SStackStruct(
      TTuple(TInt64, TInt64),
      Array(EmitType(SInt64, true), EmitType(SInt64, true)))
    val eltSType: SBaseStruct = if (insertUID)
      SInsertFieldsStruct(requestedType, concreteSType,
        Array(uidFieldName -> EmitType(uidSType, true)))
    else
      concreteSType
    val index = new StagedIndexReader(cb.emb, indexSpec.leafCodec, indexSpec.internalNodeCodec)

    context.toI(cb).map(cb) { case ctxStruct: SBaseStructValue =>
      val partIdx = cb.memoizeField(ctxStruct.loadField(cb, "partitionIndex").get(cb), "partIdx")
      val curIdx = mb.genFieldThisRef[Long]("cur_index")
      val endIdx = mb.genFieldThisRef[Long]("end_index")
      val ib = mb.genFieldThisRef[InputBuffer]("buffer")

      val region = mb.genFieldThisRef[Region]("pnr_region")

      val decodedRow = cb.emb.newPField("rowsValue", eltSType)

      val producer = new StreamProducer {
        override def method: EmitMethodBuilder[_] = cb.emb
        override val length: Option[EmitCodeBuilder => Code[Int]] = Some(_ => (endIdx - curIdx).toI)

        override def initialize(cb: EmitCodeBuilder, outerRegion: Value[Region]): Unit = {
          val indexPath = ctxStruct
            .loadField(cb, "indexPath")
            .get(cb)
            .asString
            .loadString(cb)
          val partitionPath = ctxStruct
            .loadField(cb, "partitionPath")
            .get(cb)
            .asString
            .loadString(cb)
          val interval = ctxStruct
            .loadField(cb, "interval")
            .get(cb)
            .asInterval
          index.initialize(cb, indexPath)

          val indexResult = index.queryInterval(cb, interval)
          val startIndex = indexResult.loadField(cb, 0)
            .get(cb)
            .asInt64
            .value
          val endIndex = indexResult.loadField(cb, 1)
            .get(cb)
            .asInt64
            .value
          cb.assign(curIdx, startIndex)
          cb.assign(endIdx, endIndex)

          cb.assign(ib, spec.buildCodeInputBuffer(
            Code.newInstance[ByteTrackingInputStream, InputStream](
              cb.emb.openUnbuffered(partitionPath, false))))
          cb.ifx(endIndex > startIndex, {
            val firstOffset = indexResult.loadField(cb, 2)
              .get(cb)
              .asBaseStruct
              .loadField(cb, "offset")
              .get(cb)
              .asInt64
              .value

            cb += ib.seek(firstOffset)
          })
          index.close(cb)
        }
        override val elementRegion: Settable[Region] = region
        override val requiresMemoryManagementPerElement: Boolean = true
        override val LproduceElement: CodeLabel = mb.defineAndImplementLabel { cb =>
          cb.ifx(curIdx >= endIdx, cb.goto(LendOfStream))
          val next = ib.readByte()
          cb.ifx(next cne 1, cb._fatal(s"bad buffer state!"))
          val base = spec.encodedType.buildDecoder(concreteType, cb.emb.ecb)(cb, region, ib).asBaseStruct
          if (insertUID)
            cb.assign(decodedRow, new SInsertFieldsStructValue(
              eltSType.asInstanceOf[SInsertFieldsStruct],
              base,
              Array(EmitValue.present(
                new SStackStructValue(uidSType, Array(
                  EmitValue.present(partIdx),
                  EmitValue.present(primitive(curIdx))))))))
          else
            cb.assign(decodedRow, base)
          cb.assign(curIdx, curIdx + 1L)
          cb.goto(LproduceElementDone)

        }
        override val element: EmitCode = EmitCode.present(mb, decodedRow)

        override def close(cb: EmitCodeBuilder): Unit = cb += ib.close()
      }
      SStreamValue(producer)
    }
  }

  def toJValue: JValue = Extraction.decompose(this)(PartitionReader.formats)
}

// Result uses the uid field name and values from the right input, and ignores
// uids from the left.
case class PartitionZippedNativeReader(left: PartitionReader, right: PartitionReader)
  extends PartitionReader {

  def uidFieldName = right.uidFieldName

  def contextType: Type = TStruct(
    "leftContext" -> left.contextType,
    "rightContext" -> right.contextType)

  def splitRequestedType(requestedType: TStruct): (TStruct, TStruct) = {
    val leftStruct = left.fullRowType.deleteKey(left.uidFieldName)
    val rightStruct = right.fullRowType

    val lRequested = requestedType.select(requestedType.fieldNames.filter(leftStruct.hasField))._1
    val rRequested = requestedType.select(requestedType.fieldNames.filter(rightStruct.hasField))._1

    (lRequested, rRequested)
  }

  override def rowRequiredness(requestedType: TStruct): RStruct = {
    val (lRequested, rRequested) = splitRequestedType(requestedType)
    val lRequired = left.rowRequiredness(lRequested)
    val rRequired = right.rowRequiredness(rRequested)

    RStruct.fromNamesAndTypes(requestedType.fieldNames.map(f => (f, lRequired.fieldType.getOrElse(f, rRequired.fieldType(f)))))
  }

  lazy val fullRowType: TStruct = {
    val leftStruct = left.fullRowType.deleteKey(left.uidFieldName)
    val rightStruct = right.fullRowType
    TStruct.concat(leftStruct, rightStruct)
  }

  def toJValue: JValue = Extraction.decompose(this)(PartitionReader.formats)

  override def emitStream(ctx: ExecuteContext,
    cb: EmitCodeBuilder,
    mb: EmitMethodBuilder[_],
    context: EmitCode,
    requestedType: TStruct
  ): IEmitCode = {
    val (lRequested, rRequested) = splitRequestedType(requestedType)

    context.toI(cb).flatMap(cb) { case zippedContext: SBaseStructValue =>
      val ctx1 = EmitCode.fromI(cb.emb)(zippedContext.loadField(_, "leftContext"))
      val ctx2 = EmitCode.fromI(cb.emb)(zippedContext.loadField(_, "rightContext"))
      left.emitStream(ctx, cb, mb, ctx1, lRequested).flatMap(cb) { sstream1 =>
        right.emitStream(ctx, cb, mb, ctx2, rRequested).map(cb) { sstream2 =>

          val stream1 = sstream1.asStream.getProducer(cb.emb)
          val stream2 = sstream2.asStream.getProducer(cb.emb)

          val region = cb.emb.genFieldThisRef[Region]("partition_zipped_reader_region")

          SStreamValue(new StreamProducer {
            override def method: EmitMethodBuilder[_] = mb
            override val length: Option[EmitCodeBuilder => Code[Int]] = None

            override def initialize(cb: EmitCodeBuilder, outerRegion: Value[Region]): Unit = {
              cb.assign(stream1.elementRegion, elementRegion)
              stream1.initialize(cb, outerRegion)
              cb.assign(stream2.elementRegion, elementRegion)
              stream2.initialize(cb, outerRegion)
            }

            override val elementRegion: Settable[Region] = region
            override val requiresMemoryManagementPerElement: Boolean =
              stream1.requiresMemoryManagementPerElement || stream2.requiresMemoryManagementPerElement

            override val LproduceElement: CodeLabel = mb.defineAndImplementLabel { cb =>
              cb.goto(stream1.LproduceElement)

              cb.define(stream1.LproduceElementDone)
              cb.goto(stream2.LproduceElement)

              cb.define(stream2.LproduceElementDone)
              cb.goto(LproduceElementDone)

              cb.define(stream1.LendOfStream)
              cb.goto(LendOfStream)

              cb.define(stream2.LendOfStream)
              cb._fatal("unexpected end of stream from right of zipped stream")
            }

            override val element: EmitCode = EmitCode.fromI(mb) { cb =>
              stream1.element.toI(cb).flatMap(cb) { case elt1: SBaseStructValue =>
                stream2.element.toI(cb).map(cb) { case elt2: SBaseStructValue =>
                  SBaseStruct.merge(cb, elt1.asBaseStruct, elt2.asBaseStruct)
                }
              }
            }

            override def close(cb: EmitCodeBuilder): Unit = {
              stream1.close(cb)
              stream2.close(cb)
            }
          })
        }
      }
    }
  }
}

case class PartitionZippedIndexedNativeReader(specLeft: AbstractTypedCodecSpec, specRight: AbstractTypedCodecSpec,
  indexSpecLeft: AbstractIndexSpec, indexSpecRight: AbstractIndexSpec,
  key: IndexedSeq[String], uidFieldName: String
) extends PartitionReader {

  def contextType: Type = {
    TStruct(
      "partitionIndex" -> TInt64,
      "leftPartitionPath" -> TString,
      "rightPartitionPath" -> TString,
      "indexPath" -> TString,
      "interval" -> RVDPartitioner.intervalIRRepresentation(specLeft.encodedVirtualType.asInstanceOf[TStruct].select(key)._1)
    )
  }

  private[this] def splitRequestedTypes(requestedType: Type): (TStruct, TStruct) = {
    val reqStruct = requestedType.asInstanceOf[TStruct]
    val neededFields = reqStruct.fieldNames.toSet

    val leftProvidedFields = specLeft.encodedVirtualType.asInstanceOf[TStruct].fieldNames.toSet
    val rightProvidedFields = specRight.encodedVirtualType.asInstanceOf[TStruct].fieldNames.toSet
    val leftNeededFields = leftProvidedFields.intersect(neededFields)
    val rightNeededFields = rightProvidedFields.intersect(neededFields)
    assert(leftNeededFields.intersect(rightNeededFields).isEmpty)

    val leftStruct = reqStruct.filterSet(leftNeededFields)._1
    val rightStruct = reqStruct.filterSet(rightNeededFields)._1
    (leftStruct, rightStruct)
  }

  def rowRequiredness(requestedType: TStruct): RStruct = {
    val (leftStruct, rightStruct) = splitRequestedTypes(requestedType)
    val rt = TypeWithRequiredness(requestedType).asInstanceOf[RStruct]
    val pt = specLeft.decodedPType(leftStruct).asInstanceOf[PStruct].insertFields(specRight.decodedPType(rightStruct).asInstanceOf[PStruct].fields.map(f => (f.name, f.typ)))
    rt.fromPType(pt)
    rt
  }

  val uidSType: SStackStruct = SStackStruct(
    TTuple(TInt64, TInt64, TInt64, TInt64),
    Array(EmitType(SInt64, true), EmitType(SInt64, true), EmitType(SInt64, true), EmitType(SInt64, true)))

  def fullRowType: TStruct =
    (specLeft.encodedVirtualType.asInstanceOf[TStruct] ++ specRight.encodedVirtualType.asInstanceOf[TStruct])
      .insertFields(Array(uidFieldName -> TTuple(TInt64, TInt64, TInt64, TInt64)))

  def emitStream(
    ctx: ExecuteContext,
    cb: EmitCodeBuilder,
    mb: EmitMethodBuilder[_],
    context: EmitCode,
    requestedType: TStruct): IEmitCode = {

    val (leftRType, rightRType) = splitRequestedTypes(requestedType)

    val insertUID: Boolean = requestedType.hasField(uidFieldName)

    val leftOffsetFieldIndex = indexSpecLeft.offsetFieldIndex
    val rightOffsetFieldIndex = indexSpecRight.offsetFieldIndex

    val index = new StagedIndexReader(cb.emb, indexSpecLeft.leafCodec, indexSpecLeft.internalNodeCodec)

    context.toI(cb).map(cb) { case _ctxStruct: SBaseStructValue =>
      val ctxStruct = cb.memoizeField(_ctxStruct, "ctxStruct").asBaseStruct

      val region = mb.genFieldThisRef[Region]("pnr_region")
      val partIdx = mb.genFieldThisRef[Long]("partIdx")
      val curIdx = mb.genFieldThisRef[Long]("curIdx")
      val endIdx = mb.genFieldThisRef[Long]("endIdx")

      val leftDec = specLeft.encodedType.buildDecoder(leftRType, mb.ecb)
      val rightDec = specRight.encodedType.buildDecoder(rightRType, mb.ecb)

      val leftBuffer = mb.genFieldThisRef[InputBuffer]("left_inputbuffer")
      val rightBuffer = mb.genFieldThisRef[InputBuffer]("right_inputbuffer")

      val leftValue = mb.newPField("leftValue", specLeft.encodedType.decodedSType(leftRType))
      val rightValue = mb.newPField("rightValue", specRight.encodedType.decodedSType(rightRType))

      val producer = new StreamProducer {
        override def method: EmitMethodBuilder[_] = mb
        override val length: Option[EmitCodeBuilder => Code[Int]] = Some(_ => (endIdx - curIdx).toI)

        override def initialize(cb: EmitCodeBuilder, outerRegion: Value[Region]): Unit = {
          val indexPath = ctxStruct
            .loadField(cb, "indexPath")
            .get(cb)
            .asString
            .loadString(cb)
          val interval = ctxStruct
            .loadField(cb, "interval")
            .get(cb)
            .asInterval
          index.initialize(cb, indexPath)

          val indexResult = index.queryInterval(cb, interval)
          val startIndex = indexResult.loadField(cb, 0)
            .get(cb)
            .asInt64
            .value
          val endIndex = indexResult.loadField(cb, 1)
            .get(cb)
            .asInt64
            .value
          cb.assign(curIdx, startIndex)
          cb.assign(endIdx, endIndex)

          cb.assign(partIdx, ctxStruct.loadField(cb, "partitionIndex").get(cb).asInt64.value)
          cb.assign(leftBuffer, specLeft.buildCodeInputBuffer(
            Code.newInstance[ByteTrackingInputStream, InputStream](
              mb.openUnbuffered(ctxStruct.loadField(cb, "leftPartitionPath")
                .get(cb)
                .asString
                .loadString(cb), true))))
          cb.assign(rightBuffer, specRight.buildCodeInputBuffer(
            Code.newInstance[ByteTrackingInputStream, InputStream](
              mb.openUnbuffered(ctxStruct.loadField(cb, "rightPartitionPath")
                .get(cb)
                .asString
                .loadString(cb), true))))

          cb.ifx(endIndex > startIndex, {
            val leafNode = indexResult.loadField(cb, 2)
              .get(cb)
              .asBaseStruct

            val leftSeekAddr = leftOffsetFieldIndex match {
              case Some(offsetIdx) =>
                leafNode
                  .loadField(cb, "annotation")
                  .get(cb)
                  .asBaseStruct
                  .loadField(cb, offsetIdx)
                  .get(cb)
              case None =>
                leafNode
                  .loadField(cb, "offset")
                  .get(cb)
            }
            cb += leftBuffer.seek(leftSeekAddr.asInt64.value)

            val rightSeekAddr = rightOffsetFieldIndex match {
              case Some(offsetIdx) =>
                leafNode
                  .loadField(cb, "annotation")
                  .get(cb)
                  .asBaseStruct
                  .loadField(cb, offsetIdx)
                  .get(cb)
              case None =>
                leafNode
                  .loadField(cb, "offset")
                  .get(cb)
            }
            cb += rightBuffer.seek(rightSeekAddr.asInt64.value)
          })

          index.close(cb)
        }

        override val elementRegion: Settable[Region] = region
        override val requiresMemoryManagementPerElement: Boolean = true
        override val LproduceElement: CodeLabel = mb.defineAndImplementLabel { cb =>
          cb.ifx(curIdx >= endIdx, cb.goto(LendOfStream))
          val nextLeft = leftBuffer.readByte()
          cb.ifx(nextLeft cne 1, cb._fatal(s"bad rows buffer state!"))
          val nextRight = rightBuffer.readByte()
          cb.ifx(nextRight cne 1, cb._fatal(s"bad entries buffer state!"))
          cb.assign(curIdx, curIdx + 1L)
          cb.assign(leftValue, leftDec(cb, region, leftBuffer))
          cb.assign(rightValue, rightDec(cb, region, rightBuffer))
          cb.goto(LproduceElementDone)
        }
        override val element: EmitCode = EmitCode.fromI(mb) { cb =>
          if (insertUID) {
            val uid = SStackStruct.constructFromArgs(cb, region, TTuple(TInt64, TInt64),
              EmitCode.present(mb, primitive(partIdx)),
              EmitCode.present(mb, primitive(cb.memoize(curIdx.get - 1L))))
            val merged = SBaseStruct.merge(cb, leftValue.asBaseStruct, rightValue.asBaseStruct)
            IEmitCode.present(cb, merged._insert(requestedType, uidFieldName -> EmitValue.present(uid)))
          } else {
            IEmitCode.present(cb, SBaseStruct.merge(cb, leftValue.asBaseStruct, rightValue.asBaseStruct))
          }
        }

        override def close(cb: EmitCodeBuilder): Unit = {
          leftBuffer.invoke[Unit]("close")
          rightBuffer.invoke[Unit]("close")
        }
      }
      SStreamValue(producer)
    }
  }

  def toJValue: JValue = Extraction.decompose(this)(PartitionReader.formats)
}

case class TableNativeReaderParameters(
  path: String,
  options: Option[NativeReaderOptions])

class TableNativeReader(
  val params: TableNativeReaderParameters,
  val spec: AbstractTableSpec
) extends TableReaderWithExtraUID {
  def pathsUsed: Seq[String] = Array(params.path)

  val filterIntervals: Boolean = params.options.map(_.filterIntervals).getOrElse(false)

  def partitionCounts: Option[IndexedSeq[Long]] = if (params.options.isDefined) None else Some(spec.partitionCounts)

  override def isDistinctlyKeyed: Boolean = spec.isDistinctlyKeyed

  def uidType = TTuple(TInt64, TInt64)

  def fullTypeWithoutUIDs = spec.table_type

  override def concreteRowRequiredness(ctx: ExecuteContext, requestedType: TableType): VirtualTypeWithReq =
    VirtualTypeWithReq(tcoerce[PStruct](spec.rowsComponent.rvdSpec(ctx.fs, params.path)
      .typedCodecSpec.encodedType.decodedPType(requestedType.rowType)))

  protected def uidRequiredness: VirtualTypeWithReq =
    VirtualTypeWithReq(PCanonicalTuple(true, PInt64Required, PInt64Required))

  override def globalRequiredness(ctx: ExecuteContext, requestedType: TableType): VirtualTypeWithReq =
    VirtualTypeWithReq(tcoerce[PStruct](spec.globalsComponent.rvdSpec(ctx.fs, params.path)
      .typedCodecSpec.encodedType.decodedPType(requestedType.globalType)))

  override def apply[M[_]: MonadLower](requestedType: TableType, dropRows: Boolean): M[TableValue] =
    lower(requestedType) >>= (TableStageIntermediate(_).asTableValue)

  override def toJValue: JValue = {
    implicit val formats: Formats = DefaultFormats
    decomposeWithName(params, "TableNativeReader")
  }

  override def renderShort(): String = s"(TableNativeReader ${ params.path } ${ params.options.map(_.renderShort()).getOrElse("") })"

  override def hashCode(): Int = params.hashCode()

  override def equals(that: Any): Boolean = that match {
    case that: TableNativeReader => params == that.params
    case _ => false
  }

  override def toString(): String = s"TableNativeReader(${ params })"

  override def lowerGlobals[M[_]](requestedGlobalsType: TStruct)(implicit M: MonadLower[M]): M[IR] =
    M.pure {
      val globalsSpec = spec.globalsSpec
      val globalsPath = spec.globalsComponent.absolutePath(params.path)
      assert(!requestedGlobalsType.hasField(uidFieldName))
      ArrayRef(
        ToArray(ReadPartition(
          MakeStruct(Array("partitionIndex" -> I64(0), "partitionPath" -> Str(globalsSpec.absolutePartPaths(globalsPath).head))),
          requestedGlobalsType,
          PartitionNativeReader(globalsSpec.typedCodecSpec, uidFieldName))),
        0)
    }

  override def lower[M[_]](requestedType: TableType)(implicit M: MonadLower[M]): M[TableStage] =
    for {
      globals <- lowerGlobals(requestedType.globalType)
      rowsSpec = spec.rowsSpec
      stateManager <- M.reader(_.stateManager)
      specPart = rowsSpec.partitioner(stateManager)

      partitioner =
        if (filterIntervals)
          params.options.map(opts => RVDPartitioner.union(stateManager, specPart.kType, opts.intervals, specPart.kType.size - 1))
        else
          params.options.map(opts => new RVDPartitioner(stateManager, specPart.kType, opts.intervals))

      // If the data on disk already has a uidFieldName field, we should read it
      // as is. Do this by passing a dummy uidFieldName to the rows component,
      // which is not in the requestedType, so is ignored.
      requestedUIDFieldName =
        if (spec.table_type.rowType.hasField(uidFieldName)) "__dummy_uid"
        else uidFieldName

      stage <- spec.rowsSpec.readTableStage(
        spec.rowsComponent.absolutePath(params.path),
        requestedType,
        requestedUIDFieldName,
        partitioner,
        filterIntervals
      )(globals)
    } yield stage
}

case class TableNativeZippedReader(
  pathLeft: String,
  pathRight: String,
  options: Option[NativeReaderOptions],
  specLeft: AbstractTableSpec,
  specRight: AbstractTableSpec
) extends TableReaderWithExtraUID {
  def pathsUsed: Seq[String] = FastSeq(pathLeft, pathRight)

  override def renderShort(): String = s"(TableNativeZippedReader $pathLeft $pathRight ${ options.map(_.renderShort()).getOrElse("") })"

  private lazy val filterIntervals = options.exists(_.filterIntervals)

  private def intervals = options.map(_.intervals)

  require((specLeft.table_type.rowType.fieldNames ++ specRight.table_type.rowType.fieldNames).areDistinct())
  require(specRight.table_type.key.isEmpty)
  require(specLeft.partitionCounts sameElements specRight.partitionCounts)
  require(specLeft.version == specRight.version)

  def partitionCounts: Option[IndexedSeq[Long]] = if (intervals.isEmpty) Some(specLeft.partitionCounts) else None

  override def uidType = TTuple(TInt64, TInt64)

  override def fullTypeWithoutUIDs: TableType = specLeft.table_type.copy(
    rowType = specLeft.table_type.rowType ++ specRight.table_type.rowType)
  private val leftFieldSet = specLeft.table_type.rowType.fieldNames.toSet
  private val rightFieldSet = specRight.table_type.rowType.fieldNames.toSet

  def leftRType(requestedType: TStruct): TStruct =
    requestedType.filter(f => leftFieldSet.contains(f.name))._1

  def rightRType(requestedType: TStruct): TStruct =
    requestedType.filter(f => rightFieldSet.contains(f.name))._1

  def leftPType(ctx: ExecuteContext, leftRType: TStruct): PStruct =
    tcoerce[PStruct](specLeft.rowsComponent.rvdSpec(ctx.fs, pathLeft)
      .typedCodecSpec.encodedType.decodedPType(leftRType))

  def rightPType(ctx: ExecuteContext, rightRType: TStruct): PStruct =
    tcoerce[PStruct](specRight.rowsComponent.rvdSpec(ctx.fs, pathRight)
      .typedCodecSpec.encodedType.decodedPType(rightRType))

  override def concreteRowRequiredness(ctx: ExecuteContext, requestedType: TableType): VirtualTypeWithReq =
    VirtualTypeWithReq(fieldInserter(ctx, leftPType(ctx, leftRType(requestedType.rowType)),
      rightPType(ctx, rightRType(requestedType.rowType)))._1)

  override def uidRequiredness: VirtualTypeWithReq =
    VirtualTypeWithReq(PCanonicalTuple(true, PInt64Required, PInt64Required))

  override def globalRequiredness(ctx: ExecuteContext, requestedType: TableType): VirtualTypeWithReq =
    VirtualTypeWithReq(specLeft.globalsComponent.rvdSpec(ctx.fs, pathLeft)
      .typedCodecSpec.encodedType.decodedPType(requestedType.globalType))

  def fieldInserter(ctx: ExecuteContext, pLeft: PStruct, pRight: PStruct)
  : (PStruct, (HailClassLoader, FS, HailTaskContext, Region) => AsmFunction3RegionLongLongLong) = {
    import Lower.monadLowerInstanceForLower
    val (Some(PTypeReferenceSingleCodeType(t: PStruct)), mk) =
      ir.Compile[Lower, AsmFunction3RegionLongLongLong](
        FastIndexedSeq("left" -> SingleCodeEmitParamType(true, PTypeReferenceSingleCodeType(pLeft)), "right" -> SingleCodeEmitParamType(true, PTypeReferenceSingleCodeType(pRight))),
        FastIndexedSeq(typeInfo[Region], LongInfo, LongInfo), LongInfo,
        InsertFields(Ref("left", pLeft.virtualType), pRight.fieldNames.map(f =>
            f -> GetField(Ref("right", pRight.virtualType), f))
        ))
        .runA(ctx, LoweringState())
    (t, mk)
  }

  override def apply[M[_]: MonadLower](requestedType: TableType, dropRows: Boolean): M[TableValue] =
    lower(requestedType) >>= (TableStageIntermediate(_).asTableValue)

  override def lowerGlobals[M[_]](requestedGlobalsType: TStruct)(implicit M: MonadLower[M]): M[IR] =
    M.pure {
      val globalsSpec = specLeft.globalsSpec
      val globalsPath = specLeft.globalsComponent.absolutePath(pathLeft)
      ArrayRef(
        ToArray(ReadPartition(
          MakeStruct(Array("partitionIndex" -> I64(0), "partitionPath" -> Str(globalsSpec.absolutePartPaths(globalsPath).head))),
          requestedGlobalsType,
          PartitionNativeReader(globalsSpec.typedCodecSpec, uidFieldName))),
        0
      )
    }

  override def lower[M[_]](requestedType: TableType)(implicit M: MonadLower[M]): M[TableStage] =
    for {
      globals <- lowerGlobals(requestedType.globalType)
      rowsSpec = specLeft.rowsSpec
      ctx <- M.ask
      specPart = rowsSpec.partitioner(ctx.stateManager)
      partitioner =
        if (filterIntervals) options.map(opts => RVDPartitioner.union(ctx.stateManager, specPart.kType, opts.intervals, specPart.kType.size - 1))
        else options.map(opts => new RVDPartitioner(ctx.stateManager, specPart.kType, opts.intervals))

      lowered <- AbstractRVDSpec.readZippedLowered(
        specLeft.rowsSpec, specRight.rowsSpec,
        pathLeft + "/rows", pathRight + "/rows",
        partitioner, filterIntervals,
        requestedType.rowType, requestedType.key, uidFieldName
      )(globals)
    } yield lowered

}

object TableFromBlockMatrixNativeReader {
  def apply(fs: FS, params: TableFromBlockMatrixNativeReaderParameters): TableFromBlockMatrixNativeReader = {
    val metadata: BlockMatrixMetadata = BlockMatrix.readMetadata(fs, params.path)
    TableFromBlockMatrixNativeReader(params, metadata)

  }

  def apply(fs: FS, path: String, nPartitions: Option[Int] = None, maximumCacheMemoryInBytes: Option[Int] = None): TableFromBlockMatrixNativeReader =
    TableFromBlockMatrixNativeReader(fs, TableFromBlockMatrixNativeReaderParameters(path, nPartitions, maximumCacheMemoryInBytes))

  def fromJValue(fs: FS, jv: JValue): TableFromBlockMatrixNativeReader = {
    implicit val formats: Formats = TableReader.formats
    val params = jv.extract[TableFromBlockMatrixNativeReaderParameters]
    TableFromBlockMatrixNativeReader(fs, params)
  }
}

case class TableFromBlockMatrixNativeReaderParameters(path: String, nPartitions: Option[Int], maximumCacheMemoryInBytes: Option[Int])

case class TableFromBlockMatrixNativeReader(
  params: TableFromBlockMatrixNativeReaderParameters,
  metadata: BlockMatrixMetadata
) extends TableReaderWithExtraUID {
  def pathsUsed: Seq[String] = FastSeq(params.path)

  val getNumPartitions: Int = params.nPartitions.getOrElse(HailContext.backend.defaultParallelism)

  val partitionRanges = (0 until getNumPartitions).map { i =>
    val nRows = metadata.nRows
    val start = (i * nRows) / getNumPartitions
    val end = ((i + 1) * nRows) / getNumPartitions
    start until end
  }

  override def partitionCounts: Option[IndexedSeq[Long]] = {
    Some(partitionRanges.map(r => r.end - r.start))
  }

  override def uidType = TInt64

  override def fullTypeWithoutUIDs: TableType = TableType(
    TStruct("row_idx" -> TInt64, "entries" -> TArray(TFloat64)),
    Array("row_idx"),
    TStruct.empty)

  override def concreteRowRequiredness(ctx: ExecuteContext, requestedType: TableType): VirtualTypeWithReq =
    VirtualTypeWithReq(PType.canonical(requestedType.rowType).setRequired(true))

  override def uidRequiredness: VirtualTypeWithReq =
    VirtualTypeWithReq(PInt64Required)

  override def globalRequiredness(ctx: ExecuteContext, requestedType: TableType): VirtualTypeWithReq =
    VirtualTypeWithReq(PCanonicalStruct.empty(required = true))

  override def apply[M[_]](requestedType: TableType, dropRows: Boolean)
                          (implicit M: MonadLower[M]): M[TableValue] =
    M.ask.flatMap { ctx =>
      val rowsRDD = new BlockMatrixReadRowBlockedRDD(
        ctx.fsBc, params.path, partitionRanges, requestedType.rowType, metadata,
        maybeMaximumCacheMemoryInBytes = params.maximumCacheMemoryInBytes)

      val partitionBounds = partitionRanges.map { r => Interval(Row(r.start), Row(r.end), true, false) }
      val partitioner = new RVDPartitioner(ctx.stateManager, fullType.keyType, partitionBounds)

      val rowTyp = PType.canonical(requestedType.rowType, required = true).asInstanceOf[PStruct]
      val rvd = RVD(RVDType(rowTyp, fullType.key.filter(rowTyp.hasField)), partitioner, ContextRDD(rowsRDD))
      M.map(BroadcastRow.empty)(TableValue(requestedType, _, rvd))
    }

  override def toJValue: JValue = {
    decomposeWithName(params, "TableFromBlockMatrixNativeReader")(TableReader.formats)
  }

  def renderShort(): String = defaultRender()
}

object TableRead {
  def native(fs: FS, path: String, uidField: Boolean = false): TableRead = {
    val tr = TableNativeReader(fs, TableNativeReaderParameters(path, None))
    val requestedType = if (uidField)
     tr.fullType
    else
      tr.fullType.copy(
        rowType = tr.fullType.rowType.deleteKey(TableReader.uidFieldName))
    TableRead(requestedType, false, tr)
  }
}

case class TableRead(typ: TableType, dropRows: Boolean, tr: TableReader) extends TableIR {
  try {
    assert(PruneDeadFields.isSupertype(typ, tr.fullType))
  } catch {
    case e: Throwable =>
      fatal(s"bad type:\n  full type: ${tr.fullType}\n  requested: $typ\n  reader: $tr", e)
  }

  override def partitionCounts: Option[IndexedSeq[Long]] = if (dropRows) Some(FastIndexedSeq(0L)) else tr.partitionCounts

  def isDistinctlyKeyed: Boolean = tr.isDistinctlyKeyed

  lazy val rowCountUpperBound: Option[Long] = partitionCounts.map(_.sum)

  val childrenSeq: IndexedSeq[BaseIR] = Array.empty[BaseIR]

  def copy(newChildren: IndexedSeq[BaseIR]): TableRead = {
    assert(newChildren.isEmpty)
    TableRead(typ, dropRows, tr)
  }

  override protected[ir] def execute[M[_]: MonadLower](r: LoweringAnalyses): M[TableExecuteIntermediate] =
    tr.apply(typ, dropRows).map(TableValueIntermediate).widen
}

case class TableParallelize(rowsAndGlobal: IR, nPartitions: Option[Int] = None) extends TableIR {
  require(rowsAndGlobal.typ.isInstanceOf[TStruct])
  require(rowsAndGlobal.typ.asInstanceOf[TStruct].fieldNames.sameElements(Array("rows", "global")))
  require(nPartitions.forall(_ > 0))

  lazy val rowCountUpperBound: Option[Long] = None

  private val rowsType = rowsAndGlobal.typ.asInstanceOf[TStruct].fieldType("rows").asInstanceOf[TArray]
  private val globalsType = rowsAndGlobal.typ.asInstanceOf[TStruct].fieldType("global").asInstanceOf[TStruct]

  val childrenSeq: IndexedSeq[BaseIR] = FastIndexedSeq(rowsAndGlobal)

  def copy(newChildren: IndexedSeq[BaseIR]): TableParallelize = {
    val IndexedSeq(newrowsAndGlobal: IR) = newChildren
    TableParallelize(newrowsAndGlobal, nPartitions)
  }

  val typ: TableType = TableType(
    rowsType.elementType.asInstanceOf[TStruct],
    FastIndexedSeq(),
    globalsType)

  protected[ir] override def execute[M[_]](r: LoweringAnalyses)(implicit M: MonadLower[M]): M[TableExecuteIntermediate] =
   for {
    (ptype: PStruct, res) <-
      CompileAndEvaluate._apply(rowsAndGlobal, optimize = false).map {
        case Right((t, off)) => (t.fields(0).typ, t.loadField(off, 0))
      }

    globalsT = ptype.types(1).setRequired(true).asInstanceOf[PStruct]
    _ <- M.raiseWhen(ptype.isFieldMissing(res, 1)) {
      new HailException("'parallelize': found missing global value")
    }

    ctx <- M.ask
    globals = BroadcastRow(ctx.stateManager, RegionValue(ctx.r, ptype.loadField(res, 1)), globalsT)

    rowsT = ptype.types(0).asInstanceOf[PArray]
    rowT = rowsT.elementType.asInstanceOf[PStruct].setRequired(true)
    spec = TypedCodecSpec(rowT, BufferSpec.wireSpec)

    makeEnc = spec.buildEncoder(ctx, rowT)
    rowsAddr = ptype.loadField(res, 0)
    nRows = rowsT.loadLength(rowsAddr)

    nSplits = math.min(nPartitions.getOrElse(16), math.max(nRows, 1))
    parts = partition(nRows, nSplits)

    bae = new ByteArrayEncoder(ctx.theHailClassLoader, makeEnc)
    encRows = {
      var idx = 0
      Array.tabulate(nSplits) { splitIdx =>
        val n = parts(splitIdx)
        bae.reset()
        val stop = idx + n
        while (idx < stop) {
          if (rowsT.isElementMissing(rowsAddr, idx))
            fatal(s"cannot parallelize null values: found null value at index $idx")
          bae.writeRegionValue(ctx.r, rowsT.loadElement(rowsAddr, idx))
          idx += 1
        }
        (n, bae.result())
      }
    }

    (resultRowType: PStruct, makeDec) = spec.buildDecoder(ctx, typ.rowType)
    _ <- assertA(resultRowType.virtualType == typ.rowType,
      s"typ mismatch:\n  res=${ resultRowType.virtualType }\n  typ=${ typ.rowType }"
    )

    _ = log.info(s"parallelized $nRows rows in $nSplits partitions")

    rvd = ContextRDD.parallelize(encRows, encRows.length)
      .cmapPartitions { (ctx, it) =>
        it.flatMap { case (nRowPartition, arr) =>
          val bais = new ByteArrayDecoder(theHailClassLoaderForSparkWorkers, makeDec)
          bais.set(arr)
          Iterator.range(0, nRowPartition)
            .map { _ =>
              bais.readValue(ctx.region)
            }
        }
      }

  } yield TableValueIntermediate(TableValue(typ, globals, RVD.unkeyed(resultRowType, rvd)))
}

/**
  * Change the table to have key 'keys'.
  *
  * Let n be the longest common prefix of 'keys' and the old key, i.e. the
  * number of key fields that are not being changed.
  * - If 'isSorted', then 'child' must already be sorted by 'keys', and n must
  * not be zero. Thus, if 'isSorted', TableKeyBy will not shuffle or scan.
  * The new partitioner will be the old one with partition bounds truncated
  * to length n.
  * - If n = 'keys.length', i.e. we are simply shortening the key, do nothing
  * but change the table type to the new key. 'isSorted' is ignored.
  * - Otherwise, if 'isSorted' is false and n < 'keys.length', then shuffle.
  */
case class TableKeyBy(child: TableIR, keys: IndexedSeq[String], isSorted: Boolean = false) extends TableIR {
  private val fields = child.typ.rowType.fieldNames.toSet
  assert(keys.forall(fields.contains), s"${ keys.filter(k => !fields.contains(k)).mkString(", ") }")

  lazy val rowCountUpperBound: Option[Long] = child.rowCountUpperBound

  val childrenSeq: IndexedSeq[BaseIR] = Array(child)

  val typ: TableType = child.typ.copy(key = keys)

  def definitelyDoesNotShuffle: Boolean = child.typ.key.startsWith(keys) || isSorted

  def copy(newChildren: IndexedSeq[BaseIR]): TableKeyBy = {
    assert(newChildren.length == 1)
    TableKeyBy(newChildren(0).asInstanceOf[TableIR], keys, isSorted)
  }

  protected[ir] override def execute[M[_]](r: LoweringAnalyses)(implicit M: MonadLower[M]): M[TableExecuteIntermediate] =
    for {tv <- child.execute(r) >>= (_.asTableValue); ctx <- M.ask}
      yield TableValueIntermediate(tv.copy(typ = typ, rvd = tv.rvd.enforceKey(ctx, keys, isSorted)))
}

/**
 * Generate a table from the elementwise application of a body IR to a stream of `contexts`.
 *
 * @param contexts IR of type TStream[Any] whose elements are downwardly exposed to `body` as `cname`.
 * @param globals  IR of type TStruct, downwardly exposed to `body` as `gname`.
 * @param cname    Name of free variable in `body` referencing elements of `contexts`.
 * @param gname    Name of free variable in `body` referencing `globals`.
 * @param body     IR of type TStream[TStruct] that generates the rows of the table for each
 *                 element in `contexts`, optionally referencing free variables Ref(cname) and
 *                 Ref(gname).
 * @param partitioner
 * @param errorId  Identifier tracing location in Python source that created this node
 */
case class TableGen(contexts: IR,
                    globals: IR,
                    cname: String,
                    gname: String,
                    body: IR,
                    partitioner: RVDPartitioner,
                    errorId: Int = ErrorIDs.NO_ERROR
                   ) extends TableIR {

  TypeCheck.coerce[TStream]("contexts", contexts.typ)

  private val globalType =
    TypeCheck.coerce[TStruct]("globals", globals.typ)

  private val rowType = {
    val bodyType = TypeCheck.coerce[TStream]( "body", body.typ)
    TypeCheck.coerce[TStruct]( "body.elementType", bodyType.elementType)
  }

  if (!partitioner.kType.isSubsetOf(rowType))
    throw new IllegalArgumentException(
      s"""'partitioner': key type contains fields absent from row type
         |  Key type: ${partitioner.kType}
         |  Row type: $rowType""".stripMargin
    )

  override def typ: TableType =
    TableType(rowType, partitioner.kType.fieldNames, globalType)

  override val rowCountUpperBound: Option[Long] =
    None

  override def copy(newChildren: IndexedSeq[BaseIR]): TableIR = {
    val IndexedSeq(contexts: IR, globals: IR, body: IR) = newChildren
    TableGen(contexts, globals, cname, gname, body, partitioner, errorId)
  }

  override def childrenSeq: IndexedSeq[BaseIR] =
    FastSeq(contexts, globals, body)

  override protected[ir] def execute[M[_]: MonadLower](r: LoweringAnalyses): M[TableExecuteIntermediate] =
    for {
      analyses <- LoweringAnalyses(this)
      lowered <- LowerTableIR.applyTable(this, DArrayLowering.All, analyses)
    } yield TableStageIntermediate(lowered)
}

case class TableRange(n: Int, nPartitions: Int) extends TableIR {
  require(n >= 0)
  require(nPartitions > 0)
  private val nPartitionsAdj = math.max(math.min(n, nPartitions), 1)
  val childrenSeq: IndexedSeq[BaseIR] = Array.empty[BaseIR]

  def copy(newChildren: IndexedSeq[BaseIR]): TableRange = {
    assert(newChildren.isEmpty)
    TableRange(n, nPartitions)
  }

  private val partCounts = partition(n, nPartitionsAdj)

  override val partitionCounts = Some(partCounts.map(_.toLong).toFastIndexedSeq)

  lazy val rowCountUpperBound: Option[Long] = Some(n.toLong)

  val typ: TableType = TableType(
    TStruct("idx" -> TInt32),
    Array("idx"),
    TStruct.empty)

  override protected[ir] def execute[M[_]](r: LoweringAnalyses)(implicit M: MonadLower[M]): M[TableExecuteIntermediate] =
    M.map2(M.ask, BroadcastRow.empty) { (ctx, br) =>
      val localRowType = PCanonicalStruct(true, "idx" -> PInt32Required)
      val localPartCounts = partCounts
      val partStarts = partCounts.scanLeft(0)(_ + _)
      TableValueIntermediate(TableValue(typ,
        br,
        new RVD(
          RVDType(localRowType, Array("idx")),
          new RVDPartitioner(ctx.stateManager, Array("idx"), typ.rowType,
            Array.tabulate(nPartitionsAdj) { i =>
              val start = partStarts(i)
              val end = partStarts(i + 1)
              Interval(Row(start), Row(end), includesStart = true, includesEnd = false)
            }),
          ContextRDD.parallelize(Range(0, nPartitionsAdj), nPartitionsAdj)
            .cmapPartitionsWithIndex { case (i, ctx, _) =>
              val region = ctx.region

              val start = partStarts(i)
              Iterator.range(start, start + localPartCounts(i))
                .map { j =>
                  val off = localRowType.allocate(region)
                  localRowType.setFieldPresent(off, 0)
                  Region.storeInt(localRowType.fieldOffset(off, 0), j)
                  off
                }
            }
        )
      ))
    }
}

case class TableFilter(child: TableIR, pred: IR) extends TableIR {
  val childrenSeq: IndexedSeq[BaseIR] = Array(child, pred)

  val typ: TableType = child.typ

  lazy val rowCountUpperBound: Option[Long] = child.rowCountUpperBound

  def copy(newChildren: IndexedSeq[BaseIR]): TableFilter = {
    assert(newChildren.length == 2)
    TableFilter(newChildren(0).asInstanceOf[TableIR], newChildren(1).asInstanceOf[IR])
  }

  override protected[ir] def execute[M[_]](r: LoweringAnalyses)(implicit M: MonadLower[M])
  : M[TableExecuteIntermediate] = {
    val readTV = child.execute(r) >>= (_.asTableValue)
    pred match {
      case True() =>
        readTV.map(TableValueIntermediate)

      case False() =>
        M.map2(readTV, M.ask) { case (tv, ctx) =>
          TableValueIntermediate(tv.copy(rvd = RVD.empty(ctx, typ.canonicalRVDType)))
        }

      case _ =>
        for {
          tv <- readTV
          (Some(BooleanSingleCodeType), f) <-
            ir.Compile[M, AsmFunction3RegionLongLongBoolean](
              FastIndexedSeq(
                "row" -> SingleCodeEmitParamType(true, PTypeReferenceSingleCodeType(tv.rvd.rowPType)),
                "global" -> SingleCodeEmitParamType(true, PTypeReferenceSingleCodeType(tv.globals.t))
              ),
              FastIndexedSeq(classInfo[Region], LongInfo, LongInfo), BooleanInfo,
              Coalesce(FastIndexedSeq(pred, False()))
            )

          filtered <- tv.filterWithPartitionOp(f) {
            case (rowF, ctx, ptr, globalPtr) => rowF(ctx.region, ptr, globalPtr)
          }
        } yield TableValueIntermediate(filtered)
    }
  }
}

object TableSubset {
  val HEAD: Int = 0
  val TAIL: Int = 1
}

trait TableSubset extends TableIR {
  val subsetKind: Int
  val child: TableIR
  val n: Long

  def typ: TableType = child.typ

  lazy val childrenSeq: IndexedSeq[BaseIR] = FastIndexedSeq(child)

  override def partitionCounts: Option[IndexedSeq[Long]] =
    child.partitionCounts.map(subsetKind match {
      case TableSubset.HEAD => PartitionCounts.getHeadPCs(_, n)
      case TableSubset.TAIL => PartitionCounts.getTailPCs(_, n)
    })

  lazy val rowCountUpperBound: Option[Long] = child.rowCountUpperBound match {
    case Some(c) => Some(c.min(n))
    case None => Some(n)
  }

  override protected[ir] def execute[M[_]: MonadLower](r: LoweringAnalyses): M[TableExecuteIntermediate] =
    for {prev <- child.execute(r) >>= (_.asTableValue)}
      yield TableValueIntermediate(prev.copy(rvd = subsetKind match {
        case TableSubset.HEAD => prev.rvd.head(n, child.partitionCounts)
        case TableSubset.TAIL => prev.rvd.tail(n, child.partitionCounts)
      }))
}

case class TableHead(child: TableIR, n: Long) extends TableSubset {
  require(n >= 0, fatal(s"TableHead: n must be non-negative! Found '$n'."))
  val subsetKind = TableSubset.HEAD

  def copy(newChildren: IndexedSeq[BaseIR]): TableHead = {
    val IndexedSeq(newChild: TableIR) = newChildren
    TableHead(newChild, n)
  }
}

case class TableTail(child: TableIR, n: Long) extends TableSubset {
  require(n >= 0, fatal(s"TableTail: n must be non-negative! Found '$n'."))
  val subsetKind = TableSubset.TAIL

  def copy(newChildren: IndexedSeq[BaseIR]): TableTail = {
    val IndexedSeq(newChild: TableIR) = newChildren
    TableTail(newChild, n)
  }
}

object RepartitionStrategy {
  val SHUFFLE: Int = 0
  val COALESCE: Int = 1
  val NAIVE_COALESCE: Int = 2
}

case class TableRepartition(child: TableIR, n: Int, strategy: Int) extends TableIR {
  def typ: TableType = child.typ

  lazy val rowCountUpperBound: Option[Long] = child.rowCountUpperBound

  lazy val childrenSeq: IndexedSeq[BaseIR] = FastIndexedSeq(child)

  def copy(newChildren: IndexedSeq[BaseIR]): TableRepartition = {
    val IndexedSeq(newChild: TableIR) = newChildren
    TableRepartition(newChild, n, strategy)
  }

  override protected[ir] def execute[M[_]](r: LoweringAnalyses)(implicit M: MonadLower[M]): M[TableExecuteIntermediate] =
    for {prev <- child.execute(r) >>= (_.asTableValue); ctx <- M.ask}
      yield TableValueIntermediate(
        prev.copy(rvd = strategy match {
          case RepartitionStrategy.SHUFFLE => prev.rvd.coalesce(ctx, n, shuffle = true)
          case RepartitionStrategy.COALESCE => prev.rvd.coalesce(ctx, n, shuffle = false)
          case RepartitionStrategy.NAIVE_COALESCE => prev.rvd.naiveCoalesce(n, ctx)
        })
      )
}

object TableJoin {
  def apply(left: TableIR, right: TableIR, joinType: String): TableJoin =
    TableJoin(left, right, joinType, left.typ.key.length)
}

/**
  * Suppose 'left' has key [l_1, ..., l_n] and 'right' has key [r_1, ..., r_m].
  * Then [l_1, ..., l_j] and [r_1, ..., r_j] must have the same type, where
  * j = 'joinKey'. TableJoin computes the join of 'left' and 'right' along this
  * common prefix of their keys, returning a table with key
  * [l_1, ..., l_j, l_{j+1}, ..., l_n, r_{j+1}, ..., r_m].
  *
  * WARNING: If 'left' has any duplicate (full) key [k_1, ..., k_n], and j < m,
  * and 'right' has multiple rows with the corresponding join key
  * [k_1, ..., k_j] but distinct full keys, then the resulting table will have
  * out-of-order keys. To avoid this, ensure one of the following:
  * * j == m
  * * 'left' has distinct keys
  * * 'right' has distinct join keys (length j prefix), or at least no
  * distinct keys with the same join key.
  */
case class TableJoin(left: TableIR, right: TableIR, joinType: String, joinKey: Int)
  extends TableIR {

  require(joinKey >= 0)
  require(left.typ.key.length >= joinKey)
  require(right.typ.key.length >= joinKey)
  require(left.typ.keyType.truncate(joinKey) isIsomorphicTo right.typ.keyType.truncate(joinKey))
  require(left.typ.globalType.fieldNames.toSet
    .intersect(right.typ.globalType.fieldNames.toSet)
    .isEmpty)
  require(joinType == "inner" ||
    joinType == "left" ||
    joinType == "right" ||
    joinType == "outer")

  val childrenSeq: IndexedSeq[BaseIR] = Array(left, right)

  lazy val rowCountUpperBound: Option[Long] = None

  private val newRowType = {
    val leftRowType = left.typ.rowType
    val rightRowType = right.typ.rowType
    val leftKey = left.typ.key.take(joinKey)
    val rightKey = right.typ.key.take(joinKey)

    val leftKeyType = TableType.keyType(leftRowType, leftKey)
    val leftValueType = TableType.valueType(leftRowType, leftKey)
    val rightValueType = TableType.valueType(rightRowType, rightKey)
    if (leftValueType.fieldNames.toSet
      .intersect(rightValueType.fieldNames.toSet)
      .nonEmpty)
      throw new RuntimeException(s"invalid join: \n  left value:  $leftValueType\n  right value: $rightValueType")

    leftKeyType ++ leftValueType ++ rightValueType
  }

  private val newGlobalType = left.typ.globalType ++ right.typ.globalType

  private val newKey = left.typ.key ++ right.typ.key.drop(joinKey)

  val typ: TableType = TableType(newRowType, newKey, newGlobalType)

  def copy(newChildren: IndexedSeq[BaseIR]): TableJoin = {
    assert(newChildren.length == 2)
    TableJoin(
      newChildren(0).asInstanceOf[TableIR],
      newChildren(1).asInstanceOf[TableIR],
      joinType,
      joinKey)
  }

  protected[ir] override def execute[M[_]](r: LoweringAnalyses)(implicit M: MonadLower[M]): M[TableExecuteIntermediate] =
    for {
      leftTV <- left.execute(r) >>= (_.asTableStage)
      rightTV <- right.execute(r) >>= (_.asTableStage)
      joined <- LowerTableIRHelpers.lowerTableJoin(r, this, leftTV, rightTV)
    } yield TableStageIntermediate(joined)
}

case class TableIntervalJoin(
  left: TableIR,
  right: TableIR,
  root: String,
  product: Boolean
) extends TableIR {
  lazy val childrenSeq: IndexedSeq[BaseIR] = Array(left, right)

  lazy val rowCountUpperBound: Option[Long] = left.rowCountUpperBound

  val rightType: Type = if (product) TArray(right.typ.valueType) else right.typ.valueType
  val typ: TableType = left.typ.copy(rowType = left.typ.rowType.appendKey(root, rightType))

  override def copy(newChildren: IndexedSeq[BaseIR]): TableIR =
    TableIntervalJoin(newChildren(0).asInstanceOf[TableIR], newChildren(1).asInstanceOf[TableIR], root, product)

  override def partitionCounts: Option[IndexedSeq[Long]] = left.partitionCounts

  override protected[ir] def execute[M[_]](r: LoweringAnalyses)(implicit M: MonadLower[M]): M[TableExecuteIntermediate] =
    for {
      leftValue <- left.execute(r) >>= (_.asTableValue)
      rightValue <- right.execute(r) >>= (_.asTableValue)

      leftRVDType = leftValue.rvd.typ
      rightRVDType = rightValue.rvd.typ.copy(key = rightValue.typ.key)
      rightValueFields = rightRVDType.valueType.fieldNames

      ctx <- M.ask
      sm = ctx.stateManager
      localKey = typ.key
      localRoot = root
      newRVD =
        if (product) {
          val joiner = (rightPType: PStruct) => {
            val leftRowType = leftRVDType.rowType
            val newRowType = leftRowType.appendKey(localRoot, PCanonicalArray(rightPType.selectFields(rightValueFields)))
            (RVDType(newRowType, localKey), (_: RVDContext, it: Iterator[Muple[RegionValue, Iterable[RegionValue]]]) => {
              val rvb = new RegionValueBuilder(sm)
              val rv2 = RegionValue()
              it.map { case Muple(rv, is) =>
                rvb.set(rv.region)
                rvb.start(newRowType)
                rvb.startStruct()
                rvb.addAllFields(leftRowType, rv)
                rvb.startArray(is.size)
                is.foreach(i => rvb.selectRegionValue(rightPType, rightRVDType.valueFieldIdx, i))
                rvb.endArray()
                rvb.endStruct()
                rv2.set(rv.region, rvb.end())

                rv2
              }
            })
          }

          leftValue.rvd.orderedLeftIntervalJoin(ctx, rightValue.rvd, joiner)
        } else {
          val joiner = (rightPType: PStruct) => {
            val leftRowType = leftRVDType.rowType
            val newRowType = leftRowType.appendKey(localRoot, rightPType.selectFields(rightValueFields).setRequired(false))

            (RVDType(newRowType, localKey), (_: RVDContext, it: Iterator[JoinedRegionValue]) => {
              val rvb = new RegionValueBuilder(sm)
              val rv2 = RegionValue()
              it.map { case Muple(rv, i) =>
                rvb.set(rv.region)
                rvb.start(newRowType)
                rvb.startStruct()
                rvb.addAllFields(leftRowType, rv)
                if (i == null)
                  rvb.setMissing()
                else
                  rvb.selectRegionValue(rightPType, rightRVDType.valueFieldIdx, i)
                rvb.endStruct()
                rv2.set(rv.region, rvb.end())

                rv2
              }
            })
          }

          leftValue.rvd.orderedLeftIntervalJoinDistinct(ctx, rightValue.rvd, joiner)
        }

    } yield TableValueIntermediate(TableValue(typ, leftValue.globals, newRVD))
}

/**
  * The TableMultiWayZipJoin node assumes that input tables have distinct keys. If inputs
  * do not have distinct keys, the key that is included in the result is undefined, but
  * is likely the last.
  */
case class TableMultiWayZipJoin(childrenSeq: IndexedSeq[TableIR], fieldName: String, globalName: String) extends TableIR {
  require(childrenSeq.length > 0, "there must be at least one table as an argument")

  private val first = childrenSeq.head
  private val rest = childrenSeq.tail

  lazy val rowCountUpperBound: Option[Long] = None

  require(rest.forall(e => e.typ.rowType == first.typ.rowType), "all rows must have the same type")
  require(rest.forall(e => e.typ.key == first.typ.key), "all keys must be the same")
  require(rest.forall(e => e.typ.globalType == first.typ.globalType),
    "all globals must have the same type")

  private val newGlobalType = TStruct(globalName -> TArray(first.typ.globalType))
  private val newValueType = TStruct(fieldName -> TArray(first.typ.valueType))
  private val newRowType = first.typ.keyType ++ newValueType

  lazy val typ: TableType = first.typ.copy(
    rowType = newRowType,
    globalType = newGlobalType
  )

  def copy(newChildren: IndexedSeq[BaseIR]): TableMultiWayZipJoin =
    TableMultiWayZipJoin(newChildren.asInstanceOf[IndexedSeq[TableIR]], fieldName, globalName)

<<<<<<< HEAD
  override protected[ir] def execute[M[_]](r: LoweringAnalyses)(implicit M: MonadLower[M]): M[TableExecuteIntermediate] =
    for {
      childValues <- children.traverse(_.execute(r).flatMap(_.asTableValue))
      ctx <- M.ask
      childRVDs = RVD.unify(ctx, childValues.map(_.rvd)).toFastIndexedSeq
      _ <- assertA(childRVDs.forall(_.typ.key.startsWith(typ.key)))

      repartitionedRVDs =
        if (childRVDs(0).partitioner.satisfiesAllowedOverlap(typ.key.length - 1) &&
          childRVDs.forall(rvd => rvd.partitioner == childRVDs(0).partitioner))
          childRVDs.map(_.truncateKey(typ.key.length))
        else {
          info("TableMultiWayZipJoin: repartitioning children")
          val childRanges = childRVDs.flatMap(_.partitioner.coarsenedRangeBounds(typ.key.length))
          val newPartitioner = RVDPartitioner.generate(ctx.stateManager, typ.keyType, childRanges)
          childRVDs.map(_.repartition(ctx, newPartitioner))
        }

      newPartitioner = repartitionedRVDs(0).partitioner

      rvdType = repartitionedRVDs(0).typ
      keyFields = rvdType.kType.fields.map(f => (f.name, f.typ))
      valueFields = rvdType.valueType.fields.map(f => (f.name, f.typ))
      localNewRowType = PCanonicalStruct(required = true,
        keyFields ++ Array((fieldName, PCanonicalArray(
          PCanonicalStruct(required = false, valueFields: _*), required = true))): _*)
      localDataLength = children.length
      rvMerger = { (rvdCtx: RVDContext, it: Iterator[BoxedArrayBuilder[(RegionValue, Int)]]) =>
        val rvb = new RegionValueBuilder(ctx.stateManager)
        val newRegionValue = RegionValue()

        it.map { rvs =>
          val rv = rvs(0)._1
          rvb.set(rvdCtx.region)
          rvb.start(localNewRowType)
=======
  protected[ir] override def execute(ctx: ExecuteContext, r: LoweringAnalyses): TableExecuteIntermediate = {
    val sm = ctx.stateManager
    val childValues = childrenSeq.map(_.execute(ctx, r).asTableValue(ctx))

    val childRVDs = RVD.unify(ctx, childValues.map(_.rvd)).toFastIndexedSeq
    assert(childRVDs.forall(_.typ.key.startsWith(typ.key)))

    val repartitionedRVDs =
      if (childRVDs(0).partitioner.satisfiesAllowedOverlap(typ.key.length - 1) &&
        childRVDs.forall(rvd => rvd.partitioner == childRVDs(0).partitioner))
        childRVDs.map(_.truncateKey(typ.key.length))
      else {
        info("TableMultiWayZipJoin: repartitioning children")
        val childRanges = childRVDs.flatMap(_.partitioner.coarsenedRangeBounds(typ.key.length))
        val newPartitioner = RVDPartitioner.generate(ctx.stateManager, typ.keyType, childRanges)
        childRVDs.map(_.repartition(ctx, newPartitioner))
      }
    val newPartitioner = repartitionedRVDs(0).partitioner

    val rvdType = repartitionedRVDs(0).typ
    val rowType = rvdType.rowType
    val keyIdx = rvdType.kFieldIdx
    val valIdx = rvdType.valueFieldIdx
    val localRVDType = rvdType
    val keyFields = rvdType.kType.fields.map(f => (f.name, f.typ))
    val valueFields = rvdType.valueType.fields.map(f => (f.name, f.typ))
    val localNewRowType = PCanonicalStruct(required = true,
      keyFields ++ Array((fieldName, PCanonicalArray(
        PCanonicalStruct(required = false, valueFields: _*), required = true))): _*)
    val localDataLength = childrenSeq.length
    val rvMerger = { (ctx: RVDContext, it: Iterator[BoxedArrayBuilder[(RegionValue, Int)]]) =>
      val rvb = new RegionValueBuilder(sm)
      val newRegionValue = RegionValue()

      it.map { rvs =>
        val rv = rvs(0)._1
        rvb.set(ctx.region)
        rvb.start(localNewRowType)
        rvb.startStruct()
        rvb.addFields(rowType, rv, keyIdx) // Add the key
        rvb.startMissingArray(localDataLength) // add the values
        var i = 0
        while (i < rvs.length) {
          val (rv, j) = rvs(i)
          rvb.setArrayIndex(j)
          rvb.setPresent()
>>>>>>> 3f4c39af
          rvb.startStruct()
          rvb.addFields(rvdType.rowType, rv, rvdType.kFieldIdx) // Add the key
          rvb.startMissingArray(localDataLength) // add the values
          var i = 0
          while (i < rvs.length) {
            val (rv, j) = rvs(i)
            rvb.setArrayIndex(j)
            rvb.setPresent()
            rvb.startStruct()
            rvb.addFields(rvdType.rowType, rv, rvdType.valueFieldIdx)
            rvb.endStruct()
            i += 1
          }
          rvb.endArrayUnchecked()
          rvb.endStruct()

          newRegionValue.set(rvb.region, rvb.end())
          newRegionValue
        }
      }

      rvd = RVD(
        typ = RVDType(localNewRowType, typ.key),
        partitioner = newPartitioner,
        crdd = ContextRDD.czipNPartitions(repartitionedRVDs.map(_.crdd.toCRDDRegionValue)) { (rvdCtx, its) =>
          val orvIters = its.map(it => OrderedRVIterator(rvdType, it, rvdCtx, ctx.stateManager))
          rvMerger(rvdCtx, OrderedRVIterator.multiZipJoin(ctx.stateManager, orvIters))
        }.toCRDDPtr
      )

      newGlobals <- BroadcastRow(Row(childValues.map(_.globals.javaValue)), newGlobalType)

    } yield TableValueIntermediate(TableValue(typ, newGlobals, rvd))
}

case class TableLeftJoinRightDistinct(left: TableIR, right: TableIR, root: String) extends TableIR {
  require(right.typ.keyType isPrefixOf left.typ.keyType,
    s"\n  L: ${ left.typ }\n  R: ${ right.typ }")

  lazy val rowCountUpperBound: Option[Long] = left.rowCountUpperBound

  lazy val childrenSeq: IndexedSeq[BaseIR] = Array(left, right)

  private val newRowType = left.typ.rowType.structInsert(right.typ.valueType, List(root))._1
  val typ: TableType = left.typ.copy(rowType = newRowType)

  override def partitionCounts: Option[IndexedSeq[Long]] = left.partitionCounts

  def copy(newChildren: IndexedSeq[BaseIR]): TableLeftJoinRightDistinct = {
    val IndexedSeq(newLeft: TableIR, newRight: TableIR) = newChildren
    TableLeftJoinRightDistinct(newLeft, newRight, root)
  }

  override protected[ir] def execute[M[_]: MonadLower](r: LoweringAnalyses): M[TableExecuteIntermediate] =
    for {
      leftValue <- left.execute(r) >>= (_.asTableValue)
      rightValue <- right.execute(r) >>= (_.asTableValue)
      joinKey = math.min(left.typ.key.length, right.typ.key.length)
    } yield TableValueIntermediate(leftValue.copy(
      typ = typ,
      rvd = leftValue.rvd
        .orderedLeftJoinDistinctAndInsert(rightValue.rvd.truncateKey(joinKey), root)
    ))
}

object TableMapPartitions {
  def apply(child: TableIR,
    globalName: String,
    partitionStreamName: String,
    body: IR): TableMapPartitions = TableMapPartitions(child, globalName, partitionStreamName, body, 0, child.typ.key.length)
}
case class TableMapPartitions(child: TableIR,
  globalName: String,
  partitionStreamName: String,
  body: IR,
  requestedKey: Int,
  allowedOverlap: Int
) extends TableIR {
  assert(body.typ.isInstanceOf[TStream], s"${ body.typ }")
  assert(allowedOverlap >= -1 && allowedOverlap <= child.typ.key.size)
  assert(requestedKey >= 0 && requestedKey <= child.typ.key.size)

  lazy val typ = child.typ.copy(
    rowType = body.typ.asInstanceOf[TStream].elementType.asInstanceOf[TStruct])

  lazy val childrenSeq: IndexedSeq[BaseIR] = Array(child, body)

  val rowCountUpperBound: Option[Long] = None

  override def copy(newChildren: IndexedSeq[BaseIR]): TableMapPartitions = {
    assert(newChildren.length == 2)
    TableMapPartitions(newChildren(0).asInstanceOf[TableIR],
      globalName, partitionStreamName, newChildren(1).asInstanceOf[IR], requestedKey, allowedOverlap)
  }

  override protected[ir] def execute[M[_]](r: LoweringAnalyses)(implicit M: MonadLower[M]): M[TableExecuteIntermediate] =
    for {
      tv <- child.execute(r) >>= (_.asTableValue)
      rowPType = tv.rvd.rowPType
      globalPType = tv.globals.t

      (newRowPType: PStruct, makeIterator) <-
        CompileIterator.forTableMapPartitions(
          globalPType, rowPType,
          Subst(body, BindingEnv(Env(
            globalName -> In(0, SingleCodeEmitParamType(true, PTypeReferenceSingleCodeType(globalPType))),
            partitionStreamName -> In(1, SingleCodeEmitParamType(true, StreamSingleCodeType(requiresMemoryManagementPerElement = true, rowPType, true))))))
        )

      globalsBc <- tv.globals.broadcast
      ctx <- M.ask
      fsBc = ctx.fsBc
      itF = { (idx: Int, consumerCtx: RVDContext, partition: RVDContext => Iterator[Long]) =>
        val boxedPartition = new NoBoxLongIterator {
          var eos: Boolean = false
          var iter: Iterator[Long] = _

          override def init(partitionRegion: Region, elementRegion: Region): Unit = {
            iter = partition(new RVDContext(partitionRegion, elementRegion))
          }

          override def next(): Long = {
            if (!iter.hasNext) {
              eos = true
              0L
            } else
              iter.next()
          }

          override def close(): Unit = ()
        }

        makeIterator(theHailClassLoaderForSparkWorkers, fsBc.value, SparkTaskContext.get(), consumerCtx,
          globalsBc.value.readRegionValue(consumerCtx.partitionRegion, theHailClassLoaderForSparkWorkers),
          boxedPartition
        ).map(_.longValue())
      }

      rvd = tv.rvd.repartition(ctx, tv.rvd.partitioner.strictify(allowedOverlap))

    } yield TableValueIntermediate(tv.copy(typ = typ,
      rvd = rvd.mapPartitionsWithContextAndIndex(RVDType(newRowPType, typ.key))(itF)
    ))
}

// Must leave key fields unchanged.
case class TableMapRows(child: TableIR, newRow: IR) extends TableIR {
  val childrenSeq: IndexedSeq[BaseIR] = Array(child, newRow)

  lazy val rowCountUpperBound: Option[Long] = child.rowCountUpperBound

  val typ: TableType = child.typ.copy(rowType = newRow.typ.asInstanceOf[TStruct])

  def copy(newChildren: IndexedSeq[BaseIR]): TableMapRows = {
    assert(newChildren.length == 2)
    TableMapRows(newChildren(0).asInstanceOf[TableIR], newChildren(1).asInstanceOf[IR])
  }

  override def partitionCounts: Option[IndexedSeq[Long]] = child.partitionCounts

  override protected[ir] def execute[M[_]](r: LoweringAnalyses)(implicit M: MonadLower[M]): M[TableExecuteIntermediate] =
    for {
      tv <- child.execute(r) >>= (_.asTableValue)
      scanRef = genUID()
      extracted = agg.Extract.apply(newRow, scanRef, r.requirednessAnalysis, isScan = true)
      intermediate <- if (extracted.aggs.isEmpty) {
        for {
          (Some(PTypeReferenceSingleCodeType(rTyp)), f) <-
            ir.Compile[M, AsmFunction3RegionLongLongLong](
              FastIndexedSeq(("global", SingleCodeEmitParamType(true, PTypeReferenceSingleCodeType(tv.globals.t))),
                ("row", SingleCodeEmitParamType(true, PTypeReferenceSingleCodeType(tv.rvd.rowPType)))
              ),
              FastIndexedSeq(classInfo[Region], LongInfo, LongInfo), LongInfo,
              Coalesce(FastIndexedSeq(
                extracted.postAggIR,
                Die("Internal error: TableMapRows: row expression missing", extracted.postAggIR.typ)
              ))
            )

          rowIterationNeedsGlobals = Mentions(extracted.postAggIR, "global")
          globalsBc <- if (rowIterationNeedsGlobals) tv.globals.broadcast else M.pure(null)
          fsBc <- M.reader(_.fsBc)
        } yield TableValueIntermediate(tv.copy(typ = typ,
          rvd = tv.rvd.mapPartitionsWithIndex(RVDType(rTyp.asInstanceOf[PStruct], typ.key)) {
            (i: Int, rvdCtx: RVDContext, it: Iterator[Long]) =>
              val globalRegion = rvdCtx.partitionRegion
              val globals =
                if (rowIterationNeedsGlobals)
                  globalsBc.value.readRegionValue(globalRegion, theHailClassLoaderForSparkWorkers)
                else
                  0

              val newRow = f(theHailClassLoaderForSparkWorkers, fsBc.value, SparkTaskContext.get(), globalRegion)
              it.map(r => newRow(rvdCtx.r, globals, r))
          }
        ))
      } else {
        val scanInitNeedsGlobals = Mentions(extracted.init, "global")
        val scanSeqNeedsGlobals = Mentions(extracted.seqPerElt, "global")
        val rowIterationNeedsGlobals = Mentions(extracted.postAggIR, "global")

        for {
          globalsBc <-
            if (rowIterationNeedsGlobals || scanInitNeedsGlobals || scanSeqNeedsGlobals)
             tv.globals.broadcast
            else
              M.pure(null)

          spec = BufferSpec.blockedUncompressed

          // Order of operations:
          // 1. init op on all aggs and serialize to byte array.
          // 2. load in init op on each partition, seq op over partition, serialize.
          // 3. load in partition aggregations, comb op as necessary, serialize.
          // 4. load in partStarts, calculate newRow based on those results.

          (_, initF) <- ir.CompileWithAggregators[M, AsmFunction2RegionLongUnit](
            extracted.states,
            FastIndexedSeq(("global", SingleCodeEmitParamType(true, PTypeReferenceSingleCodeType(tv.globals.t)))),
            FastIndexedSeq(classInfo[Region], LongInfo), UnitInfo,
            Begin(FastIndexedSeq(extracted.init))
          )

          serializeF <- extracted.serialize(spec)

          ctx <- M.ask
          (_, eltSeqF) <- ir.CompileWithAggregators[M, AsmFunction3RegionLongLongUnit](
            extracted.states,
            FastIndexedSeq(("global", SingleCodeEmitParamType(true, PTypeReferenceSingleCodeType(tv.globals.t))),
              ("row", SingleCodeEmitParamType(true, PTypeReferenceSingleCodeType(tv.rvd.rowPType)))),
            FastIndexedSeq(classInfo[Region], LongInfo, LongInfo), UnitInfo,
            extracted.eltOp(ctx)
          )

          read <- extracted.deserialize(spec)
          write <- extracted.serialize(spec)
          combOpFNeedsPool <- extracted.combOpFSerializedFromRegionPool(spec)

          (Some(PTypeReferenceSingleCodeType(rTyp)), f) <-
            ir.CompileWithAggregators[M, AsmFunction3RegionLongLongLong](
              extracted.states,
              FastIndexedSeq(("global", SingleCodeEmitParamType(true, PTypeReferenceSingleCodeType(tv.globals.t))),
                ("row", SingleCodeEmitParamType(true, PTypeReferenceSingleCodeType(tv.rvd.rowPType)))),
              FastIndexedSeq(classInfo[Region], LongInfo, LongInfo), LongInfo,
              Let(scanRef, extracted.results, Coalesce(FastIndexedSeq(
                extracted.postAggIR,
                Die("Internal error: TableMapRows: row expression missing", extracted.postAggIR.typ))
              ))
            )

          _ <- assertA(rTyp.virtualType == newRow.typ)
          fsBc <- M.reader(_.fsBc)

          // 1. init op on all aggs and write out to initPath
          initAgg = ctx.r.pool.scopedRegion { aggRegion =>
            ctx.r.pool.scopedRegion { fRegion =>
              val init = initF(ctx.theHailClassLoader, fsBc.value, ctx.taskContext, fRegion)
              init.newAggState(aggRegion)
              init(fRegion, tv.globals.value.offset)
              serializeF(ctx.theHailClassLoader, ctx.taskContext, aggRegion, init.getAggOffset())
            }
          }
        } yield
          if (ctx.getFlag("distributed_scan_comb_op") != null && extracted.shouldTreeAggregate) {
            val tmpBase = ctx.createTmpPath("table-map-rows-distributed-scan")
            val d = digitsNeeded(tv.rvd.getNumPartitions)
            val files = tv.rvd.mapPartitionsWithIndex { (i, ctx, it) =>
              val path = tmpBase + "/" + partFile(d, i, TaskContext.get)
              val globalRegion = ctx.freshRegion()
              val globals = if (scanSeqNeedsGlobals) globalsBc.value.readRegionValue(globalRegion, theHailClassLoaderForSparkWorkers) else 0

              ctx.r.pool.scopedSmallRegion { aggRegion =>
                val tc = SparkTaskContext.get()
                val seq = eltSeqF(theHailClassLoaderForSparkWorkers, fsBc.value, tc, globalRegion)

                seq.setAggState(aggRegion, read(theHailClassLoaderForSparkWorkers, tc, aggRegion, initAgg))
                it.foreach { ptr =>
                  seq(ctx.region, globals, ptr)
                  ctx.region.clear()
                }
                using(new DataOutputStream(fsBc.value.create(path))) { os =>
                  val bytes = write(theHailClassLoaderForSparkWorkers, tc, aggRegion, seq.getAggOffset())
                  os.writeInt(bytes.length)
                  os.write(bytes)
                }
                Iterator.single(path)
              }
            }.collect()

            val fileStack = new BoxedArrayBuilder[Array[String]]()
            var filesToMerge: Array[String] = files
            while (filesToMerge.length > 1) {
              val nToMerge = filesToMerge.length / 2
              log.info(s"Running distributed combine stage with $nToMerge tasks")
              fileStack += filesToMerge

              filesToMerge = ContextRDD.weaken(SparkBackend.sparkContext("TableMapRows.execute").parallelize(0 until nToMerge, nToMerge))
                .cmapPartitions { (ctx, it) =>
                  val i = it.next()
                  assert(it.isEmpty)
                  val path = tmpBase + "/" + partFile(d, i, TaskContext.get)
                  val file1 = filesToMerge(i * 2)
                  val file2 = filesToMerge(i * 2 + 1)

                  def readToBytes(is: DataInputStream): Array[Byte] = {
                    val len = is.readInt()
                    val b = new Array[Byte](len)
                    is.readFully(b)
                    b
                  }

                  val b1 = using(new DataInputStream(fsBc.value.open(file1)))(readToBytes)
                  val b2 = using(new DataInputStream(fsBc.value.open(file2)))(readToBytes)
                  using(new DataOutputStream(fsBc.value.create(path))) { os =>
                    val bytes = combOpFNeedsPool(() => (ctx.r.pool, theHailClassLoaderForSparkWorkers, SparkTaskContext.get()))(b1, b2)
                    os.writeInt(bytes.length)
                    os.write(bytes)
                  }
                  Iterator.single(path)
                }.collect()
            }
            fileStack += filesToMerge

            val itF = { (i: Int, ctx: RVDContext, it: Iterator[Long]) =>
              val globalRegion = ctx.freshRegion()
              val globals = if (rowIterationNeedsGlobals || scanSeqNeedsGlobals)
                globalsBc.value.readRegionValue(globalRegion, theHailClassLoaderForSparkWorkers)
              else
                0
              val partitionAggs = {
                var j = 0
                var x = i
                val ab = new BoxedArrayBuilder[String]
                while (j < fileStack.length) {
                  assert(x <= fileStack(j).length)
                  if (x % 2 != 0) {
                    x -= 1
                    ab += fileStack(j)(x)
                  }
                  assert(x % 2 == 0)
                  x = x / 2
                  j += 1
                }
                assert(x == 0)
                var b = initAgg
                ab.result().reverseIterator.foreach { path =>
                  def readToBytes(is: DataInputStream): Array[Byte] = {
                    val len = is.readInt()
                    val b = new Array[Byte](len)
                    is.readFully(b)
                    b
                  }

                  b = combOpFNeedsPool(() => (ctx.r.pool, theHailClassLoaderForSparkWorkers, SparkTaskContext.get()))(b, using(new DataInputStream(fsBc.value.open(path)))(readToBytes))
                }
                b
              }

              val aggRegion = ctx.freshRegion()
              val hcl = theHailClassLoaderForSparkWorkers
              val tc = SparkTaskContext.get()
              val newRow = f(hcl, fsBc.value, tc, globalRegion)
              val seq = eltSeqF(hcl, fsBc.value, tc, globalRegion)
              var aggOff = read(hcl, tc, aggRegion, partitionAggs)

              val res = it.map { ptr =>
                newRow.setAggState(aggRegion, aggOff)
                val newPtr = newRow(ctx.region, globals, ptr)
                aggOff = newRow.getAggOffset()
                seq.setAggState(aggRegion, aggOff)
                seq(ctx.region, globals, ptr)
                aggOff = seq.getAggOffset()
                newPtr
              }
              res
            }

            TableValueIntermediate(
              tv.copy(
                typ = typ,
                rvd = tv.rvd.mapPartitionsWithIndex(RVDType(rTyp.asInstanceOf[PStruct], typ.key))(itF)
              )
            )
          } else {

            // 2. load in init op on each partition, seq op over partition, write out.
            val scanPartitionAggs = SpillingCollectIterator(ctx.localTmpdir, ctx.fs, tv.rvd.mapPartitionsWithIndex { (i, ctx, it) =>
              val globalRegion = ctx.partitionRegion
              val globals = if (scanSeqNeedsGlobals) globalsBc.value.readRegionValue(globalRegion, theHailClassLoaderForSparkWorkers) else 0

              SparkTaskContext.get().getRegionPool().scopedSmallRegion { aggRegion =>
                val hcl = theHailClassLoaderForSparkWorkers
                val tc = SparkTaskContext.get()
                val seq = eltSeqF(hcl, fsBc.value, tc, globalRegion)

                seq.setAggState(aggRegion, read(hcl, tc, aggRegion, initAgg))
                it.foreach { ptr =>
                  seq(ctx.region, globals, ptr)
                  ctx.region.clear()
                }
                Iterator.single(write(hcl, tc, aggRegion, seq.getAggOffset()))
              }
            }, ctx.getFlag("max_leader_scans").toInt)

            // 3. load in partition aggregations, comb op as necessary, write back out.
            val partAggs = scanPartitionAggs.scanLeft(initAgg)(combOpFNeedsPool(() => (ctx.r.pool, ctx.theHailClassLoader, ctx.taskContext)))
            val scanAggCount = tv.rvd.getNumPartitions
            val partitionIndices = new Array[Long](scanAggCount)
            val scanAggsPerPartitionFile = ctx.createTmpPath("table-map-rows-scan-aggs-part")
            using(ctx.fs.createNoCompression(scanAggsPerPartitionFile)) { os =>
              partAggs.zipWithIndex.foreach { case (x, i) =>
                if (i < scanAggCount) {
                  log.info(s"TableMapRows scan: serializing combined agg $i")
                  partitionIndices(i) = os.getPosition
                  os.writeInt(x.length)
                  os.write(x, 0, x.length)
                }
              }
            }


            // 4. load in partStarts, calculate newRow based on those results.
            val itF = { (i: Int, ctx: RVDContext, filePosition: Long, it: Iterator[Long]) =>
              val globalRegion = ctx.partitionRegion
              val globals =
                if (rowIterationNeedsGlobals || scanSeqNeedsGlobals)
                  globalsBc.value.readRegionValue(globalRegion, theHailClassLoaderForSparkWorkers)
                else
                  0

              val partitionAggs = using(fsBc.value.openNoCompression(scanAggsPerPartitionFile)) { is =>
                is.seek(filePosition)
                val aggSize = is.readInt()
                val partAggs = new Array[Byte](aggSize)
                var nread = is.read(partAggs, 0, aggSize)
                var r = nread
                while (r > 0 && nread < aggSize) {
                  r = is.read(partAggs, nread, aggSize - nread)
                  if (r > 0) nread += r
                }
                if (nread != aggSize) {
                  fatal(s"aggs read wrong number of bytes: $nread vs $aggSize")
                }
                partAggs
              }

              val aggRegion = ctx.freshRegion()
              val hcl = theHailClassLoaderForSparkWorkers
              val tc = SparkTaskContext.get()
              val newRow = f(hcl, fsBc.value, tc, globalRegion)
              val seq = eltSeqF(hcl, fsBc.value, tc, globalRegion)
              var aggOff = read(hcl, tc, aggRegion, partitionAggs)

              var idx = 0
              it.map { ptr =>
                newRow.setAggState(aggRegion, aggOff)
                val off = newRow(ctx.region, globals, ptr)
                seq.setAggState(aggRegion, newRow.getAggOffset())
                idx += 1
                seq(ctx.region, globals, ptr)
                aggOff = seq.getAggOffset()
                off
              }
            }

            TableValueIntermediate(
              tv.copy(
                typ = typ,
                rvd = tv.rvd.mapPartitionsWithIndexAndValue(RVDType(rTyp.asInstanceOf[PStruct], typ.key), partitionIndices)(itF)
              )
            )
          }
      }
    } yield intermediate
}

case class TableMapGlobals(child: TableIR, newGlobals: IR) extends TableIR {
  val childrenSeq: IndexedSeq[BaseIR] = Array(child, newGlobals)

  lazy val rowCountUpperBound: Option[Long] = child.rowCountUpperBound

  val typ: TableType =
    child.typ.copy(globalType = newGlobals.typ.asInstanceOf[TStruct])

  def copy(newChildren: IndexedSeq[BaseIR]): TableMapGlobals = {
    assert(newChildren.length == 2)
    TableMapGlobals(newChildren(0).asInstanceOf[TableIR], newChildren(1).asInstanceOf[IR])
  }

  override def partitionCounts: Option[IndexedSeq[Long]] = child.partitionCounts

  protected[ir] override def execute[M[_]](r: LoweringAnalyses)(implicit M: MonadLower[M]): M[TableExecuteIntermediate] =
    for {
      tv <- child.execute(r) >>= (_.asTableValue)
      (Some(PTypeReferenceSingleCodeType(resultPType: PStruct)), f) <-
        Compile[M, AsmFunction2RegionLongLong](
          FastIndexedSeq(("global", SingleCodeEmitParamType(true, PTypeReferenceSingleCodeType(tv.globals.t)))),
          FastIndexedSeq(classInfo[Region], LongInfo), LongInfo,
          Coalesce(FastIndexedSeq(
            newGlobals,
            Die("Internal error: TableMapGlobals: globals missing", newGlobals.typ))
          )
        )

      ctx <- M.ask
      resultOff = f(ctx.theHailClassLoader, ctx.fs, ctx.taskContext, ctx.r)(ctx.r, tv.globals.value.offset)
    } yield TableValueIntermediate(tv.copy(typ = typ,
      globals = BroadcastRow(ctx.stateManager, RegionValue(ctx.r, resultOff), resultPType)
    ))
}

case class TableExplode(child: TableIR, path: IndexedSeq[String]) extends TableIR {
  assert(path.nonEmpty)
  assert(!child.typ.key.contains(path.head))

  lazy val rowCountUpperBound: Option[Long] = None

  lazy val childrenSeq: IndexedSeq[BaseIR] = Array(child)

  private val childRowType = child.typ.rowType

  private val length: IR = {
    Coalesce(FastIndexedSeq(
      ArrayLen(CastToArray(
        path.foldLeft[IR](Ref("row", childRowType))((struct, field) =>
          GetField(struct, field)))),
      0))
  }

  val idx = Ref(genUID(), TInt32)
  val newRow: InsertFields = {
    val refs = path.init.scanLeft(Ref("row", childRowType))((struct, name) =>
      Ref(genUID(), tcoerce[TStruct](struct.typ).field(name).typ))

    path.zip(refs).zipWithIndex.foldRight[IR](idx) {
      case (((field, ref), i), arg) =>
        InsertFields(ref, FastIndexedSeq(field ->
          (if (i == refs.length - 1)
            ArrayRef(CastToArray(GetField(ref, field)), arg)
          else
            Let(refs(i + 1).name, GetField(ref, field), arg))))
    }.asInstanceOf[InsertFields]
  }

  val typ: TableType = child.typ.copy(rowType = newRow.typ)

  def copy(newChildren: IndexedSeq[BaseIR]): TableExplode = {
    assert(newChildren.length == 1)
    TableExplode(newChildren(0).asInstanceOf[TableIR], path)
  }

  protected[ir] override def execute[M[_]](r: LoweringAnalyses)(implicit M: MonadLower[M]): M[TableExecuteIntermediate] =
    for {
      prev <- child.execute(r) >>= (_.asTableValue)

      (_, l) <- Compile[M, AsmFunction2RegionLongInt](
        FastIndexedSeq("row" -> SingleCodeEmitParamType(true, PTypeReferenceSingleCodeType(prev.rvd.rowPType))),
        FastIndexedSeq(classInfo[Region], LongInfo),
        IntInfo,
        length
      )

      (Some(PTypeReferenceSingleCodeType(newRowType: PStruct)), f) <-
        Compile[M, AsmFunction3RegionLongIntLong](
          FastIndexedSeq(
            "row" -> SingleCodeEmitParamType(true, PTypeReferenceSingleCodeType(prev.rvd.rowPType)),
            idx.name -> SingleCodeEmitParamType(true, Int32SingleCodeType)
          ),
          FastIndexedSeq(classInfo[Region], LongInfo, IntInfo),
          LongInfo,
          newRow
        )

      _ <- assertA(newRowType.virtualType == typ.rowType)

      rvdType: RVDType = RVDType(newRowType,
        prev.rvd.typ.key.takeWhile(_ != path.head)
      )

      fsBc <- M.reader(_.fsBc)
    } yield TableValueIntermediate(
      TableValue(typ,
        prev.globals,
        prev.rvd.boundary.mapPartitionsWithIndex(rvdType) { (i, ctx, it) =>
          val globalRegion = ctx.partitionRegion
          val lenF = l(theHailClassLoaderForSparkWorkers, fsBc.value, SparkTaskContext.get(), globalRegion)
          val rowF = f(theHailClassLoaderForSparkWorkers, fsBc.value, SparkTaskContext.get(), globalRegion)
          it.flatMap { ptr =>
            val len = lenF(ctx.region, ptr)
            new Iterator[Long] {
              private[this] var i = 0

              def hasNext: Boolean = i < len

              def next(): Long = {
                val ret = rowF(ctx.region, ptr, i)
                i += 1
                ret
              }
            }
          }
        })
    )
}

case class TableUnion(childrenSeq: IndexedSeq[TableIR]) extends TableIR {
  assert(childrenSeq.nonEmpty)
  assert(childrenSeq.tail.forall(_.typ.rowType == childrenSeq(0).typ.rowType))
  assert(childrenSeq.tail.forall(_.typ.key == childrenSeq(0).typ.key))

  lazy val rowCountUpperBound: Option[Long] = {
    val definedChildren = childrenSeq.flatMap(_.rowCountUpperBound)
    if (definedChildren.length == childrenSeq.length)
      Some(definedChildren.sum)
    else
      None
  }

  def copy(newChildren: IndexedSeq[BaseIR]): TableUnion = {
    TableUnion(newChildren.map(_.asInstanceOf[TableIR]))
  }

  val typ: TableType = childrenSeq(0).typ

<<<<<<< HEAD
  protected[ir] override def execute[M[_]](r: LoweringAnalyses)(implicit M: MonadLower[M]): M[TableExecuteIntermediate] =
    for {tvs <- children.traverse(_.execute(r) >>= (_.asTableValue)); ctx <- M.ask}
      yield TableValueIntermediate(tvs(0).copy(
        rvd = RVD.union(RVD.unify(ctx, tvs.map(_.rvd)), tvs(0).typ.key.length, ctx)
      ))
=======
  protected[ir] override def execute(ctx: ExecuteContext, r: LoweringAnalyses): TableExecuteIntermediate = {
    val tvs = childrenSeq.map(_.execute(ctx, r).asTableValue(ctx))
    new TableValueIntermediate(
      tvs(0).copy(
        rvd = RVD.union(RVD.unify(ctx, tvs.map(_.rvd)), tvs(0).typ.key.length, ctx)))
  }
>>>>>>> 3f4c39af
}

case class MatrixRowsTable(child: MatrixIR) extends TableIR {
  val childrenSeq: IndexedSeq[BaseIR] = Array(child)

  override def partitionCounts: Option[IndexedSeq[Long]] = child.partitionCounts

  lazy val rowCountUpperBound: Option[Long] = child.rowCountUpperBound

  def copy(newChildren: IndexedSeq[BaseIR]): MatrixRowsTable = {
    assert(newChildren.length == 1)
    MatrixRowsTable(newChildren(0).asInstanceOf[MatrixIR])
  }

  val typ: TableType = child.typ.rowsTableType
}

case class MatrixColsTable(child: MatrixIR) extends TableIR {
  val childrenSeq: IndexedSeq[BaseIR] = Array(child)

  lazy val rowCountUpperBound: Option[Long] = child.rowCountUpperBound

  def copy(newChildren: IndexedSeq[BaseIR]): MatrixColsTable = {
    assert(newChildren.length == 1)
    MatrixColsTable(newChildren(0).asInstanceOf[MatrixIR])
  }

  val typ: TableType = child.typ.colsTableType
}

case class MatrixEntriesTable(child: MatrixIR) extends TableIR {
  val childrenSeq: IndexedSeq[BaseIR] = Array(child)

  lazy val rowCountUpperBound: Option[Long] = None

  def copy(newChildren: IndexedSeq[BaseIR]): MatrixEntriesTable = {
    assert(newChildren.length == 1)
    MatrixEntriesTable(newChildren(0).asInstanceOf[MatrixIR])
  }

  val typ: TableType = child.typ.entriesTableType
}

case class TableDistinct(child: TableIR) extends TableIR {
  lazy val childrenSeq: IndexedSeq[BaseIR] = Array(child)

  lazy val rowCountUpperBound: Option[Long] = child.rowCountUpperBound

  def copy(newChildren: IndexedSeq[BaseIR]): TableDistinct = {
    val IndexedSeq(newChild) = newChildren
    TableDistinct(newChild.asInstanceOf[TableIR])
  }

  val typ: TableType = child.typ


  override protected[ir] def execute[M[_]](r: LoweringAnalyses)(implicit M: MonadLower[M]): M[TableExecuteIntermediate] =
    for {prev <- child.execute(r) >>= (_.asTableValue); ctx <- M.ask}
      yield TableValueIntermediate(prev.copy(rvd = prev.rvd.truncateKey(prev.typ.key).distinctByKey(ctx)))
}

case class TableKeyByAndAggregate(
  child: TableIR,
  expr: IR,
  newKey: IR,
  nPartitions: Option[Int] = None,
  bufferSize: Int) extends TableIR {
  require(expr.typ.isInstanceOf[TStruct])
  require(newKey.typ.isInstanceOf[TStruct])
  require(bufferSize > 0)

  lazy val childrenSeq: IndexedSeq[BaseIR] = Array(child, expr, newKey)

  lazy val rowCountUpperBound: Option[Long] = child.rowCountUpperBound

  def copy(newChildren: IndexedSeq[BaseIR]): TableKeyByAndAggregate = {
    val IndexedSeq(newChild: TableIR, newExpr: IR, newNewKey: IR) = newChildren
    TableKeyByAndAggregate(newChild, newExpr, newNewKey, nPartitions, bufferSize)
  }

  private val keyType = newKey.typ.asInstanceOf[TStruct]
  val typ: TableType = TableType(rowType = keyType ++ tcoerce[TStruct](expr.typ),
    globalType = child.typ.globalType,
    key = keyType.fieldNames
  )

  override protected[ir] def execute[M[_]](r: LoweringAnalyses)(implicit M: MonadLower[M]): M[TableExecuteIntermediate] =
    for {
      prev <- child.execute(r) >>= (_.asTableValue)
      ctx <- M.ask
      fsBc = ctx.fsBc
      sm = ctx.stateManager

      localKeyType = keyType
      (Some(PTypeReferenceSingleCodeType(localKeyPType: PStruct)), makeKeyF) <-
        ir.Compile[M, AsmFunction3RegionLongLongLong](
          FastIndexedSeq(("row", SingleCodeEmitParamType(true, PTypeReferenceSingleCodeType(prev.rvd.rowPType))),
            ("global", SingleCodeEmitParamType(true, PTypeReferenceSingleCodeType(prev.globals.t)))),
          FastIndexedSeq(classInfo[Region], LongInfo, LongInfo), LongInfo,
          Coalesce(FastIndexedSeq(
            newKey,
            Die("Internal error: TableKeyByAndAggregate: newKey missing", newKey.typ)))
        )

      globalsBc <- prev.globals.broadcast
      res = genUID()
      extracted = agg.Extract(expr, res, r.requirednessAnalysis)

      (_, makeInit) <- ir.CompileWithAggregators[M, AsmFunction2RegionLongUnit](
        extracted.states,
        FastIndexedSeq(("global", SingleCodeEmitParamType(true, PTypeReferenceSingleCodeType(prev.globals.t)))),
        FastIndexedSeq(classInfo[Region], LongInfo), UnitInfo,
        extracted.init
      )

      (_, makeSeq) <- ir.CompileWithAggregators[M, AsmFunction3RegionLongLongUnit](
        extracted.states,
        FastIndexedSeq(("global", SingleCodeEmitParamType(true, PTypeReferenceSingleCodeType(prev.globals.t))),
          ("row", SingleCodeEmitParamType(true, PTypeReferenceSingleCodeType(prev.rvd.rowPType)))),
        FastIndexedSeq(classInfo[Region], LongInfo, LongInfo), UnitInfo,
        extracted.seqPerElt
      )

      (Some(PTypeReferenceSingleCodeType(rTyp: PStruct)), makeAnnotate) <-
        ir.CompileWithAggregators[M, AsmFunction2RegionLongLong](
          extracted.states,
          FastIndexedSeq(("global", SingleCodeEmitParamType(true, PTypeReferenceSingleCodeType(prev.globals.t)))),
          FastIndexedSeq(classInfo[Region], LongInfo),
          LongInfo,
          Let(res, extracted.results, extracted.postAggIR)
        )

      _ <- assertA(rTyp.virtualType == typ.valueType, s"$rTyp, ${typ.valueType}")

      spec = BufferSpec.blockedUncompressed
      serialize <- extracted.serialize(spec)
      deserialize <- extracted.deserialize(spec)
      combOp <- extracted.combOpFSerializedWorkersOnly(spec)

      hcl = theHailClassLoaderForSparkWorkers
      tc = ctx.taskContext
      initF = makeInit(hcl, fsBc.value, tc, ctx.r)
      globalsOffset = prev.globals.value.offset
      initAggs = ctx.r.pool.scopedRegion { aggRegion =>
        initF.newAggState(aggRegion)
        initF(ctx.r, globalsOffset)
        serialize(hcl, tc, aggRegion, initF.getAggOffset())
      }

      newRowType = PCanonicalStruct(required = true,
        localKeyPType.fields.map(f => (f.name, PType.canonical(f.typ))) ++ rTyp.fields.map(f => (f.name, f.typ)): _*)

      localBufferSize = bufferSize
      rdd = prev.rvd
        .boundary
        .mapPartitionsWithIndex { (i, ctx, it) =>
          val partRegion = ctx.partitionRegion
          val hcl = theHailClassLoaderForSparkWorkers
          val tc = SparkTaskContext.get()
          val globals = globalsBc.value.readRegionValue(partRegion, hcl)
          val makeKey = {
            val f = makeKeyF(hcl, fsBc.value, tc, partRegion)
            ptr: Long => {
              val keyOff = f(ctx.region, ptr, globals)
              SafeRow.read(localKeyPType, keyOff).asInstanceOf[Row]
            }
          }
          val makeAgg = { () =>
            val aggRegion = ctx.freshRegion()
            RegionValue(aggRegion, deserialize(hcl, tc, aggRegion, initAggs))
          }

          val seqOp = {
            val f = makeSeq(hcl, fsBc.value, SparkTaskContext.get(), partRegion)
            (ptr: Long, agg: RegionValue) => {
              f.setAggState(agg.region, agg.offset)
              f(ctx.region, globals, ptr)
              agg.setOffset(f.getAggOffset())
              ctx.region.clear()
            }
          }
          val serializeAndCleanupAggs = { rv: RegionValue =>
            val a = serialize(hcl, tc, rv.region, rv.offset)
            rv.region.close()
            a
          }

          new BufferedAggregatorIterator[Long, RegionValue, Array[Byte], Row](
            it,
            makeAgg,
            makeKey,
            seqOp,
            serializeAndCleanupAggs,
            localBufferSize
          )
        }.aggregateByKey(initAggs, nPartitions.getOrElse(prev.rvd.getNumPartitions))(combOp, combOp)

      crdd = ContextRDD.weaken(rdd).cmapPartitionsWithIndex(
        { (i, ctx, it) =>
          val region = ctx.region

          val rvb = new RegionValueBuilder(sm)
          val partRegion = ctx.partitionRegion
          val hcl = theHailClassLoaderForSparkWorkers
          val tc = SparkTaskContext.get()
          val globals = globalsBc.value.readRegionValue(partRegion, hcl)
          val annotate = makeAnnotate(hcl, fsBc.value, tc, partRegion)

          it.map { case (key, aggs) =>
            rvb.set(region)
            rvb.start(newRowType)
            rvb.startStruct()
            var i = 0
            while (i < localKeyType.size) {
              rvb.addAnnotation(localKeyType.types(i), key.get(i))
              i += 1
            }

            val aggOff = deserialize(hcl, tc, region, aggs)
            annotate.setAggState(region, aggOff)
            rvb.addAllFields(rTyp, region, annotate(region, globals))
            rvb.endStruct()
            rvb.end()
          }
        })

    } yield TableValueIntermediate(prev.copy(typ = typ,
      rvd = RVD.coerce(ctx, RVDType(newRowType, keyType.fieldNames), crdd)
    ))
}

// follows key_by non-empty key
case class TableAggregateByKey(child: TableIR, expr: IR) extends TableIR {
  require(child.typ.key.nonEmpty)

  lazy val rowCountUpperBound: Option[Long] = child.rowCountUpperBound

  lazy val childrenSeq: IndexedSeq[BaseIR] = Array(child, expr)

  def copy(newChildren: IndexedSeq[BaseIR]): TableAggregateByKey = {
    assert(newChildren.length == 2)
    val IndexedSeq(newChild: TableIR, newExpr: IR) = newChildren
    TableAggregateByKey(newChild, newExpr)
  }

  val typ: TableType = child.typ.copy(rowType = child.typ.keyType ++ tcoerce[TStruct](expr.typ))

  override protected[ir] def execute[M[_]](r: LoweringAnalyses)(implicit M: MonadLower[M]): M[TableExecuteIntermediate] =
    for {
      prev <- child.execute(r) >>= (_.asTableValue)
      prevRVD = prev.rvd.truncateKey(child.typ.key)
      ctx <- M.ask
      fsBc = ctx.fsBc
      sm = ctx.stateManager

      res = genUID()
      extracted = agg.Extract(expr, res, r.requirednessAnalysis)

      (_, makeInit) <-
        ir.CompileWithAggregators[M, AsmFunction2RegionLongUnit](
          extracted.states,
          FastIndexedSeq(("global", SingleCodeEmitParamType(true, PTypeReferenceSingleCodeType(prev.globals.t)))),
          FastIndexedSeq(classInfo[Region], LongInfo), UnitInfo,
          extracted.init
        )

      (_, makeSeq) <-
        ir.CompileWithAggregators[M, AsmFunction3RegionLongLongUnit](
          extracted.states,
          FastIndexedSeq(("global", SingleCodeEmitParamType(true, PTypeReferenceSingleCodeType(prev.globals.t))),
            ("row", SingleCodeEmitParamType(true, PTypeReferenceSingleCodeType(prevRVD.rowPType)))),
          FastIndexedSeq(classInfo[Region], LongInfo, LongInfo), UnitInfo,
          extracted.seqPerElt
        )

      valueIR = Let(res, extracted.results, extracted.postAggIR)
      keyType = prevRVD.typ.kType

      key = Ref(genUID(), keyType.virtualType)
      value = Ref(genUID(), valueIR.typ)
      (Some(PTypeReferenceSingleCodeType(rowType: PStruct)), makeRow) <-
        ir.CompileWithAggregators[M, AsmFunction3RegionLongLongLong](
          extracted.states,
          FastIndexedSeq(("global", SingleCodeEmitParamType(true, PTypeReferenceSingleCodeType(prev.globals.t))),
            (key.name, SingleCodeEmitParamType(true, PTypeReferenceSingleCodeType(keyType)))),
          FastIndexedSeq(classInfo[Region], LongInfo, LongInfo), LongInfo,
          Let(value.name, valueIR,
            InsertFields(key, typ.valueType.fieldNames.map(n => n -> GetField(value, n))))
        )

      _ <- assertA(rowType.virtualType == typ.rowType, s"$rowType, ${typ.rowType}")

      localChildRowType = prevRVD.rowPType
      keyIndices = prevRVD.typ.kFieldIdx
      keyOrd = prevRVD.typ.kRowOrd(ctx.stateManager)
      globalsBc <- prev.globals.broadcast

      newRVDType = prevRVD.typ.copy(rowType = rowType)

      newRVD = prevRVD
        .repartition(ctx, prevRVD.partitioner.strictify())
        .boundary
        .mapPartitionsWithIndex(newRVDType) { (i, ctx, it) =>
          val partRegion = ctx.partitionRegion
          val globalsOff = globalsBc.value.readRegionValue(partRegion, theHailClassLoaderForSparkWorkers)

          val initialize = makeInit(theHailClassLoaderForSparkWorkers, fsBc.value, SparkTaskContext.get(), partRegion)
          val sequence = makeSeq(theHailClassLoaderForSparkWorkers, fsBc.value, SparkTaskContext.get(), partRegion)
          val newRowF = makeRow(theHailClassLoaderForSparkWorkers, fsBc.value, SparkTaskContext.get(), partRegion)

          val aggRegion = ctx.freshRegion()

          new Iterator[Long] {
            var isEnd = false
            var current: Long = 0
            val rowKey: WritableRegionValue = WritableRegionValue(sm, keyType, ctx.freshRegion())
            val consumerRegion: Region = ctx.region
            val newRV = RegionValue(consumerRegion)

            def hasNext: Boolean = {
              if (isEnd || (current == 0 && !it.hasNext)) {
                isEnd = true
                return false
              }
              if (current == 0)
                current = it.next()
              true
            }

            def next(): Long = {
              if (!hasNext)
                throw new java.util.NoSuchElementException()

              rowKey.setSelect(localChildRowType, keyIndices, current, true)

              aggRegion.clear()
              initialize.newAggState(aggRegion)
              initialize(ctx.r, globalsOff)
              sequence.setAggState(aggRegion, initialize.getAggOffset())

              do {
                sequence(ctx.r,
                  globalsOff,
                  current)
                current = 0
              } while (hasNext && keyOrd.equiv(rowKey.value.offset, current))
              newRowF.setAggState(aggRegion, sequence.getAggOffset())

              newRowF(consumerRegion, globalsOff, rowKey.offset)
            }
          }
        }
    } yield TableValueIntermediate(prev.copy(rvd = newRVD, typ = typ))
}

object TableOrderBy {
  def isAlreadyOrdered(sortFields: IndexedSeq[SortField], prevKey: IndexedSeq[String]): Boolean = {
    sortFields.length <= prevKey.length &&
      sortFields.zip(prevKey).forall { case (sf, k) =>
        sf.sortOrder == Ascending && sf.field == k
      }
  }
}

case class TableOrderBy(child: TableIR, sortFields: IndexedSeq[SortField]) extends TableIR {

  lazy val definitelyDoesNotShuffle: Boolean = TableOrderBy.isAlreadyOrdered(sortFields, child.typ.key)
  // TableOrderBy expects an unkeyed child, so that we can better optimize by
  // pushing these two steps around as needed

  lazy val rowCountUpperBound: Option[Long] = child.rowCountUpperBound

  val childrenSeq: IndexedSeq[BaseIR] = FastIndexedSeq(child)

  def copy(newChildren: IndexedSeq[BaseIR]): TableOrderBy = {
    val IndexedSeq(newChild) = newChildren
    TableOrderBy(newChild.asInstanceOf[TableIR], sortFields)
  }

  val typ: TableType = child.typ.copy(key = FastIndexedSeq())

  override protected[ir] def execute[M[_]](r: LoweringAnalyses)(implicit M: MonadLower[M]): M[TableExecuteIntermediate] =
    child.execute(r) >>= (_.asTableValue) >>= { prev =>
      val physicalKey = prev.rvd.typ.key
      if (TableOrderBy.isAlreadyOrdered(sortFields, physicalKey))
        M.pure(TableValueIntermediate(prev.copy(typ = typ)))
      else
        M.reader { ctx =>
          val rowType = child.typ.rowType
          val sortColIndexOrd = sortFields.map { case SortField(n, so) =>
            val i = rowType.fieldIdx(n)
            val f = rowType.fields(i)
            val fo = f.typ.ordering(ctx.stateManager)
            if (so == Ascending) fo else fo.reverse
          }.toArray

          implicit val ord: Ordering[Annotation] =
            ExtendedOrdering.rowOrdering(sortColIndexOrd).toOrdering

          val codec = TypedCodecSpec(prev.rvd.rowPType, BufferSpec.wireSpec)
          val rdd = prev.rvd.keyedEncodedRDD(ctx, codec, sortFields.map(_.field)).sortBy(_._1)
          val (rowPType: PStruct, orderedCRDD) = codec.decodeRDD(ctx, rowType, rdd.map(_._2))
          TableValueIntermediate(TableValue(typ, prev.globals, RVD.unkeyed(rowPType, orderedCRDD)))
        }
    }
}

/** Create a Table from a MatrixTable, storing the column values in a global
  * field 'colsFieldName', and storing the entry values in a row field
  * 'entriesFieldName'.
  */
case class CastMatrixToTable(
  child: MatrixIR,
  entriesFieldName: String,
  colsFieldName: String
) extends TableIR {

  lazy val rowCountUpperBound: Option[Long] = child.rowCountUpperBound

  lazy val typ: TableType = child.typ.toTableType(entriesFieldName, colsFieldName)

  lazy val childrenSeq: IndexedSeq[BaseIR] = FastIndexedSeq(child)

  def copy(newChildren: IndexedSeq[BaseIR]): CastMatrixToTable = {
    val IndexedSeq(newChild) = newChildren
    CastMatrixToTable(newChild.asInstanceOf[MatrixIR], entriesFieldName, colsFieldName)
  }

  override def partitionCounts: Option[IndexedSeq[Long]] = child.partitionCounts
}

case class TableRename(child: TableIR, rowMap: Map[String, String], globalMap: Map[String, String]) extends TableIR {
  require(rowMap.keys.forall(child.typ.rowType.hasField))
  require(globalMap.keys.forall(child.typ.globalType.hasField))

  lazy val rowCountUpperBound: Option[Long] = child.rowCountUpperBound

  def rowF(old: String): String = rowMap.getOrElse(old, old)

  def globalF(old: String): String = globalMap.getOrElse(old, old)

  lazy val typ: TableType = child.typ.copy(
    rowType = child.typ.rowType.rename(rowMap),
    globalType = child.typ.globalType.rename(globalMap),
    key = child.typ.key.map(k => rowMap.getOrElse(k, k))
  )

  override def partitionCounts: Option[IndexedSeq[Long]] = child.partitionCounts

  lazy val childrenSeq: IndexedSeq[BaseIR] = FastIndexedSeq(child)

  def copy(newChildren: IndexedSeq[BaseIR]): TableRename = {
    val IndexedSeq(newChild: TableIR) = newChildren
    TableRename(newChild, rowMap, globalMap)
  }

  protected[ir] override def execute[M[_]: MonadLower](r: LoweringAnalyses): M[TableExecuteIntermediate] =
    for {tv <- child.execute(r) >>= (_.asTableValue)}
      yield TableValueIntermediate(tv.rename(globalMap, rowMap))
}

case class TableFilterIntervals(child: TableIR, intervals: IndexedSeq[Interval], keep: Boolean) extends TableIR {
  lazy val childrenSeq: IndexedSeq[BaseIR] = Array(child)

  lazy val rowCountUpperBound: Option[Long] = child.rowCountUpperBound

  def copy(newChildren: IndexedSeq[BaseIR]): TableIR = {
    val IndexedSeq(newChild: TableIR) = newChildren
    TableFilterIntervals(newChild, intervals, keep)
  }

  override lazy val typ: TableType = child.typ

  protected[ir] override def execute[M[_]](r: LoweringAnalyses)(implicit M: MonadLower[M]): M[TableExecuteIntermediate] =
    for {
      tv <- child.execute(r) >>= (_.asTableValue)
      partitioner <- M.reader { ctx =>
        RVDPartitioner.union(
          ctx.stateManager,
          tv.typ.keyType,
          intervals,
          tv.typ.keyType.size - 1)
      }
    } yield TableValueIntermediate(
      TableValue(tv.typ, tv.globals, tv.rvd.filterIntervals(partitioner, keep))
    )
}

case class MatrixToTableApply(child: MatrixIR, function: MatrixToTableFunction) extends TableIR {
  lazy val childrenSeq: IndexedSeq[BaseIR] = Array(child)

  lazy val rowCountUpperBound: Option[Long] = if (function.preservesPartitionCounts) child.rowCountUpperBound else None

  def copy(newChildren: IndexedSeq[BaseIR]): TableIR = {
    val IndexedSeq(newChild: MatrixIR) = newChildren
    MatrixToTableApply(newChild, function)
  }

  override lazy val typ: TableType = function.typ(child.typ)

  override def partitionCounts: Option[IndexedSeq[Long]] =
    if (function.preservesPartitionCounts) child.partitionCounts else None
}

case class TableToTableApply(child: TableIR, function: TableToTableFunction) extends TableIR {
  lazy val childrenSeq: IndexedSeq[BaseIR] = Array(child)

  def copy(newChildren: IndexedSeq[BaseIR]): TableIR = {
    val IndexedSeq(newChild: TableIR) = newChildren
    TableToTableApply(newChild, function)
  }

  override lazy val typ: TableType = function.typ(child.typ)

  override def partitionCounts: Option[IndexedSeq[Long]] =
    if (function.preservesPartitionCounts) child.partitionCounts else None

  lazy val rowCountUpperBound: Option[Long] = if (function.preservesPartitionCounts) child.rowCountUpperBound else None

  protected[ir] override def execute[M[_]](r: LoweringAnalyses)(implicit M: MonadLower[M]): M[TableExecuteIntermediate] =
  for {tv <- child.execute(r) >>= (_.asTableValue); fv <- function.execute(tv)}
    yield TableValueIntermediate(fv)

}

case class BlockMatrixToTableApply(
  bm: BlockMatrixIR,
  aux: IR,
  function: BlockMatrixToTableFunction) extends TableIR {

  override lazy val childrenSeq: IndexedSeq[BaseIR] = Array(bm, aux)

  lazy val rowCountUpperBound: Option[Long] = None

  override def copy(newChildren: IndexedSeq[BaseIR]): TableIR =
    BlockMatrixToTableApply(
      newChildren(0).asInstanceOf[BlockMatrixIR],
      newChildren(1).asInstanceOf[IR],
      function)

  override lazy val typ: TableType = function.typ(bm.typ, aux.typ)

  override protected[ir] def execute[M[_]: MonadLower](r: LoweringAnalyses): M[TableExecuteIntermediate] =
    for {
      b <- bm.execute
      a <- CompileAndEvaluate[M, Annotation](aux, optimize = false)
      tv <- function.execute(b, a)
  } yield TableValueIntermediate(tv)
}

case class BlockMatrixToTable(child: BlockMatrixIR) extends TableIR {
  lazy val childrenSeq: IndexedSeq[BaseIR] = Array(child)

  lazy val rowCountUpperBound: Option[Long] = None

  def copy(newChildren: IndexedSeq[BaseIR]): TableIR = {
    val IndexedSeq(newChild: BlockMatrixIR) = newChildren
    BlockMatrixToTable(newChild)
  }

  override val typ: TableType = {
    val rvType = TStruct("i" -> TInt64, "j" -> TInt64, "entry" -> TFloat64)
    TableType(rvType, Array[String](), TStruct.empty)
  }

  override protected[ir] def execute[M[_]](r: LoweringAnalyses)(implicit M: MonadLower[M]): M[TableExecuteIntermediate] =
    for {bm <- child.execute; ctx <- M.ask}
        yield TableValueIntermediate(bm.entriesTable(ctx))
}

case class RelationalLetTable(name: String, value: IR, body: TableIR) extends TableIR {
  def typ: TableType = body.typ

  lazy val rowCountUpperBound: Option[Long] = body.rowCountUpperBound

  def childrenSeq: IndexedSeq[BaseIR] = Array(value, body)

  def copy(newChildren: IndexedSeq[BaseIR]): TableIR = {
    val IndexedSeq(newValue: IR, newBody: TableIR) = newChildren
    RelationalLetTable(name, newValue, newBody)
  }
}<|MERGE_RESOLUTION|>--- conflicted
+++ resolved
@@ -6,11 +6,11 @@
 import is.hail.annotations._
 import is.hail.asm4s._
 import is.hail.backend.spark.{SparkBackend, SparkTaskContext}
-import is.hail.expr.ir.lowering.utils._
 import is.hail.backend.{ExecuteContext, HailStateManager, HailTaskContext, TaskFinalizer}
 import is.hail.expr.ir
 import is.hail.expr.ir.functions.{BlockMatrixToTableFunction, IntervalFunctions, MatrixToTableFunction, TableToTableFunction}
 import is.hail.expr.ir.lowering._
+import is.hail.expr.ir.lowering.utils._
 import is.hail.expr.ir.streams.StreamProducer
 import is.hail.io._
 import is.hail.io.avro.AvroTableReader
@@ -2277,10 +2277,9 @@
   def copy(newChildren: IndexedSeq[BaseIR]): TableMultiWayZipJoin =
     TableMultiWayZipJoin(newChildren.asInstanceOf[IndexedSeq[TableIR]], fieldName, globalName)
 
-<<<<<<< HEAD
   override protected[ir] def execute[M[_]](r: LoweringAnalyses)(implicit M: MonadLower[M]): M[TableExecuteIntermediate] =
     for {
-      childValues <- children.traverse(_.execute(r).flatMap(_.asTableValue))
+      childValues <- childrenSeq.traverse(_.execute(r).flatMap(_.asTableValue))
       ctx <- M.ask
       childRVDs = RVD.unify(ctx, childValues.map(_.rvd)).toFastIndexedSeq
       _ <- assertA(childRVDs.forall(_.typ.key.startsWith(typ.key)))
@@ -2304,7 +2303,7 @@
       localNewRowType = PCanonicalStruct(required = true,
         keyFields ++ Array((fieldName, PCanonicalArray(
           PCanonicalStruct(required = false, valueFields: _*), required = true))): _*)
-      localDataLength = children.length
+      localDataLength = childrenSeq.length
       rvMerger = { (rvdCtx: RVDContext, it: Iterator[BoxedArrayBuilder[(RegionValue, Int)]]) =>
         val rvb = new RegionValueBuilder(ctx.stateManager)
         val newRegionValue = RegionValue()
@@ -2313,54 +2312,6 @@
           val rv = rvs(0)._1
           rvb.set(rvdCtx.region)
           rvb.start(localNewRowType)
-=======
-  protected[ir] override def execute(ctx: ExecuteContext, r: LoweringAnalyses): TableExecuteIntermediate = {
-    val sm = ctx.stateManager
-    val childValues = childrenSeq.map(_.execute(ctx, r).asTableValue(ctx))
-
-    val childRVDs = RVD.unify(ctx, childValues.map(_.rvd)).toFastIndexedSeq
-    assert(childRVDs.forall(_.typ.key.startsWith(typ.key)))
-
-    val repartitionedRVDs =
-      if (childRVDs(0).partitioner.satisfiesAllowedOverlap(typ.key.length - 1) &&
-        childRVDs.forall(rvd => rvd.partitioner == childRVDs(0).partitioner))
-        childRVDs.map(_.truncateKey(typ.key.length))
-      else {
-        info("TableMultiWayZipJoin: repartitioning children")
-        val childRanges = childRVDs.flatMap(_.partitioner.coarsenedRangeBounds(typ.key.length))
-        val newPartitioner = RVDPartitioner.generate(ctx.stateManager, typ.keyType, childRanges)
-        childRVDs.map(_.repartition(ctx, newPartitioner))
-      }
-    val newPartitioner = repartitionedRVDs(0).partitioner
-
-    val rvdType = repartitionedRVDs(0).typ
-    val rowType = rvdType.rowType
-    val keyIdx = rvdType.kFieldIdx
-    val valIdx = rvdType.valueFieldIdx
-    val localRVDType = rvdType
-    val keyFields = rvdType.kType.fields.map(f => (f.name, f.typ))
-    val valueFields = rvdType.valueType.fields.map(f => (f.name, f.typ))
-    val localNewRowType = PCanonicalStruct(required = true,
-      keyFields ++ Array((fieldName, PCanonicalArray(
-        PCanonicalStruct(required = false, valueFields: _*), required = true))): _*)
-    val localDataLength = childrenSeq.length
-    val rvMerger = { (ctx: RVDContext, it: Iterator[BoxedArrayBuilder[(RegionValue, Int)]]) =>
-      val rvb = new RegionValueBuilder(sm)
-      val newRegionValue = RegionValue()
-
-      it.map { rvs =>
-        val rv = rvs(0)._1
-        rvb.set(ctx.region)
-        rvb.start(localNewRowType)
-        rvb.startStruct()
-        rvb.addFields(rowType, rv, keyIdx) // Add the key
-        rvb.startMissingArray(localDataLength) // add the values
-        var i = 0
-        while (i < rvs.length) {
-          val (rv, j) = rvs(i)
-          rvb.setArrayIndex(j)
-          rvb.setPresent()
->>>>>>> 3f4c39af
           rvb.startStruct()
           rvb.addFields(rvdType.rowType, rv, rvdType.kFieldIdx) // Add the key
           rvb.startMissingArray(localDataLength) // add the values
@@ -2985,20 +2936,11 @@
 
   val typ: TableType = childrenSeq(0).typ
 
-<<<<<<< HEAD
   protected[ir] override def execute[M[_]](r: LoweringAnalyses)(implicit M: MonadLower[M]): M[TableExecuteIntermediate] =
-    for {tvs <- children.traverse(_.execute(r) >>= (_.asTableValue)); ctx <- M.ask}
+    for {tvs <- childrenSeq.traverse(_.execute(r) >>= (_.asTableValue)); ctx <- M.ask}
       yield TableValueIntermediate(tvs(0).copy(
         rvd = RVD.union(RVD.unify(ctx, tvs.map(_.rvd)), tvs(0).typ.key.length, ctx)
       ))
-=======
-  protected[ir] override def execute(ctx: ExecuteContext, r: LoweringAnalyses): TableExecuteIntermediate = {
-    val tvs = childrenSeq.map(_.execute(ctx, r).asTableValue(ctx))
-    new TableValueIntermediate(
-      tvs(0).copy(
-        rvd = RVD.union(RVD.unify(ctx, tvs.map(_.rvd)), tvs(0).typ.key.length, ctx)))
-  }
->>>>>>> 3f4c39af
 }
 
 case class MatrixRowsTable(child: MatrixIR) extends TableIR {
