--- conflicted
+++ resolved
@@ -1464,11 +1464,7 @@
   colsFieldName: String
 ) extends TableIR {
 
-<<<<<<< HEAD
-  lazy val typ: TableType = LowerMatrixIR.loweredType(child.typ, entriesFieldName, colsFieldName)
-=======
   lazy val typ: TableType = child.typ.toTableType(entriesFieldName, colsFieldName)
->>>>>>> d9c547b7
 
   lazy val children: IndexedSeq[BaseIR] = FastIndexedSeq(child)
 
