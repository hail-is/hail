package is.hail.expr.ir

import is.hail.HailContext
import is.hail.annotations._
import is.hail.asm4s._
import is.hail.backend.ExecuteContext
import is.hail.backend.spark.{SparkBackend, SparkTaskContext}
import is.hail.expr.ir
import is.hail.expr.ir.functions.{BlockMatrixToTableFunction, MatrixToTableFunction, StringFunctions, TableToTableFunction}
import is.hail.expr.ir.lowering.{LowererUnsupportedOperation, TableStage, TableStageDependency}
import is.hail.expr.ir.streams.{StreamArgType, StreamProducer}
import is.hail.io._
import is.hail.io.avro.AvroTableReader
import is.hail.io.fs.FS
import is.hail.io.index.{IndexReadIterator, IndexReader, IndexReaderBuilder, LeafChild}
import is.hail.linalg.{BlockMatrix, BlockMatrixMetadata, BlockMatrixReadRowBlockedRDD}
import is.hail.rvd._
import is.hail.sparkextras.ContextRDD
import is.hail.types._
import is.hail.types.physical._
import is.hail.types.physical.stypes.concrete._
import is.hail.types.physical.stypes.interfaces.{SBaseStruct, SBaseStructValue, SStreamValue, primitive}
import is.hail.types.physical.stypes.primitives.{SInt64, SInt64Value}
import is.hail.types.physical.stypes._
import is.hail.types.virtual._
import is.hail.utils._
import is.hail.utils.prettyPrint.ArrayOfByteArrayInputStream
import org.apache.spark.TaskContext
import org.apache.spark.executor.InputMetrics
import org.apache.spark.sql.Row
import org.json4s.JsonAST.JString
import org.json4s.jackson.JsonMethods
import org.json4s.{DefaultFormats, Extraction, Formats, JValue, ShortTypeHints}

import java.io.{DataInputStream, DataOutputStream, InputStream}
import scala.reflect.ClassTag

object TableIR {
  def read(fs: FS, path: String, dropRows: Boolean = false, requestedType: Option[TableType] = None): TableRead = {
    val successFile = path + "/_SUCCESS"
    if (!fs.exists(path + "/_SUCCESS"))
      fatal(s"write failed: file not found: $successFile")

    val tr = TableNativeReader.read(fs, path, None)
    TableRead(requestedType.getOrElse(tr.fullType), dropRows = dropRows, tr)
  }
}

abstract sealed class TableIR extends BaseIR {
  def typ: TableType

  def partitionCounts: Option[IndexedSeq[Long]] = None

  val rowCountUpperBound: Option[Long]

  final def analyzeAndExecute(ctx: ExecuteContext): TableExecuteIntermediate = {
    val r = Requiredness(this, ctx)
    execute(ctx, new TableRunContext(r))
  }

  protected[ir] def execute(ctx: ExecuteContext, r: TableRunContext): TableExecuteIntermediate =
    fatal("tried to execute unexecutable IR:\n" + Pretty(ctx, this))

  override def copy(newChildren: IndexedSeq[BaseIR]): TableIR

  def unpersist(): TableIR = {
    this match {
      case TableLiteral(typ, rvd, enc, encodedGlobals) => TableLiteral(typ, rvd.unpersist(), enc, encodedGlobals)
      case x => x
    }
  }

  def pyUnpersist(): TableIR = unpersist()
}

class TableRunContext(val req: RequirednessAnalysis)

object TableLiteral {
  def apply(value: TableValue, theHailClassLoader: HailClassLoader): TableLiteral = {
    TableLiteral(value.typ, value.rvd, value.globals.encoding, value.globals.encodeToByteArrays(theHailClassLoader))
  }
}

case class TableLiteral(typ: TableType, rvd: RVD, enc: AbstractTypedCodecSpec, encodedGlobals: Array[Array[Byte]]) extends TableIR {
  val children: IndexedSeq[BaseIR] = Array.empty[BaseIR]

  lazy val rowCountUpperBound: Option[Long] = None

  def copy(newChildren: IndexedSeq[BaseIR]): TableLiteral = {
    assert(newChildren.isEmpty)
    TableLiteral(typ, rvd, enc, encodedGlobals)
  }

  protected[ir] override def execute(ctx: ExecuteContext, r: TableRunContext): TableExecuteIntermediate = {
    val (globalPType: PStruct, dec) = enc.buildDecoder(ctx, typ.globalType)

    val bais = new ArrayOfByteArrayInputStream(encodedGlobals)
    val globalOffset = dec.apply(bais, ctx.theHailClassLoader).readRegionValue(ctx.r)
    new TableValueIntermediate(TableValue(ctx, typ, BroadcastRow(ctx, RegionValue(ctx.r, globalOffset), globalPType), rvd))
  }
}

object TableReader {
  implicit val formats: Formats = RelationalSpec.formats + ShortTypeHints(
    List(classOf[TableNativeZippedReader])
  ) + new NativeReaderOptionsSerializer()

  def fromJValue(fs: FS, jv: JValue): TableReader = {
    (jv \ "name").extract[String] match {
      case "TableNativeReader" => TableNativeReader.fromJValue(fs, jv)
      case "TableFromBlockMatrixNativeReader" => TableFromBlockMatrixNativeReader.fromJValue(fs, jv)
      case "StringTableReader" => StringTableReader.fromJValue(fs, jv)
      case "AvroTableReader" => AvroTableReader.fromJValue(jv)
      case _ => jv.extract[TableReader]
    }
  }

  val uidFieldName = "__row_uid"
}

object LoweredTableReader {

  private[this] val coercerCache: Cache[Any, LoweredTableReaderCoercer] = new Cache(32)

  def makeCoercer(
    ctx: ExecuteContext,
    key: IndexedSeq[String],
    partitionKey: Int,
    uidFieldName: String,
    contextType: TStruct,
    contexts: IndexedSeq[Any],
    keyType: TStruct,
    bodyPType: (TStruct) => PStruct,
    keys: (TStruct) => (Region, HailClassLoader, FS, Any) => Iterator[Long],
    context: String,
    cacheKey: Any
  ): LoweredTableReaderCoercer = {
    assert(key.nonEmpty)
    assert(contexts.nonEmpty)
    assert(contextType.hasField("partitionIndex"))
    assert(contextType.fieldType("partitionIndex") == TInt32)

    val nPartitions = contexts.length
    val sampleSize = math.min(nPartitions * 20, 1000000)
    val samplesPerPartition = sampleSize / nPartitions

    val pkType = keyType.typeAfterSelectNames(key.take(partitionKey))

    def selectPK(k: IR): IR =
      SelectFields(k, key.take(partitionKey))

<<<<<<< HEAD
    val prevkey = AggSignature(PrevNonnull(),
      FastIndexedSeq(),
      FastIndexedSeq(keyType))

    val count = AggSignature(Count(),
      FastIndexedSeq(),
      FastIndexedSeq())

    val xType = TStruct(
      "key" -> keyType,
      "token" -> TFloat64,
      "prevkey" -> keyType)

    val samplekey = AggSignature(TakeBy(),
      FastIndexedSeq(TInt32),
      FastIndexedSeq(keyType, TFloat64))

    val sum = AggSignature(Sum(),
      FastIndexedSeq(),
      FastIndexedSeq(TInt64))

    val minkey = AggSignature(TakeBy(),
      FastIndexedSeq(TInt32),
      FastIndexedSeq(keyType, keyType))

    val maxkey = AggSignature(TakeBy(Descending),
      FastIndexedSeq(TInt32),
      FastIndexedSeq(keyType, keyType))

    val scanBody = (ctx: IR) => StreamAgg(
      StreamAggScan(
        ReadPartition(ctx, keyType, new PartitionIteratorLongReader(
          keyType,
          uidFieldName,
          contextType,
          (requestedType: Type) => bodyPType(requestedType.asInstanceOf[TStruct]),
          (requestedType: Type) => keys(requestedType.asInstanceOf[TStruct]))),
        "key",
        MakeStruct(FastIndexedSeq(
          "key" -> Ref("key", keyType),
          "token" -> invokeSeeded("rand_unif", 1, TFloat64, NA(TRNGState), F64(0.0), F64(1.0)),
          "prevkey" -> ApplyScanOp(FastIndexedSeq(), FastIndexedSeq(Ref("key", keyType)), prevkey)))),
      "x",
      Let("n", ApplyAggOp(FastIndexedSeq(), FastIndexedSeq(), count),
        AggLet("key", GetField(Ref("x", xType), "key"),
          MakeStruct(FastIndexedSeq(
            "n" -> Ref("n", TInt64),
            "minkey" ->
              ApplyAggOp(
                FastIndexedSeq(I32(1)),
                FastIndexedSeq(Ref("key", keyType), Ref("key", keyType)),
                minkey),
            "maxkey" ->
              ApplyAggOp(
                FastIndexedSeq(I32(1)),
                FastIndexedSeq(Ref("key", keyType), Ref("key", keyType)),
                maxkey),
            "ksorted" ->
              ApplyComparisonOp(EQ(TInt64),
                ApplyAggOp(
                  FastIndexedSeq(),
                  FastIndexedSeq(
                    invoke("toInt64", TInt64,
                      invoke("lor", TBoolean,
                        IsNA(GetField(Ref("x", xType), "prevkey")),
                        ApplyComparisonOp(LTEQ(keyType),
                          GetField(Ref("x", xType), "prevkey"),
                          GetField(Ref("x", xType), "key"))))),
                  sum),
                Ref("n", TInt64)),
            "pksorted" ->
              ApplyComparisonOp(EQ(TInt64),
                ApplyAggOp(
                  FastIndexedSeq(),
                  FastIndexedSeq(
                    invoke("toInt64", TInt64,
                      invoke("lor", TBoolean,
                        IsNA(selectPK(GetField(Ref("x", xType), "prevkey"))),
                        ApplyComparisonOp(LTEQ(pkType),
                          selectPK(GetField(Ref("x", xType), "prevkey")),
                          selectPK(GetField(Ref("x", xType), "key")))))),
                  sum),
                Ref("n", TInt64)),
            "sample" -> ApplyAggOp(
              FastIndexedSeq(I32(samplesPerPartition)),
              FastIndexedSeq(GetField(Ref("x", xType), "key"), GetField(Ref("x", xType), "token")),
              samplekey))),
          isScan = false)))

    val scanResult = CollectDistributedArray(
      ToStream(Literal(TArray(contextType), contexts)),
      MakeStruct(FastIndexedSeq()),
      "context",
      "globals",
      scanBody(Ref("context", contextType)), NA(TString), "table_coerce_sortedness")

    val sortedPartDataIR = sortIR(bindIR(scanResult) { scanResult =>
      mapIR(
        filterIR(
=======
    val cacheKeyWithInfo = (partitionKey, keyType, key, cacheKey)
    coercerCache.get(cacheKeyWithInfo) match {
      case Some(r) => r
      case None =>
        info(s"scanning $context for sortedness...")
        val prevkey = AggSignature(PrevNonnull(),
          FastIndexedSeq(),
          FastIndexedSeq(keyType))

        val count = AggSignature(Count(),
          FastIndexedSeq(),
          FastIndexedSeq())

        val xType = TStruct(
          "key" -> keyType,
          "token" -> TFloat64,
          "prevkey" -> keyType)

        val samplekey = AggSignature(TakeBy(),
          FastIndexedSeq(TInt32),
          FastIndexedSeq(keyType, TFloat64))

        val sum = AggSignature(Sum(),
          FastIndexedSeq(),
          FastIndexedSeq(TInt64))

        val minkey = AggSignature(TakeBy(),
          FastIndexedSeq(TInt32),
          FastIndexedSeq(keyType, keyType))

        val maxkey = AggSignature(TakeBy(Descending),
          FastIndexedSeq(TInt32),
          FastIndexedSeq(keyType, keyType))

        val scanBody = (ctx: IR) => StreamAgg(
          StreamAggScan(
            ReadPartition(ctx, keyType, new PartitionIteratorLongReader(
              keyType,
              contextType,
              (requestedType: Type) => bodyPType(requestedType.asInstanceOf[TStruct]),
              (requestedType: Type) => keys(requestedType.asInstanceOf[TStruct]))),
            "key",
            MakeStruct(FastIndexedSeq(
              "key" -> Ref("key", keyType),
              "token" -> invokeSeeded("rand_unif", 1, TFloat64, NA(TRNGState), F64(0.0), F64(1.0)),
              "prevkey" -> ApplyScanOp(FastIndexedSeq(), FastIndexedSeq(Ref("key", keyType)), prevkey)))),
          "x",
          Let("n", ApplyAggOp(FastIndexedSeq(), FastIndexedSeq(), count),
            AggLet("key", GetField(Ref("x", xType), "key"),
              MakeStruct(FastIndexedSeq(
                "n" -> Ref("n", TInt64),
                "minkey" ->
                  ApplyAggOp(
                    FastIndexedSeq(I32(1)),
                    FastIndexedSeq(Ref("key", keyType), Ref("key", keyType)),
                    minkey),
                "maxkey" ->
                  ApplyAggOp(
                    FastIndexedSeq(I32(1)),
                    FastIndexedSeq(Ref("key", keyType), Ref("key", keyType)),
                    maxkey),
                "ksorted" ->
                  ApplyComparisonOp(EQ(TInt64),
                    ApplyAggOp(
                      FastIndexedSeq(),
                      FastIndexedSeq(
                        invoke("toInt64", TInt64,
                          invoke("lor", TBoolean,
                            IsNA(GetField(Ref("x", xType), "prevkey")),
                            ApplyComparisonOp(LTEQ(keyType),
                              GetField(Ref("x", xType), "prevkey"),
                              GetField(Ref("x", xType), "key"))))),
                      sum),
                    Ref("n", TInt64)),
                "pksorted" ->
                  ApplyComparisonOp(EQ(TInt64),
                    ApplyAggOp(
                      FastIndexedSeq(),
                      FastIndexedSeq(
                        invoke("toInt64", TInt64,
                          invoke("lor", TBoolean,
                            IsNA(selectPK(GetField(Ref("x", xType), "prevkey"))),
                            ApplyComparisonOp(LTEQ(pkType),
                              selectPK(GetField(Ref("x", xType), "prevkey")),
                              selectPK(GetField(Ref("x", xType), "key")))))),
                      sum),
                    Ref("n", TInt64)),
                "sample" -> ApplyAggOp(
                  FastIndexedSeq(I32(samplesPerPartition)),
                  FastIndexedSeq(GetField(Ref("x", xType), "key"), GetField(Ref("x", xType), "token")),
                  samplekey))),
              isScan = false)))

        val scanResult = CollectDistributedArray(
          ToStream(Literal(TArray(contextType), contexts)),
          MakeStruct(FastIndexedSeq()),
          "context",
          "globals",
          scanBody(Ref("context", contextType)), NA(TString), "table_coerce_sortedness")

        val sortedPartDataIR = sortIR(bindIR(scanResult) { scanResult =>
>>>>>>> 417b7491
          mapIR(
            filterIR(
              mapIR(
                rangeIR(I32(0), ArrayLen(scanResult))) { i =>
                InsertFields(
                  ArrayRef(scanResult, i),
                  FastIndexedSeq("i" -> i))
              }) { row => ArrayLen(GetField(row, "minkey")) > 0 }
          ) { row =>
            InsertFields(row, FastSeq(
              ("minkey", ArrayRef(GetField(row, "minkey"), I32(0))),
              ("maxkey", ArrayRef(GetField(row, "maxkey"), I32(0)))))
          }
        }) { (l, r) =>
          ApplyComparisonOp(LT(TStruct("minkey" -> keyType, "maxkey" -> keyType)),
            SelectFields(l, FastSeq("minkey", "maxkey")),
            SelectFields(r, FastSeq("minkey", "maxkey")))
        }
        val partDataElt = coerce[TArray](sortedPartDataIR.typ).elementType

        val summary =
          Let("sortedPartData", sortedPartDataIR,
            MakeStruct(FastIndexedSeq(
              "ksorted" ->
                invoke("land", TBoolean,
                  StreamFold(ToStream(Ref("sortedPartData", sortedPartDataIR.typ)),
                    True(),
                    "acc",
                    "partDataWithIndex",
                    invoke("land", TBoolean,
                      Ref("acc", TBoolean),
                      GetField(Ref("partDataWithIndex", partDataElt), "ksorted"))),
                  StreamFold(
                    StreamRange(
                      I32(0),
                      ArrayLen(Ref("sortedPartData", sortedPartDataIR.typ)) - I32(1),
                      I32(1)),
                    True(),
                    "acc", "i",
                    invoke("land", TBoolean,
                      Ref("acc", TBoolean),
                      ApplyComparisonOp(LTEQ(keyType),
                        GetField(
                          ArrayRef(Ref("sortedPartData", sortedPartDataIR.typ), Ref("i", TInt32)),
                          "maxkey"),
                        GetField(
                          ArrayRef(Ref("sortedPartData", sortedPartDataIR.typ), Ref("i", TInt32) + I32(1)),
                          "minkey"))))),
              "pksorted" ->
                invoke("land", TBoolean,
                  StreamFold(ToStream(Ref("sortedPartData", sortedPartDataIR.typ)),
                    True(),
                    "acc",
                    "partDataWithIndex",
                    invoke("land", TBoolean,
                      Ref("acc", TBoolean),
                      GetField(Ref("partDataWithIndex", partDataElt), "pksorted"))),
                  StreamFold(
                    StreamRange(
                      I32(0),
                      ArrayLen(Ref("sortedPartData", sortedPartDataIR.typ)) - I32(1),
                      I32(1)),
                    True(),
                    "acc", "i",
                    invoke("land", TBoolean,
                      Ref("acc", TBoolean),
                      ApplyComparisonOp(LTEQ(pkType),
                        selectPK(GetField(
                          ArrayRef(Ref("sortedPartData", sortedPartDataIR.typ), Ref("i", TInt32)),
                          "maxkey")),
                        selectPK(GetField(
                          ArrayRef(Ref("sortedPartData", sortedPartDataIR.typ), Ref("i", TInt32) + I32(1)),
                          "minkey")))))),
              "sortedPartData" -> Ref("sortedPartData", sortedPartDataIR.typ))))

        val (Some(PTypeReferenceSingleCodeType(resultPType: PStruct)), f) = Compile[AsmFunction1RegionLong](ctx,
          FastIndexedSeq(),
          FastIndexedSeq[TypeInfo[_]](classInfo[Region]), LongInfo,
          summary,
          optimize = true)

        val a = f(ctx.theHailClassLoader, ctx.fs, 0, ctx.r)(ctx.r)
        val s = SafeRow(resultPType, a)

        val ksorted = s.getBoolean(0)
        val pksorted = s.getBoolean(1)
        val sortedPartData = s.getAs[IndexedSeq[Row]](2)

        val coercer = if (ksorted) {
          info(s"Coerced sorted ${ context } - no additional import work to do")

          new LoweredTableReaderCoercer {
            def coerce(ctx: ExecuteContext,
              globals: IR,
              contextType: Type,
              contexts: IndexedSeq[Any],
              body: IR => IR): TableStage = {
              val partOrigIndex = sortedPartData.map(_.getInt(6))

              val partitioner = new RVDPartitioner(keyType,
                sortedPartData.map { partData =>
                  Interval(partData.get(1), partData.get(2), includesStart = true, includesEnd = true)
                },
                key.length)

              TableStage(globals, partitioner, TableStageDependency.none,
                ToStream(Literal(TArray(contextType), partOrigIndex.map(i => contexts(i)))),
                body)
            }
          }
        } else if (pksorted) {
          info(s"Coerced prefix-sorted $context, requiring additional sorting within data partitions on each query.")

          new LoweredTableReaderCoercer {
            private[this] def selectPK(r: Row): Row = {
              val a = new Array[Any](partitionKey)
              var i = 0
              while (i < partitionKey) {
                a(i) = r.get(i)
                i += 1
              }
              Row.fromSeq(a)
            }

            def coerce(ctx: ExecuteContext,
              globals: IR,
              contextType: Type,
              contexts: IndexedSeq[Any],
              body: IR => IR): TableStage = {
              val partOrigIndex = sortedPartData.map(_.getInt(6))

              val partitioner = new RVDPartitioner(pkType,
                sortedPartData.map { partData =>
                  Interval(selectPK(partData.getAs[Row](1)), selectPK(partData.getAs[Row](2)), includesStart = true, includesEnd = true)
                }, pkType.size)

              val pkPartitioned = TableStage(globals, partitioner, TableStageDependency.none,
                ToStream(Literal(TArray(contextType), partOrigIndex.map(i => contexts(i)))),
                body)

              pkPartitioned
                .extendKeyPreservesPartitioning(key)
                .mapPartition(None) { part =>
                  flatMapIR(StreamGroupByKey(part, pkType.fieldNames, missingEqual = true)) { inner =>
                    ToStream(sortIR(inner) { case (l, r) => ApplyComparisonOp(LT(l.typ), l, r) })
                  }
                }
            }
          }
        } else {
          info(s"$context is out of order..." +
            s"\n  Write the dataset to disk before running multiple queries to avoid multiple costly data shuffles.")

          new LoweredTableReaderCoercer {
            def coerce(ctx: ExecuteContext,
              globals: IR,
              contextType: Type,
              contexts: IndexedSeq[Any],
              body: IR => IR): TableStage = {
              val partOrigIndex = sortedPartData.map(_.getInt(6))

              val partitioner = RVDPartitioner.unkeyed(sortedPartData.length)

              val tableStage = TableStage(globals, partitioner, TableStageDependency.none,
                ToStream(Literal(TArray(contextType), partOrigIndex.map(i => contexts(i)))),
                body)

              val rowRType = VirtualTypeWithReq(bodyPType(tableStage.rowType)).r.asInstanceOf[RStruct]

              ctx.backend.lowerDistributedSort(ctx,
                tableStage,
                keyType.fieldNames.map(f => SortField(f, Ascending)),
                Map.empty,
                rowRType
              )
            }
          }
        }
        if (ctx.backend.shouldCacheQueryInfo)
          coercerCache += (cacheKeyWithInfo -> coercer)
        coercer
    }
  }
}

abstract class TableReader {
  def pathsUsed: Seq[String]

  def apply(ctx: ExecuteContext, requestedType: TableType, dropRows: Boolean): TableValue

  def partitionCounts: Option[IndexedSeq[Long]]

  def isDistinctlyKeyed: Boolean = false // FIXME: No default value

  def uidType: Type

  def fullTypeWithoutUIDs: TableType

  val fullType: TableType = if (fullTypeWithoutUIDs.rowType.hasField(uidFieldName))
    fullTypeWithoutUIDs
  else
    fullTypeWithoutUIDs.copy(
      rowType = fullTypeWithoutUIDs.rowType.insertFields(
        Array((uidFieldName, uidType))))

  protected def concreteRowRequiredness(ctx: ExecuteContext, requestedType: TableType): VirtualTypeWithReq

  protected def uidRequiredness: VirtualTypeWithReq

  protected def globalRequiredness(ctx: ExecuteContext, requestedType: TableType): VirtualTypeWithReq

  def rowAndGlobalRequiredness(ctx: ExecuteContext, requestedType: TableType): (VirtualTypeWithReq, VirtualTypeWithReq) = {
    val requestedUID = requestedType.rowType.hasField(uidFieldName)
    val concreteRowType = if (requestedUID)
      requestedType.rowType.deleteKey(uidFieldName)
    else
      requestedType.rowType
    val concreteRowReq = concreteRowRequiredness(ctx, requestedType.copy(rowType = concreteRowType))
    val rowReq = if (requestedUID) {
      val concreteRFields = concreteRowReq.r.asInstanceOf[RStruct].fields
      VirtualTypeWithReq(
        requestedType.rowType,
        RStruct(concreteRFields :+ RField(uidFieldName, uidRequiredness.r, concreteRFields.length)))
    } else {
      concreteRowReq
    }

    val globalReq = globalRequiredness(ctx, requestedType)

    (rowReq, globalReq)
  }

  def toJValue: JValue = {
    Extraction.decompose(this)(TableReader.formats)
  }

  def renderShort(): String

  def defaultRender(): String = {
    StringEscapeUtils.escapeString(JsonMethods.compact(toJValue))
  }

  def lowerGlobals(ctx: ExecuteContext, requestedGlobalsType: TStruct): IR =
    throw new LowererUnsupportedOperation(s"${ getClass.getSimpleName }.lowerGlobals not implemented")

  def lower(ctx: ExecuteContext, requestedType: TableType): TableStage =
    throw new LowererUnsupportedOperation(s"${ getClass.getSimpleName }.lower not implemented")

  final def uidFieldName = TableReader.uidFieldName
}

object TableNativeReader {
  def read(fs: FS, path: String, options: Option[NativeReaderOptions]): TableNativeReader =
    TableNativeReader(fs, TableNativeReaderParameters(path, options))

  def apply(fs: FS, params: TableNativeReaderParameters): TableNativeReader = {
    val spec = (RelationalSpec.read(fs, params.path): @unchecked) match {
      case ts: AbstractTableSpec => ts
      case _: AbstractMatrixTableSpec => fatal(s"file is a MatrixTable, not a Table: '${ params.path }'")
    }

    val filterIntervals = params.options.map(_.filterIntervals).getOrElse(false)

    if (filterIntervals && !spec.indexed)
      fatal(
        """`intervals` specified on an unindexed table.
          |This table was written using an older version of hail
          |rewrite the table in order to create an index to proceed""".stripMargin)

    new TableNativeReader(params, spec)
  }

  def fromJValue(fs: FS, jv: JValue): TableNativeReader = {
    implicit val formats: Formats = DefaultFormats + new NativeReaderOptionsSerializer()
    val params = jv.extract[TableNativeReaderParameters]
    TableNativeReader(fs, params)
  }
}


case class PartitionRVDReader(rvd: RVD, uidFieldName: String) extends PartitionReader {
  override def contextType: Type = TInt32

  override def fullRowType: TStruct = rvd.rowType.insertFields(Array(uidFieldName -> TTuple(TInt64, TInt64)))

  override def rowRequiredness(requestedType: TStruct): RStruct = {
    val tr = TypeWithRequiredness(requestedType).asInstanceOf[RStruct]
    tr.fromPType(rvd.rowPType)
    tr
  }

  def emitStream(
    ctx: ExecuteContext,
    cb: EmitCodeBuilder,
    context: EmitCode,
    partitionRegion: Value[Region],
    requestedType: TStruct): IEmitCode = {

    val mb = cb.emb

    val (Some(PTypeReferenceSingleCodeType(upcastPType: PBaseStruct)), upcast) = Compile[AsmFunction2RegionLongLong](ctx,
      FastIndexedSeq(("elt", SingleCodeEmitParamType(true, PTypeReferenceSingleCodeType(rvd.rowPType)))),
      FastIndexedSeq(classInfo[Region], LongInfo),
      LongInfo,
      PruneDeadFields.upcast(ctx, Ref("elt", rvd.rowType), requestedType))

    val upcastCode = mb.getObject[Function4[HailClassLoader, FS, Int, Region, AsmFunction2RegionLongLong]](upcast)

    val rowPType = rvd.rowPType.subsetTo(requestedType)

    val createUID = requestedType.hasField(uidFieldName)

    assert(upcastPType == rowPType,
      s"ptype mismatch:\n  upcast: $upcastPType\n  computed: ${rowPType}")

    context.toI(cb).map(cb) { partIdx =>
      val iterator = mb.genFieldThisRef[Iterator[Long]]("rvdreader_iterator")
      val next = mb.genFieldThisRef[Long]("rvdreader_next")
      val curIdx = mb.genFieldThisRef[Long]("rvdreader_curIdx")

      val region = mb.genFieldThisRef[Region]("rvdreader_region")
      val upcastF = mb.genFieldThisRef[AsmFunction2RegionLongLong]("rvdreader_upcast")

      val broadcastRVD = mb.getObject[BroadcastRVD](new BroadcastRVD(ctx.backend.asSpark("RVDReader"), rvd))

      val producer = new StreamProducer {
        override val length: Option[EmitCodeBuilder => Code[Int]] = None

        override def initialize(cb: EmitCodeBuilder): Unit = {
          cb.assign(curIdx, 0L)
          cb.assign(iterator, broadcastRVD.invoke[Int, Region, Region, Iterator[Long]](
            "computePartition", partIdx.asInt.value, region, partitionRegion))
          cb.assign(upcastF, Code.checkcast[AsmFunction2RegionLongLong](upcastCode.invoke[AnyRef, AnyRef, AnyRef, AnyRef, AnyRef](
            "apply", cb.emb.ecb.emodb.getHailClassLoader, cb.emb.ecb.emodb.getFS, Code.boxInt(0), partitionRegion)))
        }
        override val elementRegion: Settable[Region] = region
        override val requiresMemoryManagementPerElement: Boolean = true
        override val LproduceElement: CodeLabel = mb.defineAndImplementLabel { cb =>
          cb.ifx(!iterator.invoke[Boolean]("hasNext"), cb.goto(LendOfStream))
          cb.assign(curIdx, curIdx + 1)
          cb.assign(next, upcastF.invoke[Region, Long, Long]("apply", region, Code.longValue(iterator.invoke[java.lang.Long]("next"))))
          cb.goto(LproduceElementDone)
        }
        override val element: EmitCode = EmitCode.fromI(mb) { cb =>
          if (createUID) {
            val uid = SStackStruct.constructFromArgs(cb, region, TTuple(TInt64, TInt64),
              EmitCode.present(mb, partIdx), EmitCode.present(mb, primitive(cb.memoize(curIdx - 1))))
            IEmitCode.present(cb, upcastPType.loadCheapSCode(cb, next)
              ._insert(requestedType, uidFieldName -> EmitValue.present(uid)))
          } else {
            IEmitCode.present(cb, upcastPType.loadCheapSCode(cb, next))
          }
        }

        override def close(cb: EmitCodeBuilder): Unit = {}
      }

      SStreamValue(producer)
    }
  }

  def toJValue: JValue = JString("<PartitionRVDReader>") // cannot be parsed, but need a printout for Pretty
}

trait AbstractNativeReader extends PartitionReader {
  def uidFieldName: String

  def spec: AbstractTypedCodecSpec

  override def rowRequiredness(requestedType: TStruct): RStruct = {
    val tr = TypeWithRequiredness(requestedType).asInstanceOf[RStruct]
    val pType = if (requestedType.hasField(uidFieldName)) {
      val basePType = spec.decodedPType(requestedType.deleteKey(uidFieldName)).asInstanceOf[PStruct]
      val uidPType = PCanonicalTuple(true, PInt64Required, PInt64Required)
      basePType.insertFields(Array(uidFieldName -> uidPType))
    } else {
      spec.decodedPType(requestedType)
    }
    tr.fromPType(pType)
    tr
  }

  def fullRowType: TStruct = spec.encodedVirtualType.asInstanceOf[TStruct]
    .insertFields(Array(uidFieldName -> TTuple(TInt64, TInt64)))
}

case class PartitionNativeReader(spec: AbstractTypedCodecSpec, uidFieldName: String)
  extends AbstractNativeReader {

  def contextType: Type = TStruct("partitionIndex" -> TInt64, "partitionPath" -> TString)

  def emitStream(
    ctx: ExecuteContext,
    cb: EmitCodeBuilder,
    context: EmitCode,
    partitionRegion: Value[Region],
    requestedType: TStruct): IEmitCode = {

    val mb = cb.emb

    val insertUID: Boolean = requestedType.hasField(uidFieldName) && !spec.encodedVirtualType.asInstanceOf[TStruct].hasField(uidFieldName)
    val concreteType: TStruct = if (insertUID)
      requestedType.deleteKey(uidFieldName)
    else
      requestedType

    val concreteSType = spec.encodedType.decodedSType(concreteType).asInstanceOf[SBaseStruct]
    val uidSType: SStackStruct = SStackStruct(
      TTuple(TInt64, TInt64),
      Array(EmitType(SInt64, true), EmitType(SInt64, true)))
    val elementSType = if (insertUID)
      SInsertFieldsStruct(requestedType, concreteSType,
        Array(uidFieldName -> EmitType(uidSType, true)))
    else
      concreteSType

    context.toI(cb).map(cb) { case ctxStruct: SBaseStructValue =>
      val partIdx = cb.memoizeField(ctxStruct.loadField(cb, "partitionIndex").get(cb), "partIdx")
      val rowIdx = mb.genFieldThisRef[Long]("pnr_rowidx")
      val pathString = ctxStruct.loadField(cb, "partitionPath").get(cb).asString.loadString(cb)
      val xRowBuf = mb.genFieldThisRef[InputBuffer]("pnr_xrowbuf")
      val next = mb.newPSettable(mb.fieldBuilder, elementSType, "pnr_next")
      val region = mb.genFieldThisRef[Region]("pnr_region")

      val producer = new StreamProducer {
        override val length: Option[EmitCodeBuilder => Code[Int]] = None

        override def initialize(cb: EmitCodeBuilder): Unit = {
          cb.assign(xRowBuf, spec.buildCodeInputBuffer(mb.open(pathString, checkCodec = true)))
          cb.assign(rowIdx, -1L)
        }
        override val elementRegion: Settable[Region] = region
        override val requiresMemoryManagementPerElement: Boolean = true
        override val LproduceElement: CodeLabel = mb.defineAndImplementLabel { cb =>
          cb.ifx(!xRowBuf.readByte().toZ, cb.goto(LendOfStream))

          val base = spec.encodedType.buildDecoder(concreteType, cb.emb.ecb).apply(cb, region, xRowBuf).asBaseStruct
          if (insertUID) {
            cb.assign(rowIdx, rowIdx + 1)
            val uid = EmitValue.present(
              new SStackStructValue(uidSType, Array(
                EmitValue.present(partIdx),
                EmitValue.present(new SInt64Value(rowIdx)))))
            cb.assign(next, base._insert(requestedType, uidFieldName -> uid))
          } else
            cb.assign(next, base)

          cb.goto(LproduceElementDone)
        }

        override val element: EmitCode = EmitCode.present(mb, next)

        override def close(cb: EmitCodeBuilder): Unit = cb += xRowBuf.close()
      }
      SStreamValue(producer)
    }
  }

  def toJValue: JValue = Extraction.decompose(this)(PartitionReader.formats)
}

case class PartitionNativeReaderIndexed(
  spec: AbstractTypedCodecSpec,
  indexSpec: AbstractIndexSpec,
  key: IndexedSeq[String],
  uidFieldName: String
) extends AbstractNativeReader {
  def contextType: Type = TStruct(
    "partitionIndex" -> TInt64,
    "partitionPath" -> TString,
    "indexPath" -> TString,
    "interval" -> RVDPartitioner.intervalIRRepresentation(spec.encodedVirtualType.asInstanceOf[TStruct].select(key)._1))

  def emitStream(
    ctx: ExecuteContext,
    cb: EmitCodeBuilder,
    context: EmitCode,
    partitionRegion: Value[Region],
    requestedType: TStruct): IEmitCode = {

    val mb = cb.emb

    val insertUID: Boolean = requestedType.hasField(uidFieldName)
    val concreteType: TStruct = if (insertUID)
      requestedType.deleteKey(uidFieldName)
    else
      requestedType

    val (eltType: PBaseStruct, makeDec) = spec.buildDecoder(ctx, concreteType)
    val concreteSType: SBaseStructPointer = SBaseStructPointer(eltType.setRequired(false).asInstanceOf[PBaseStruct])
    val uidSType: SStackStruct = SStackStruct(
      TTuple(TInt64, TInt64),
      Array(EmitType(SInt64, true), EmitType(SInt64, true)))
    val eltSType: SBaseStruct = if (insertUID)
      SInsertFieldsStruct(requestedType, concreteSType,
        Array(uidFieldName -> EmitType(uidSType, true)))
    else
      concreteSType

    val (keyType, annotationType) = indexSpec.types
    val (leafPType: PStruct, leafDec) = indexSpec.leafCodec.buildDecoder(ctx, indexSpec.leafCodec.encodedVirtualType)
    val (intPType: PStruct, intDec) = indexSpec.internalNodeCodec.buildDecoder(ctx, indexSpec.internalNodeCodec.encodedVirtualType)
    val mkIndexReader = IndexReaderBuilder.withDecoders(leafDec, intDec, keyType, annotationType, leafPType, intPType)

    val makeIndexCode = mb.getObject[Function5[HailClassLoader, FS, String, Int, RegionPool, IndexReader]](mkIndexReader)
    val makeDecCode = mb.getObject[(InputStream, HailClassLoader) => Decoder](makeDec)

    context.toI(cb).map(cb) { case ctxStruct: SBaseStructValue =>

      val getIndexReader: Code[String] => Code[IndexReader] = { (indexPath: Code[String]) =>
        Code.checkcast[IndexReader](
          makeIndexCode.invoke[AnyRef, AnyRef, AnyRef, AnyRef, AnyRef, AnyRef](
            "apply", mb.getHailClassLoader, mb.getFS, indexPath, Code.boxInt(8), mb.ecb.pool()))
      }

      val partIdx = cb.memoizeField(ctxStruct.loadField(cb, "partitionIndex").get(cb), "partIdx")

      val next = mb.newPField("pnr_next", eltSType)
      val idxr = mb.genFieldThisRef[IndexReader]("pnri_idx_reader")
      val it = mb.genFieldThisRef[IndexReadIterator]("pnri_idx_iterator")

      val region = mb.genFieldThisRef[Region]("pnr_region")

      val producer = new StreamProducer {
        override val length: Option[EmitCodeBuilder => Code[Int]] = None

        override def initialize(cb: EmitCodeBuilder): Unit = {
          cb.assign(idxr, getIndexReader(ctxStruct
            .loadField(cb, "indexPath")
            .get(cb)
            .asString
            .loadString(cb)))
          cb.assign(it,
            Code.newInstance8[IndexReadIterator,
              HailClassLoader,
              (InputStream, HailClassLoader) => Decoder,
              Region,
              InputStream,
              IndexReader,
              String,
              Interval,
              InputMetrics](
              mb.ecb.getHailClassLoader,
              makeDecCode,
              region,
              mb.open(ctxStruct.loadField(cb, "partitionPath")
                .get(cb)
                .asString
                .loadString(cb), true),
              idxr,
              Code._null[String],
              ctxStruct.loadField(cb, "interval")
                .consumeCode[Interval](cb,
                  cb.memoize(Code._fatal[Interval]("")),
                  { pc =>
                    val pt = PType.canonical(pc.st.storageType()).asInstanceOf[PInterval]
                    val copied = pc.copyToRegion(cb, region, SIntervalPointer(pt)).asInterval
                    val javaInterval = coerce[Interval](StringFunctions.svalueToJavaValue(cb, region, copied))
                    cb.memoize(Code.invokeScalaObject1[AnyRef, Interval](
                      RVDPartitioner.getClass,
                      "irRepresentationToInterval",
                      javaInterval))
                  }
                ),
              Code._null[InputMetrics]
            ))
        }
        override val elementRegion: Settable[Region] = region
        override val requiresMemoryManagementPerElement: Boolean = true
        override val LproduceElement: CodeLabel = mb.defineAndImplementLabel { cb =>
          cb.ifx(!it.invoke[Boolean]("hasNext"), cb.goto(LendOfStream))
          val base = new SBaseStructPointerValue(concreteSType, cb.memoize(it.invoke[Long]("_next")))
          if (insertUID)
            cb.assign(next, new SInsertFieldsStructValue(
              eltSType.asInstanceOf[SInsertFieldsStruct],
              base,
              Array(EmitValue.present(
                new SStackStructValue(uidSType, Array(
                  EmitValue.present(partIdx),
                  EmitValue.present(new SInt64Value(cb.memoize(it.invoke[Long]("getCurIdx"))))))))))
          else
            cb.assign(next, base)
          cb.goto(LproduceElementDone)

        }
        override val element: EmitCode = EmitCode.present(mb, next)

        override def close(cb: EmitCodeBuilder): Unit = cb += it.invoke[Unit]("close")
      }
      SStreamValue(producer)
    }
  }

  def toJValue: JValue = Extraction.decompose(this)(PartitionReader.formats)
}

// Result uses the uid field name and values from the right input, and ignores
// uids from the left.
case class PartitionZippedNativeReader(left: PartitionReader, right: PartitionReader)
  extends PartitionReader {

  def uidFieldName = right.uidFieldName

  def contextType: Type = TStruct(
    "leftContext" -> left.contextType,
    "rightContext" -> right.contextType)

  def splitRequestedType(requestedType: TStruct): (TStruct, TStruct) = {
    val leftStruct = left.fullRowType.deleteKey(left.uidFieldName)
    val rightStruct = right.fullRowType

    val lRequested = requestedType.select(requestedType.fieldNames.filter(leftStruct.hasField))._1
    val rRequested = requestedType.select(requestedType.fieldNames.filter(rightStruct.hasField))._1

    (lRequested, rRequested)
  }

  override def rowRequiredness(requestedType: TStruct): RStruct = {
    val (lRequested, rRequested) = splitRequestedType(requestedType)
    val lRequired = left.rowRequiredness(lRequested)
    val rRequired = right.rowRequiredness(rRequested)

    RStruct(requestedType.fieldNames.map(f => (f, lRequired.fieldType.getOrElse(f, rRequired.fieldType(f)))))
  }

  lazy val fullRowType: TStruct = {
    val leftStruct = left.fullRowType.deleteKey(left.uidFieldName)
    val rightStruct = right.fullRowType
    TStruct.concat(leftStruct, rightStruct)
  }

  def toJValue: JValue = Extraction.decompose(this)(PartitionReader.formats)

  override def emitStream(ctx: ExecuteContext,
    cb: EmitCodeBuilder,
    context: EmitCode,
    partitionRegion: Value[Region],
    requestedType: TStruct
  ): IEmitCode = {
    val (lRequested, rRequested) = splitRequestedType(requestedType)

    context.toI(cb).flatMap(cb) { case zippedContext: SBaseStructValue =>
      val ctx1 = EmitCode.fromI(cb.emb)(zippedContext.loadField(_, "leftContext"))
      val ctx2 = EmitCode.fromI(cb.emb)(zippedContext.loadField(_, "rightContext"))
      left.emitStream(ctx, cb, ctx1, partitionRegion, lRequested).flatMap(cb) { sstream1 =>
        right.emitStream(ctx, cb, ctx2, partitionRegion, rRequested).map(cb) { sstream2 =>

          val stream1 = sstream1.asStream.producer
          val stream2 = sstream2.asStream.producer

          val region = cb.emb.genFieldThisRef[Region]("partition_zipped_reader_region")

          SStreamValue(new StreamProducer {
            override val length: Option[EmitCodeBuilder => Code[Int]] = None

            override def initialize(cb: EmitCodeBuilder): Unit = {
              cb.assign(stream1.elementRegion, elementRegion)
              stream1.initialize(cb)
              cb.assign(stream2.elementRegion, elementRegion)
              stream2.initialize(cb)
            }

            override val elementRegion: Settable[Region] = region
            override val requiresMemoryManagementPerElement: Boolean =
              stream1.requiresMemoryManagementPerElement || stream2.requiresMemoryManagementPerElement

            override val LproduceElement: CodeLabel = cb.emb.defineAndImplementLabel { cb =>
              cb.goto(stream1.LproduceElement)

              cb.define(stream1.LproduceElementDone)
              cb.goto(stream2.LproduceElement)

              cb.define(stream2.LproduceElementDone)
              cb.goto(LproduceElementDone)

              cb.define(stream1.LendOfStream)
              cb.goto(LendOfStream)

              cb.define(stream2.LendOfStream)
              cb._fatal("unexpected end of stream from right of zipped stream")
            }

            override val element: EmitCode = EmitCode.fromI(cb.emb) { cb =>
              stream1.element.toI(cb).flatMap(cb) { case elt1: SBaseStructValue =>
                stream2.element.toI(cb).map(cb) { case elt2: SBaseStructValue =>
                  SBaseStruct.merge(cb, elt1.asBaseStruct, elt2.asBaseStruct)
                }
              }
            }

            override def close(cb: EmitCodeBuilder): Unit = {
              stream1.close(cb)
              stream2.close(cb)
            }
          })
        }
      }
    }
  }
}


case class PartitionZippedIndexedNativeReader(
  specLeft: AbstractTypedCodecSpec, specRight: AbstractTypedCodecSpec,
  indexSpecLeft: AbstractIndexSpec, indexSpecRight: AbstractIndexSpec,
  key: IndexedSeq[String], uidFieldName: String
) extends PartitionReader {

  def contextType: Type = {
    TStruct(
      "partitionIndex" -> TInt64,
      "leftPartitionPath" -> TString,
      "rightPartitionPath" -> TString,
      "indexPath" -> TString,
      "interval" -> RVDPartitioner.intervalIRRepresentation(specLeft.encodedVirtualType.asInstanceOf[TStruct].select(key)._1)
    )
  }

  private[this] def splitRequestedTypes(requestedType: Type): (TStruct, TStruct) = {
    val reqStruct = requestedType.asInstanceOf[TStruct]
    val neededFields = reqStruct.fieldNames.toSet

    val leftProvidedFields = specLeft.encodedVirtualType.asInstanceOf[TStruct].fieldNames.toSet
    val rightProvidedFields = specRight.encodedVirtualType.asInstanceOf[TStruct].fieldNames.toSet
    val leftNeededFields = leftProvidedFields.intersect(neededFields)
    val rightNeededFields = rightProvidedFields.intersect(neededFields)
    assert(leftNeededFields.intersect(rightNeededFields).isEmpty)

    val leftStruct = reqStruct.filterSet(leftNeededFields)._1
    val rightStruct = reqStruct.filterSet(rightNeededFields)._1
    (leftStruct, rightStruct)
  }

  def rowRequiredness(requestedType: TStruct): RStruct = {
    val (leftStruct, rightStruct) = splitRequestedTypes(requestedType)
    val rt = TypeWithRequiredness(requestedType).asInstanceOf[RStruct]
    val pt = specLeft.decodedPType(leftStruct).asInstanceOf[PStruct].insertFields(specRight.decodedPType(rightStruct).asInstanceOf[PStruct].fields.map(f => (f.name, f.typ)))
    rt.fromPType(pt)
    rt
  }

  val uidSType: SStackStruct = SStackStruct(
    TTuple(TInt64, TInt64, TInt64, TInt64),
    Array(EmitType(SInt64, true), EmitType(SInt64, true), EmitType(SInt64, true), EmitType(SInt64, true)))

  def fullRowType: TStruct =
    (specLeft.encodedVirtualType.asInstanceOf[TStruct] ++ specRight.encodedVirtualType.asInstanceOf[TStruct])
      .insertFields(Array(uidFieldName -> TTuple(TInt64, TInt64, TInt64, TInt64)))

  def emitStream(
    ctx: ExecuteContext,
    cb: EmitCodeBuilder,
    context: EmitCode,
    partitionRegion: Value[Region],
    requestedType: TStruct): IEmitCode = {

    val mb = cb.emb

    val (leftRType, rightRType) = splitRequestedTypes(requestedType)

    val insertUID: Boolean = requestedType.hasField(uidFieldName)

    val makeIndexCode = {
      val (keyType, annotationType) = indexSpecLeft.types
      val (leafPType: PStruct, leafDec) = indexSpecLeft.leafCodec.buildDecoder(ctx, indexSpecLeft.leafCodec.encodedVirtualType)
      val (intPType: PStruct, intDec) = indexSpecLeft.internalNodeCodec.buildDecoder(ctx, indexSpecLeft.internalNodeCodec.encodedVirtualType)
      val mkIndexReader = IndexReaderBuilder.withDecoders(leafDec, intDec, keyType, annotationType, leafPType, intPType)

      mb.getObject[Function5[HailClassLoader, FS, String, Int, RegionPool, IndexReader]](mkIndexReader)
    }

    val leftOffsetFieldIndex = indexSpecLeft.offsetFieldIndex
    val rightOffsetFieldIndex = indexSpecRight.offsetFieldIndex

    context.toI(cb).map(cb) { case ctxStruct: SBaseStructValue =>

      def getIndexReader(cb: EmitCodeBuilder, ctxMemo: SBaseStructValue): Code[IndexReader] = {
        val indexPath = ctxMemo
          .loadField(cb, "indexPath")
          .handle(cb, cb._fatal(""))
          .asString
          .loadString(cb)
        Code.checkcast[IndexReader](
          makeIndexCode.invoke[AnyRef, AnyRef, AnyRef, AnyRef, AnyRef, AnyRef](
            "apply", mb.getHailClassLoader, mb.getFS, indexPath, Code.boxInt(8), mb.ecb.pool()))
      }

      def getInterval(cb: EmitCodeBuilder, region: Value[Region], ctxMemo: SBaseStructValue): Code[Interval] = {
        Code.invokeScalaObject1[AnyRef, Interval](
          RVDPartitioner.getClass,
          "irRepresentationToInterval",
          StringFunctions.svalueToJavaValue(cb, region, ctxMemo.loadField(cb, "interval").get(cb)))
      }

      val partIdx = mb.genFieldThisRef[Long]("partIdx")
      val curIdx = mb.genFieldThisRef[Long]("curIdx")
      val endIdx = mb.genFieldThisRef[Long]("endIdx")
      val leftDec = specLeft.encodedType.buildDecoder(leftRType, mb.ecb)
      val rightDec = specRight.encodedType.buildDecoder(rightRType, mb.ecb)

      val leftValue = mb.newPField("leftValue", specLeft.encodedType.decodedSType(leftRType))
      val rightValue = mb.newPField("rightValue", specRight.encodedType.decodedSType(rightRType))

      val leftBuffer = mb.genFieldThisRef[InputBuffer]("left_inputbuffer")
      val rightBuffer = mb.genFieldThisRef[InputBuffer]("right_inputbuffer")

      val region = mb.genFieldThisRef[Region]("zipped_indexed_reader_region")

      val producer = new StreamProducer {
        override val length: Option[EmitCodeBuilder => Code[Int]] = None

        override def initialize(cb: EmitCodeBuilder): Unit = {
          cb.assign(partIdx, ctxStruct.loadField(cb, "partitionIndex").get(cb).asInt64.value)
          cb.assign(leftBuffer, specLeft.buildCodeInputBuffer(
            Code.newInstance[ByteTrackingInputStream, InputStream](
              mb.open(ctxStruct.loadField(cb, "leftPartitionPath")
                .handle(cb, cb._fatal(""))
                .asString
                .loadString(cb), true))))
          cb.assign(rightBuffer, specRight.buildCodeInputBuffer(
            Code.newInstance[ByteTrackingInputStream, InputStream](
              mb.open(ctxStruct.loadField(cb, "rightPartitionPath")
                .handle(cb, cb._fatal(""))
                .asString
                .loadString(cb), true))))

          val indexReader = cb.memoize(getIndexReader(cb, ctxStruct))
          val tuple = cb.memoize(indexReader.invoke[Interval, (Long, Long)](
            "boundsByInterval",
            getInterval(cb, partitionRegion, ctxStruct)))
          cb.assign(curIdx, Code.checkcast[java.lang.Long](tuple.invoke[Object]("_1")).invoke[Long]("longValue"))
          cb.assign(endIdx, Code.checkcast[java.lang.Long](tuple.invoke[Object]("_2")).invoke[Long]("longValue"))

          cb.ifx(endIdx > curIdx, {
            val lcHead = cb.newLocal[LeafChild]("lcHead", indexReader.invoke[Long, LeafChild]("queryByIndex", curIdx))

            leftOffsetFieldIndex match {
              case Some(rowOffsetIdx) =>
                cb += leftBuffer.invoke[Long, Unit]("seek", lcHead.invoke[Int, Long]("longChild", const(rowOffsetIdx)))
              case None =>
                cb += leftBuffer.invoke[Long, Unit]("seek", lcHead.invoke[Long]("recordOffset"))
            }

            rightOffsetFieldIndex match {
              case Some(rowOffsetIdx) =>
                cb += rightBuffer.invoke[Long, Unit]("seek", lcHead.invoke[Int, Long]("longChild", const(rowOffsetIdx)))
              case None =>
                cb += rightBuffer.invoke[Long, Unit]("seek", lcHead.invoke[Long]("recordOffset"))
            }
          })
          indexReader.invoke[Unit]("close")
        }

        override val elementRegion: Settable[Region] = region
        override val requiresMemoryManagementPerElement: Boolean = true
        override val LproduceElement: CodeLabel = mb.defineAndImplementLabel { cb =>
          val cr = cb.memoize(leftBuffer.invoke[Byte]("readByte").toI)
          val ce = cb.memoize(rightBuffer.invoke[Byte]("readByte").toI)
          cb.ifx(ce.cne(cr), cb._fatal(s"mismatch between streams in zipped indexed reader"))

          cb.ifx(cr.ceq(0) || curIdx >= endIdx, cb.goto(LendOfStream))

          cb.assign(curIdx, curIdx + 1)

          cb.assign(leftValue, leftDec(cb, region, leftBuffer))
          cb.assign(rightValue, rightDec(cb, region, rightBuffer))

          cb.goto(LproduceElementDone)
        }
        override val element: EmitCode = EmitCode.fromI(mb) { cb =>
          if (insertUID) {
            val uid = SStackStruct.constructFromArgs(cb, region, TTuple(TInt64, TInt64),
              EmitCode.present(mb, primitive(partIdx)),
              EmitCode.present(mb, primitive(cb.memoize(curIdx.get - 1L))))
            val merged = SBaseStruct.merge(cb, leftValue.asBaseStruct, rightValue.asBaseStruct)
            IEmitCode.present(cb, merged._insert(requestedType, uidFieldName -> EmitValue.present(uid)))
          } else {
            IEmitCode.present(cb, SBaseStruct.merge(cb, leftValue.asBaseStruct, rightValue.asBaseStruct))
          }
        }

        override def close(cb: EmitCodeBuilder): Unit = {
          leftBuffer.invoke[Unit]("close")
          rightBuffer.invoke[Unit]("close")
        }
      }
      SStreamValue(producer)
    }
  }

  def toJValue: JValue = Extraction.decompose(this)(PartitionReader.formats)
}

case class TableNativeReaderParameters(
  path: String,
  options: Option[NativeReaderOptions])

class TableNativeReader(
  val params: TableNativeReaderParameters,
  val spec: AbstractTableSpec
) extends TableReader {
  def pathsUsed: Seq[String] = Array(params.path)

  val filterIntervals: Boolean = params.options.map(_.filterIntervals).getOrElse(false)

  def partitionCounts: Option[IndexedSeq[Long]] = if (params.options.isDefined) None else Some(spec.partitionCounts)

  override def isDistinctlyKeyed: Boolean = spec.isDistinctlyKeyed

  def uidType = TTuple(TInt64, TInt64)

  def fullTypeWithoutUIDs = spec.table_type

  override def concreteRowRequiredness(ctx: ExecuteContext, requestedType: TableType): VirtualTypeWithReq =
    VirtualTypeWithReq(coerce[PStruct](spec.rowsComponent.rvdSpec(ctx.fs, params.path)
      .typedCodecSpec.encodedType.decodedPType(requestedType.rowType)))

  protected def uidRequiredness: VirtualTypeWithReq =
    VirtualTypeWithReq(PCanonicalTuple(true, PInt64Required, PInt64Required))

  override def globalRequiredness(ctx: ExecuteContext, requestedType: TableType): VirtualTypeWithReq =
    VirtualTypeWithReq(coerce[PStruct](spec.globalsComponent.rvdSpec(ctx.fs, params.path)
      .typedCodecSpec.encodedType.decodedPType(requestedType.globalType)))

  override def apply(ctx: ExecuteContext, requestedType: TableType, dropRows: Boolean): TableValue = {
    val (globalType, globalsOffset) = spec.globalsComponent.readLocalSingleRow(ctx, params.path, requestedType.globalType)
    val rvd = if (dropRows) {
      RVD.empty(requestedType.canonicalRVDType)
    } else {
      val partitioner = if (filterIntervals)
        params.options.map(opts => RVDPartitioner.union(requestedType.keyType, opts.intervals, requestedType.key.length - 1))
      else
        params.options.map(opts => new RVDPartitioner(requestedType.keyType, opts.intervals))

      // If the data on disk already has a uidFieldName field, we should read it
      // as is. Do this by passing a dummy uidFieldName to the rows component,
      // which is not in the requestedType, so is ignored.
      val requestedUIDFieldName = if (spec.table_type.rowType.hasField(uidFieldName))
        "__dummy_uid"
      else
        uidFieldName

      val rvd = spec.rowsComponent.read(ctx, params.path, requestedType.rowType, requestedUIDFieldName, partitioner, filterIntervals)
      if (!rvd.typ.key.startsWith(requestedType.key))
        fatal(s"Error while reading table ${params.path}: legacy table written without key." +
          s"\n  Read and write with version 0.2.70 or earlier")
      rvd
    }
    val globals = BroadcastRow(ctx,
      RegionValue(ctx.r, globalsOffset),
      globalType.setRequired(true).asInstanceOf[PStruct])

    TableValue(ctx, requestedType, globals, rvd)
  }

  override def toJValue: JValue = {
    implicit val formats: Formats = DefaultFormats
    decomposeWithName(params, "TableNativeReader")
  }

  override def renderShort(): String = s"(TableNativeReader ${ params.path } ${ params.options.map(_.renderShort()).getOrElse("") })"

  override def hashCode(): Int = params.hashCode()

  override def equals(that: Any): Boolean = that match {
    case that: TableNativeReader => params == that.params
    case _ => false
  }

  override def toString(): String = s"TableNativeReader(${ params })"

  override def lowerGlobals(ctx: ExecuteContext, requestedGlobalsType: TStruct): IR = {
    val globalsSpec = spec.globalsSpec
    val globalsPath = spec.globalsComponent.absolutePath(params.path)
    assert(!requestedGlobalsType.hasField(uidFieldName))
    ArrayRef(
      ToArray(ReadPartition(
        MakeStruct(Array("partitionIndex" -> I64(0), "partitionPath" -> Str(globalsSpec.absolutePartPaths(globalsPath).head))),
        requestedGlobalsType,
        PartitionNativeReader(globalsSpec.typedCodecSpec, uidFieldName))),
      0)
  }

  override def lower(ctx: ExecuteContext, requestedType: TableType): TableStage = {
    val globals = lowerGlobals(ctx, requestedType.globalType)
    val rowsSpec = spec.rowsSpec
    val specPart = rowsSpec.partitioner
    val partitioner = if (filterIntervals)
      params.options.map(opts => RVDPartitioner.union(specPart.kType, opts.intervals, specPart.kType.size - 1))
    else
      params.options.map(opts => new RVDPartitioner(specPart.kType, opts.intervals))

    // If the data on disk already has a uidFieldName field, we should read it
    // as is. Do this by passing a dummy uidFieldName to the rows component,
    // which is not in the requestedType, so is ignored.
    val requestedUIDFieldName = if (spec.table_type.rowType.hasField(uidFieldName))
      "__dummy_uid"
    else
      uidFieldName

    spec.rowsSpec.readTableStage(ctx, spec.rowsComponent.absolutePath(params.path), requestedType, requestedUIDFieldName, partitioner, filterIntervals).apply(globals)
  }
}

case class TableNativeZippedReader(
  pathLeft: String,
  pathRight: String,
  options: Option[NativeReaderOptions],
  specLeft: AbstractTableSpec,
  specRight: AbstractTableSpec
) extends TableReader {
  def pathsUsed: Seq[String] = FastSeq(pathLeft, pathRight)

  override def renderShort(): String = s"(TableNativeZippedReader $pathLeft $pathRight ${ options.map(_.renderShort()).getOrElse("") })"

  private lazy val filterIntervals = options.exists(_.filterIntervals)

  private def intervals = options.map(_.intervals)

  require((specLeft.table_type.rowType.fieldNames ++ specRight.table_type.rowType.fieldNames).areDistinct())
  require(specRight.table_type.key.isEmpty)
  require(specLeft.partitionCounts sameElements specRight.partitionCounts)
  require(specLeft.version == specRight.version)

  def partitionCounts: Option[IndexedSeq[Long]] = if (intervals.isEmpty) Some(specLeft.partitionCounts) else None

  override def uidType = TTuple(TInt64, TInt64)

  override def fullTypeWithoutUIDs: TableType = specLeft.table_type.copy(
    rowType = specLeft.table_type.rowType ++ specRight.table_type.rowType)
  private val leftFieldSet = specLeft.table_type.rowType.fieldNames.toSet
  private val rightFieldSet = specRight.table_type.rowType.fieldNames.toSet

  def leftRType(requestedType: TStruct): TStruct =
    requestedType.filter(f => leftFieldSet.contains(f.name))._1

  def rightRType(requestedType: TStruct): TStruct =
    requestedType.filter(f => rightFieldSet.contains(f.name))._1

  def leftPType(ctx: ExecuteContext, leftRType: TStruct): PStruct =
    coerce[PStruct](specLeft.rowsComponent.rvdSpec(ctx.fs, pathLeft)
      .typedCodecSpec.encodedType.decodedPType(leftRType))

  def rightPType(ctx: ExecuteContext, rightRType: TStruct): PStruct =
    coerce[PStruct](specRight.rowsComponent.rvdSpec(ctx.fs, pathRight)
      .typedCodecSpec.encodedType.decodedPType(rightRType))

  override def concreteRowRequiredness(ctx: ExecuteContext, requestedType: TableType): VirtualTypeWithReq =
    VirtualTypeWithReq(fieldInserter(ctx, leftPType(ctx, leftRType(requestedType.rowType)),
      rightPType(ctx, rightRType(requestedType.rowType)))._1)

  override def uidRequiredness: VirtualTypeWithReq =
    VirtualTypeWithReq(PCanonicalTuple(true, PInt64Required, PInt64Required))

  override def globalRequiredness(ctx: ExecuteContext, requestedType: TableType): VirtualTypeWithReq =
    VirtualTypeWithReq(specLeft.globalsComponent.rvdSpec(ctx.fs, pathLeft)
      .typedCodecSpec.encodedType.decodedPType(requestedType.globalType))

  def fieldInserter(ctx: ExecuteContext, pLeft: PStruct, pRight: PStruct): (PStruct, (HailClassLoader, FS, Int, Region) => AsmFunction3RegionLongLongLong) = {
    val (Some(PTypeReferenceSingleCodeType(t: PStruct)), mk) = ir.Compile[AsmFunction3RegionLongLongLong](ctx,
      FastIndexedSeq("left" -> SingleCodeEmitParamType(true, PTypeReferenceSingleCodeType(pLeft)), "right" -> SingleCodeEmitParamType(true, PTypeReferenceSingleCodeType(pRight))),
      FastIndexedSeq(typeInfo[Region], LongInfo, LongInfo), LongInfo,
      InsertFields(Ref("left", pLeft.virtualType),
        pRight.fieldNames.map(f =>
          f -> GetField(Ref("right", pRight.virtualType), f))))
    (t, mk)
  }

  override def apply(ctx: ExecuteContext, requestedType: TableType, dropRows: Boolean): TableValue = {
    val fs = ctx.fs
    val (globalPType: PStruct, globalsOffset) = specLeft.globalsComponent.readLocalSingleRow(ctx, pathLeft, requestedType.globalType)
    val rvd = if (dropRows) {
      RVD.empty(requestedType.canonicalRVDType)
    } else {
      val partitioner = if (filterIntervals)
        intervals.map(i => RVDPartitioner.union(requestedType.keyType, i, requestedType.key.length - 1))
      else
        intervals.map(i => new RVDPartitioner(requestedType.keyType, i))
      if (requestedType.rowType.fieldNames.forall(f => !rightFieldSet.contains(f))) {
        specLeft.rowsComponent.read(ctx, pathLeft, requestedType.rowType, uidFieldName, partitioner, filterIntervals)
      } else if (requestedType.rowType.fieldNames.forall(f => !leftFieldSet.contains(f))) {
        specRight.rowsComponent.read(ctx, pathRight, requestedType.rowType, uidFieldName, partitioner, filterIntervals)
      } else {
        val rvdSpecLeft = specLeft.rowsComponent.rvdSpec(fs, pathLeft)
        val rvdSpecRight = specRight.rowsComponent.rvdSpec(fs, pathRight)
        val rvdPathLeft = specLeft.rowsComponent.absolutePath(pathLeft)
        val rvdPathRight = specRight.rowsComponent.absolutePath(pathRight)

        val leftRType = requestedType.rowType.filter(f => leftFieldSet.contains(f.name))._1
        val rightRType = requestedType.rowType.filter(f => rightFieldSet.contains(f.name))._1

        AbstractRVDSpec.readZipped(ctx,
          rvdSpecLeft, rvdSpecRight,
          rvdPathLeft, rvdPathRight,
          partitioner, filterIntervals,
          requestedType.rowType,
          leftRType, rightRType,
          requestedType.key,
          uidFieldName,
          fieldInserter)
      }
    }

    TableValue(ctx, requestedType, BroadcastRow(ctx, RegionValue(ctx.r, globalsOffset), globalPType.setRequired(true).asInstanceOf[PStruct]), rvd)
  }

  override def lowerGlobals(ctx: ExecuteContext, requestedGlobalsType: TStruct): IR = {
    val globalsSpec = specLeft.globalsSpec
    val globalsPath = specLeft.globalsComponent.absolutePath(pathLeft)
    ArrayRef(
      ToArray(ReadPartition(
        MakeStruct(Array("partitionIndex" -> I64(0), "partitionPath" -> Str(globalsSpec.absolutePartPaths(globalsPath).head))),
        requestedGlobalsType,
        PartitionNativeReader(globalsSpec.typedCodecSpec, uidFieldName))),
      0)
  }

  override def lower(ctx: ExecuteContext, requestedType: TableType): TableStage = {
    val globals = lowerGlobals(ctx, requestedType.globalType)
    val rowsSpec = specLeft.rowsSpec
    val specPart = rowsSpec.partitioner
    val partitioner = if (filterIntervals)
      options.map(opts => RVDPartitioner.union(specPart.kType, opts.intervals, specPart.kType.size - 1))
    else
      options.map(opts => new RVDPartitioner(specPart.kType, opts.intervals))

    AbstractRVDSpec.readZippedLowered(ctx,
      specLeft.rowsSpec, specRight.rowsSpec,
      pathLeft + "/rows", pathRight + "/rows",
      partitioner, filterIntervals,
      requestedType.rowType, requestedType.key, uidFieldName
    ).apply(globals)
  }

}

object TableFromBlockMatrixNativeReader {
  def apply(fs: FS, params: TableFromBlockMatrixNativeReaderParameters): TableFromBlockMatrixNativeReader = {
    val metadata: BlockMatrixMetadata = BlockMatrix.readMetadata(fs, params.path)
    TableFromBlockMatrixNativeReader(params, metadata)

  }

  def apply(fs: FS, path: String, nPartitions: Option[Int] = None, maximumCacheMemoryInBytes: Option[Int] = None): TableFromBlockMatrixNativeReader =
    TableFromBlockMatrixNativeReader(fs, TableFromBlockMatrixNativeReaderParameters(path, nPartitions, maximumCacheMemoryInBytes))

  def fromJValue(fs: FS, jv: JValue): TableFromBlockMatrixNativeReader = {
    implicit val formats: Formats = TableReader.formats
    val params = jv.extract[TableFromBlockMatrixNativeReaderParameters]
    TableFromBlockMatrixNativeReader(fs, params)
  }
}

case class TableFromBlockMatrixNativeReaderParameters(path: String, nPartitions: Option[Int], maximumCacheMemoryInBytes: Option[Int])

case class TableFromBlockMatrixNativeReader(
  params: TableFromBlockMatrixNativeReaderParameters,
  metadata: BlockMatrixMetadata
) extends TableReader {
  def pathsUsed: Seq[String] = FastSeq(params.path)

  val getNumPartitions: Int = params.nPartitions.getOrElse(HailContext.backend.defaultParallelism)

  val partitionRanges = (0 until getNumPartitions).map { i =>
    val nRows = metadata.nRows
    val start = (i * nRows) / getNumPartitions
    val end = ((i + 1) * nRows) / getNumPartitions
    start until end
  }

  override def partitionCounts: Option[IndexedSeq[Long]] = {
    Some(partitionRanges.map(r => r.end - r.start))
  }

  override def uidType = TInt64

  override def fullTypeWithoutUIDs: TableType = TableType(
    TStruct("row_idx" -> TInt64, "entries" -> TArray(TFloat64)),
    Array("row_idx"),
    TStruct.empty)

  override def concreteRowRequiredness(ctx: ExecuteContext, requestedType: TableType): VirtualTypeWithReq =
    VirtualTypeWithReq(PType.canonical(requestedType.rowType).setRequired(true))

  override def uidRequiredness: VirtualTypeWithReq =
    VirtualTypeWithReq(PInt64Required)

  override def globalRequiredness(ctx: ExecuteContext, requestedType: TableType): VirtualTypeWithReq =
    VirtualTypeWithReq(PCanonicalStruct.empty(required = true))

  override def apply(ctx: ExecuteContext, requestedType: TableType, dropRows: Boolean): TableValue = {
    val rowsRDD = new BlockMatrixReadRowBlockedRDD(
      ctx.fsBc, params.path, partitionRanges, requestedType.rowType, metadata,
      maybeMaximumCacheMemoryInBytes = params.maximumCacheMemoryInBytes)

    val partitionBounds = partitionRanges.map { r => Interval(Row(r.start), Row(r.end), true, false) }
    val partitioner = new RVDPartitioner(fullType.keyType, partitionBounds)

    val rowTyp = PType.canonical(requestedType.rowType, required = true).asInstanceOf[PStruct]
    val rvd = RVD(RVDType(rowTyp, fullType.key.filter(rowTyp.hasField)), partitioner, ContextRDD(rowsRDD))
    TableValue(ctx, requestedType, BroadcastRow.empty(ctx), rvd)
  }

  override def toJValue: JValue = {
    decomposeWithName(params, "TableFromBlockMatrixNativeReader")(TableReader.formats)
  }

  def renderShort(): String = defaultRender()
}

object TableRead {
  def native(fs: FS, path: String, uidField: Boolean = false): TableRead = {
    val tr = TableNativeReader(fs, TableNativeReaderParameters(path, None))
    val requestedType = if (uidField)
     tr.fullType
    else
      tr.fullType.copy(
        rowType = tr.fullType.rowType.deleteKey(TableReader.uidFieldName))
    TableRead(requestedType, false, tr)
  }
}

case class TableRead(typ: TableType, dropRows: Boolean, tr: TableReader) extends TableIR {
  assert(PruneDeadFields.isSupertype(typ, tr.fullType),
    s"\n  original:  ${ tr.fullType }\n  requested: $typ")

  override def partitionCounts: Option[IndexedSeq[Long]] = if (dropRows) Some(FastIndexedSeq(0L)) else tr.partitionCounts

  def isDistinctlyKeyed: Boolean = tr.isDistinctlyKeyed

  lazy val rowCountUpperBound: Option[Long] = partitionCounts.map(_.sum)

  val children: IndexedSeq[BaseIR] = Array.empty[BaseIR]

  def copy(newChildren: IndexedSeq[BaseIR]): TableRead = {
    assert(newChildren.isEmpty)
    TableRead(typ, dropRows, tr)
  }

  protected[ir] override def execute(ctx: ExecuteContext, r: TableRunContext): TableExecuteIntermediate =
    new TableValueIntermediate(tr.apply(ctx, typ, dropRows))
}

case class TableParallelize(rowsAndGlobal: IR, nPartitions: Option[Int] = None) extends TableIR {
  require(rowsAndGlobal.typ.isInstanceOf[TStruct])
  require(rowsAndGlobal.typ.asInstanceOf[TStruct].fieldNames.sameElements(Array("rows", "global")))
  require(nPartitions.forall(_ > 0))

  lazy val rowCountUpperBound: Option[Long] = None

  private val rowsType = rowsAndGlobal.typ.asInstanceOf[TStruct].fieldType("rows").asInstanceOf[TArray]
  private val globalsType = rowsAndGlobal.typ.asInstanceOf[TStruct].fieldType("global").asInstanceOf[TStruct]

  val children: IndexedSeq[BaseIR] = FastIndexedSeq(rowsAndGlobal)

  def copy(newChildren: IndexedSeq[BaseIR]): TableParallelize = {
    val IndexedSeq(newrowsAndGlobal: IR) = newChildren
    TableParallelize(newrowsAndGlobal, nPartitions)
  }

  val typ: TableType = TableType(
    rowsType.elementType.asInstanceOf[TStruct],
    FastIndexedSeq(),
    globalsType)

  protected[ir] override def execute(ctx: ExecuteContext, r: TableRunContext): TableExecuteIntermediate = {
    val (ptype: PStruct, res) = CompileAndEvaluate._apply(ctx, rowsAndGlobal, optimize = false) match {
      case Right((t, off)) => (t.fields(0).typ, t.loadField(off, 0))
    }

    val globalsT = ptype.types(1).setRequired(true).asInstanceOf[PStruct]
    if (ptype.isFieldMissing(res, 1))
      fatal("'parallelize': found missing global value")
    val globals = BroadcastRow(ctx, RegionValue(ctx.r, ptype.loadField(res, 1)), globalsT)

    val rowsT = ptype.types(0).asInstanceOf[PArray]
    val rowT = rowsT.elementType.asInstanceOf[PStruct].setRequired(true)
    val spec = TypedCodecSpec(rowT, BufferSpec.wireSpec)

    val makeEnc = spec.buildEncoder(ctx, rowT)
    val rowsAddr = ptype.loadField(res, 0)
    val nRows = rowsT.loadLength(rowsAddr)

    val nSplits = math.min(nPartitions.getOrElse(16), math.max(nRows, 1))
    val parts = partition(nRows, nSplits)

    val bae = new ByteArrayEncoder(ctx.theHailClassLoader, makeEnc)
    var idx = 0
    val encRows = Array.tabulate(nSplits) { splitIdx =>
      val n = parts(splitIdx)
      bae.reset()
      val stop = idx + n
      while (idx < stop) {
        if (rowsT.isElementMissing(rowsAddr, idx))
          fatal(s"cannot parallelize null values: found null value at index $idx")
        bae.writeRegionValue(ctx.r, rowsT.loadElement(rowsAddr, idx))
        idx += 1
      }
      (n, bae.result())
    }

    val (resultRowType: PStruct, makeDec) = spec.buildDecoder(ctx, typ.rowType)
    assert(resultRowType.virtualType == typ.rowType, s"typ mismatch:" +
      s"\n  res=${ resultRowType.virtualType }\n  typ=${ typ.rowType }")

    log.info(s"parallelized $nRows rows in $nSplits partitions")

    val rvd = ContextRDD.parallelize(encRows, encRows.length)
      .cmapPartitions { (ctx, it) =>
        it.flatMap { case (nRowPartition, arr) =>
          val bais = new ByteArrayDecoder(theHailClassLoaderForSparkWorkers, makeDec)
          bais.set(arr)
          Iterator.range(0, nRowPartition)
            .map { _ =>
              bais.readValue(ctx.region)
            }
        }
      }
    new TableValueIntermediate(TableValue(ctx, typ, globals, RVD.unkeyed(resultRowType, rvd)))
  }
}

/**
  * Change the table to have key 'keys'.
  *
  * Let n be the longest common prefix of 'keys' and the old key, i.e. the
  * number of key fields that are not being changed.
  * - If 'isSorted', then 'child' must already be sorted by 'keys', and n must
  * not be zero. Thus, if 'isSorted', TableKeyBy will not shuffle or scan.
  * The new partitioner will be the old one with partition bounds truncated
  * to length n.
  * - If n = 'keys.length', i.e. we are simply shortening the key, do nothing
  * but change the table type to the new key. 'isSorted' is ignored.
  * - Otherwise, if 'isSorted' is false and n < 'keys.length', then shuffle.
  */
case class TableKeyBy(child: TableIR, keys: IndexedSeq[String], isSorted: Boolean = false) extends TableIR {
  private val fields = child.typ.rowType.fieldNames.toSet
  assert(keys.forall(fields.contains), s"${ keys.filter(k => !fields.contains(k)).mkString(", ") }")

  lazy val rowCountUpperBound: Option[Long] = child.rowCountUpperBound

  val children: IndexedSeq[BaseIR] = Array(child)

  val typ: TableType = child.typ.copy(key = keys)

  def definitelyDoesNotShuffle: Boolean = child.typ.key.startsWith(keys) || isSorted

  def copy(newChildren: IndexedSeq[BaseIR]): TableKeyBy = {
    assert(newChildren.length == 1)
    TableKeyBy(newChildren(0).asInstanceOf[TableIR], keys, isSorted)
  }

  protected[ir] override def execute(ctx: ExecuteContext, r: TableRunContext): TableExecuteIntermediate = {
    val tv = child.execute(ctx, r).asTableValue(ctx)
    new TableValueIntermediate(tv.copy(typ = typ, rvd = tv.rvd.enforceKey(ctx, keys, isSorted)))
  }
}

case class TableRange(n: Int, nPartitions: Int) extends TableIR {
  require(n >= 0)
  require(nPartitions > 0)
  private val nPartitionsAdj = math.max(math.min(n, nPartitions), 1)
  val children: IndexedSeq[BaseIR] = Array.empty[BaseIR]

  def copy(newChildren: IndexedSeq[BaseIR]): TableRange = {
    assert(newChildren.isEmpty)
    TableRange(n, nPartitions)
  }

  private val partCounts = partition(n, nPartitionsAdj)

  override val partitionCounts = Some(partCounts.map(_.toLong).toFastIndexedSeq)

  lazy val rowCountUpperBound: Option[Long] = Some(n.toLong)

  val typ: TableType = TableType(
    TStruct("idx" -> TInt32),
    Array("idx"),
    TStruct.empty)

  protected[ir] override def execute(ctx: ExecuteContext, r: TableRunContext): TableExecuteIntermediate = {
    val localRowType = PCanonicalStruct(true, "idx" -> PInt32Required)
    val localPartCounts = partCounts
    val partStarts = partCounts.scanLeft(0)(_ + _)
    new TableValueIntermediate(TableValue(ctx, typ,
      BroadcastRow.empty(ctx),
      new RVD(
        RVDType(localRowType, Array("idx")),
        new RVDPartitioner(Array("idx"), typ.rowType,
          Array.tabulate(nPartitionsAdj) { i =>
            val start = partStarts(i)
            val end = partStarts(i + 1)
            Interval(Row(start), Row(end), includesStart = true, includesEnd = false)
          }),
        ContextRDD.parallelize(Range(0, nPartitionsAdj), nPartitionsAdj)
          .cmapPartitionsWithIndex { case (i, ctx, _) =>
            val region = ctx.region

            val start = partStarts(i)
            Iterator.range(start, start + localPartCounts(i))
              .map { j =>
                val off = localRowType.allocate(region)
                localRowType.setFieldPresent(off, 0)
                Region.storeInt(localRowType.fieldOffset(off, 0), j)
                off
              }
          })))
  }
}

case class TableFilter(child: TableIR, pred: IR) extends TableIR {
  val children: IndexedSeq[BaseIR] = Array(child, pred)

  val typ: TableType = child.typ

  lazy val rowCountUpperBound: Option[Long] = child.rowCountUpperBound

  def copy(newChildren: IndexedSeq[BaseIR]): TableFilter = {
    assert(newChildren.length == 2)
    TableFilter(newChildren(0).asInstanceOf[TableIR], newChildren(1).asInstanceOf[IR])
  }

  protected[ir] override def execute(ctx: ExecuteContext, r: TableRunContext): TableExecuteIntermediate = {
    val tv = child.execute(ctx, r).asTableValue(ctx)

    if (pred == True())
      return new TableValueIntermediate(tv)
    else if (pred == False())
      return new TableValueIntermediate(tv.copy(rvd = RVD.empty(typ.canonicalRVDType)))

    val (Some(BooleanSingleCodeType), f) = ir.Compile[AsmFunction3RegionLongLongBoolean](
      ctx,
      FastIndexedSeq(("row", SingleCodeEmitParamType(true, PTypeReferenceSingleCodeType(tv.rvd.rowPType))),
        ("global", SingleCodeEmitParamType(true, PTypeReferenceSingleCodeType(tv.globals.t)))),
      FastIndexedSeq(classInfo[Region], LongInfo, LongInfo), BooleanInfo,
      Coalesce(FastIndexedSeq(pred, False())))

    new TableValueIntermediate(
      tv.filterWithPartitionOp(ctx.theHailClassLoader, ctx.fsBc, f)((rowF, ctx, ptr, globalPtr) => rowF(ctx.region, ptr, globalPtr)))
  }
}

object TableSubset {
  val HEAD: Int = 0
  val TAIL: Int = 1
}

trait TableSubset extends TableIR {
  val subsetKind: Int
  val child: TableIR
  val n: Long

  def typ: TableType = child.typ

  lazy val children: IndexedSeq[BaseIR] = FastIndexedSeq(child)

  override def partitionCounts: Option[IndexedSeq[Long]] =
    child.partitionCounts.map(subsetKind match {
      case TableSubset.HEAD => PartitionCounts.getHeadPCs(_, n)
      case TableSubset.TAIL => PartitionCounts.getTailPCs(_, n)
    })

  lazy val rowCountUpperBound: Option[Long] = child.rowCountUpperBound match {
    case Some(c) => Some(c.min(n))
    case None => Some(n)
  }

  protected[ir] override def execute(ctx: ExecuteContext, r: TableRunContext): TableExecuteIntermediate = {
    val prev = child.execute(ctx, r).asTableValue(ctx)
    new TableValueIntermediate(prev.copy(rvd = subsetKind match {
      case TableSubset.HEAD => prev.rvd.head(n, child.partitionCounts)
      case TableSubset.TAIL => prev.rvd.tail(n, child.partitionCounts)
    }))
  }
}

case class TableHead(child: TableIR, n: Long) extends TableSubset {
  require(n >= 0, fatal(s"TableHead: n must be non-negative! Found '$n'."))
  val subsetKind = TableSubset.HEAD

  def copy(newChildren: IndexedSeq[BaseIR]): TableHead = {
    val IndexedSeq(newChild: TableIR) = newChildren
    TableHead(newChild, n)
  }
}

case class TableTail(child: TableIR, n: Long) extends TableSubset {
  require(n >= 0, fatal(s"TableTail: n must be non-negative! Found '$n'."))
  val subsetKind = TableSubset.TAIL

  def copy(newChildren: IndexedSeq[BaseIR]): TableTail = {
    val IndexedSeq(newChild: TableIR) = newChildren
    TableTail(newChild, n)
  }
}

object RepartitionStrategy {
  val SHUFFLE: Int = 0
  val COALESCE: Int = 1
  val NAIVE_COALESCE: Int = 2
}

case class TableRepartition(child: TableIR, n: Int, strategy: Int) extends TableIR {
  def typ: TableType = child.typ

  lazy val rowCountUpperBound: Option[Long] = child.rowCountUpperBound

  lazy val children: IndexedSeq[BaseIR] = FastIndexedSeq(child)

  def copy(newChildren: IndexedSeq[BaseIR]): TableRepartition = {
    val IndexedSeq(newChild: TableIR) = newChildren
    TableRepartition(newChild, n, strategy)
  }

  protected[ir] override def execute(ctx: ExecuteContext, r: TableRunContext): TableExecuteIntermediate = {
    val prev = child.execute(ctx, r).asTableValue(ctx)
    val rvd = strategy match {
      case RepartitionStrategy.SHUFFLE => prev.rvd.coalesce(ctx, n, shuffle = true)
      case RepartitionStrategy.COALESCE => prev.rvd.coalesce(ctx, n, shuffle = false)
      case RepartitionStrategy.NAIVE_COALESCE => prev.rvd.naiveCoalesce(n, ctx)
    }

    new TableValueIntermediate(prev.copy(rvd = rvd))
  }
}

object TableJoin {
  def apply(left: TableIR, right: TableIR, joinType: String): TableJoin =
    TableJoin(left, right, joinType, left.typ.key.length)
}

/**
  * Suppose 'left' has key [l_1, ..., l_n] and 'right' has key [r_1, ..., r_m].
  * Then [l_1, ..., l_j] and [r_1, ..., r_j] must have the same type, where
  * j = 'joinKey'. TableJoin computes the join of 'left' and 'right' along this
  * common prefix of their keys, returning a table with key
  * [l_1, ..., l_j, l_{j+1}, ..., l_n, r_{j+1}, ..., r_m].
  *
  * WARNING: If 'left' has any duplicate (full) key [k_1, ..., k_n], and j < m,
  * and 'right' has multiple rows with the corresponding join key
  * [k_1, ..., k_j] but distinct full keys, then the resulting table will have
  * out-of-order keys. To avoid this, ensure one of the following:
  * * j == m
  * * 'left' has distinct keys
  * * 'right' has distinct join keys (length j prefix), or at least no
  * distinct keys with the same join key.
  */
case class TableJoin(left: TableIR, right: TableIR, joinType: String, joinKey: Int)
  extends TableIR {

  require(joinKey >= 0)
  require(left.typ.key.length >= joinKey)
  require(right.typ.key.length >= joinKey)
  require(left.typ.keyType.truncate(joinKey) isIsomorphicTo right.typ.keyType.truncate(joinKey))
  require(left.typ.globalType.fieldNames.toSet
    .intersect(right.typ.globalType.fieldNames.toSet)
    .isEmpty)
  require(joinType == "inner" ||
    joinType == "left" ||
    joinType == "right" ||
    joinType == "outer")

  val children: IndexedSeq[BaseIR] = Array(left, right)

  lazy val rowCountUpperBound: Option[Long] = None

  private val newRowType = {
    val leftRowType = left.typ.rowType
    val rightRowType = right.typ.rowType
    val leftKey = left.typ.key.take(joinKey)
    val rightKey = right.typ.key.take(joinKey)

    val leftKeyType = TableType.keyType(leftRowType, leftKey)
    val leftValueType = TableType.valueType(leftRowType, leftKey)
    val rightValueType = TableType.valueType(rightRowType, rightKey)
    if (leftValueType.fieldNames.toSet
      .intersect(rightValueType.fieldNames.toSet)
      .nonEmpty)
      throw new RuntimeException(s"invalid join: \n  left value:  $leftValueType\n  right value: $rightValueType")

    leftKeyType ++ leftValueType ++ rightValueType
  }

  private val newGlobalType = left.typ.globalType ++ right.typ.globalType

  private val newKey = left.typ.key ++ right.typ.key.drop(joinKey)

  val typ: TableType = TableType(newRowType, newKey, newGlobalType)

  def copy(newChildren: IndexedSeq[BaseIR]): TableJoin = {
    assert(newChildren.length == 2)
    TableJoin(
      newChildren(0).asInstanceOf[TableIR],
      newChildren(1).asInstanceOf[TableIR],
      joinType,
      joinKey)
  }

  protected[ir] override def execute(ctx: ExecuteContext, r: TableRunContext): TableExecuteIntermediate = {
    val leftTV = left.execute(ctx, r).asTableValue(ctx)
    val rightTV = right.execute(ctx, r).asTableValue(ctx)

    val combinedRow = Row.fromSeq(leftTV.globals.javaValue.toSeq ++ rightTV.globals.javaValue.toSeq)
    val newGlobals = BroadcastRow(ctx, combinedRow, newGlobalType)

    val leftRVDType = leftTV.rvd.typ.copy(key = left.typ.key.take(joinKey))
    val rightRVDType = rightTV.rvd.typ.copy(key = right.typ.key.take(joinKey))

    val leftRowType = leftRVDType.rowType
    val rightRowType = rightRVDType.rowType
    val leftKeyFieldIdx = leftRVDType.kFieldIdx
    val rightKeyFieldIdx = rightRVDType.kFieldIdx
    val leftValueFieldIdx = leftRVDType.valueFieldIdx
    val rightValueFieldIdx = rightRVDType.valueFieldIdx

    def noIndex(pfs: IndexedSeq[PField]): IndexedSeq[(String, PType)] =
      pfs.map(pf => (pf.name, pf.typ))

    def unionFieldPTypes(ps: PStruct, ps2: PStruct): IndexedSeq[(String, PType)] =
      ps.fields.zip(ps2.fields).map { case (pf1, pf2) =>
        (pf1.name, InferPType.getCompatiblePType(Seq(pf1.typ, pf2.typ)))
      }

    def castFieldRequiredeness(ps: PStruct, required: Boolean): IndexedSeq[(String, PType)] =
      ps.fields.map(pf => (pf.name, pf.typ.setRequired(required)))

    val (lkT, lvT, rvT) = joinType match {
      case "inner" =>
        val keyTypeFields = castFieldRequiredeness(leftRVDType.kType, true)
        (keyTypeFields, noIndex(leftRVDType.valueType.fields), noIndex(rightRVDType.valueType.fields))
      case "left" =>
        val rValueTypeFields = castFieldRequiredeness(rightRVDType.valueType, false)
        (noIndex(leftRVDType.kType.fields), noIndex(leftRVDType.valueType.fields), rValueTypeFields)
      case "right" =>
        val keyTypeFields = leftRVDType.kType.fields.zip(rightRVDType.kType.fields).map({
          case (pf1, pf2) => {
            assert(pf1.typ isOfType pf2.typ)
            (pf1.name, pf2.typ)
          }
        })
        val lValueTypeFields = castFieldRequiredeness(leftRVDType.valueType, false)
        (keyTypeFields, lValueTypeFields, noIndex(rightRVDType.valueType.fields))
      case "outer" =>
        val keyTypeFields = unionFieldPTypes(leftRVDType.kType, rightRVDType.kType)
        val lValueTypeFields = castFieldRequiredeness(leftRVDType.valueType, false)
        val rValueTypeFields = castFieldRequiredeness(rightRVDType.valueType, false)
        (keyTypeFields, lValueTypeFields, rValueTypeFields)
    }

    val newRowPType = PCanonicalStruct(true, lkT ++ lvT ++ rvT: _*)

    assert(newRowPType.virtualType == newRowType)

    val rvMerger = { (_: RVDContext, it: Iterator[JoinedRegionValue]) =>
      val rvb = new RegionValueBuilder()
      val rv = RegionValue()
      it.map { joined =>
        val lrv = joined._1
        val rrv = joined._2

        if (lrv != null)
          rvb.set(lrv.region)
        else {
          assert(rrv != null)
          rvb.set(rrv.region)
        }

        rvb.start(newRowPType)
        rvb.startStruct()

        if (lrv != null)
          rvb.addFields(leftRowType, lrv, leftKeyFieldIdx)
        else {
          assert(rrv != null)
          rvb.addFields(rightRowType, rrv, rightKeyFieldIdx)
        }

        if (lrv != null)
          rvb.addFields(leftRowType, lrv, leftValueFieldIdx)
        else
          rvb.skipFields(leftValueFieldIdx.length)

        if (rrv != null)
          rvb.addFields(rightRowType, rrv, rightValueFieldIdx)
        else
          rvb.skipFields(rightValueFieldIdx.length)

        rvb.endStruct()
        rv.set(rvb.region, rvb.end())
        rv
      }
    }

    val leftRVD = leftTV.rvd
    val rightRVD = rightTV.rvd
    val joinedRVD = leftRVD.orderedJoin(
      rightRVD,
      joinKey,
      joinType,
      rvMerger,
      RVDType(newRowPType, newKey),
      ctx)

    new TableValueIntermediate(TableValue(ctx, typ, newGlobals, joinedRVD))
  }
}

case class TableIntervalJoin(
  left: TableIR,
  right: TableIR,
  root: String,
  product: Boolean
) extends TableIR {
  lazy val children: IndexedSeq[BaseIR] = Array(left, right)

  lazy val rowCountUpperBound: Option[Long] = left.rowCountUpperBound

  val rightType: Type = if (product) TArray(right.typ.valueType) else right.typ.valueType
  val typ: TableType = left.typ.copy(rowType = left.typ.rowType.appendKey(root, rightType))

  override def copy(newChildren: IndexedSeq[BaseIR]): TableIR =
    TableIntervalJoin(newChildren(0).asInstanceOf[TableIR], newChildren(1).asInstanceOf[TableIR], root, product)

  override def partitionCounts: Option[IndexedSeq[Long]] = left.partitionCounts

  protected[ir] override def execute(ctx: ExecuteContext, r: TableRunContext): TableExecuteIntermediate = {
    val leftValue = left.execute(ctx, r).asTableValue(ctx)
    val rightValue = right.execute(ctx, r).asTableValue(ctx)

    val leftRVDType = leftValue.rvd.typ
    val rightRVDType = rightValue.rvd.typ.copy(key = rightValue.typ.key)
    val rightValueFields = rightRVDType.valueType.fieldNames

    val localKey = typ.key
    val localRoot = root
    val newRVD =
      if (product) {
        val joiner = (rightPType: PStruct) => {
          val leftRowType = leftRVDType.rowType
          val newRowType = leftRowType.appendKey(localRoot, PCanonicalArray(rightPType.selectFields(rightValueFields)))
          (RVDType(newRowType, localKey), (_: RVDContext, it: Iterator[Muple[RegionValue, Iterable[RegionValue]]]) => {
            val rvb = new RegionValueBuilder()
            val rv2 = RegionValue()
            it.map { case Muple(rv, is) =>
              rvb.set(rv.region)
              rvb.start(newRowType)
              rvb.startStruct()
              rvb.addAllFields(leftRowType, rv)
              rvb.startArray(is.size)
              is.foreach(i => rvb.selectRegionValue(rightPType, rightRVDType.valueFieldIdx, i))
              rvb.endArray()
              rvb.endStruct()
              rv2.set(rv.region, rvb.end())

              rv2
            }
          })
        }

        leftValue.rvd.orderedLeftIntervalJoin(ctx, rightValue.rvd, joiner)
      } else {
        val joiner = (rightPType: PStruct) => {
          val leftRowType = leftRVDType.rowType
          val newRowType = leftRowType.appendKey(localRoot, rightPType.selectFields(rightValueFields).setRequired(false))

          (RVDType(newRowType, localKey), (_: RVDContext, it: Iterator[JoinedRegionValue]) => {
            val rvb = new RegionValueBuilder()
            val rv2 = RegionValue()
            it.map { case Muple(rv, i) =>
              rvb.set(rv.region)
              rvb.start(newRowType)
              rvb.startStruct()
              rvb.addAllFields(leftRowType, rv)
              if (i == null)
                rvb.setMissing()
              else
                rvb.selectRegionValue(rightPType, rightRVDType.valueFieldIdx, i)
              rvb.endStruct()
              rv2.set(rv.region, rvb.end())

              rv2
            }
          })
        }

        leftValue.rvd.orderedLeftIntervalJoinDistinct(ctx, rightValue.rvd, joiner)
      }

    new TableValueIntermediate(TableValue(ctx, typ, leftValue.globals, newRVD))
  }
}

/**
  * The TableMultiWayZipJoin node assumes that input tables have distinct keys. If inputs
  * do not have distinct keys, the key that is included in the result is undefined, but
  * is likely the last.
  */
case class TableMultiWayZipJoin(children: IndexedSeq[TableIR], fieldName: String, globalName: String) extends TableIR {
  require(children.length > 0, "there must be at least one table as an argument")

  private val first = children.head
  private val rest = children.tail

  lazy val rowCountUpperBound: Option[Long] = None

  require(rest.forall(e => e.typ.rowType == first.typ.rowType), "all rows must have the same type")
  require(rest.forall(e => e.typ.key == first.typ.key), "all keys must be the same")
  require(rest.forall(e => e.typ.globalType == first.typ.globalType),
    "all globals must have the same type")

  private val newGlobalType = TStruct(globalName -> TArray(first.typ.globalType))
  private val newValueType = TStruct(fieldName -> TArray(first.typ.valueType))
  private val newRowType = first.typ.keyType ++ newValueType

  lazy val typ: TableType = first.typ.copy(
    rowType = newRowType,
    globalType = newGlobalType
  )

  def copy(newChildren: IndexedSeq[BaseIR]): TableMultiWayZipJoin =
    TableMultiWayZipJoin(newChildren.asInstanceOf[IndexedSeq[TableIR]], fieldName, globalName)

  protected[ir] override def execute(ctx: ExecuteContext, r: TableRunContext): TableExecuteIntermediate = {
    val childValues = children.map(_.execute(ctx, r).asTableValue(ctx))

    val childRVDs = RVD.unify(childValues.map(_.rvd)).toFastIndexedSeq
    assert(childRVDs.forall(_.typ.key.startsWith(typ.key)))

    val repartitionedRVDs =
      if (childRVDs(0).partitioner.satisfiesAllowedOverlap(typ.key.length - 1) &&
        childRVDs.forall(rvd => rvd.partitioner == childRVDs(0).partitioner))
        childRVDs.map(_.truncateKey(typ.key.length))
      else {
        info("TableMultiWayZipJoin: repartitioning children")
        val childRanges = childRVDs.flatMap(_.partitioner.coarsenedRangeBounds(typ.key.length))
        val newPartitioner = RVDPartitioner.generate(typ.keyType, childRanges)
        childRVDs.map(_.repartition(ctx, newPartitioner))
      }
    val newPartitioner = repartitionedRVDs(0).partitioner

    val rvdType = repartitionedRVDs(0).typ
    val rowType = rvdType.rowType
    val keyIdx = rvdType.kFieldIdx
    val valIdx = rvdType.valueFieldIdx
    val localRVDType = rvdType
    val keyFields = rvdType.kType.fields.map(f => (f.name, f.typ))
    val valueFields = rvdType.valueType.fields.map(f => (f.name, f.typ))
    val localNewRowType = PCanonicalStruct(required = true,
      keyFields ++ Array((fieldName, PCanonicalArray(
        PCanonicalStruct(required = false, valueFields: _*), required = true))): _*)
    val localDataLength = children.length
    val rvMerger = { (ctx: RVDContext, it: Iterator[BoxedArrayBuilder[(RegionValue, Int)]]) =>
      val rvb = new RegionValueBuilder()
      val newRegionValue = RegionValue()

      it.map { rvs =>
        val rv = rvs(0)._1
        rvb.set(ctx.region)
        rvb.start(localNewRowType)
        rvb.startStruct()
        rvb.addFields(rowType, rv, keyIdx) // Add the key
        rvb.startMissingArray(localDataLength) // add the values
        var i = 0
        while (i < rvs.length) {
          val (rv, j) = rvs(i)
          rvb.setArrayIndex(j)
          rvb.setPresent()
          rvb.startStruct()
          rvb.addFields(rowType, rv, valIdx)
          rvb.endStruct()
          i += 1
        }
        rvb.endArrayUnchecked()
        rvb.endStruct()

        newRegionValue.set(rvb.region, rvb.end())
        newRegionValue
      }
    }

    val rvd = RVD(
      typ = RVDType(localNewRowType, typ.key),
      partitioner = newPartitioner,
      crdd = ContextRDD.czipNPartitions(repartitionedRVDs.map(_.crdd.toCRDDRegionValue)) { (ctx, its) =>
        val orvIters = its.map(it => OrderedRVIterator(localRVDType, it, ctx))
        rvMerger(ctx, OrderedRVIterator.multiZipJoin(orvIters))
      }.toCRDDPtr)

    val newGlobals = BroadcastRow(ctx,
      Row(childValues.map(_.globals.javaValue)),
      newGlobalType)

    new TableValueIntermediate(TableValue(ctx, typ, newGlobals, rvd))
  }
}

case class TableLeftJoinRightDistinct(left: TableIR, right: TableIR, root: String) extends TableIR {
  require(right.typ.keyType isPrefixOf left.typ.keyType,
    s"\n  L: ${ left.typ }\n  R: ${ right.typ }")

  lazy val rowCountUpperBound: Option[Long] = left.rowCountUpperBound

  lazy val children: IndexedSeq[BaseIR] = Array(left, right)

  private val newRowType = left.typ.rowType.structInsert(right.typ.valueType, List(root))._1
  val typ: TableType = left.typ.copy(rowType = newRowType)

  override def partitionCounts: Option[IndexedSeq[Long]] = left.partitionCounts

  def copy(newChildren: IndexedSeq[BaseIR]): TableLeftJoinRightDistinct = {
    val IndexedSeq(newLeft: TableIR, newRight: TableIR) = newChildren
    TableLeftJoinRightDistinct(newLeft, newRight, root)
  }

  protected[ir] override def execute(ctx: ExecuteContext, r: TableRunContext): TableExecuteIntermediate = {
    val leftValue = left.execute(ctx, r).asTableValue(ctx)
    val rightValue = right.execute(ctx, r).asTableValue(ctx)

    val joinKey = math.min(left.typ.key.length, right.typ.key.length)
    new TableValueIntermediate(
      leftValue.copy(
        typ = typ,
        rvd = leftValue.rvd
          .orderedLeftJoinDistinctAndInsert(rightValue.rvd.truncateKey(joinKey), root)))
  }
}

case class TableMapPartitions(child: TableIR,
  globalName: String,
  partitionStreamName: String,
  body: IR
) extends TableIR {
  assert(body.typ.isInstanceOf[TStream], s"${ body.typ }")
  lazy val typ = child.typ.copy(
    rowType = body.typ.asInstanceOf[TStream].elementType.asInstanceOf[TStruct])

  lazy val children: IndexedSeq[BaseIR] = Array(child, body)

  val rowCountUpperBound: Option[Long] = None

  override def copy(newChildren: IndexedSeq[BaseIR]): TableMapPartitions = {
    assert(newChildren.length == 2)
    TableMapPartitions(newChildren(0).asInstanceOf[TableIR],
      globalName, partitionStreamName, newChildren(1).asInstanceOf[IR])
  }

  protected[ir] override def execute(ctx: ExecuteContext, r: TableRunContext): TableExecuteIntermediate = {
    val tv = child.execute(ctx, r).asTableValue(ctx)
    val rowPType = tv.rvd.rowPType
    val globalPType = tv.globals.t

    val (newRowPType: PStruct, makeIterator) = CompileIterator.forTableMapPartitions(
      ctx,
      globalPType, rowPType,
      Subst(body, BindingEnv(Env(
        globalName -> In(0, SingleCodeEmitParamType(true, PTypeReferenceSingleCodeType(globalPType))),
        partitionStreamName -> In(1, SingleCodeEmitParamType(true, StreamSingleCodeType(requiresMemoryManagementPerElement = true, rowPType)))))))

    val globalsBc = tv.globals.broadcast(ctx.theHailClassLoader)

    val fsBc = tv.ctx.fsBc
    val itF = { (idx: Int, consumerCtx: RVDContext, partition: (RVDContext) => Iterator[Long]) =>
      val boxedPartition = new StreamArgType {
        def apply(outerRegion: Region, eltRegion: Region): Iterator[java.lang.Long] =
          partition(new RVDContext(outerRegion, eltRegion)).map(box)
      }
      makeIterator(theHailClassLoaderForSparkWorkers, fsBc.value, idx, consumerCtx,
        globalsBc.value.readRegionValue(consumerCtx.partitionRegion, theHailClassLoaderForSparkWorkers),
        boxedPartition
      ).map(l => l.longValue())
    }

    new TableValueIntermediate(
      tv.copy(
        typ = typ,
        rvd = tv.rvd
          .mapPartitionsWithContextAndIndex(RVDType(newRowPType, typ.key))(itF))
    )
  }
}

// Must leave key fields unchanged.
case class TableMapRows(child: TableIR, newRow: IR) extends TableIR {
  val children: IndexedSeq[BaseIR] = Array(child, newRow)

  lazy val rowCountUpperBound: Option[Long] = child.rowCountUpperBound

  val typ: TableType = child.typ.copy(rowType = newRow.typ.asInstanceOf[TStruct])

  def copy(newChildren: IndexedSeq[BaseIR]): TableMapRows = {
    assert(newChildren.length == 2)
    TableMapRows(newChildren(0).asInstanceOf[TableIR], newChildren(1).asInstanceOf[IR])
  }

  override def partitionCounts: Option[IndexedSeq[Long]] = child.partitionCounts

  protected[ir] override def execute(ctx: ExecuteContext, r: TableRunContext): TableExecuteIntermediate = {
    val tv = child.execute(ctx, r).asTableValue(ctx)
    val fsBc = ctx.fsBc
    val scanRef = genUID()
    val extracted = agg.Extract.apply(newRow, scanRef, Requiredness(this, ctx), isScan = true)

    if (extracted.aggs.isEmpty) {
      val (Some(PTypeReferenceSingleCodeType(rTyp)), f) = ir.Compile[AsmFunction3RegionLongLongLong](
        ctx,
        FastIndexedSeq(("global", SingleCodeEmitParamType(true, PTypeReferenceSingleCodeType(tv.globals.t))),
          ("row", SingleCodeEmitParamType(true, PTypeReferenceSingleCodeType(tv.rvd.rowPType)))),
        FastIndexedSeq(classInfo[Region], LongInfo, LongInfo), LongInfo,
        Coalesce(FastIndexedSeq(
          extracted.postAggIR,
          Die("Internal error: TableMapRows: row expression missing", extracted.postAggIR.typ))))

      val rowIterationNeedsGlobals = Mentions(extracted.postAggIR, "global")
      val globalsBc =
        if (rowIterationNeedsGlobals)
          tv.globals.broadcast(ctx.theHailClassLoader)
        else
          null

      val fsBc = ctx.fsBc
      val itF = { (i: Int, ctx: RVDContext, it: Iterator[Long]) =>
        val globalRegion = ctx.partitionRegion
        val globals = if (rowIterationNeedsGlobals)
          globalsBc.value.readRegionValue(globalRegion, theHailClassLoaderForSparkWorkers)
        else
          0

        val newRow = f(theHailClassLoaderForSparkWorkers, fsBc.value, i, globalRegion)
        it.map { ptr =>
          newRow(ctx.r, globals, ptr)
        }
      }

      return new TableValueIntermediate(
        tv.copy(
          typ = typ,
          rvd = tv.rvd.mapPartitionsWithIndex(RVDType(rTyp.asInstanceOf[PStruct], typ.key))(itF)))
    }

    val scanInitNeedsGlobals = Mentions(extracted.init, "global")
    val scanSeqNeedsGlobals = Mentions(extracted.seqPerElt, "global")
    val rowIterationNeedsGlobals = Mentions(extracted.postAggIR, "global")

    val globalsBc =
      if (rowIterationNeedsGlobals || scanInitNeedsGlobals || scanSeqNeedsGlobals)
        tv.globals.broadcast(ctx.theHailClassLoader)
      else
        null

    val spec = BufferSpec.defaultUncompressed

    // Order of operations:
    // 1. init op on all aggs and serialize to byte array.
    // 2. load in init op on each partition, seq op over partition, serialize.
    // 3. load in partition aggregations, comb op as necessary, serialize.
    // 4. load in partStarts, calculate newRow based on those results.

    val (_, initF) = ir.CompileWithAggregators[AsmFunction2RegionLongUnit](ctx,
      extracted.states,
      FastIndexedSeq(("global", SingleCodeEmitParamType(true, PTypeReferenceSingleCodeType(tv.globals.t)))),
      FastIndexedSeq(classInfo[Region], LongInfo), UnitInfo,
      Begin(FastIndexedSeq(extracted.init)))

    val serializeF = extracted.serialize(ctx, spec)

    val (_, eltSeqF) = ir.CompileWithAggregators[AsmFunction3RegionLongLongUnit](ctx,
      extracted.states,
      FastIndexedSeq(("global", SingleCodeEmitParamType(true, PTypeReferenceSingleCodeType(tv.globals.t))),
        ("row", SingleCodeEmitParamType(true, PTypeReferenceSingleCodeType(tv.rvd.rowPType)))),
      FastIndexedSeq(classInfo[Region], LongInfo, LongInfo), UnitInfo,
      extracted.eltOp(ctx))

    val read = extracted.deserialize(ctx, spec)
    val write = extracted.serialize(ctx, spec)
    val combOpFNeedsPool = extracted.combOpFSerializedFromRegionPool(ctx, spec)

    val (Some(PTypeReferenceSingleCodeType(rTyp)), f) = ir.CompileWithAggregators[AsmFunction3RegionLongLongLong](ctx,
      extracted.states,
      FastIndexedSeq(("global", SingleCodeEmitParamType(true, PTypeReferenceSingleCodeType(tv.globals.t))),
        ("row", SingleCodeEmitParamType(true, PTypeReferenceSingleCodeType(tv.rvd.rowPType)))),
      FastIndexedSeq(classInfo[Region], LongInfo, LongInfo), LongInfo,
      Let(scanRef, extracted.results,
        Coalesce(FastIndexedSeq(
          extracted.postAggIR,
          Die("Internal error: TableMapRows: row expression missing", extracted.postAggIR.typ)))))
    assert(rTyp.virtualType == newRow.typ)

    // 1. init op on all aggs and write out to initPath
    val initAgg = ctx.r.pool.scopedRegion { aggRegion =>
      ctx.r.pool.scopedRegion { fRegion =>
        val init = initF(ctx.theHailClassLoader, fsBc.value, 0, fRegion)
        init.newAggState(aggRegion)
        init(fRegion, tv.globals.value.offset)
        serializeF(aggRegion, init.getAggOffset())
      }
    }

    if (ctx.getFlag("distributed_scan_comb_op") != null && extracted.shouldTreeAggregate) {
      val fsBc = ctx.fs.broadcast
      val tmpBase = ctx.createTmpPath("table-map-rows-distributed-scan")
      val d = digitsNeeded(tv.rvd.getNumPartitions)
      val files = tv.rvd.mapPartitionsWithIndex { (i, ctx, it) =>
        val path = tmpBase + "/" + partFile(d, i, TaskContext.get)
        val globalRegion = ctx.freshRegion()
        val globals = if (scanSeqNeedsGlobals) globalsBc.value.readRegionValue(globalRegion, theHailClassLoaderForSparkWorkers) else 0

        ctx.r.pool.scopedSmallRegion { aggRegion =>
          val seq = eltSeqF(theHailClassLoaderForSparkWorkers, fsBc.value, i, globalRegion)

          seq.setAggState(aggRegion, read(aggRegion, initAgg))
          it.foreach { ptr =>
            seq(ctx.region, globals, ptr)
            ctx.region.clear()
          }
          using(new DataOutputStream(fsBc.value.create(path))) { os =>
            val bytes = write(aggRegion, seq.getAggOffset())
            os.writeInt(bytes.length)
            os.write(bytes)
          }
          Iterator.single(path)
        }
      }.collect()

      val fileStack = new BoxedArrayBuilder[Array[String]]()
      var filesToMerge: Array[String] = files
      while (filesToMerge.length > 1) {
        val nToMerge = filesToMerge.length / 2
        log.info(s"Running distributed combine stage with $nToMerge tasks")
        fileStack += filesToMerge

        filesToMerge = ContextRDD.weaken(SparkBackend.sparkContext("TableMapRows.execute").parallelize(0 until nToMerge, nToMerge))
          .cmapPartitions { (ctx, it) =>
            val i = it.next()
            assert(it.isEmpty)
            val path = tmpBase + "/" + partFile(d, i, TaskContext.get)
            val file1 = filesToMerge(i * 2)
            val file2 = filesToMerge(i * 2 + 1)

            def readToBytes(is: DataInputStream): Array[Byte] = {
              val len = is.readInt()
              val b = new Array[Byte](len)
              is.readFully(b)
              b
            }

            val b1 = using(new DataInputStream(fsBc.value.open(file1)))(readToBytes)
            val b2 = using(new DataInputStream(fsBc.value.open(file2)))(readToBytes)
            using(new DataOutputStream(fsBc.value.create(path))) { os =>
              val bytes = combOpFNeedsPool(() => ctx.r.pool)(b1, b2)
              os.writeInt(bytes.length)
              os.write(bytes)
            }
            Iterator.single(path)
          }.collect()
      }
      fileStack += filesToMerge

      val itF = { (i: Int, ctx: RVDContext, it: Iterator[Long]) =>
        val globalRegion = ctx.freshRegion()
        val globals = if (rowIterationNeedsGlobals || scanSeqNeedsGlobals)
          globalsBc.value.readRegionValue(globalRegion, theHailClassLoaderForSparkWorkers)
        else
          0
        val partitionAggs = {
          var j = 0
          var x = i
          val ab = new BoxedArrayBuilder[String]
          while (j < fileStack.length) {
            assert(x <= fileStack(j).length)
            if (x % 2 != 0) {
              x -= 1
              ab += fileStack(j)(x)
            }
            assert(x % 2 == 0)
            x = x / 2
            j += 1
          }
          assert(x == 0)
          var b = initAgg
          ab.result().reverseIterator.foreach { path =>
            def readToBytes(is: DataInputStream): Array[Byte] = {
              val len = is.readInt()
              val b = new Array[Byte](len)
              is.readFully(b)
              b
            }

            b = combOpFNeedsPool(() => ctx.r.pool)(b, using(new DataInputStream(fsBc.value.open(path)))(readToBytes))
          }
          b
        }

        val aggRegion = ctx.freshRegion()
        val newRow = f(theHailClassLoaderForSparkWorkers, fsBc.value, i, globalRegion)
        val seq = eltSeqF(theHailClassLoaderForSparkWorkers, fsBc.value, i, globalRegion)
        var aggOff = read(aggRegion, partitionAggs)

        val res = it.map { ptr =>
          newRow.setAggState(aggRegion, aggOff)
          val newPtr = newRow(ctx.region, globals, ptr)
          aggOff = newRow.getAggOffset()
          seq.setAggState(aggRegion, aggOff)
          seq(ctx.region, globals, ptr)
          aggOff = seq.getAggOffset()
          newPtr
        }
        res
      }
      return new TableValueIntermediate(
        tv.copy(
          typ = typ,
          rvd = tv.rvd.mapPartitionsWithIndex(RVDType(rTyp.asInstanceOf[PStruct], typ.key))(itF)))
    }

    // 2. load in init op on each partition, seq op over partition, write out.
    val scanPartitionAggs = SpillingCollectIterator(ctx.localTmpdir, ctx.fs, tv.rvd.mapPartitionsWithIndex { (i, ctx, it) =>
      val globalRegion = ctx.partitionRegion
      val globals = if (scanSeqNeedsGlobals) globalsBc.value.readRegionValue(globalRegion, theHailClassLoaderForSparkWorkers) else 0

      SparkTaskContext.get().getRegionPool().scopedSmallRegion { aggRegion =>
        val seq = eltSeqF(theHailClassLoaderForSparkWorkers, fsBc.value, i, globalRegion)

        seq.setAggState(aggRegion, read(aggRegion, initAgg))
        it.foreach { ptr =>
          seq(ctx.region, globals, ptr)
          ctx.region.clear()
        }
        Iterator.single(write(aggRegion, seq.getAggOffset()))
      }
    }, ctx.getFlag("max_leader_scans").toInt)

    // 3. load in partition aggregations, comb op as necessary, write back out.
    val partAggs = scanPartitionAggs.scanLeft(initAgg)(combOpFNeedsPool(() => ctx.r.pool))
    val scanAggCount = tv.rvd.getNumPartitions
    val partitionIndices = new Array[Long](scanAggCount)
    val scanAggsPerPartitionFile = ctx.createTmpPath("table-map-rows-scan-aggs-part")
    using(ctx.fs.createNoCompression(scanAggsPerPartitionFile)) { os =>
      partAggs.zipWithIndex.foreach { case (x, i) =>
        if (i < scanAggCount) {
          log.info(s"TableMapRows scan: serializing combined agg $i")
          partitionIndices(i) = os.getPosition
          os.writeInt(x.length)
          os.write(x, 0, x.length)
        }
      }
    }


    // 4. load in partStarts, calculate newRow based on those results.
    val itF = { (i: Int, ctx: RVDContext, filePosition: Long, it: Iterator[Long]) =>
      val globalRegion = ctx.partitionRegion
      val globals = if (rowIterationNeedsGlobals || scanSeqNeedsGlobals)
        globalsBc.value.readRegionValue(globalRegion, theHailClassLoaderForSparkWorkers)
      else
        0
      val partitionAggs = using(fsBc.value.openNoCompression(scanAggsPerPartitionFile)) { is =>
        is.seek(filePosition)
        val aggSize = is.readInt()
        val partAggs = new Array[Byte](aggSize)
        var nread = is.read(partAggs, 0, aggSize)
        var r = nread
        while (r > 0 && nread < aggSize) {
          r = is.read(partAggs, nread, aggSize - nread)
          if (r > 0) nread += r
        }
        if (nread != aggSize) {
          fatal(s"aggs read wrong number of bytes: $nread vs $aggSize")
        }
        partAggs
      }

      val aggRegion = ctx.freshRegion()
      val newRow = f(theHailClassLoaderForSparkWorkers, fsBc.value, i, globalRegion)
      val seq = eltSeqF(theHailClassLoaderForSparkWorkers, fsBc.value, i, globalRegion)
      var aggOff = read(aggRegion, partitionAggs)

      var idx = 0
      it.map { ptr =>
        newRow.setAggState(aggRegion, aggOff)
        val off = newRow(ctx.region, globals, ptr)
        seq.setAggState(aggRegion, newRow.getAggOffset())
        idx += 1
        seq(ctx.region, globals, ptr)
        aggOff = seq.getAggOffset()
        off
      }
    }
    new TableValueIntermediate(
      tv.copy(
        typ = typ,
        rvd = tv.rvd.mapPartitionsWithIndexAndValue(RVDType(rTyp.asInstanceOf[PStruct], typ.key), partitionIndices)(itF)))
  }
}

case class TableMapGlobals(child: TableIR, newGlobals: IR) extends TableIR {
  val children: IndexedSeq[BaseIR] = Array(child, newGlobals)

  lazy val rowCountUpperBound: Option[Long] = child.rowCountUpperBound

  val typ: TableType =
    child.typ.copy(globalType = newGlobals.typ.asInstanceOf[TStruct])

  def copy(newChildren: IndexedSeq[BaseIR]): TableMapGlobals = {
    assert(newChildren.length == 2)
    TableMapGlobals(newChildren(0).asInstanceOf[TableIR], newChildren(1).asInstanceOf[IR])
  }

  override def partitionCounts: Option[IndexedSeq[Long]] = child.partitionCounts

  protected[ir] override def execute(ctx: ExecuteContext, r: TableRunContext): TableExecuteIntermediate = {
    val tv = child.execute(ctx, r).asTableValue(ctx)

    val (Some(PTypeReferenceSingleCodeType(resultPType: PStruct)), f) = Compile[AsmFunction2RegionLongLong](ctx,
      FastIndexedSeq(("global", SingleCodeEmitParamType(true, PTypeReferenceSingleCodeType(tv.globals.t)))),
      FastIndexedSeq(classInfo[Region], LongInfo), LongInfo,
      Coalesce(FastIndexedSeq(
        newGlobals,
        Die("Internal error: TableMapGlobals: globals missing", newGlobals.typ))))

    val resultOff = f(ctx.theHailClassLoader, ctx.fs, 0, ctx.r)(ctx.r, tv.globals.value.offset)
    new TableValueIntermediate(
      tv.copy(typ = typ,
        globals = BroadcastRow(ctx, RegionValue(ctx.r, resultOff), resultPType)))
  }
}

case class TableExplode(child: TableIR, path: IndexedSeq[String]) extends TableIR {
  assert(path.nonEmpty)
  assert(!child.typ.key.contains(path.head))

  lazy val rowCountUpperBound: Option[Long] = None

  lazy val children: IndexedSeq[BaseIR] = Array(child)

  private val childRowType = child.typ.rowType

  private val length: IR = {
    Coalesce(FastIndexedSeq(
      ArrayLen(CastToArray(
        path.foldLeft[IR](Ref("row", childRowType))((struct, field) =>
          GetField(struct, field)))),
      0))
  }

  val idx = Ref(genUID(), TInt32)
  val newRow: InsertFields = {
    val refs = path.init.scanLeft(Ref("row", childRowType))((struct, name) =>
      Ref(genUID(), coerce[TStruct](struct.typ).field(name).typ))

    path.zip(refs).zipWithIndex.foldRight[IR](idx) {
      case (((field, ref), i), arg) =>
        InsertFields(ref, FastIndexedSeq(field ->
          (if (i == refs.length - 1)
            ArrayRef(CastToArray(GetField(ref, field)), arg)
          else
            Let(refs(i + 1).name, GetField(ref, field), arg))))
    }.asInstanceOf[InsertFields]
  }

  val typ: TableType = child.typ.copy(rowType = newRow.typ)

  def copy(newChildren: IndexedSeq[BaseIR]): TableExplode = {
    assert(newChildren.length == 1)
    TableExplode(newChildren(0).asInstanceOf[TableIR], path)
  }

  protected[ir] override def execute(ctx: ExecuteContext, r: TableRunContext): TableExecuteIntermediate = {
    val prev = child.execute(ctx, r).asTableValue(ctx)

    val (len, l) = Compile[AsmFunction2RegionLongInt](ctx,
      FastIndexedSeq(("row", SingleCodeEmitParamType(true, PTypeReferenceSingleCodeType(prev.rvd.rowPType)))),
      FastIndexedSeq(classInfo[Region], LongInfo), IntInfo,
      length)
    val (Some(PTypeReferenceSingleCodeType(newRowType: PStruct)), f) = Compile[AsmFunction3RegionLongIntLong](
      ctx,
      FastIndexedSeq(("row", SingleCodeEmitParamType(true, PTypeReferenceSingleCodeType(prev.rvd.rowPType))),
        (idx.name, SingleCodeEmitParamType(true, Int32SingleCodeType))),
      FastIndexedSeq(classInfo[Region], LongInfo, IntInfo), LongInfo,
      newRow)
    assert(newRowType.virtualType == typ.rowType)

    val rvdType: RVDType = RVDType(
      newRowType,
      prev.rvd.typ.key.takeWhile(_ != path.head)
    )
    val fsBc = ctx.fsBc
    new TableValueIntermediate(
      TableValue(ctx, typ,
        prev.globals,
        prev.rvd.boundary.mapPartitionsWithIndex(rvdType) { (i, ctx, it) =>
          val globalRegion = ctx.partitionRegion
          val lenF = l(theHailClassLoaderForSparkWorkers, fsBc.value, i, globalRegion)
          val rowF = f(theHailClassLoaderForSparkWorkers, fsBc.value, i, globalRegion)
          it.flatMap { ptr =>
            val len = lenF(ctx.region, ptr)
            new Iterator[Long] {
              private[this] var i = 0

              def hasNext: Boolean = i < len

              def next(): Long = {
                val ret = rowF(ctx.region, ptr, i)
                i += 1
                ret
              }
            }
          }
        })
    )
  }
}

case class TableUnion(children: IndexedSeq[TableIR]) extends TableIR {
  assert(children.nonEmpty)
  assert(children.tail.forall(_.typ.rowType == children(0).typ.rowType))
  assert(children.tail.forall(_.typ.key == children(0).typ.key))

  lazy val rowCountUpperBound: Option[Long] = {
    val definedChildren = children.flatMap(_.rowCountUpperBound)
    if (definedChildren.length == children.length)
      Some(definedChildren.sum)
    else
      None
  }

  def copy(newChildren: IndexedSeq[BaseIR]): TableUnion = {
    TableUnion(newChildren.map(_.asInstanceOf[TableIR]))
  }

  val typ: TableType = children(0).typ

  protected[ir] override def execute(ctx: ExecuteContext, r: TableRunContext): TableExecuteIntermediate = {
    val tvs = children.map(_.execute(ctx, r).asTableValue(ctx))
    new TableValueIntermediate(
      tvs(0).copy(
        rvd = RVD.union(RVD.unify(tvs.map(_.rvd)), tvs(0).typ.key.length, ctx)))
  }
}

case class MatrixRowsTable(child: MatrixIR) extends TableIR {
  val children: IndexedSeq[BaseIR] = Array(child)

  override def partitionCounts: Option[IndexedSeq[Long]] = child.partitionCounts

  lazy val rowCountUpperBound: Option[Long] = child.rowCountUpperBound

  def copy(newChildren: IndexedSeq[BaseIR]): MatrixRowsTable = {
    assert(newChildren.length == 1)
    MatrixRowsTable(newChildren(0).asInstanceOf[MatrixIR])
  }

  val typ: TableType = child.typ.rowsTableType
}

case class MatrixColsTable(child: MatrixIR) extends TableIR {
  val children: IndexedSeq[BaseIR] = Array(child)

  lazy val rowCountUpperBound: Option[Long] = child.rowCountUpperBound

  def copy(newChildren: IndexedSeq[BaseIR]): MatrixColsTable = {
    assert(newChildren.length == 1)
    MatrixColsTable(newChildren(0).asInstanceOf[MatrixIR])
  }

  val typ: TableType = child.typ.colsTableType
}

case class MatrixEntriesTable(child: MatrixIR) extends TableIR {
  val children: IndexedSeq[BaseIR] = Array(child)

  lazy val rowCountUpperBound: Option[Long] = None

  def copy(newChildren: IndexedSeq[BaseIR]): MatrixEntriesTable = {
    assert(newChildren.length == 1)
    MatrixEntriesTable(newChildren(0).asInstanceOf[MatrixIR])
  }

  val typ: TableType = child.typ.entriesTableType
}

case class TableDistinct(child: TableIR) extends TableIR {
  lazy val children: IndexedSeq[BaseIR] = Array(child)

  lazy val rowCountUpperBound: Option[Long] = child.rowCountUpperBound

  def copy(newChildren: IndexedSeq[BaseIR]): TableDistinct = {
    val IndexedSeq(newChild) = newChildren
    TableDistinct(newChild.asInstanceOf[TableIR])
  }

  val typ: TableType = child.typ

  protected[ir] override def execute(ctx: ExecuteContext, r: TableRunContext): TableExecuteIntermediate = {
    val prev = child.execute(ctx, r).asTableValue(ctx)
    new TableValueIntermediate(prev.copy(rvd = prev.rvd.truncateKey(prev.typ.key).distinctByKey(ctx)))
  }
}

case class TableKeyByAndAggregate(
  child: TableIR,
  expr: IR,
  newKey: IR,
  nPartitions: Option[Int] = None,
  bufferSize: Int) extends TableIR {
  require(expr.typ.isInstanceOf[TStruct])
  require(newKey.typ.isInstanceOf[TStruct])
  require(bufferSize > 0)

  lazy val children: IndexedSeq[BaseIR] = Array(child, expr, newKey)

  lazy val rowCountUpperBound: Option[Long] = child.rowCountUpperBound

  def copy(newChildren: IndexedSeq[BaseIR]): TableKeyByAndAggregate = {
    val IndexedSeq(newChild: TableIR, newExpr: IR, newNewKey: IR) = newChildren
    TableKeyByAndAggregate(newChild, newExpr, newNewKey, nPartitions, bufferSize)
  }

  private val keyType = newKey.typ.asInstanceOf[TStruct]
  val typ: TableType = TableType(rowType = keyType ++ coerce[TStruct](expr.typ),
    globalType = child.typ.globalType,
    key = keyType.fieldNames
  )

  protected[ir] override def execute(ctx: ExecuteContext, r: TableRunContext): TableExecuteIntermediate = {
    val prev = child.execute(ctx, r).asTableValue(ctx)
    val fsBc = ctx.fsBc

    val localKeyType = keyType
    val (Some(PTypeReferenceSingleCodeType(localKeyPType: PStruct)), makeKeyF) = ir.Compile[AsmFunction3RegionLongLongLong](ctx,
      FastIndexedSeq(("row", SingleCodeEmitParamType(true, PTypeReferenceSingleCodeType(prev.rvd.rowPType))),
        ("global", SingleCodeEmitParamType(true, PTypeReferenceSingleCodeType(prev.globals.t)))),
      FastIndexedSeq(classInfo[Region], LongInfo, LongInfo), LongInfo,
      Coalesce(FastIndexedSeq(
        newKey,
        Die("Internal error: TableKeyByAndAggregate: newKey missing", newKey.typ))))

    val globalsBc = prev.globals.broadcast(ctx.theHailClassLoader)

    val spec = BufferSpec.defaultUncompressed
    val res = genUID()

    val extracted = agg.Extract(expr, res, Requiredness(this, ctx))

    val (_, makeInit) = ir.CompileWithAggregators[AsmFunction2RegionLongUnit](ctx,
      extracted.states,
      FastIndexedSeq(("global", SingleCodeEmitParamType(true, PTypeReferenceSingleCodeType(prev.globals.t)))),
      FastIndexedSeq(classInfo[Region], LongInfo), UnitInfo,
      extracted.init)

    val (_, makeSeq) = ir.CompileWithAggregators[AsmFunction3RegionLongLongUnit](ctx,
      extracted.states,
      FastIndexedSeq(("global", SingleCodeEmitParamType(true, PTypeReferenceSingleCodeType(prev.globals.t))),
        ("row", SingleCodeEmitParamType(true, PTypeReferenceSingleCodeType(prev.rvd.rowPType)))),
      FastIndexedSeq(classInfo[Region], LongInfo, LongInfo), UnitInfo,
      extracted.seqPerElt)

    val (Some(PTypeReferenceSingleCodeType(rTyp: PStruct)), makeAnnotate) = ir.CompileWithAggregators[AsmFunction2RegionLongLong](ctx,
      extracted.states,
      FastIndexedSeq(("global", SingleCodeEmitParamType(true, PTypeReferenceSingleCodeType(prev.globals.t)))),
      FastIndexedSeq(classInfo[Region], LongInfo), LongInfo,
      Let(res, extracted.results, extracted.postAggIR))
    assert(rTyp.virtualType == typ.valueType, s"$rTyp, ${ typ.valueType }")

    val serialize = extracted.serialize(ctx, spec)
    val deserialize = extracted.deserialize(ctx, spec)
    val combOp = extracted.combOpFSerializedWorkersOnly(ctx, spec)

    val initF = makeInit(theHailClassLoaderForSparkWorkers, fsBc.value, 0, ctx.r)
    val globalsOffset = prev.globals.value.offset
    val initAggs = ctx.r.pool.scopedRegion { aggRegion =>
      initF.newAggState(aggRegion)
      initF(ctx.r, globalsOffset)
      serialize(aggRegion, initF.getAggOffset())
    }

    val newRowType = PCanonicalStruct(required = true,
      localKeyPType.fields.map(f => (f.name, PType.canonical(f.typ))) ++ rTyp.fields.map(f => (f.name, f.typ)): _*)

    val localBufferSize = bufferSize
    val rdd = prev.rvd
      .boundary
      .mapPartitionsWithIndex { (i, ctx, it) =>
        val partRegion = ctx.partitionRegion
        val globals = globalsBc.value.readRegionValue(partRegion, theHailClassLoaderForSparkWorkers)
        val makeKey = {
          val f = makeKeyF(theHailClassLoaderForSparkWorkers, fsBc.value, i, partRegion)
          ptr: Long => {
            val keyOff = f(ctx.region, ptr, globals)
            SafeRow.read(localKeyPType, keyOff).asInstanceOf[Row]
          }
        }
        val makeAgg = { () =>
          val aggRegion = ctx.freshRegion()
          RegionValue(aggRegion, deserialize(aggRegion, initAggs))
        }

        val seqOp = {
          val f = makeSeq(theHailClassLoaderForSparkWorkers, fsBc.value, i, partRegion)
          (ptr: Long, agg: RegionValue) => {
            f.setAggState(agg.region, agg.offset)
            f(ctx.region, globals, ptr)
            agg.setOffset(f.getAggOffset())
            ctx.region.clear()
          }
        }
        val serializeAndCleanupAggs = { rv: RegionValue =>
          val a = serialize(rv.region, rv.offset)
          rv.region.close()
          a
        }

        new BufferedAggregatorIterator[Long, RegionValue, Array[Byte], Row](
          it,
          makeAgg,
          makeKey,
          seqOp,
          serializeAndCleanupAggs,
          localBufferSize)
      }.aggregateByKey(initAggs, nPartitions.getOrElse(prev.rvd.getNumPartitions))(combOp, combOp)

    val crdd = ContextRDD.weaken(rdd).cmapPartitionsWithIndex(
      { (i, ctx, it) =>
        val region = ctx.region

        val rvb = new RegionValueBuilder()
        val partRegion = ctx.partitionRegion
        val globals = globalsBc.value.readRegionValue(partRegion, theHailClassLoaderForSparkWorkers)
        val annotate = makeAnnotate(theHailClassLoaderForSparkWorkers, fsBc.value, i, partRegion)

        it.map { case (key, aggs) =>
          rvb.set(region)
          rvb.start(newRowType)
          rvb.startStruct()
          var i = 0
          while (i < localKeyType.size) {
            rvb.addAnnotation(localKeyType.types(i), key.get(i))
            i += 1
          }

          val aggOff = deserialize(region, aggs)
          annotate.setAggState(region, aggOff)
          rvb.addAllFields(rTyp, region, annotate(region, globals))
          rvb.endStruct()
          rvb.end()
        }
      })

    new TableValueIntermediate(
      prev.copy(
        typ = typ,
        rvd = RVD.coerce(ctx, RVDType(newRowType, keyType.fieldNames), crdd))
    )
  }
}

// follows key_by non-empty key
case class TableAggregateByKey(child: TableIR, expr: IR) extends TableIR {
  require(child.typ.key.nonEmpty)

  lazy val rowCountUpperBound: Option[Long] = child.rowCountUpperBound

  lazy val children: IndexedSeq[BaseIR] = Array(child, expr)

  def copy(newChildren: IndexedSeq[BaseIR]): TableAggregateByKey = {
    assert(newChildren.length == 2)
    val IndexedSeq(newChild: TableIR, newExpr: IR) = newChildren
    TableAggregateByKey(newChild, newExpr)
  }

  val typ: TableType = child.typ.copy(rowType = child.typ.keyType ++ coerce[TStruct](expr.typ))

  protected[ir] override def execute(ctx: ExecuteContext, r: TableRunContext): TableExecuteIntermediate = {
    val prev = child.execute(ctx, r).asTableValue(ctx)
    val prevRVD = prev.rvd.truncateKey(child.typ.key)
    val fsBc = ctx.fsBc

    val res = genUID()
    val extracted = agg.Extract(expr, res, Requiredness(this, ctx))

    val (_, makeInit) = ir.CompileWithAggregators[AsmFunction2RegionLongUnit](ctx,
      extracted.states,
      FastIndexedSeq(("global", SingleCodeEmitParamType(true, PTypeReferenceSingleCodeType(prev.globals.t)))),
      FastIndexedSeq(classInfo[Region], LongInfo), UnitInfo,
      extracted.init)

    val (_, makeSeq) = ir.CompileWithAggregators[AsmFunction3RegionLongLongUnit](ctx,
      extracted.states,
      FastIndexedSeq(("global", SingleCodeEmitParamType(true, PTypeReferenceSingleCodeType(prev.globals.t))),
        ("row", SingleCodeEmitParamType(true, PTypeReferenceSingleCodeType(prevRVD.rowPType)))),
      FastIndexedSeq(classInfo[Region], LongInfo, LongInfo), UnitInfo,
      extracted.seqPerElt)

    val valueIR = Let(res, extracted.results, extracted.postAggIR)
    val keyType = prevRVD.typ.kType

    val key = Ref(genUID(), keyType.virtualType)
    val value = Ref(genUID(), valueIR.typ)
    val (Some(PTypeReferenceSingleCodeType(rowType: PStruct)), makeRow) = ir.CompileWithAggregators[AsmFunction3RegionLongLongLong](ctx,
      extracted.states,
      FastIndexedSeq(("global", SingleCodeEmitParamType(true, PTypeReferenceSingleCodeType(prev.globals.t))),
        (key.name, SingleCodeEmitParamType(true, PTypeReferenceSingleCodeType(keyType)))),
      FastIndexedSeq(classInfo[Region], LongInfo, LongInfo), LongInfo,
      Let(value.name, valueIR,
        InsertFields(key, typ.valueType.fieldNames.map(n => n -> GetField(value, n)))))

    assert(rowType.virtualType == typ.rowType, s"$rowType, ${ typ.rowType }")

    val localChildRowType = prevRVD.rowPType
    val keyIndices = prevRVD.typ.kFieldIdx
    val keyOrd = prevRVD.typ.kRowOrd
    val globalsBc = prev.globals.broadcast(ctx.theHailClassLoader)

    val newRVDType = prevRVD.typ.copy(rowType = rowType)

    val newRVD = prevRVD
      .repartition(ctx, prevRVD.partitioner.strictify)
      .boundary
      .mapPartitionsWithIndex(newRVDType) { (i, ctx, it) =>
        val partRegion = ctx.partitionRegion
        val globalsOff = globalsBc.value.readRegionValue(partRegion, theHailClassLoaderForSparkWorkers)

        val initialize = makeInit(theHailClassLoaderForSparkWorkers, fsBc.value, i, partRegion)
        val sequence = makeSeq(theHailClassLoaderForSparkWorkers, fsBc.value, i, partRegion)
        val newRowF = makeRow(theHailClassLoaderForSparkWorkers, fsBc.value, i, partRegion)

        val aggRegion = ctx.freshRegion()

        new Iterator[Long] {
          var isEnd = false
          var current: Long = 0
          val rowKey: WritableRegionValue = WritableRegionValue(keyType, ctx.freshRegion())
          val consumerRegion: Region = ctx.region
          val newRV = RegionValue(consumerRegion)

          def hasNext: Boolean = {
            if (isEnd || (current == 0 && !it.hasNext)) {
              isEnd = true
              return false
            }
            if (current == 0)
              current = it.next()
            true
          }

          def next(): Long = {
            if (!hasNext)
              throw new java.util.NoSuchElementException()

            rowKey.setSelect(localChildRowType, keyIndices, current, true)

            aggRegion.clear()
            initialize.newAggState(aggRegion)
            initialize(ctx.r, globalsOff)
            sequence.setAggState(aggRegion, initialize.getAggOffset())

            do {
              sequence(ctx.r,
                globalsOff,
                current)
              current = 0
            } while (hasNext && keyOrd.equiv(rowKey.value.offset, current))
            newRowF.setAggState(aggRegion, sequence.getAggOffset())

            newRowF(consumerRegion, globalsOff, rowKey.offset)
          }
        }
      }

    new TableValueIntermediate(
      prev.copy(rvd = newRVD, typ = typ)
    )
  }
}

object TableOrderBy {
  def isAlreadyOrdered(sortFields: IndexedSeq[SortField], prevKey: IndexedSeq[String]): Boolean = {
    sortFields.length <= prevKey.length &&
      sortFields.zip(prevKey).forall { case (sf, k) =>
        sf.sortOrder == Ascending && sf.field == k
      }
  }
}

case class TableOrderBy(child: TableIR, sortFields: IndexedSeq[SortField]) extends TableIR {
  // TableOrderBy expects an unkeyed child, so that we can better optimize by
  // pushing these two steps around as needed

  lazy val rowCountUpperBound: Option[Long] = child.rowCountUpperBound

  val children: IndexedSeq[BaseIR] = FastIndexedSeq(child)

  def copy(newChildren: IndexedSeq[BaseIR]): TableOrderBy = {
    val IndexedSeq(newChild) = newChildren
    TableOrderBy(newChild.asInstanceOf[TableIR], sortFields)
  }

  val typ: TableType = child.typ.copy(key = FastIndexedSeq())

  protected[ir] override def execute(ctx: ExecuteContext, r: TableRunContext): TableExecuteIntermediate = {
    val prev = child.execute(ctx, r).asTableValue(ctx)

    val physicalKey = prev.rvd.typ.key
    if (TableOrderBy.isAlreadyOrdered(sortFields, physicalKey))
      return new TableValueIntermediate(prev.copy(typ = typ))

    val rowType = child.typ.rowType
    val sortColIndexOrd = sortFields.map { case SortField(n, so) =>
      val i = rowType.fieldIdx(n)
      val f = rowType.fields(i)
      val fo = f.typ.ordering
      if (so == Ascending) fo else fo.reverse
    }.toArray

    val ord: Ordering[Annotation] = ExtendedOrdering.rowOrdering(sortColIndexOrd).toOrdering

    val act = implicitly[ClassTag[Annotation]]

    val codec = TypedCodecSpec(prev.rvd.rowPType, BufferSpec.wireSpec)
    val rdd = prev.rvd.keyedEncodedRDD(ctx, codec, sortFields.map(_.field)).sortBy(_._1)(ord, act)
    val (rowPType: PStruct, orderedCRDD) = codec.decodeRDD(ctx, rowType, rdd.map(_._2))
    new TableValueIntermediate(TableValue(ctx, typ, prev.globals, RVD.unkeyed(rowPType, orderedCRDD)))
  }
}

/** Create a Table from a MatrixTable, storing the column values in a global
  * field 'colsFieldName', and storing the entry values in a row field
  * 'entriesFieldName'.
  */
case class CastMatrixToTable(
  child: MatrixIR,
  entriesFieldName: String,
  colsFieldName: String
) extends TableIR {

  lazy val rowCountUpperBound: Option[Long] = child.rowCountUpperBound

  lazy val typ: TableType = child.typ.toTableType(entriesFieldName, colsFieldName)

  lazy val children: IndexedSeq[BaseIR] = FastIndexedSeq(child)

  def copy(newChildren: IndexedSeq[BaseIR]): CastMatrixToTable = {
    val IndexedSeq(newChild) = newChildren
    CastMatrixToTable(newChild.asInstanceOf[MatrixIR], entriesFieldName, colsFieldName)
  }

  override def partitionCounts: Option[IndexedSeq[Long]] = child.partitionCounts
}

case class TableRename(child: TableIR, rowMap: Map[String, String], globalMap: Map[String, String]) extends TableIR {
  require(rowMap.keys.forall(child.typ.rowType.hasField))
  require(globalMap.keys.forall(child.typ.globalType.hasField))

  lazy val rowCountUpperBound: Option[Long] = child.rowCountUpperBound

  def rowF(old: String): String = rowMap.getOrElse(old, old)

  def globalF(old: String): String = globalMap.getOrElse(old, old)

  lazy val typ: TableType = child.typ.copy(
    rowType = child.typ.rowType.rename(rowMap),
    globalType = child.typ.globalType.rename(globalMap),
    key = child.typ.key.map(k => rowMap.getOrElse(k, k))
  )

  override def partitionCounts: Option[IndexedSeq[Long]] = child.partitionCounts

  lazy val children: IndexedSeq[BaseIR] = FastIndexedSeq(child)

  def copy(newChildren: IndexedSeq[BaseIR]): TableRename = {
    val IndexedSeq(newChild: TableIR) = newChildren
    TableRename(newChild, rowMap, globalMap)
  }

  protected[ir] override def execute(ctx: ExecuteContext, r: TableRunContext): TableExecuteIntermediate =
    new TableValueIntermediate(
      child.execute(ctx, r).asTableValue(ctx).rename(globalMap, rowMap))
}

case class TableFilterIntervals(child: TableIR, intervals: IndexedSeq[Interval], keep: Boolean) extends TableIR {
  lazy val children: IndexedSeq[BaseIR] = Array(child)

  lazy val rowCountUpperBound: Option[Long] = child.rowCountUpperBound

  def copy(newChildren: IndexedSeq[BaseIR]): TableIR = {
    val IndexedSeq(newChild: TableIR) = newChildren
    TableFilterIntervals(newChild, intervals, keep)
  }

  override lazy val typ: TableType = child.typ

  protected[ir] override def execute(ctx: ExecuteContext, r: TableRunContext): TableExecuteIntermediate = {
    val tv = child.execute(ctx, r).asTableValue(ctx)
    val partitioner = RVDPartitioner.union(
      tv.typ.keyType,
      intervals,
      tv.typ.keyType.size - 1)
    new TableValueIntermediate(
      TableValue(ctx, tv.typ, tv.globals, tv.rvd.filterIntervals(partitioner, keep)))
  }
}

case class MatrixToTableApply(child: MatrixIR, function: MatrixToTableFunction) extends TableIR {
  lazy val children: IndexedSeq[BaseIR] = Array(child)

  lazy val rowCountUpperBound: Option[Long] = if (function.preservesPartitionCounts) child.rowCountUpperBound else None

  def copy(newChildren: IndexedSeq[BaseIR]): TableIR = {
    val IndexedSeq(newChild: MatrixIR) = newChildren
    MatrixToTableApply(newChild, function)
  }

  override lazy val typ: TableType = function.typ(child.typ)

  override def partitionCounts: Option[IndexedSeq[Long]] =
    if (function.preservesPartitionCounts) child.partitionCounts else None
}

case class TableToTableApply(child: TableIR, function: TableToTableFunction) extends TableIR {
  lazy val children: IndexedSeq[BaseIR] = Array(child)

  def copy(newChildren: IndexedSeq[BaseIR]): TableIR = {
    val IndexedSeq(newChild: TableIR) = newChildren
    TableToTableApply(newChild, function)
  }

  override lazy val typ: TableType = function.typ(child.typ)

  override def partitionCounts: Option[IndexedSeq[Long]] =
    if (function.preservesPartitionCounts) child.partitionCounts else None

  lazy val rowCountUpperBound: Option[Long] = if (function.preservesPartitionCounts) child.rowCountUpperBound else None

  protected[ir] override def execute(ctx: ExecuteContext, r: TableRunContext): TableExecuteIntermediate = {
    new TableValueIntermediate(function.execute(ctx, child.execute(ctx, r).asTableValue(ctx)))
  }
}

case class BlockMatrixToTableApply(
  bm: BlockMatrixIR,
  aux: IR,
  function: BlockMatrixToTableFunction) extends TableIR {

  override lazy val children: IndexedSeq[BaseIR] = Array(bm, aux)

  lazy val rowCountUpperBound: Option[Long] = None

  override def copy(newChildren: IndexedSeq[BaseIR]): TableIR =
    BlockMatrixToTableApply(
      newChildren(0).asInstanceOf[BlockMatrixIR],
      newChildren(1).asInstanceOf[IR],
      function)

  override lazy val typ: TableType = function.typ(bm.typ, aux.typ)

  protected[ir] override def execute(ctx: ExecuteContext, r: TableRunContext): TableExecuteIntermediate = {
    val b = bm.execute(ctx)
    val a = CompileAndEvaluate[Any](ctx, aux, optimize = false)
    new TableValueIntermediate(function.execute(ctx, b, a))
  }
}

case class BlockMatrixToTable(child: BlockMatrixIR) extends TableIR {
  lazy val children: IndexedSeq[BaseIR] = Array(child)

  lazy val rowCountUpperBound: Option[Long] = None

  def copy(newChildren: IndexedSeq[BaseIR]): TableIR = {
    val IndexedSeq(newChild: BlockMatrixIR) = newChildren
    BlockMatrixToTable(newChild)
  }

  override val typ: TableType = {
    val rvType = TStruct("i" -> TInt64, "j" -> TInt64, "entry" -> TFloat64)
    TableType(rvType, Array[String](), TStruct.empty)
  }

  protected[ir] override def execute(ctx: ExecuteContext, r: TableRunContext): TableExecuteIntermediate = {
    new TableValueIntermediate(child.execute(ctx).entriesTable(ctx))
  }
}

case class RelationalLetTable(name: String, value: IR, body: TableIR) extends TableIR {
  def typ: TableType = body.typ

  lazy val rowCountUpperBound: Option[Long] = body.rowCountUpperBound

  def children: IndexedSeq[BaseIR] = Array(value, body)

  def copy(newChildren: IndexedSeq[BaseIR]): TableIR = {
    val IndexedSeq(newValue: IR, newBody: TableIR) = newChildren
    RelationalLetTable(name, newValue, newBody)
  }
}<|MERGE_RESOLUTION|>--- conflicted
+++ resolved
@@ -149,107 +149,6 @@
     def selectPK(k: IR): IR =
       SelectFields(k, key.take(partitionKey))
 
-<<<<<<< HEAD
-    val prevkey = AggSignature(PrevNonnull(),
-      FastIndexedSeq(),
-      FastIndexedSeq(keyType))
-
-    val count = AggSignature(Count(),
-      FastIndexedSeq(),
-      FastIndexedSeq())
-
-    val xType = TStruct(
-      "key" -> keyType,
-      "token" -> TFloat64,
-      "prevkey" -> keyType)
-
-    val samplekey = AggSignature(TakeBy(),
-      FastIndexedSeq(TInt32),
-      FastIndexedSeq(keyType, TFloat64))
-
-    val sum = AggSignature(Sum(),
-      FastIndexedSeq(),
-      FastIndexedSeq(TInt64))
-
-    val minkey = AggSignature(TakeBy(),
-      FastIndexedSeq(TInt32),
-      FastIndexedSeq(keyType, keyType))
-
-    val maxkey = AggSignature(TakeBy(Descending),
-      FastIndexedSeq(TInt32),
-      FastIndexedSeq(keyType, keyType))
-
-    val scanBody = (ctx: IR) => StreamAgg(
-      StreamAggScan(
-        ReadPartition(ctx, keyType, new PartitionIteratorLongReader(
-          keyType,
-          uidFieldName,
-          contextType,
-          (requestedType: Type) => bodyPType(requestedType.asInstanceOf[TStruct]),
-          (requestedType: Type) => keys(requestedType.asInstanceOf[TStruct]))),
-        "key",
-        MakeStruct(FastIndexedSeq(
-          "key" -> Ref("key", keyType),
-          "token" -> invokeSeeded("rand_unif", 1, TFloat64, NA(TRNGState), F64(0.0), F64(1.0)),
-          "prevkey" -> ApplyScanOp(FastIndexedSeq(), FastIndexedSeq(Ref("key", keyType)), prevkey)))),
-      "x",
-      Let("n", ApplyAggOp(FastIndexedSeq(), FastIndexedSeq(), count),
-        AggLet("key", GetField(Ref("x", xType), "key"),
-          MakeStruct(FastIndexedSeq(
-            "n" -> Ref("n", TInt64),
-            "minkey" ->
-              ApplyAggOp(
-                FastIndexedSeq(I32(1)),
-                FastIndexedSeq(Ref("key", keyType), Ref("key", keyType)),
-                minkey),
-            "maxkey" ->
-              ApplyAggOp(
-                FastIndexedSeq(I32(1)),
-                FastIndexedSeq(Ref("key", keyType), Ref("key", keyType)),
-                maxkey),
-            "ksorted" ->
-              ApplyComparisonOp(EQ(TInt64),
-                ApplyAggOp(
-                  FastIndexedSeq(),
-                  FastIndexedSeq(
-                    invoke("toInt64", TInt64,
-                      invoke("lor", TBoolean,
-                        IsNA(GetField(Ref("x", xType), "prevkey")),
-                        ApplyComparisonOp(LTEQ(keyType),
-                          GetField(Ref("x", xType), "prevkey"),
-                          GetField(Ref("x", xType), "key"))))),
-                  sum),
-                Ref("n", TInt64)),
-            "pksorted" ->
-              ApplyComparisonOp(EQ(TInt64),
-                ApplyAggOp(
-                  FastIndexedSeq(),
-                  FastIndexedSeq(
-                    invoke("toInt64", TInt64,
-                      invoke("lor", TBoolean,
-                        IsNA(selectPK(GetField(Ref("x", xType), "prevkey"))),
-                        ApplyComparisonOp(LTEQ(pkType),
-                          selectPK(GetField(Ref("x", xType), "prevkey")),
-                          selectPK(GetField(Ref("x", xType), "key")))))),
-                  sum),
-                Ref("n", TInt64)),
-            "sample" -> ApplyAggOp(
-              FastIndexedSeq(I32(samplesPerPartition)),
-              FastIndexedSeq(GetField(Ref("x", xType), "key"), GetField(Ref("x", xType), "token")),
-              samplekey))),
-          isScan = false)))
-
-    val scanResult = CollectDistributedArray(
-      ToStream(Literal(TArray(contextType), contexts)),
-      MakeStruct(FastIndexedSeq()),
-      "context",
-      "globals",
-      scanBody(Ref("context", contextType)), NA(TString), "table_coerce_sortedness")
-
-    val sortedPartDataIR = sortIR(bindIR(scanResult) { scanResult =>
-      mapIR(
-        filterIR(
-=======
     val cacheKeyWithInfo = (partitionKey, keyType, key, cacheKey)
     coercerCache.get(cacheKeyWithInfo) match {
       case Some(r) => r
@@ -288,6 +187,7 @@
           StreamAggScan(
             ReadPartition(ctx, keyType, new PartitionIteratorLongReader(
               keyType,
+              uidFieldName,
               contextType,
               (requestedType: Type) => bodyPType(requestedType.asInstanceOf[TStruct]),
               (requestedType: Type) => keys(requestedType.asInstanceOf[TStruct]))),
@@ -351,7 +251,6 @@
           scanBody(Ref("context", contextType)), NA(TString), "table_coerce_sortedness")
 
         val sortedPartDataIR = sortIR(bindIR(scanResult) { scanResult =>
->>>>>>> 417b7491
           mapIR(
             filterIR(
               mapIR(
