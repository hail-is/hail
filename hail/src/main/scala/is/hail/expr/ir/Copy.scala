--- conflicted
+++ resolved
@@ -464,13 +464,7 @@
         SerializeAggs(startIdx, serIdx, spec, aggSigs)
       case DeserializeAggs(startIdx, serIdx, spec, aggSigs) =>
         DeserializeAggs(startIdx, serIdx, spec, aggSigs)
-<<<<<<< HEAD
-      case x @ ApplyAggOp(initOpArgs, seqOpArgs, aggSig) =>
-=======
-      case Begin(_) =>
-        Begin(newChildren.map(_.asInstanceOf[IR]))
       case x @ ApplyAggOp(_, _, aggSig) =>
->>>>>>> b7bde56d
         val args = newChildren.map(_.asInstanceOf[IR])
         assert(args.length == x.nInitArgs + x.nSeqOpArgs)
         ApplyAggOp(
