package is.hail.expr.ir

object Copy {
  def apply(x: IR, newChildren: IndexedSeq[BaseIR]): IR = {
    x match {
      case I32(value) => I32(value)
      case I64(value) => I64(value)
      case F32(value) => F32(value)
      case F64(value) => F64(value)
      case Str(value) => Str(value)
      case UUID4(id) => UUID4(id)
      case True() => True()
      case False() => False()
      case Literal(typ, value) => Literal(typ, value)
      case EncodedLiteral(codec, value) => EncodedLiteral(codec, value)
      case Void() => Void()
      case Cast(_, typ) =>
        assert(newChildren.length == 1)
        Cast(newChildren(0).asInstanceOf[IR], typ)
      case CastRename(_, typ) =>
        assert(newChildren.length == 1)
        CastRename(newChildren(0).asInstanceOf[IR], typ)
      case NA(t) => NA(t)
      case IsNA(value) =>
        assert(newChildren.length == 1)
        IsNA(newChildren(0).asInstanceOf[IR])
      case Coalesce(_) =>
        Coalesce(newChildren.map(_.asInstanceOf[IR]))
      case Consume(_) =>
        Consume(newChildren(0).asInstanceOf[IR])
      case If(_, _, _) =>
        assert(newChildren.length == 3)
        If(newChildren(0).asInstanceOf[IR], newChildren(1).asInstanceOf[IR], newChildren(2).asInstanceOf[IR])
      case Let(name, _, _) =>
        assert(newChildren.length == 2)
        Let(name, newChildren(0).asInstanceOf[IR], newChildren(1).asInstanceOf[IR])
      case AggLet(name, _, _, isScan) =>
        assert(newChildren.length == 2)
        AggLet(name, newChildren(0).asInstanceOf[IR], newChildren(1).asInstanceOf[IR], isScan)
      case TailLoop(name, params, _) =>
        assert(newChildren.length == params.length + 1)
        TailLoop(name, params.map(_._1).zip(newChildren.init.map(_.asInstanceOf[IR])), newChildren.last.asInstanceOf[IR])
      case Recur(name, args, t) =>
        assert(newChildren.length == args.length)
        Recur(name, newChildren.map(_.asInstanceOf[IR]), t)
      case Ref(name, t) => Ref(name, t)
      case RelationalRef(name, t) => RelationalRef(name, t)
      case RelationalLet(name, _, _) =>
        assert(newChildren.length == 2)
        RelationalLet(name, newChildren(0).asInstanceOf[IR], newChildren(1).asInstanceOf[IR])
      case ApplyBinaryPrimOp(op, _, _) =>
        assert(newChildren.length == 2)
        ApplyBinaryPrimOp(op, newChildren(0).asInstanceOf[IR], newChildren(1).asInstanceOf[IR])
      case ApplyUnaryPrimOp(op, _) =>
        assert(newChildren.length == 1)
        ApplyUnaryPrimOp(op, newChildren(0).asInstanceOf[IR])
      case ApplyComparisonOp(op, _, _) =>
        assert(newChildren.length == 2)
        ApplyComparisonOp(op, newChildren(0).asInstanceOf[IR], newChildren(1).asInstanceOf[IR])
      case MakeArray(args, typ) =>
        assert(args.length == newChildren.length)
        MakeArray(newChildren.map(_.asInstanceOf[IR]), typ)
      case MakeStream(args, typ, requiresMemoryManagementPerElement) =>
        assert(args.length == newChildren.length)
        MakeStream(newChildren.map(_.asInstanceOf[IR]), typ, requiresMemoryManagementPerElement)
      case ArrayRef(_, _, errorID) =>
        assert(newChildren.length == 2)
        ArrayRef(newChildren(0).asInstanceOf[IR], newChildren(1).asInstanceOf[IR], errorID)
      case ArraySlice(_,_, stop, _, errorID) =>
        if (stop.isEmpty) {
          assert(newChildren.length == 3)
          ArraySlice(newChildren(0).asInstanceOf[IR], newChildren(1).asInstanceOf[IR], None,
            newChildren(2).asInstanceOf[IR], errorID)
        }
        else {
            assert(newChildren.length == 4)
            ArraySlice(newChildren(0).asInstanceOf[IR], newChildren(1).asInstanceOf[IR], Some(newChildren(2).asInstanceOf[IR]),
              newChildren(3).asInstanceOf[IR], errorID)
          }
      case ArrayLen(_) =>
        assert(newChildren.length == 1)
        ArrayLen(newChildren(0).asInstanceOf[IR])
      case StreamIota(_, _, requiresMemoryManagementPerElement) =>
        assert(newChildren.length == 2)
        StreamIota(newChildren(0).asInstanceOf[IR], newChildren(1).asInstanceOf[IR], requiresMemoryManagementPerElement)
      case StreamRange(_, _, _, requiresMemoryManagementPerElement, errorID) =>
        assert(newChildren.length == 3)
        StreamRange(newChildren(0).asInstanceOf[IR], newChildren(1).asInstanceOf[IR], newChildren(2).asInstanceOf[IR],
          requiresMemoryManagementPerElement, errorID)
      case SeqSample(_, _, requiresMemoryManagementPerElement) =>
        assert(newChildren.length == 2)
        SeqSample(newChildren(0).asInstanceOf[IR], newChildren(1).asInstanceOf[IR], requiresMemoryManagementPerElement)
<<<<<<< HEAD
      case StreamDistribute(_, _, _, spec) =>
        StreamDistribute(newChildren(0).asInstanceOf[IR], newChildren(1).asInstanceOf[IR], newChildren(2).asInstanceOf[IR], spec)
      case StreamWhiten(stream, newChunk, prevWindow, vecSize, windowSize, chunkSize, blockSize, normalizeAfterWhiten) =>
        StreamWhiten(newChildren(0).asInstanceOf[IR], newChunk, prevWindow, vecSize, windowSize, chunkSize, blockSize, normalizeAfterWhiten)
=======
      case StreamDistribute(_, _, _, op, spec) =>
        StreamDistribute(newChildren(0).asInstanceOf[IR], newChildren(1).asInstanceOf[IR], newChildren(2).asInstanceOf[IR], op, spec)
>>>>>>> 1c059da7
      case ArrayZeros(_) =>
        assert(newChildren.length == 1)
        ArrayZeros(newChildren(0).asInstanceOf[IR])
      case MakeNDArray(_, _, _, errorId) =>
        assert(newChildren.length == 3)
        MakeNDArray(newChildren(0).asInstanceOf[IR], newChildren(1).asInstanceOf[IR], newChildren(2).asInstanceOf[IR], errorId)
      case NDArrayShape(_) =>
        assert(newChildren.length == 1)
        NDArrayShape(newChildren(0).asInstanceOf[IR])
      case NDArrayReshape(_, _, errorID) =>
        assert(newChildren.length ==  2)
        NDArrayReshape(newChildren(0).asInstanceOf[IR], newChildren(1).asInstanceOf[IR], errorID)
      case NDArrayConcat(_, axis) =>
        assert(newChildren.length ==  1)
        NDArrayConcat(newChildren(0).asInstanceOf[IR], axis)
      case NDArrayRef(_, _, errorId) =>
        NDArrayRef(newChildren(0).asInstanceOf[IR], newChildren.tail.map(_.asInstanceOf[IR]), errorId)
      case NDArraySlice(_, _) =>
        assert(newChildren.length ==  2)
        NDArraySlice(newChildren(0).asInstanceOf[IR], newChildren(1).asInstanceOf[IR])
      case NDArrayFilter(_, _) =>
        NDArrayFilter(newChildren(0).asInstanceOf[IR], newChildren.tail.map(_.asInstanceOf[IR]))
      case NDArrayMap(_, name, _) =>
        assert(newChildren.length ==  2)
        NDArrayMap(newChildren(0).asInstanceOf[IR], name, newChildren(1).asInstanceOf[IR])
      case NDArrayMap2(_, _, lName, rName, _, errorID) =>
        assert(newChildren.length ==  3)
        NDArrayMap2(newChildren(0).asInstanceOf[IR], newChildren(1).asInstanceOf[IR], lName, rName, newChildren(2).asInstanceOf[IR], errorID)
      case NDArrayReindex(_, indexExpr) =>
        assert(newChildren.length == 1)
        NDArrayReindex(newChildren(0).asInstanceOf[IR], indexExpr)
      case NDArrayAgg(_, axes) =>
        assert(newChildren.length == 1)
        NDArrayAgg(newChildren(0).asInstanceOf[IR], axes)
      case NDArrayMatMul(_, _, errorID) =>
        assert(newChildren.length == 2)
        NDArrayMatMul(newChildren(0).asInstanceOf[IR], newChildren(1).asInstanceOf[IR], errorID)
      case NDArrayQR(_, mode, errorID) =>
        assert(newChildren.length == 1)
        NDArrayQR(newChildren(0).asInstanceOf[IR], mode, errorID)
      case NDArraySVD(_, fullMatrices, computeUV, errorID) =>
        assert(newChildren.length == 1)
        NDArraySVD(newChildren(0).asInstanceOf[IR], fullMatrices, computeUV, errorID)
      case NDArrayInv(_, errorID) =>
        assert(newChildren.length == 1)
        NDArrayInv(newChildren(0).asInstanceOf[IR], errorID)
      case NDArrayWrite(_, _) =>
        assert(newChildren.length == 2)
        NDArrayWrite(newChildren(0).asInstanceOf[IR], newChildren(1).asInstanceOf[IR])
      case ArraySort(_, l, r, _) =>
        assert(newChildren.length == 2)
        ArraySort(newChildren(0).asInstanceOf[IR], l, r, newChildren(1).asInstanceOf[IR])
      case ToSet(_) =>
        assert(newChildren.length == 1)
        ToSet(newChildren(0).asInstanceOf[IR])
      case ToDict(_) =>
        assert(newChildren.length == 1)
        ToDict(newChildren(0).asInstanceOf[IR])
      case ToArray(_) =>
        assert(newChildren.length == 1)
        ToArray(newChildren(0).asInstanceOf[IR])
      case CastToArray(_) =>
        assert(newChildren.length == 1)
        CastToArray(newChildren(0).asInstanceOf[IR])
      case ToStream(_, requiresMemoryManagementPerElement) =>
        assert(newChildren.length == 1)
        ToStream(newChildren(0).asInstanceOf[IR], requiresMemoryManagementPerElement)
      case LowerBoundOnOrderedCollection(_, _, asKey) =>
        assert(newChildren.length == 2)
        LowerBoundOnOrderedCollection(newChildren(0).asInstanceOf[IR], newChildren(1).asInstanceOf[IR], asKey)
      case GroupByKey(_) =>
        assert(newChildren.length == 1)
        GroupByKey(newChildren(0).asInstanceOf[IR])
      case StreamLen(_) =>
        StreamLen(newChildren(0).asInstanceOf[IR])
      case StreamTake(_, _) =>
        assert(newChildren.length == 2)
        StreamTake(newChildren(0).asInstanceOf[IR], newChildren(1).asInstanceOf[IR])
      case StreamDrop(_, _) =>
        assert(newChildren.length == 2)
        StreamDrop(newChildren(0).asInstanceOf[IR], newChildren(1).asInstanceOf[IR])
      case StreamGrouped(_, _) =>
        assert(newChildren.length == 2)
        StreamGrouped(newChildren(0).asInstanceOf[IR], newChildren(1).asInstanceOf[IR])
      case StreamGroupByKey(_, key) =>
        assert(newChildren.length == 1)
        StreamGroupByKey(newChildren(0).asInstanceOf[IR], key)
      case StreamMap(_, name, _) =>
        assert(newChildren.length == 2)
        StreamMap(newChildren(0).asInstanceOf[IR], name, newChildren(1).asInstanceOf[IR])
      case StreamZip(_, names, _, behavior, errorID) =>
        assert(newChildren.length == names.length + 1)
        StreamZip(newChildren.init.asInstanceOf[IndexedSeq[IR]], names, newChildren(names.length).asInstanceOf[IR],
          behavior, errorID)
      case StreamZipJoin(as, key, curKey, curVals, _) =>
        assert(newChildren.length == as.length + 1)
        StreamZipJoin(newChildren.init.asInstanceOf[IndexedSeq[IR]], key, curKey, curVals, newChildren(as.length).asInstanceOf[IR])
      case StreamMultiMerge(as, key) =>
        assert(newChildren.length == as.length)
        StreamMultiMerge(newChildren.asInstanceOf[IndexedSeq[IR]], key)
      case StreamFilter(_, name, _) =>
        assert(newChildren.length == 2)
        StreamFilter(newChildren(0).asInstanceOf[IR], name, newChildren(1).asInstanceOf[IR])
      case StreamTakeWhile(_, name, _) =>
        assert(newChildren.length == 2)
        StreamTakeWhile(newChildren(0).asInstanceOf[IR], name, newChildren(1).asInstanceOf[IR])
      case StreamDropWhile(_, name, _) =>
        assert(newChildren.length == 2)
        StreamDropWhile(newChildren(0).asInstanceOf[IR], name, newChildren(1).asInstanceOf[IR])
      case StreamFlatMap(_, name, _) =>
        assert(newChildren.length == 2)
        StreamFlatMap(newChildren(0).asInstanceOf[IR], name, newChildren(1).asInstanceOf[IR])
      case StreamFold(_, _, accumName, valueName, _) =>
        assert(newChildren.length == 3)
        StreamFold(newChildren(0).asInstanceOf[IR], newChildren(1).asInstanceOf[IR], accumName, valueName, newChildren(2).asInstanceOf[IR])
      case StreamFold2(_, accum, valueName, seq, _) =>
        val ncIR = newChildren.map(_.asInstanceOf[IR])
        assert(newChildren.length == 2 + accum.length + seq.length)
        StreamFold2(ncIR(0),
          accum.indices.map(i => (accum(i)._1, ncIR(i + 1))),
          valueName,
          seq.indices.map(i => ncIR(i + 1 + accum.length)), ncIR.last)
      case StreamScan(_, _, accumName, valueName, _) =>
        assert(newChildren.length == 3)
        StreamScan(newChildren(0).asInstanceOf[IR], newChildren(1).asInstanceOf[IR], accumName, valueName, newChildren(2).asInstanceOf[IR])
      case StreamJoinRightDistinct(_, _, lKey, rKey, l, r, _, joinType) =>
        assert(newChildren.length == 3)
        StreamJoinRightDistinct(newChildren(0).asInstanceOf[IR], newChildren(1).asInstanceOf[IR], lKey, rKey, l, r, newChildren(2).asInstanceOf[IR], joinType)
      case StreamFor(_, valueName, _) =>
        assert(newChildren.length == 2)
        StreamFor(newChildren(0).asInstanceOf[IR], valueName, newChildren(1).asInstanceOf[IR])
      case StreamAgg(_, name, _) =>
        assert(newChildren.length == 2)
        StreamAgg(newChildren(0).asInstanceOf[IR], name, newChildren(1).asInstanceOf[IR])
      case StreamAggScan(_, name, _) =>
        assert(newChildren.length == 2)
        StreamAggScan(newChildren(0).asInstanceOf[IR], name, newChildren(1).asInstanceOf[IR])
      case RunAgg(_, _, signatures) =>
        RunAgg(newChildren(0).asInstanceOf[IR], newChildren(1).asInstanceOf[IR], signatures)
      case RunAggScan(_, name, _, _, _, signatures) =>
        RunAggScan(newChildren(0).asInstanceOf[IR], name, newChildren(1).asInstanceOf[IR],
          newChildren(2).asInstanceOf[IR], newChildren(3).asInstanceOf[IR], signatures)
      case StreamBufferedAggregate(_, _, _, _, name, aggSignatures) =>
        StreamBufferedAggregate(newChildren(0).asInstanceOf[IR], newChildren(1).asInstanceOf[IR],
          newChildren(2).asInstanceOf[IR], newChildren(3).asInstanceOf[IR], name, aggSignatures)
      case AggFilter(_, _, isScan) =>
        assert(newChildren.length == 2)
        AggFilter(newChildren(0).asInstanceOf[IR], newChildren(1).asInstanceOf[IR], isScan)
      case AggExplode(_, name, _, isScan) =>
        assert(newChildren.length == 2)
        AggExplode(newChildren(0).asInstanceOf[IR], name, newChildren(1).asInstanceOf[IR], isScan)
      case AggGroupBy(_, _, isScan) =>
        assert(newChildren.length == 2)
        AggGroupBy(newChildren(0).asInstanceOf[IR], newChildren(1).asInstanceOf[IR], isScan)
      case AggArrayPerElement(_, elementName, indexName, _, _, isScan) =>
        val newKnownLength = if (newChildren.length == 3)
          Some(newChildren(2).asInstanceOf[IR])
        else {
          assert(newChildren.length == 2)
          None
        }
        AggArrayPerElement(newChildren(0).asInstanceOf[IR], elementName, indexName, newChildren(1).asInstanceOf[IR], newKnownLength, isScan)
      case MakeStruct(fields) =>
        assert(fields.length == newChildren.length)
        MakeStruct(fields.zip(newChildren).map { case ((n, _), a) => (n, a.asInstanceOf[IR]) })
      case SelectFields(_, fields) =>
        assert(newChildren.length == 1)
        SelectFields(newChildren(0).asInstanceOf[IR], fields)
      case InsertFields(_, fields, fieldOrder) =>
        assert(newChildren.length == fields.length + 1)
        InsertFields(newChildren.head.asInstanceOf[IR], fields.zip(newChildren.tail).map { case ((n, _), a) => (n, a.asInstanceOf[IR]) }, fieldOrder)
      case GetField(_, name) =>
        assert(newChildren.length == 1)
        GetField(newChildren(0).asInstanceOf[IR], name)
      case InitOp(i, _, aggSig) =>
        InitOp(i, newChildren.map(_.asInstanceOf[IR]), aggSig)
      case SeqOp(i, _, aggSig) =>
        SeqOp(i, newChildren.map(_.asInstanceOf[IR]), aggSig)
      case ResultOp(i, aggSigs) =>
        ResultOp(i, aggSigs)
      case CombOp(i1, i2, aggSig) =>
        CombOp(i1, i2, aggSig)
      case AggStateValue(i, aggSig) =>
        AggStateValue(i, aggSig)
      case CombOpValue(i, _, aggSig) =>
        assert(newChildren.length == 1)
        CombOpValue(i, newChildren(0).asInstanceOf[IR], aggSig)
      case InitFromSerializedValue(i, _, aggSig) =>
        assert(newChildren.length == 1)
        InitFromSerializedValue(i, newChildren(0).asInstanceOf[IR], aggSig)
      case SerializeAggs(startIdx, serIdx, spec, aggSigs) => SerializeAggs(startIdx, serIdx, spec, aggSigs)
      case DeserializeAggs(startIdx, serIdx, spec, aggSigs) => DeserializeAggs(startIdx, serIdx, spec, aggSigs)
      case Begin(_) =>
        Begin(newChildren.map(_.asInstanceOf[IR]))
      case x@ApplyAggOp(initOpArgs, seqOpArgs, aggSig) =>
        val args = newChildren.map(_.asInstanceOf[IR])
        assert(args.length == x.nInitArgs + x.nSeqOpArgs)
        ApplyAggOp(
          args.take(x.nInitArgs),
          args.drop(x.nInitArgs),
          aggSig)
      case x@ApplyScanOp(initOpArgs, _, aggSig) =>
        val args = newChildren.map(_.asInstanceOf[IR])
        assert(args.length == x.nInitArgs + x.nSeqOpArgs)
        ApplyScanOp(
          args.take(x.nInitArgs),
          args.drop(x.nInitArgs),
          aggSig)
      case AggFold(_, _, _, accumName, otherAccumName, isScan) =>
        AggFold(newChildren(0).asInstanceOf[IR], newChildren(1).asInstanceOf[IR], newChildren(2).asInstanceOf[IR], accumName, otherAccumName, isScan)
      case MakeTuple(fields) =>
        assert(fields.length == newChildren.length)
        MakeTuple(fields.zip(newChildren).map { case ((i, _), newValue) => (i, newValue.asInstanceOf[IR]) })
      case GetTupleElement(_, idx) =>
        assert(newChildren.length == 1)
        GetTupleElement(newChildren(0).asInstanceOf[IR], idx)
      case In(i, t) => In(i, t)
      case Die(_, typ, errorId) =>
        assert(newChildren.length == 1)
        Die(newChildren(0).asInstanceOf[IR], typ, errorId)
      case Trap(child) =>
        assert(newChildren.length == 1)
        Trap(newChildren(0).asInstanceOf[IR])
      case ConsoleLog(message, result) =>
        assert(newChildren.length == 2)
        ConsoleLog(newChildren(0).asInstanceOf[IR], newChildren(1).asInstanceOf[IR])
      case x@ApplyIR(fn, typeArgs, args, errorID) =>
        val r = ApplyIR(fn, typeArgs, newChildren.map(_.asInstanceOf[IR]), errorID)
        r.conversion = x.conversion
        r.inline = x.inline
        r
      case Apply(fn, typeArgs, args, t, errorID) =>
        Apply(fn, typeArgs, newChildren.map(_.asInstanceOf[IR]), t, errorID)
      case ApplySeeded(fn, args, seed, t) =>
        ApplySeeded(fn, newChildren.map(_.asInstanceOf[IR]), seed, t)
      case ApplySpecial(fn, typeArgs, args, t, errorID) =>
        ApplySpecial(fn, typeArgs, newChildren.map(_.asInstanceOf[IR]), t, errorID)
      // from MatrixIR
      case MatrixWrite(_, writer) =>
        assert(newChildren.length == 1)
        MatrixWrite(newChildren(0).asInstanceOf[MatrixIR], writer)
      case MatrixMultiWrite(_, writer) =>
        MatrixMultiWrite(newChildren.map(_.asInstanceOf[MatrixIR]), writer)
      case MatrixCount(_) =>
        assert(newChildren.length == 1)
        MatrixCount(newChildren(0).asInstanceOf[MatrixIR])
      // from TableIR
      case TableCount(_) =>
        assert(newChildren.length == 1)
        TableCount(newChildren(0).asInstanceOf[TableIR])
      case TableGetGlobals(_) =>
        assert(newChildren.length == 1)
        TableGetGlobals(newChildren(0).asInstanceOf[TableIR])
      case TableCollect(_) =>
        assert(newChildren.length == 1)
        TableCollect(newChildren(0).asInstanceOf[TableIR])
      case TableAggregate(_, _) =>
        assert(newChildren.length == 2)
        TableAggregate(newChildren(0).asInstanceOf[TableIR], newChildren(1).asInstanceOf[IR])
      case MatrixAggregate(_, _) =>
        assert(newChildren.length == 2)
        MatrixAggregate(newChildren(0).asInstanceOf[MatrixIR], newChildren(1).asInstanceOf[IR])
      case TableWrite(_, writer) =>
        assert(newChildren.length == 1)
        TableWrite(newChildren(0).asInstanceOf[TableIR], writer)
      case TableMultiWrite(_, writer) =>
        TableMultiWrite(newChildren.map(_.asInstanceOf[TableIR]), writer)
      case TableToValueApply(_, function) =>
        assert(newChildren.length == 1)
        TableToValueApply(newChildren(0).asInstanceOf[TableIR], function)
      case MatrixToValueApply(_, function) =>
        assert(newChildren.length == 1)
        MatrixToValueApply(newChildren(0).asInstanceOf[MatrixIR], function)
      case BlockMatrixToValueApply(_, function) =>
        assert(newChildren.length == 1)
        BlockMatrixToValueApply(newChildren(0).asInstanceOf[BlockMatrixIR], function)
      case BlockMatrixCollect(_) =>
        assert(newChildren.length == 1)
        BlockMatrixCollect(newChildren(0).asInstanceOf[BlockMatrixIR])
      case BlockMatrixWrite(_, writer) =>
        assert(newChildren.length == 1)
        BlockMatrixWrite(newChildren(0).asInstanceOf[BlockMatrixIR], writer)
      case BlockMatrixMultiWrite(_, writer) =>
        BlockMatrixMultiWrite(newChildren.map(_.asInstanceOf[BlockMatrixIR]), writer)
      case CollectDistributedArray(_, _, cname, gname, _, tsd) =>
        assert(newChildren.length == 3)
        CollectDistributedArray(newChildren(0).asInstanceOf[IR], newChildren(1).asInstanceOf[IR], cname, gname, newChildren(2).asInstanceOf[IR], tsd)
      case ReadPartition(context, rowType, reader) =>
        assert(newChildren.length == 1)
        ReadPartition(newChildren(0).asInstanceOf[IR], rowType, reader)
      case WritePartition(stream, ctx, writer) =>
        assert(newChildren.length == 2)
        WritePartition(newChildren(0).asInstanceOf[IR], newChildren(1).asInstanceOf[IR], writer)
      case WriteMetadata(ctx, writer) =>
        assert(newChildren.length == 1)
        WriteMetadata(newChildren(0).asInstanceOf[IR], writer)
      case ReadValue(path, spec, requestedType) =>
        assert(newChildren.length == 1)
        ReadValue(newChildren(0).asInstanceOf[IR], spec, requestedType)
      case WriteValue(value, path, spec) =>
        assert(newChildren.length == 2)
        WriteValue(newChildren(0).asInstanceOf[IR], newChildren(1).asInstanceOf[IR], spec)
      case LiftMeOut(_) =>
        LiftMeOut(newChildren(0).asInstanceOf[IR])
    }
  }
}<|MERGE_RESOLUTION|>--- conflicted
+++ resolved
@@ -90,15 +90,10 @@
       case SeqSample(_, _, requiresMemoryManagementPerElement) =>
         assert(newChildren.length == 2)
         SeqSample(newChildren(0).asInstanceOf[IR], newChildren(1).asInstanceOf[IR], requiresMemoryManagementPerElement)
-<<<<<<< HEAD
-      case StreamDistribute(_, _, _, spec) =>
-        StreamDistribute(newChildren(0).asInstanceOf[IR], newChildren(1).asInstanceOf[IR], newChildren(2).asInstanceOf[IR], spec)
+      case StreamDistribute(_, _, _, op, spec) =>
+        StreamDistribute(newChildren(0).asInstanceOf[IR], newChildren(1).asInstanceOf[IR], newChildren(2).asInstanceOf[IR], op, spec)
       case StreamWhiten(stream, newChunk, prevWindow, vecSize, windowSize, chunkSize, blockSize, normalizeAfterWhiten) =>
         StreamWhiten(newChildren(0).asInstanceOf[IR], newChunk, prevWindow, vecSize, windowSize, chunkSize, blockSize, normalizeAfterWhiten)
-=======
-      case StreamDistribute(_, _, _, op, spec) =>
-        StreamDistribute(newChildren(0).asInstanceOf[IR], newChildren(1).asInstanceOf[IR], newChildren(2).asInstanceOf[IR], op, spec)
->>>>>>> 1c059da7
       case ArrayZeros(_) =>
         assert(newChildren.length == 1)
         ArrayZeros(newChildren(0).asInstanceOf[IR])
