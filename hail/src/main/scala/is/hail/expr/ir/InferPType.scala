--- conflicted
+++ resolved
@@ -531,15 +531,9 @@
         infer(globalsIR)
         infer(bodyIR, env.bind(contextsName -> x.decodedContextPType, globalsName -> x.decodedGlobalPType))
         PCanonicalArray(x.decodedBodyPType, contextsIR.pType.required)
-<<<<<<< HEAD
       case ReadPartition(context, rowType, reader) =>
         infer(context)
         val child = reader.rowPType(rowType)
-=======
-      case ReadPartition(rowIR, codecSpec, rowType) =>
-        infer(rowIR)
-        val child = codecSpec.decodedPType(rowType)
->>>>>>> f000a1fc
         PCanonicalStream(child, child.required)
       case ReadValue(path, spec, requestedType) =>
         infer(path)
