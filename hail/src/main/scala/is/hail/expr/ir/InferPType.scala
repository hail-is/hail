--- conflicted
+++ resolved
@@ -616,12 +616,7 @@
         x.children.foreach(c => infer(c.asInstanceOf[IR]))
         PVoid
     }
-<<<<<<< HEAD
-    if (ir.pType2.virtualType != ir.typ)
-      throw new RuntimeException(s"pType.virtualType: ${ir.pType2.virtualType}, vType = ${ir.typ}\n  ir=$ir")
-=======
-    if (!(ir.pType.virtualType isOfType ir.typ))
+    if (ir.pType.virtualType != ir.typ)
       throw new RuntimeException(s"pType.virtualType: ${ir.pType.virtualType}, vType = ${ir.typ}\n  ir=$ir")
->>>>>>> f9ffae13
   }
 }