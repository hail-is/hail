package is.hail.expr.ir

import is.hail.expr.types.physical._
import is.hail.expr.types.virtual.{TNDArray, TVoid}
import is.hail.utils._

object InferPType {

  def clearPTypes(x: IR): Unit = {
    x._pType2 = null
    x.children.foreach { c => clearPTypes(c.asInstanceOf[IR]) }
  }

  // does not unify physical arg types if multiple nested seq/init ops appear; instead takes the first. The emitter checks equality.
  def computePhysicalAgg(virt: AggStateSignature, initsAB: ArrayBuilder[RecursiveArrayBuilderElement[InitOp]],
    seqAB: ArrayBuilder[RecursiveArrayBuilderElement[SeqOp]]): AggStatePhysicalSignature = {
    val inits = initsAB.result()
    val seqs = seqAB.result()
    assert(inits.nonEmpty)
    assert(seqs.nonEmpty)
    virt.default match {
      case AggElementsLengthCheck() =>
<<<<<<< HEAD
        assert(inits.length == 1)
        assert(seqs.length == 2)
=======
>>>>>>> 3cd483b5

        val iHead = inits.find(_.value.op == AggElementsLengthCheck()).get
        val iNested = iHead.nested.get
        val iHeadArgTypes = iHead.value.args.map(_.pType2)

        val sLCHead = seqs.find(_.value.op == AggElementsLengthCheck()).get
        val sLCArgTypes = sLCHead.value.args.map(_.pType2)
        val sAEHead = seqs.find(_.value.op == AggElements()).get
        val sNested = sAEHead.nested.get
        val sHeadArgTypes = sAEHead.value.args.map(_.pType2)

        val vNested = virt.nested.get.toArray

        val nested = vNested.indices.map { i => computePhysicalAgg(vNested(i), iNested(i), sNested(i)) }
        AggStatePhysicalSignature(Map(
          AggElementsLengthCheck() -> PhysicalAggSignature(AggElementsLengthCheck(), iHeadArgTypes, sLCArgTypes),
          AggElements() -> PhysicalAggSignature(AggElements(), FastIndexedSeq(), sHeadArgTypes)
        ), AggElementsLengthCheck(), Some(nested))

      case Group() =>
<<<<<<< HEAD
        assert(inits.length == 1)
        assert(seqs.length == 1)
=======
>>>>>>> 3cd483b5
        val iHead = inits.head
        val iNested = iHead.nested.get
        val iHeadArgTypes = iHead.value.args.map(_.pType2)

        val sHead = seqs.head
        val sNested = sHead.nested.get
        val sHeadArgTypes = sHead.value.args.map(_.pType2)

        val vNested = virt.nested.get.toArray

        val nested = vNested.indices.map { i => computePhysicalAgg(vNested(i), iNested(i), sNested(i)) }
        val psig = PhysicalAggSignature(Group(), iHeadArgTypes, sHeadArgTypes)
        AggStatePhysicalSignature(Map(Group() -> psig), Group(), Some(nested))

      case _ =>
        assert(inits.forall(_.nested.isEmpty))
        assert(seqs.forall(_.nested.isEmpty))
<<<<<<< HEAD
        val initArgTypes = inits.map(i => i.value.args.map(_.pType2).toArray).transpose
          .map(ts => getNestedElementPTypes(ts))
        val seqArgTypes = seqs.map(i => i.value.args.map(_.pType2).toArray).transpose
          .map(ts => getNestedElementPTypes(ts))
        virt.defaultSignature.toPhysical(initArgTypes, seqArgTypes).singletonContainer
=======
        val iHead = inits.head.value
        val iHeadArgTypes = iHead.args.map(_.pType2)
        val sHead = seqs.head.value
        val sHeadArgTypes = sHead.args.map(_.pType2)
        virt.defaultSignature.toPhysical(iHeadArgTypes, sHeadArgTypes).singletonContainer
>>>>>>> 3cd483b5
    }
  }

  def getNestedElementPTypes(ptypes: Seq[PType]): PType = {
    assert(ptypes.forall(_.virtualType.isOfType(ptypes.head.virtualType)))
    getNestedElementPTypesOfSameType(ptypes: Seq[PType])
  }

  def getNestedElementPTypesOfSameType(ptypes: Seq[PType]): PType = {
    ptypes.head match {
      case _: PStream =>
        val elementType = getNestedElementPTypesOfSameType(ptypes.map(_.asInstanceOf[PStream].elementType))
        PStream(elementType, ptypes.forall(_.required))
      case _: PCanonicalArray =>
        val elementType = getNestedElementPTypesOfSameType(ptypes.map(_.asInstanceOf[PArray].elementType))
        PCanonicalArray(elementType, ptypes.forall(_.required))
      case _: PCanonicalSet =>
        val elementType = getNestedElementPTypesOfSameType(ptypes.map(_.asInstanceOf[PSet].elementType))
        PCanonicalSet(elementType, ptypes.forall(_.required))
      case x: PCanonicalStruct =>
        PCanonicalStruct(ptypes.forall(_.required), x.fieldNames.map(fieldName =>
          fieldName -> getNestedElementPTypesOfSameType(ptypes.map(_.asInstanceOf[PStruct].field(fieldName).typ))
        ): _*)
      case x: PCanonicalTuple =>
        PCanonicalTuple(ptypes.forall(_.required), x._types.map(pTupleField =>
          getNestedElementPTypesOfSameType(ptypes.map(_.asInstanceOf[PTuple]._types(pTupleField.index).typ))
        ): _*)
      case _: PCanonicalDict =>
        val keyType = getNestedElementPTypesOfSameType(ptypes.map(_.asInstanceOf[PDict].keyType))
        val valueType = getNestedElementPTypesOfSameType(ptypes.map(_.asInstanceOf[PDict].valueType))
        PCanonicalDict(keyType, valueType, ptypes.forall(_.required))
      case _: PCanonicalInterval =>
        val pointType = getNestedElementPTypesOfSameType(ptypes.map(_.asInstanceOf[PInterval].pointType))
        PCanonicalInterval(pointType, ptypes.forall(_.required))
      case _ => ptypes.head.setRequired(ptypes.forall(_.required))
    }
  }

  def apply(ir: IR, env: Env[PType]): Unit = apply(ir, env, null, null, null)

  private type AAB[T] = Array[ArrayBuilder[RecursiveArrayBuilderElement[T]]]

  case class RecursiveArrayBuilderElement[T](value: T, nested: Option[AAB[T]])

  def newBuilder[T](n: Int): AAB[T] = Array.fill(n)(new ArrayBuilder[RecursiveArrayBuilderElement[T]])

  def apply(ir: IR, env: Env[PType], aggs: Array[AggStatePhysicalSignature], inits: AAB[InitOp], seqs: AAB[SeqOp]): Unit = {
<<<<<<< HEAD
    _apply(ir, env, aggs, inits, seqs)
    VisitIR(ir) { case (node: IR) =>
      if (node._pType2 == null)
        throw new RuntimeException(s"ptype inference failure: node not inferred:\n${Pretty(node)}\n ** Full IR: **\n${Pretty(ir)}")
    }
  }
  private def _apply(ir: IR, env: Env[PType], aggs: Array[AggStatePhysicalSignature], inits: AAB[InitOp], seqs: AAB[SeqOp]): Unit = {
=======
>>>>>>> 3cd483b5
    if (ir._pType2 != null)
      throw new RuntimeException(ir.toString)

    def infer(ir: IR, env: Env[PType] = env, aggs: Array[AggStatePhysicalSignature] = aggs,
<<<<<<< HEAD
      inits: AAB[InitOp] = inits, seqs: AAB[SeqOp] = seqs): Unit = _apply(ir, env, aggs, inits, seqs)
=======
      inits: AAB[InitOp] = inits, seqs: AAB[SeqOp] = seqs): Unit = apply(ir, env, aggs, inits, seqs)
>>>>>>> 3cd483b5

    ir._pType2 = ir match {
      case I32(_) => PInt32(true)
      case I64(_) => PInt64(true)
      case F32(_) => PFloat32(true)
      case F64(_) => PFloat64(true)
      case Str(_) => PString(true)
      case Literal(t, _) => PType.canonical(t, true)
      case True() | False() => PBoolean(true)
      case Cast(ir, t) =>
        infer(ir)
        PType.canonical(t, ir.pType2.required)
      case CastRename(ir, t) =>
        infer(ir)
        ir._pType2.deepRename(t)
      case NA(t) =>
        PType.canonical(t).deepInnerRequired(false)
      case Die(msg, t) =>
        infer(msg)
        PType.canonical(t).deepInnerRequired(true)
      case IsNA(ir) =>
        infer(ir)
        PBoolean(true)
      case Ref(name, _) => env.lookup(name)
      case MakeNDArray(data, shape, rowMajor) =>
        infer(data)
        infer(shape)
        infer(rowMajor)

        val nElem = shape.pType2.asInstanceOf[PTuple].size

        PNDArray(coerce[PArray](data.pType2).elementType.setRequired(true), nElem, data.pType2.required && shape.pType2.required)
      case StreamRange(start: IR, stop: IR, step: IR) =>
        infer(start)
        infer(stop)
        infer(step)

        assert(start.pType2 isOfType stop.pType2)
        assert(start.pType2 isOfType step.pType2)

        val allRequired = start.pType2.required && stop.pType2.required && step.pType2.required
        PStream(start.pType2.setRequired(true), allRequired)
      case ArrayLen(a: IR) =>
        infer(a)

        PInt32(a.pType2.required)
      case LowerBoundOnOrderedCollection(orderedCollection: IR, bound: IR, _) =>
        infer(orderedCollection)
        infer(bound)

        PInt32(orderedCollection.pType2.required)
      case Let(name, value, body) =>
        infer(value)
        infer(body, env.bind(name, value.pType2))

        body.pType2
      case TailLoop(_, args, body) =>
        args.foreach { case (_, ir) => infer(ir) }
        infer(body, env.bind(args.map { case (n, ir) => n -> ir.pType2 }: _*))
        body.pType2
      case Recur(_, args, typ) =>
        args.foreach { a => infer(a) }
        PType.canonical(typ)
      case ApplyBinaryPrimOp(op, l, r) =>
        infer(l)
        infer(r)

        val required = l.pType2.required && r.pType2.required
        val vType = BinaryOp.getReturnType(op, l.pType2.virtualType, r.pType2.virtualType).setRequired(required)

        PType.canonical(vType, vType.required)
      case ApplyUnaryPrimOp(op, v) =>
        infer(v)
        PType.canonical(UnaryOp.getReturnType(op, v.pType2.virtualType).setRequired(v.pType2.required))
      case ApplyComparisonOp(op, l, r) =>
        infer(l)
        infer(r)

        assert(l.pType2 isOfType r.pType2)
        op match {
          case _: Compare => PInt32(l.pType2.required && r.pType2.required)
          case _ => PBoolean(l.pType2.required && r.pType2.required)
        }
      case a: AbstractApplyNode[_] =>
        val pTypes = a.args.map(i => {
          infer(i)
          i.pType2
        })
        a.implementation.returnPType(pTypes, a.returnType)
      case a@ApplySpecial(_, args, _) =>
        val pTypes = args.map(i => {
          infer(i)
          i.pType2
        })
        a.implementation.returnPType(pTypes, a.returnType)
      case ArrayRef(a, i, s) =>
        infer(a)
        infer(i)
        infer(s)
        assert(i.pType2 isOfType PInt32())

        coerce[PStreamable](a.pType2).elementType.setRequired(a.pType2.required && i.pType2.required)
      case ArraySort(a, leftName, rightName, compare) =>
        infer(a)
        val et = coerce[PStream](a.pType2).elementType

        infer(compare, env.bind(leftName -> et, rightName -> et))
        assert(compare.pType2.isOfType(PBoolean()))

        PCanonicalArray(et, a.pType2.required)
      case ToSet(a) =>
        infer(a)
        val et = coerce[PIterable](a.pType2).elementType
        PSet(et, a.pType2.required)
      case ToDict(a) =>
        infer(a)
        val elt = coerce[PBaseStruct](coerce[PIterable](a.pType2).elementType)
        // Dict key/value types don't depend on PIterable's requiredeness because we have an interface guarantee that
        // null PIterables are filtered out before dict construction
        val keyRequired = elt.types(0).required
        val valRequired = elt.types(1).required
        PDict(elt.types(0).setRequired(keyRequired), elt.types(1).setRequired(valRequired), a.pType2.required)
      case ToArray(a) =>
        infer(a)
        val elt = coerce[PIterable](a.pType2).elementType
        PArray(elt, a.pType2.required)
      case ToStream(a) =>
        infer(a)
        val elt = coerce[PIterable](a.pType2).elementType
        PStream(elt, a.pType2.required)
      case GroupByKey(collection) =>
        infer(collection)
        val elt = coerce[PBaseStruct](coerce[PStream](collection.pType2).elementType)
        PDict(elt.types(0), PArray(elt.types(1)), collection.pType2.required)
      case ArrayMap(a, name, body) =>
        infer(a)
        infer(body, env.bind(name, a.pType2.asInstanceOf[PStream].elementType))
        coerce[PStream](a.pType2).copy(body.pType2, a.pType2.required)
      case ArrayZip(as, names, body, _) =>
        as.foreach(infer(_))

        infer(body, env.bindIterable(names.zip(as.map(_.pType2.asInstanceOf[PStream].elementType))))
        coerce[PStream](as.head.pType2).copy(body.pType2, as.forall(_.pType2.required))
      case ArrayFilter(a, name, cond) =>
        infer(a)
        infer(cond, env = env.bind(name, a.pType2.asInstanceOf[PStream].elementType))
        a.pType2
      case ArrayFlatMap(a, name, body) =>
        infer(a)
        infer(body, env.bind(name, a.pType2.asInstanceOf[PStream].elementType))

        // Whether an array must return depends on a, but element requiredeness depends on body (null a elements elided)
        coerce[PStream](a.pType2).copy(coerce[PIterable](body.pType2).elementType, a.pType2.required)
      case ArrayFold(a, zero, accumName, valueName, body) =>
        infer(zero)

        infer(a)
        infer(body, env.bind(accumName -> zero.pType2, valueName -> a.pType2.asInstanceOf[PStream].elementType))
        assert(body.pType2 isOfType zero.pType2)

        zero.pType2.setRequired(body.pType2.required)
      case ArrayFor(a, value, body) =>
        infer(a)
<<<<<<< HEAD
=======

>>>>>>> 3cd483b5
        infer(body, env.bind(value -> a.pType2.asInstanceOf[PStream].elementType))
        PVoid
      case ArrayFold2(a, acc, valueName, seq, res) =>
        infer(a)
        acc.foreach { case (_, accIR) => infer(accIR) }
        val resEnv = env.bind(acc.map { case (name, accIR) => (name, accIR.pType2) }: _*)
        val seqEnv = resEnv.bind(valueName -> a.pType2.asInstanceOf[PStream].elementType)
        seq.foreach(infer(_, seqEnv))
        infer(res, resEnv)
        res.pType2.setRequired(res.pType2.required && a.pType2.required)
      case ArrayScan(a, zero, accumName, valueName, body) =>
        infer(zero)

        infer(a)
        infer(body, env.bind(accumName -> zero.pType2, valueName -> a.pType2.asInstanceOf[PStream].elementType))
        assert(body.pType2 isOfType zero.pType2)

        val elementPType = zero.pType2.setRequired(body.pType2.required && zero.pType2.required)
        coerce[PStream](a.pType2).copy(elementPType, a.pType2.required)
      case ArrayLeftJoinDistinct(lIR, rIR, lName, rName, compare, join) =>
        infer(lIR)
        infer(rIR)
        val e = env.bind(lName -> lIR.pType2.asInstanceOf[PStream].elementType, rName -> rIR.pType2.asInstanceOf[PStream].elementType.setRequired(false))

        infer(compare, e)
        infer(join, e)

        coerce[PStream](lIR.pType2).copy(join.pType2, lIR.pType2.required)
      case NDArrayShape(nd) =>
        infer(nd)
        PTuple(nd.pType2.required, IndexedSeq.tabulate(nd.pType2.asInstanceOf[PNDArray].nDims)(_ => PInt64(true)): _*)
      case NDArrayReshape(nd, shape) =>
        infer(nd)
        infer(shape)

        PNDArray(coerce[PNDArray](nd.pType2).elementType, shape.pType2.asInstanceOf[PTuple].size, nd.pType2.required)
      case NDArrayConcat(nds, _) =>
        infer(nds)
        val ndtyp = coerce[PNDArray](coerce[PStreamable](nds.pType2).elementType)
        ndtyp
      case NDArrayMap(nd, name, body) =>
        infer(nd)
        val ndPType = nd.pType2.asInstanceOf[PNDArray]
        infer(body, env.bind(name -> ndPType.elementType))

        PNDArray(body.pType2, ndPType.nDims, nd.pType2.required)
      case NDArrayMap2(l, r, lName, rName, body) =>
        infer(l)
        infer(r)

        val lPType = l.pType2.asInstanceOf[PNDArray]
        val rPType = r.pType2.asInstanceOf[PNDArray]

        InferPType(body, env.bind(lName -> lPType.elementType, rName -> rPType.elementType))

        PNDArray(body.pType2, lPType.nDims, l.pType2.required || r.pType2.required)
      case NDArrayReindex(nd, indexExpr) =>
        infer(nd)

        PNDArray(coerce[PNDArray](nd.pType2).elementType, indexExpr.length, nd.pType2.required)
      case NDArrayRef(nd, idxs) =>
        infer(nd)

        var allRequired = nd.pType2.required
        val it = idxs.iterator
        while (it.hasNext) {
          val idxIR = it.next()
          infer(idxIR)
          assert(idxIR.pType2.isOfType(PInt64()) || idxIR.pType2.isOfType(PInt32()))
          if (allRequired && !idxIR.pType2.required) {
            allRequired = false
          }
        }

        coerce[PNDArray](nd.pType2).elementType.setRequired(allRequired)
      case NDArraySlice(nd, slices) =>
        infer(nd)
        infer(slices)
        val remainingDims = coerce[PTuple](slices.pType2).types.filter(_.isInstanceOf[PTuple])
        PNDArray(coerce[PNDArray](nd.pType2).elementType, remainingDims.length, remainingDims.forall(_.required))
      case NDArrayMatMul(l, r) =>
        infer(l)
        infer(r)
        val lTyp = coerce[PNDArray](l.pType2)
        val rTyp = coerce[PNDArray](r.pType2)
        PNDArray(lTyp.elementType, TNDArray.matMulNDims(lTyp.nDims, rTyp.nDims), lTyp.required && rTyp.required)
      case NDArrayQR(nd, mode) =>
        infer(nd)
        mode match {
          case "r" => PNDArray(PFloat64Required, 2)
          case "raw" => PTuple(PNDArray(PFloat64Required, 2), PNDArray(PFloat64Required, 1))
          case "reduced" | "complete" => PTuple(PNDArray(PFloat64Required, 2), PNDArray(PFloat64Required, 2))
        }
      case MakeStruct(fields) =>
        PStruct(true, fields.map { case (name, a) =>
          infer(a)
          (name, a.pType2)
        }: _ *)
      case SelectFields(old, fields) =>
        infer(old)
        val tbs = coerce[PStruct](old.pType2)
        tbs.select(fields.toFastIndexedSeq)._1
      case InsertFields(old, fields, fieldOrder) =>
        infer(old)
        val tbs = coerce[PStruct](old.pType2)

        val s = tbs.insertFields(fields.map(f => {
          infer(f._2)
          (f._1, f._2.pType2)
        }))

        fieldOrder.map { fds =>
          assert(fds.length == s.size)
          PStruct(fds.map(f => f -> s.fieldType(f)): _*)
        }.getOrElse(s)
      case GetField(o, name) =>
        infer(o)
        val t = coerce[PStruct](o.pType2)
        if (t.index(name).isEmpty)
          throw new RuntimeException(s"$name not in $t")
        val fd = t.field(name).typ
        fd.setRequired(t.required && fd.required)
      case MakeTuple(values) =>
        PCanonicalTuple(values.map { case (idx, v) =>
          infer(v)
          PTupleField(idx, v.pType2)
        }.toFastIndexedSeq, true)
      case MakeArray(irs, t) =>
        if (irs.isEmpty) {
          PType.canonical(t, true).deepInnerRequired(true)
        } else {
          val elementTypes = irs.map { elt =>
            infer(elt)
            elt.pType2
          }

          val inferredElementType = getNestedElementPTypes(elementTypes)
          PArray(inferredElementType, true)
        }
      case GetTupleElement(o, idx) =>
        infer(o)
        val t = coerce[PTuple](o.pType2)
        val fd = t.fields(t.fieldIndex(idx)).typ
        fd.setRequired(t.required && fd.required)
      case If(cond, cnsq, altr) =>
        infer(cond)
        infer(cnsq)
        infer(altr)

        assert(cond.pType2 isOfType PBoolean())

        val branchType = getNestedElementPTypes(IndexedSeq(cnsq.pType2, altr.pType2))

        branchType.setRequired(branchType.required && cond.pType2.required)
      case Coalesce(values) =>
        getNestedElementPTypes(values.map(theIR => {
          infer(theIR)
          theIR._pType2
        }))
      case In(_, pType: PType) => pType
      case CollectDistributedArray(contextsIR, globalsIR, contextsName, globalsName, bodyIR) =>
        infer(contextsIR)
        infer(globalsIR)
        infer(bodyIR, env.bind(contextsName -> coerce[PStream](contextsIR._pType2).elementType, globalsName -> globalsIR._pType2))

        PCanonicalArray(bodyIR._pType2, contextsIR._pType2.required)
      case ReadPartition(rowIR, codecSpec, rowType) =>
        infer(rowIR)
        val child = codecSpec.buildDecoder(rowType)._1
        PStream(child, child.required)
      case ReadValue(path, spec, requestedType) =>
        infer(path)
        spec.buildDecoder(requestedType)._1
      case WriteValue(value, pathPrefix, spec) =>
        infer(value)
        infer(pathPrefix)
        PCanonicalString(pathPrefix.pType2.required)
      case MakeStream(irs, t) =>
        if (irs.isEmpty) {
          PType.canonical(t, true).deepInnerRequired(true)
        } else {
          PStream(getNestedElementPTypes(irs.map(theIR => {
            infer(theIR)
            theIR._pType2
          })), true)
        }
      case x@InitOp(i, args, sig, op) =>
        op match {
          case Group() =>
            val nested = sig.nested.get
            val newInits = newBuilder[InitOp](nested.length)
            val IndexedSeq(initArg) = args
            infer(initArg, env, null, inits = newInits, seqs = null)
            if (inits != null)
              inits(i) += RecursiveArrayBuilderElement(x, Some(newInits))
          case AggElementsLengthCheck() =>
            val nested = sig.nested.get
            val newInits = newBuilder[InitOp](nested.length)
            val initArg = args match {
              case Seq(len, initArg) =>
                infer(len, env, null, null, null)
                initArg
              case Seq(initArg) => initArg
            }
            infer(initArg, env, null, inits = newInits, seqs = null)
            if (inits != null)
              inits(i) += RecursiveArrayBuilderElement(x, Some(newInits))
          case _ =>
            assert(sig.nested.isEmpty)
            args.foreach(infer(_, env, null, null, null))
            if (inits != null)
              inits(i) += RecursiveArrayBuilderElement(x, None)
        }
        PVoid

      case x@SeqOp(i, args, sig, op) =>
        op match {
          case Group() =>
            val nested = sig.nested.get
            val newSeqs = newBuilder[SeqOp](nested.length)
            val IndexedSeq(k, seqArg) = args
            infer(k, env, null, inits = null, seqs = null)
            infer(seqArg, env, null, inits = null, seqs = newSeqs)
            if (seqs != null)
              seqs(i) += RecursiveArrayBuilderElement(x, Some(newSeqs))
          case AggElements() =>
            val nested = sig.nested.get
            val newSeqs = newBuilder[SeqOp](nested.length)
            val IndexedSeq(idx, seqArg) = args
            infer(idx, env, null, inits = null, seqs = null)
            infer(seqArg, env, null, inits = null, seqs = newSeqs)
            if (seqs != null)
              seqs(i) += RecursiveArrayBuilderElement(x, Some(newSeqs))
          case AggElementsLengthCheck() =>
            val nested = sig.nested.get
            val IndexedSeq(idx) = args
            infer(idx, env, null, inits = null, seqs = null)
            if (seqs != null)
              seqs(i) += RecursiveArrayBuilderElement(x, None)
          case _ =>
            assert(sig.nested.isEmpty)
            args.foreach(infer(_, env, null, null, null))
            if (seqs != null)
              seqs(i) += RecursiveArrayBuilderElement(x, None)
        }
        PVoid

      case x@ResultOp(resultIdx, sigs) =>
        PCanonicalTuple(true, (resultIdx until resultIdx + sigs.length).map(i => aggs(i).resultType): _*)

      case x@RunAgg(body, result, signature) =>
        val inits = newBuilder[InitOp](signature.length)
        val seqs = newBuilder[SeqOp](signature.length)
        infer(body, env, inits = inits, seqs = seqs, aggs = null)
        val sigs = signature.indices.map { i => computePhysicalAgg(signature(i), inits(i), seqs(i)) }.toArray
        infer(result, env, aggs = sigs, inits = null, seqs = null)
        x.physicalSignatures2 = sigs
        result.pType2

      case x@RunAggScan(array, name, init, seq, result, signature) =>
        infer(array)
        val e2 = env.bind(name, coerce[PStreamable](array.pType2).elementType)
        val inits = newBuilder[InitOp](signature.length)
        val seqs = newBuilder[SeqOp](signature.length)
        infer(init, env = e2, inits = inits, seqs = null, aggs = null)
        infer(seq, env = e2, inits = null, seqs = seqs, aggs = null)
        val sigs = signature.indices.map { i => computePhysicalAgg(signature(i), inits(i), seqs(i)) }.toArray
        infer(result, env = e2, aggs = sigs, inits = null, seqs = null)
        x.physicalSignatures2 = sigs
        coerce[PStream](array.pType2).copy(result.pType2)

      case AggStateValue(_, _) => PCanonicalBinary(true)
      case x if x.typ == TVoid =>
        x.children.foreach(c => infer(c.asInstanceOf[IR]))
        PVoid

      case NDArrayAgg(nd, _) =>
        infer(nd)
        PType.canonical(ir.typ)
      case x if x.typ == TVoid =>
        x.children.foreach(c => infer(c.asInstanceOf[IR]))
        PVoid
      case ResultOp(_, aggSigs) =>
        val rPTypes = aggSigs.toIterator.zipWithIndex.map{ case (sig, i) => PTupleField(i, sig.toCanonicalPhysical.resultType)}.toIndexedSeq
        val allReq = rPTypes.forall(f => f.typ.required)
        PCanonicalTuple(rPTypes, allReq)

<<<<<<< HEAD
      case _: AggLet |  _: AggFilter | _: AggExplode |
           _: AggGroupBy | _: AggArrayPerElement | _: ApplyAggOp | _: ApplyScanOp => PType.canonical(ir.typ)
=======
      case x@InitOp(i, args, sig, op) =>
        op match {
          case Group() =>
            val nested = sig.nested.get
            val newInits = newBuilder[InitOp](nested.length)
            val IndexedSeq(initArg) = args
            infer(initArg, env, null, inits = newInits, seqs = null)
            if (inits != null)
              inits(i) += RecursiveArrayBuilderElement(x, Some(newInits))
          case AggElementsLengthCheck() =>
            val nested = sig.nested.get
            val newInits = newBuilder[InitOp](nested.length)
            val initArg = args match {
              case Seq(len, initArg) =>
                infer(len, env, null, null, null)
                initArg
              case Seq(initArg) => initArg
            }
            infer(initArg, env, null, inits = newInits, seqs = null)
            if (inits != null)
              inits(i) += RecursiveArrayBuilderElement(x, Some(newInits))
          case _ =>
            assert(sig.nested.isEmpty)
            args.foreach(infer(_, env, null, null, null))
            if (inits != null)
              inits(i) += RecursiveArrayBuilderElement(x, None)
        }
        PVoid

      case x@SeqOp(i, args, sig, op) =>
        op match {
          case Group() =>
            val nested = sig.nested.get
            val newSeqs = newBuilder[SeqOp](nested.length)
            val IndexedSeq(k, seqArg) = args
            infer(k, env, null, inits = null, seqs = null)
            infer(seqArg, env, null, inits = null, seqs = newSeqs)
            if (seqs != null)
              seqs(i) += RecursiveArrayBuilderElement(x, Some(newSeqs))
          case AggElements() =>
            val nested = sig.nested.get
            val newSeqs = newBuilder[SeqOp](nested.length)
            val IndexedSeq(idx, seqArg) = args
            infer(idx, env, null, inits = null, seqs = null)
            infer(seqArg, env, null, inits = null, seqs = newSeqs)
            if (seqs != null)
              seqs(i) += RecursiveArrayBuilderElement(x, Some(newSeqs))
          case AggElementsLengthCheck() =>
            val nested = sig.nested.get
            val IndexedSeq(idx) = args
            infer(idx, env, null, inits = null, seqs = null)
            if (seqs != null)
              seqs(i) += RecursiveArrayBuilderElement(x, None)
          case _ =>
            assert(sig.nested.isEmpty)
            args.foreach(infer(_, env, null, null, null))
            if (seqs != null)
              seqs(i) += RecursiveArrayBuilderElement(x, None)
        }
        PVoid

      case x@ResultOp(resultIdx, sigs) =>
        PCanonicalTuple(true, (resultIdx until resultIdx + sigs.length).map(i => aggs(i).resultType): _*)

      case x@RunAgg(body, result, signature) =>
        val inits = newBuilder[InitOp](signature.length)
        val seqs = newBuilder[SeqOp](signature.length)
        infer(body, env, inits = inits, seqs = seqs, aggs = null)
        val sigs = signature.indices.map { i => computePhysicalAgg(signature(i), inits(i), seqs(i)) }.toArray
        infer(result, env, aggs = sigs, inits = null, seqs = null)
        x.physicalSignatures2 = sigs
        result.pType2

      case x@RunAggScan(array, name, init, seq, result, signature) =>
        infer(array)
        val e2 = env.bind(name, coerce[PStreamable](array.pType2).elementType)
        val inits = newBuilder[InitOp](signature.length)
        val seqs = newBuilder[SeqOp](signature.length)
        infer(init, env = e2, inits = inits, seqs = null, aggs = null)
        infer(seq, env = e2, inits = null, seqs = seqs, aggs = null)
        val sigs = signature.indices.map { i => computePhysicalAgg(signature(i), inits(i), seqs(i)) }.toArray
        infer(result, env = e2, aggs = sigs, inits = null, seqs = null)
        x.physicalSignatures2 = sigs
        PCanonicalArray(result.pType2, array._pType2.required)

      case AggStateValue(i, sig) => PCanonicalBinary(true)
      case x if x.typ == TVoid =>
        x.children.foreach(c => infer(c.asInstanceOf[IR]))
        PVoid

      case NDArrayAgg(nd, _) =>
        infer(nd)
        PType.canonical(ir.typ)
      case x if x.typ == TVoid =>
        x.children.foreach(c => infer(c.asInstanceOf[IR]))
        PVoid
>>>>>>> 3cd483b5
    }


    // Allow only requiredeness to diverge
    if (!(ir.pType2.virtualType isOfType ir.typ))
      throw new RuntimeException(s"pType.virtualType: ${ir.pType2.virtualType}, vType = ${ir.typ}\n  ir=$ir")
  }
}<|MERGE_RESOLUTION|>--- conflicted
+++ resolved
@@ -20,11 +20,8 @@
     assert(seqs.nonEmpty)
     virt.default match {
       case AggElementsLengthCheck() =>
-<<<<<<< HEAD
         assert(inits.length == 1)
         assert(seqs.length == 2)
-=======
->>>>>>> 3cd483b5
 
         val iHead = inits.find(_.value.op == AggElementsLengthCheck()).get
         val iNested = iHead.nested.get
@@ -45,11 +42,8 @@
         ), AggElementsLengthCheck(), Some(nested))
 
       case Group() =>
-<<<<<<< HEAD
         assert(inits.length == 1)
         assert(seqs.length == 1)
-=======
->>>>>>> 3cd483b5
         val iHead = inits.head
         val iNested = iHead.nested.get
         val iHeadArgTypes = iHead.value.args.map(_.pType2)
@@ -67,19 +61,17 @@
       case _ =>
         assert(inits.forall(_.nested.isEmpty))
         assert(seqs.forall(_.nested.isEmpty))
-<<<<<<< HEAD
         val initArgTypes = inits.map(i => i.value.args.map(_.pType2).toArray).transpose
           .map(ts => getNestedElementPTypes(ts))
         val seqArgTypes = seqs.map(i => i.value.args.map(_.pType2).toArray).transpose
           .map(ts => getNestedElementPTypes(ts))
         virt.defaultSignature.toPhysical(initArgTypes, seqArgTypes).singletonContainer
-=======
-        val iHead = inits.head.value
-        val iHeadArgTypes = iHead.args.map(_.pType2)
-        val sHead = seqs.head.value
-        val sHeadArgTypes = sHead.args.map(_.pType2)
-        virt.defaultSignature.toPhysical(iHeadArgTypes, sHeadArgTypes).singletonContainer
->>>>>>> 3cd483b5
+        // old version
+        // val iHead = inits.head.value
+        // val iHeadArgTypes = iHead.args.map(_.pType2)
+        // val sHead = seqs.head.value
+        // val sHeadArgTypes = sHead.args.map(_.pType2)
+        // virt.defaultSignature.toPhysical(iHeadArgTypes, sHeadArgTypes).singletonContainer
     }
   }
 
@@ -127,7 +119,6 @@
   def newBuilder[T](n: Int): AAB[T] = Array.fill(n)(new ArrayBuilder[RecursiveArrayBuilderElement[T]])
 
   def apply(ir: IR, env: Env[PType], aggs: Array[AggStatePhysicalSignature], inits: AAB[InitOp], seqs: AAB[SeqOp]): Unit = {
-<<<<<<< HEAD
     _apply(ir, env, aggs, inits, seqs)
     VisitIR(ir) { case (node: IR) =>
       if (node._pType2 == null)
@@ -135,17 +126,11 @@
     }
   }
   private def _apply(ir: IR, env: Env[PType], aggs: Array[AggStatePhysicalSignature], inits: AAB[InitOp], seqs: AAB[SeqOp]): Unit = {
-=======
->>>>>>> 3cd483b5
     if (ir._pType2 != null)
       throw new RuntimeException(ir.toString)
 
     def infer(ir: IR, env: Env[PType] = env, aggs: Array[AggStatePhysicalSignature] = aggs,
-<<<<<<< HEAD
       inits: AAB[InitOp] = inits, seqs: AAB[SeqOp] = seqs): Unit = _apply(ir, env, aggs, inits, seqs)
-=======
-      inits: AAB[InitOp] = inits, seqs: AAB[SeqOp] = seqs): Unit = apply(ir, env, aggs, inits, seqs)
->>>>>>> 3cd483b5
 
     ir._pType2 = ir match {
       case I32(_) => PInt32(true)
@@ -309,10 +294,6 @@
         zero.pType2.setRequired(body.pType2.required)
       case ArrayFor(a, value, body) =>
         infer(a)
-<<<<<<< HEAD
-=======
-
->>>>>>> 3cd483b5
         infer(body, env.bind(value -> a.pType2.asInstanceOf[PStream].elementType))
         PVoid
       case ArrayFold2(a, acc, valueName, seq, res) =>
@@ -527,7 +508,6 @@
               inits(i) += RecursiveArrayBuilderElement(x, None)
         }
         PVoid
-
       case x@SeqOp(i, args, sig, op) =>
         op match {
           case Group() =>
@@ -559,10 +539,8 @@
               seqs(i) += RecursiveArrayBuilderElement(x, None)
         }
         PVoid
-
       case x@ResultOp(resultIdx, sigs) =>
         PCanonicalTuple(true, (resultIdx until resultIdx + sigs.length).map(i => aggs(i).resultType): _*)
-
       case x@RunAgg(body, result, signature) =>
         val inits = newBuilder[InitOp](signature.length)
         val seqs = newBuilder[SeqOp](signature.length)
@@ -571,112 +549,6 @@
         infer(result, env, aggs = sigs, inits = null, seqs = null)
         x.physicalSignatures2 = sigs
         result.pType2
-
-      case x@RunAggScan(array, name, init, seq, result, signature) =>
-        infer(array)
-        val e2 = env.bind(name, coerce[PStreamable](array.pType2).elementType)
-        val inits = newBuilder[InitOp](signature.length)
-        val seqs = newBuilder[SeqOp](signature.length)
-        infer(init, env = e2, inits = inits, seqs = null, aggs = null)
-        infer(seq, env = e2, inits = null, seqs = seqs, aggs = null)
-        val sigs = signature.indices.map { i => computePhysicalAgg(signature(i), inits(i), seqs(i)) }.toArray
-        infer(result, env = e2, aggs = sigs, inits = null, seqs = null)
-        x.physicalSignatures2 = sigs
-        coerce[PStream](array.pType2).copy(result.pType2)
-
-      case AggStateValue(_, _) => PCanonicalBinary(true)
-      case x if x.typ == TVoid =>
-        x.children.foreach(c => infer(c.asInstanceOf[IR]))
-        PVoid
-
-      case NDArrayAgg(nd, _) =>
-        infer(nd)
-        PType.canonical(ir.typ)
-      case x if x.typ == TVoid =>
-        x.children.foreach(c => infer(c.asInstanceOf[IR]))
-        PVoid
-      case ResultOp(_, aggSigs) =>
-        val rPTypes = aggSigs.toIterator.zipWithIndex.map{ case (sig, i) => PTupleField(i, sig.toCanonicalPhysical.resultType)}.toIndexedSeq
-        val allReq = rPTypes.forall(f => f.typ.required)
-        PCanonicalTuple(rPTypes, allReq)
-
-<<<<<<< HEAD
-      case _: AggLet |  _: AggFilter | _: AggExplode |
-           _: AggGroupBy | _: AggArrayPerElement | _: ApplyAggOp | _: ApplyScanOp => PType.canonical(ir.typ)
-=======
-      case x@InitOp(i, args, sig, op) =>
-        op match {
-          case Group() =>
-            val nested = sig.nested.get
-            val newInits = newBuilder[InitOp](nested.length)
-            val IndexedSeq(initArg) = args
-            infer(initArg, env, null, inits = newInits, seqs = null)
-            if (inits != null)
-              inits(i) += RecursiveArrayBuilderElement(x, Some(newInits))
-          case AggElementsLengthCheck() =>
-            val nested = sig.nested.get
-            val newInits = newBuilder[InitOp](nested.length)
-            val initArg = args match {
-              case Seq(len, initArg) =>
-                infer(len, env, null, null, null)
-                initArg
-              case Seq(initArg) => initArg
-            }
-            infer(initArg, env, null, inits = newInits, seqs = null)
-            if (inits != null)
-              inits(i) += RecursiveArrayBuilderElement(x, Some(newInits))
-          case _ =>
-            assert(sig.nested.isEmpty)
-            args.foreach(infer(_, env, null, null, null))
-            if (inits != null)
-              inits(i) += RecursiveArrayBuilderElement(x, None)
-        }
-        PVoid
-
-      case x@SeqOp(i, args, sig, op) =>
-        op match {
-          case Group() =>
-            val nested = sig.nested.get
-            val newSeqs = newBuilder[SeqOp](nested.length)
-            val IndexedSeq(k, seqArg) = args
-            infer(k, env, null, inits = null, seqs = null)
-            infer(seqArg, env, null, inits = null, seqs = newSeqs)
-            if (seqs != null)
-              seqs(i) += RecursiveArrayBuilderElement(x, Some(newSeqs))
-          case AggElements() =>
-            val nested = sig.nested.get
-            val newSeqs = newBuilder[SeqOp](nested.length)
-            val IndexedSeq(idx, seqArg) = args
-            infer(idx, env, null, inits = null, seqs = null)
-            infer(seqArg, env, null, inits = null, seqs = newSeqs)
-            if (seqs != null)
-              seqs(i) += RecursiveArrayBuilderElement(x, Some(newSeqs))
-          case AggElementsLengthCheck() =>
-            val nested = sig.nested.get
-            val IndexedSeq(idx) = args
-            infer(idx, env, null, inits = null, seqs = null)
-            if (seqs != null)
-              seqs(i) += RecursiveArrayBuilderElement(x, None)
-          case _ =>
-            assert(sig.nested.isEmpty)
-            args.foreach(infer(_, env, null, null, null))
-            if (seqs != null)
-              seqs(i) += RecursiveArrayBuilderElement(x, None)
-        }
-        PVoid
-
-      case x@ResultOp(resultIdx, sigs) =>
-        PCanonicalTuple(true, (resultIdx until resultIdx + sigs.length).map(i => aggs(i).resultType): _*)
-
-      case x@RunAgg(body, result, signature) =>
-        val inits = newBuilder[InitOp](signature.length)
-        val seqs = newBuilder[SeqOp](signature.length)
-        infer(body, env, inits = inits, seqs = seqs, aggs = null)
-        val sigs = signature.indices.map { i => computePhysicalAgg(signature(i), inits(i), seqs(i)) }.toArray
-        infer(result, env, aggs = sigs, inits = null, seqs = null)
-        x.physicalSignatures2 = sigs
-        result.pType2
-
       case x@RunAggScan(array, name, init, seq, result, signature) =>
         infer(array)
         val e2 = env.bind(name, coerce[PStreamable](array.pType2).elementType)
@@ -688,19 +560,19 @@
         infer(result, env = e2, aggs = sigs, inits = null, seqs = null)
         x.physicalSignatures2 = sigs
         PCanonicalArray(result.pType2, array._pType2.required)
-
-      case AggStateValue(i, sig) => PCanonicalBinary(true)
+      case AggStateValue(_, _) => PCanonicalBinary(true)
+      case NDArrayAgg(nd, _) =>
+        infer(nd)
+        PType.canonical(ir.typ)
+      case ResultOp(_, aggSigs) =>
+        val rPTypes = aggSigs.toIterator.zipWithIndex.map{ case (sig, i) => PTupleField(i, sig.toCanonicalPhysical.resultType)}.toIndexedSeq
+        val allReq = rPTypes.forall(f => f.typ.required)
+        PCanonicalTuple(rPTypes, allReq)
       case x if x.typ == TVoid =>
         x.children.foreach(c => infer(c.asInstanceOf[IR]))
         PVoid
-
-      case NDArrayAgg(nd, _) =>
-        infer(nd)
-        PType.canonical(ir.typ)
-      case x if x.typ == TVoid =>
-        x.children.foreach(c => infer(c.asInstanceOf[IR]))
-        PVoid
->>>>>>> 3cd483b5
+      case _: AggLet |  _: AggFilter | _: AggExplode |
+           _: AggGroupBy | _: AggArrayPerElement | _: ApplyAggOp | _: ApplyScanOp => PType.canonical(ir.typ)
     }
 
 
