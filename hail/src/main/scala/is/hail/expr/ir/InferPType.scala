--- conflicted
+++ resolved
@@ -272,17 +272,7 @@
           infer(i)
           i.pType
         })
-<<<<<<< HEAD
         a.implementation.returnPType(a.returnType, pTypes)
-      case a@ApplySpecial(_, _, args, _) =>
-        val pTypes = args.map(i => {
-          infer(i)
-          i.pType
-        })
-        a.implementation.returnPType(a.returnType, pTypes)
-=======
-        a.implementation.returnPType(pTypes, a.returnType)
->>>>>>> cc36c6df
       case ArrayRef(a, i, s) =>
         infer(a)
         infer(i)
