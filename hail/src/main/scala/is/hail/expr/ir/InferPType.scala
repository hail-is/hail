package is.hail.expr.ir

import is.hail.expr.types.physical._
import is.hail.expr.types.virtual.{TNDArray, TTuple}
import is.hail.utils._

object InferPType {
  def getNestedElementPTypes(ptypes: Seq[PType]): PType = {
    ptypes.head match {
      case x: PStreamable => {
        val elementType = getNestedElementPTypes(ptypes.map(_.asInstanceOf[PStreamable].elementType))
        x.copyStreamable(elementType, ptypes.forall(_.required))
      }
      case _: PSet => {
        val elementType = getNestedElementPTypes(ptypes.map(_.asInstanceOf[PSet].elementType))
        PSet(elementType, ptypes.forall(_.required))
      }
      case x: PStruct => {
        PStruct(ptypes.forall(_.required), x.fieldNames.map( fieldName =>
          fieldName -> getNestedElementPTypes(ptypes.map(_.asInstanceOf[PStruct].field(fieldName).typ))
        ):_*)
      }
      case x: PTuple => {
        PTuple( ptypes.forall(_.required), x._types.map( pTupleField =>
          getNestedElementPTypes(ptypes.map(_.asInstanceOf[PTuple]._types(pTupleField.index).typ))
        ):_*)
      }
      case _: PDict => {
        val keyType = getNestedElementPTypes(ptypes.map(_.asInstanceOf[PDict].keyType))
        val valueType = getNestedElementPTypes(ptypes.map(_.asInstanceOf[PDict].valueType))

        PDict(keyType, valueType, ptypes.forall(_.required))
      }
      case _:PInterval => {
        val pointType = getNestedElementPTypes(ptypes.map(_.asInstanceOf[PInterval].pointType))
        PInterval(pointType, ptypes.forall(_.required))
      }
      case _ => ptypes.head.setRequired(ptypes.forall(_.required))
    }
  }

  def apply(ir: IR, env: Env[PType]): Unit = {
    assert(ir._pType2 == null)

    ir._pType2 = ir match {
      case I32(_) => PInt32(true)
      case I64(_) => PInt64(true)
      case F32(_) => PFloat32(true)
      case F64(_) => PFloat64(true)
      case Str(_) => PString(true)
      case Literal(t, _) => PType.canonical(t, true)
      case True() | False() => PBoolean(true)
      case Void() => PVoid
      case Cast(ir, t) => {
        InferPType(ir, env)
        PType.canonical(t, ir.pType2.required)
      }
      case CastRename(ir, t) => {
        InferPType(ir, env)
        PType.canonical(t, ir.pType2.required)
      }
      case NA(t) => {
        val ptype = PType.canonical(t, false)
        ptype.deepInnerRequired(false)
      }
      case IsNA(ir) => {
        InferPType(ir, env)
        PBoolean(true)
      }
      case Ref(name, _) => env.lookup(name)
      case MakeNDArray(data, shape, rowMajor) => {
        InferPType(data, env)
        InferPType(shape, env)
        InferPType(rowMajor, env)

        val nElem = shape.pType2.asInstanceOf[PTuple].size

        PNDArray(coerce[PArray](data.pType2).elementType.setRequired(true), nElem, data.pType2.required && shape.pType2.required)
      }
      case ArrayRange(start: IR, stop: IR, step: IR) => {
        InferPType(start, env)
        InferPType(stop, env)
        InferPType(step, env)

        assert(start.pType2 isOfType stop.pType2)
        assert(start.pType2 isOfType step.pType2)

        val allRequired = start.pType2.required && stop.pType2.required && step.pType2.required
        PArray(start.pType2.setRequired(true), allRequired)
      }
      case StreamRange(start: IR, stop: IR, step: IR) => {
        InferPType(start, env)
        InferPType(stop, env)
        InferPType(step, env)

        assert(start.pType2 isOfType stop.pType2)
        assert(start.pType2 isOfType step.pType2)

        val allRequired = start.pType2.required && stop.pType2.required && step.pType2.required
        PArray(start.pType2.setRequired(true), allRequired)
      }
      case ArrayLen(a: IR) => {
        InferPType(a, env)

        PInt32(a.pType2.required)
      }
      case LowerBoundOnOrderedCollection(orderedCollection: IR, bound: IR, _) => {
        InferPType(orderedCollection, env)
        InferPType(bound, env)

        PInt32(orderedCollection.pType2.required)
      }
      case _: ArrayFor => PVoid
      case _: InitOp => PVoid
      case _: SeqOp => PVoid
      case _: Begin => PVoid
      case Die(_, t) => PType.canonical(t, true)
      case Let(name, value, body) => {
        InferPType(value, env)
        InferPType(body, env.bind(name, value.pType2))

        body.pType2
      }
      case ApplyBinaryPrimOp(op, l, r) => {
          InferPType(l, env)
          InferPType(r, env)

          val required = l.pType2.required && r.pType2.required
          val vType = BinaryOp.getReturnType(op, l.pType2.virtualType, r.pType2.virtualType).setRequired(required)

          PType.canonical(vType, vType.required)
      }
      case ApplyUnaryPrimOp(op, v) => {
        InferPType(v, env)
        PType.canonical(UnaryOp.getReturnType(op, v.pType2.virtualType).setRequired(v.pType2.required))
      }
      case ApplyComparisonOp(op, l, r) => {
        InferPType(l, env)
        InferPType(r, env)

        assert(l.pType2 isOfType r.pType2)
        op match {
          case _: Compare => PInt32(l.pType2.required && r.pType2.required)
          case _ => PBoolean(l.pType2.required && r.pType2.required)
        }
      }
      case a: ApplyIR => {
        InferPType(a.explicitNode, env)
        a.explicitNode.pType2
      }
      case a: AbstractApplyNode[_] => {
        val pTypes = a.args.map( i => {
          InferPType(i, env)
          i.pType2
        })
        a.implementation.returnPType(pTypes)
      }
      case a@ApplySpecial(_, args, _) => {
        val pTypes = args.map( i => {
          InferPType(i, env)
          i.pType2
        })
        a.implementation.returnPType(pTypes)
      }
      case _: Uniroot => PFloat64()
      case ArrayRef(a, i) => {
        InferPType(a, env)
        InferPType(i, env)
        assert(i.pType2 isOfType PInt32() )

        coerce[PStreamable](a.pType2).elementType.setRequired(a.pType2.required && i.pType2.required)
      }
      case ArraySort(a, leftName, rightName, compare) => {
        InferPType(a, env)
        val et = coerce[PStreamable](a.pType2).elementType

        InferPType(compare, env.bind(leftName -> et, rightName -> et))
        assert(compare.pType2.isOfType(PBoolean()))

        PArray(et, a.pType2.required)
      }
      case ToSet(a) => {
        InferPType(a, env)
        val et = coerce[PIterable](a.pType2).elementType
        PSet(et, a.pType2.required)
      }
      case ToDict(a) => {
        InferPType(a, env)
        val elt = coerce[PBaseStruct](coerce[PIterable](a.pType2).elementType)
        // Dict key/value types don't depend on PIterable's requiredeness because we have an interface guarantee that
        // null PIterables are filtered out before dict construction
        val keyRequired = elt.types(0).required
        val valRequired =  elt.types(1).required
        PDict(elt.types(0).setRequired(keyRequired), elt.types(1).setRequired(valRequired), a.pType2.required)
      }
      case ToArray(a) => {
        InferPType(a, env)
        val elt = coerce[PIterable](a.pType2).elementType
        PArray(elt, a.pType2.required)
      }
      case ToStream(a) => {
        InferPType(a, env)
        val elt = coerce[PIterable](a.pType2).elementType
        PStream(elt, a.pType2.required)
      }
      case GroupByKey(collection) => {
        InferPType(collection, env)
        val elt = coerce[PBaseStruct](coerce[PStreamable](collection.pType2).elementType)
        PDict(elt.types(0), PArray(elt.types(1)), collection.pType2.required)
      }
      case ArrayMap(a, name, body) => {
        InferPType(a, env)
        InferPType(body, env.bind(name, a.pType2.asInstanceOf[PArray].elementType))
        coerce[PStreamable](a.pType2).copyStreamable(body.pType2, body.pType2.required)
      }
      case ArrayFilter(a, name, cond) => {
        InferPType(a, env)
        a.pType2
      }
      case ArrayFlatMap(a, name, body) => {
        InferPType(a, env)
        InferPType(body, env.bind(name, a.pType2.asInstanceOf[PArray].elementType))

        // Whether an array must return depends on a, but element requiredeness depends on body (null a elements elided)
        coerce[PStreamable](a.pType2).copyStreamable(coerce[PIterable](body.pType2).elementType, a.pType2.required)
      }
      case ArrayFold(a, zero, accumName, valueName, body) => {
        InferPType(zero, env)

        InferPType(a, env)
        InferPType(body, env.bind(accumName -> zero.pType2, valueName -> a.pType2.asInstanceOf[PArray].elementType))
        assert(body.pType2 isOfType zero.pType2)

        zero.pType2.setRequired(body.pType2.required)
      }
      case ArrayFold2(a, acc, valueName, seq, res) =>
        InferPType(a, env)
        acc.foreach { case (_, accIR) => InferPType(accIR, env) }
        InferPType(a, env)
        val resEnv = env.bind(acc.map { case (name, accIR) => (name, accIR.pType2)}: _*)
        val seqEnv = resEnv.bind(valueName -> a.pType2.asInstanceOf[PArray].elementType)
        seq.foreach(InferPType(_, seqEnv))
        InferPType(res, resEnv)
        res.pType2.setRequired(res.pType2.required && a.pType2.required)
      case ArrayScan(a, zero, accumName, valueName, body) => {
        InferPType(zero, env)

        InferPType(a, env)
        InferPType(body, env.bind(accumName -> zero.pType2, valueName -> a.pType2.asInstanceOf[PArray].elementType))
        assert(body.pType2 isOfType zero.pType2)

        val elementPType = zero.pType2.setRequired(body.pType2.required && zero.pType2.required)
        coerce[PStreamable](a.pType2).copyStreamable(elementPType, a.pType2.required)
      }
      case ArrayLeftJoinDistinct(lIR, rIR, lName, rName, compare, join) => {
        InferPType(lIR, env)
        InferPType(rIR, env)

        InferPType(join, env.bind(lName -> lIR.pType2.asInstanceOf[PArray].elementType, rName -> rIR.pType2.asInstanceOf[PArray].elementType))

        PArray(join.pType2, lIR.pType2.required)
      }
      case NDArrayShape(nd) => {
        InferPType(nd, env)
        PTuple(nd.pType2.required, IndexedSeq.tabulate(nd.pType2.asInstanceOf[PNDArray].nDims)(_ => PInt64(true)):_*)
      }
      case NDArrayReshape(nd, shape) => {
        InferPType(nd, env)
        InferPType(shape, env)

        PNDArray(coerce[PNDArray](nd.pType2).elementType, shape.pType2.asInstanceOf[TTuple].size, nd.pType2.required)
      }
      case NDArrayMap(nd, name, body) => {
        InferPType(nd, env)
        InferPType(body, env.bind(name, nd.pType2))

        PNDArray(body.pType2, coerce[PNDArray](nd.pType2).nDims, nd.pType2.required)
      }
      case NDArrayMap2(l, r, lName, rName, body) => {
        InferPType(l, env)
        InferPType(body, env)

        PNDArray(body.pType2, coerce[PNDArray](l.pType2).nDims, l.pType2.required)
      }
      case NDArrayReindex(nd, indexExpr) => {
        InferPType(nd, env)

        PNDArray(coerce[PNDArray](nd.pType2).elementType, indexExpr.length, nd.pType2.required)
      }
      case NDArrayRef(nd, idxs) => {
        InferPType(nd, env)

        var allRequired = nd.pType2.required
        val it = idxs.iterator
        while(it.hasNext) {
          val idxIR = it.next()

          InferPType(idxIR, env)

          assert(idxIR.pType2.isOfType(PInt64()) || idxIR.pType2.isOfType(PInt32()))
<<<<<<< HEAD
          
          if (allRequired == true && idxIR.pType2.required == false) {
=======

          if(allRequired == true && idxIR.pType2.required == false) {
>>>>>>> 1208c8f6
            allRequired = false
          }
        }

        coerce[PNDArray](nd.pType2).elementType.setRequired(allRequired)
      }
      case NDArraySlice(nd, slices) => {
        InferPType(nd, env)
        InferPType(slices, env)

        val remainingDims = coerce[PTuple](slices.pType2).types.filter(_.isInstanceOf[PTuple])

        PNDArray(coerce[PNDArray](nd.pType2).elementType, remainingDims.length, remainingDims.forall(_.required))
      }
      case NDArrayMatMul(l, r) => {
        InferPType(l, env)
        InferPType(r, env)
        val lTyp = coerce[PNDArray](l.pType2)
        val rTyp = coerce[PNDArray](r.pType2)
        PNDArray(lTyp.elementType, TNDArray.matMulNDims(lTyp.nDims, rTyp.nDims), lTyp.required && rTyp.required)
      }
      case NDArrayWrite(_, _) => PVoid
      case MakeStruct(fields) => PStruct(true, fields.map {
        case (name, a) => {
          InferPType(a, env)

          (name, a.pType2)
        }
      }: _*)
      case SelectFields(old, fields) => {
        InferPType(old, env)
        val tbs = coerce[PStruct](old.pType2)
        tbs.select(fields.toFastIndexedSeq)._1
      }
      case InsertFields(old, fields, fieldOrder) => {
        InferPType(old, env)
        val tbs = coerce[PStruct](old.pType2)

        val s = tbs.insertFields(fields.map(f =>  {
          InferPType(f._2, env)
          (f._1, f._2.pType2)
        }))

        fieldOrder.map { fds =>
          assert(fds.length == s.size)
          PStruct(fds.map(f => f -> s.fieldType(f)): _*)
        }.getOrElse(s)
      }
      case GetField(o, name) => {
        InferPType(o, env)
        val t = coerce[PStruct](o.pType2)
        if (t.index(name).isEmpty)
          throw new RuntimeException(s"$name not in $t")
        val fd = t.field(name).typ
        fd.setRequired(t.required && fd.required)
      }
      case MakeTuple(values) => PTuple(true, values.map(v => {
          InferPType(v._2, env)
          v._2.pType2
      }):_*)
      case MakeArray(irs, t) => {
        if (irs.length == 0) {
          PType.canonical(t, true).deepInnerRequired(true)
        } else {
          val elementTypes = irs.map { elt =>
            InferPType(elt, env)
            elt.pType2
          }

          val inferredElementType = getNestedElementPTypes(elementTypes)

          PArray(inferredElementType, true)
        }
      }
      case GetTupleElement(o, idx) => {
        InferPType(o, env)
        val t = coerce[PTuple](o.pType2)
        assert(idx >= 0 && idx < t.size)
        val fd = t.types(idx)
        fd.setRequired(t.required && fd.required)
      }
      case CollectDistributedArray(contexts, globals, contextsName, globalsName, body) => {
        InferPType(contexts, env)
        InferPType(globals, env)

        InferPType(body, env.bind(contextsName -> contexts.pType2, globalsName -> globals.pType2))
        PArray(body.pType2)
      }
      case _: ReadPartition | _: Coalesce | _: MakeArray | _: MakeStream | _: If => throw new Exception("Node not supported")
    }

    // Allow only requiredeness to diverge
    assert(ir.pType2.virtualType isOfType ir.typ)
  }
}
<|MERGE_RESOLUTION|>--- conflicted
+++ resolved
@@ -298,13 +298,8 @@
           InferPType(idxIR, env)
 
           assert(idxIR.pType2.isOfType(PInt64()) || idxIR.pType2.isOfType(PInt32()))
-<<<<<<< HEAD
-          
+
           if (allRequired == true && idxIR.pType2.required == false) {
-=======
-
-          if(allRequired == true && idxIR.pType2.required == false) {
->>>>>>> 1208c8f6
             allRequired = false
           }
         }
