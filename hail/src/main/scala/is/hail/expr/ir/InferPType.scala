package is.hail.expr.ir

import is.hail.expr.types.physical._
import is.hail.expr.types.virtual.{TNDArray, TTuple}
import is.hail.utils._

object InferPType {
  def getNestedElementPTypes(ptypes: Seq[PType]): PType = {
    ptypes.head match {
      case x: PStreamable => {
        val elementType = getNestedElementPTypes(ptypes.map(_.asInstanceOf[PStreamable].elementType))
        x.copyStreamable(elementType, ptypes.forall(_.required))
      }
      case _: PSet => {
        val elementType = getNestedElementPTypes(ptypes.map(_.asInstanceOf[PSet].elementType))
        PSet(elementType, ptypes.forall(_.required))
      }
      case x: PStruct => {
        PStruct(ptypes.forall(_.required), x.fieldNames.map( fieldName =>
          fieldName -> getNestedElementPTypes(ptypes.map(_.asInstanceOf[PStruct].field(fieldName).typ))
        ):_*)
      }
      case x: PTuple => {
        PTuple( ptypes.forall(_.required), x._types.map( pTupleField =>
          getNestedElementPTypes(ptypes.map(_.asInstanceOf[PTuple]._types(pTupleField.index).typ))
        ):_*)
      }
      case _: PDict => {
        val keyType = getNestedElementPTypes(ptypes.map(_.asInstanceOf[PDict].keyType))
        val valueType = getNestedElementPTypes(ptypes.map(_.asInstanceOf[PDict].valueType))

        PDict(keyType, valueType, ptypes.forall(_.required))
      }
      case _:PInterval => {
        val pointType = getNestedElementPTypes(ptypes.map(_.asInstanceOf[PInterval].pointType))
        PInterval(pointType, ptypes.forall(_.required))
      }
      case _ => ptypes.head.setRequired(ptypes.forall(_.required))
    }
  }

  def apply(ir: IR, env: Env[PType]): Unit = {
    assert(ir._pType2 == null)

    ir._pType2 = ir match {
      case I32(_) => PInt32(true)
      case I64(_) => PInt64(true)
      case F32(_) => PFloat32(true)
      case F64(_) => PFloat64(true)
      case Str(_) => PString(true)
      case Literal(t, _) => PType.canonical(t, true)
      case True() | False() => PBoolean(true)
      case Void() => PVoid
      case Cast(ir, t) => {
        InferPType(ir, env)
        PType.canonical(t, ir.pType2.required)
      }
      case CastRename(ir, t) => {
        InferPType(ir, env)
        PType.canonical(t, ir.pType2.required)
      }
      case NA(t) => {
        val ptype = PType.canonical(t, false)
        ptype.deepInnerRequired(false)
      }
      case IsNA(ir) => {
        InferPType(ir, env)
        PBoolean(true)
      }
      case Ref(name, _) => env.lookup(name)
      case MakeNDArray(data, shape, rowMajor) => {
        InferPType(data, env)
        InferPType(shape, env)
        InferPType(rowMajor, env)

        val nElem = shape.pType2.asInstanceOf[PTuple].size

        PNDArray(coerce[PArray](data.pType2).elementType.setRequired(true), nElem, data.pType2.required && shape.pType2.required)
      }
      case ArrayRange(start: IR, stop: IR, step: IR) => {
        InferPType(start, env)
        InferPType(stop, env)
        InferPType(step, env)

        assert(start.pType2 isOfType stop.pType2)
        assert(start.pType2 isOfType step.pType2)

        val allRequired = start.pType2.required && stop.pType2.required && step.pType2.required
        PArray(start.pType2.setRequired(true), allRequired)
      }
      case StreamRange(start: IR, stop: IR, step: IR) => {
        InferPType(start, env)
        InferPType(stop, env)
        InferPType(step, env)

        assert(start.pType2 isOfType stop.pType2)
        assert(start.pType2 isOfType step.pType2)

        val allRequired = start.pType2.required && stop.pType2.required && step.pType2.required
        PArray(start.pType2.setRequired(true), allRequired)
      }
      case ArrayLen(a: IR) => {
        InferPType(a, env)

        PInt32(a.pType2.required)
      }
      case LowerBoundOnOrderedCollection(orderedCollection: IR, bound: IR, _) => {
        InferPType(orderedCollection, env)
        InferPType(bound, env)

        PInt32(orderedCollection.pType2.required)
      }
      case _: ArrayFor => PVoid
      case _: InitOp => PVoid
      case _: SeqOp => PVoid
      case _: Begin => PVoid
      case Die(_, t) => PType.canonical(t, true)
      case Let(name, value, body) => {
        InferPType(value, env)
        InferPType(body, env.bind(name, value.pType2))

        body.pType2
      }
      case ApplyBinaryPrimOp(op, l, r) => {
          InferPType(l, env)
          InferPType(r, env)

          val required = l.pType2.required && r.pType2.required
          val vType = BinaryOp.getReturnType(op, l.pType2.virtualType, r.pType2.virtualType).setRequired(required)

          PType.canonical(vType, vType.required)
      }
      case ApplyUnaryPrimOp(op, v) => {
        InferPType(v, env)
        PType.canonical(UnaryOp.getReturnType(op, v.pType2.virtualType).setRequired(v.pType2.required))
      }
      case ApplyComparisonOp(op, l, r) => {
        InferPType(l, env)
        InferPType(r, env)

        assert(l.pType2 isOfType r.pType2)
        op match {
          case _: Compare => PInt32(l.pType2.required && r.pType2.required)
          case _ => PBoolean(l.pType2.required && r.pType2.required)
        }
      }
      case a: ApplyIR => {
        InferPType(a.explicitNode, env)
        a.explicitNode.pType2
      }
      case a: AbstractApplyNode[_] => {
        val pTypes = a.args.map( i => {
          InferPType(i, env)
          i.pType2
        })
        a.implementation.returnPType(pTypes)
      }
      case a@ApplySpecial(_, args, _) => {
        val pTypes = args.map( i => {
          InferPType(i, env)
          i.pType2
        })
        a.implementation.returnPType(pTypes)
      }
      case _: Uniroot => PFloat64()
      case ArrayRef(a, i) => {
        InferPType(a, env)
        InferPType(i, env)
        assert(i.pType2 isOfType PInt32() )

        coerce[PStreamable](a.pType2).elementType.setRequired(a.pType2.required && i.pType2.required)
      }
      case ArraySort(a, leftName, rightName, compare) => {
        InferPType(a, env)
        val et = coerce[PStreamable](a.pType2).elementType

        InferPType(compare, env.bind(leftName -> et, rightName -> et))
        assert(compare.pType2.isOfType(PBoolean()))

        PArray(et, a.pType2.required)
      }
      case ToSet(a) => {
        InferPType(a, env)
        val et = coerce[PIterable](a.pType2).elementType
        PSet(et, a.pType2.required)
      }
      case ToDict(a) => {
        InferPType(a, env)
        val elt = coerce[PBaseStruct](coerce[PIterable](a.pType2).elementType)
        // Dict key/value types don't depend on PIterable's requiredeness because we have an interface guarantee that
        // null PIterables are filtered out before dict construction
<<<<<<< HEAD
        val typeRequired = elt.types(0).required
        val valRequired =  elt.types(1).required
        PDict(elt.types(0).setRequired(typeRequired), elt.types(1).setRequired(valRequired), a.pType2.required)
=======
        val keyRequired = elt.types(0).required
        val valRequired =  elt.types(1).required
        PDict(elt.types(0).setRequired(keyRequired), elt.types(1).setRequired(valRequired), a.pType2.required)
>>>>>>> 01b312d9
      }
      case ToArray(a) => {
        InferPType(a, env)
        val elt = coerce[PIterable](a.pType2).elementType
        PArray(elt, a.pType2.required)
      }
      case ToStream(a) => {
        InferPType(a, env)
        val elt = coerce[PIterable](a.pType2).elementType
        PStream(elt, a.pType2.required)
      }
      case GroupByKey(collection) => {
        InferPType(collection, env)
        val elt = coerce[PBaseStruct](coerce[PStreamable](collection.pType2).elementType)
        PDict(elt.types(0), PArray(elt.types(1)), collection.pType2.required)
      }
      case ArrayMap(a, name, body) => {
        InferPType(a, env)
        InferPType(body, env.bind(name, a.pType2.asInstanceOf[PArray].elementType))
        coerce[PStreamable](a.pType2).copyStreamable(body.pType2, body.pType2.required)
      }
      case ArrayFilter(a, name, cond) => {
        InferPType(a, env)
        a.pType2
      }
      case ArrayFlatMap(a, name, body) => {
        InferPType(a, env)
        InferPType(body, env.bind(name, a.pType2.asInstanceOf[PArray].elementType))

        // Whether an array must return depends on a, but element requiredeness depends on body (null a elements elided)
        coerce[PStreamable](a.pType2).copyStreamable(coerce[PIterable](body.pType2).elementType, a.pType2.required)
      }
      case ArrayFold(a, zero, accumName, valueName, body) => {
        InferPType(zero, env)

        InferPType(a, env)
        InferPType(body, env.bind(accumName -> zero.pType2, valueName -> a.pType2.asInstanceOf[PArray].elementType))
        assert(body.pType2 isOfType zero.pType2)

        zero.pType2.setRequired(body.pType2.required)
      }
      case ArrayFold2(a, acc, valueName, seq, res) =>
        InferPType(a, env)
        acc.foreach { case (_, accIR) => InferPType(accIR, env) }
        InferPType(a, env)
        val resEnv = env.bind(acc.map { case (name, accIR) => (name, accIR.pType2)}: _*)
        val seqEnv = resEnv.bind(valueName -> a.pType2.asInstanceOf[PArray].elementType)
        seq.foreach(InferPType(_, seqEnv))
        InferPType(res, resEnv)
        res.pType2.setRequired(res.pType2.required && a.pType2.required)
      case ArrayScan(a, zero, accumName, valueName, body) => {
        InferPType(zero, env)

        InferPType(a, env)
        InferPType(body, env.bind(accumName -> zero.pType2, valueName -> a.pType2.asInstanceOf[PArray].elementType))
        assert(body.pType2 isOfType zero.pType2)

        val elementPType = zero.pType2.setRequired(body.pType2.required && zero.pType2.required)
        coerce[PStreamable](a.pType2).copyStreamable(elementPType, a.pType2.required)
      }
      case ArrayLeftJoinDistinct(lIR, rIR, lName, rName, compare, join) => {
        InferPType(lIR, env)
        InferPType(rIR, env)

        InferPType(join, env.bind(lName -> lIR.pType2.asInstanceOf[PArray].elementType, rName -> rIR.pType2.asInstanceOf[PArray].elementType))

        PArray(join.pType2, lIR.pType2.required)
      }
      case NDArrayShape(nd) => {
        InferPType(nd, env)
        PTuple(nd.pType2.required, IndexedSeq.tabulate(nd.pType2.asInstanceOf[PNDArray].nDims)(_ => PInt64(true)):_*)
      }
      case NDArrayReshape(nd, shape) => {
        InferPType(nd, env)
        InferPType(shape, env)

        PNDArray(coerce[PNDArray](nd.pType2).elementType, shape.pType2.asInstanceOf[TTuple].size, nd.pType2.required)
      }
      case NDArrayMap(nd, name, body) => {
        InferPType(nd, env)
        InferPType(body, env.bind(name, nd.pType2))

        PNDArray(body.pType2, coerce[PNDArray](nd.pType2).nDims, nd.pType2.required)
      }
      case NDArrayMap2(l, r, lName, rName, body) => {
        InferPType(l, env)
        InferPType(body, env)

        PNDArray(body.pType2, coerce[PNDArray](l.pType2).nDims, l.pType2.required)
      }
      case NDArrayReindex(nd, indexExpr) => {
        InferPType(nd, env)

        PNDArray(coerce[PNDArray](nd.pType2).elementType, indexExpr.length, nd.pType2.required)
      }
      case NDArrayRef(nd, idxs) => {
        InferPType(nd, env)

        var allRequired = nd.pType2.required
        val it = idxs.iterator
        while(it.hasNext) {
          val idxIR = it.next()

          InferPType(idxIR, env)

          assert(idxIR.pType2.isOfType(PInt64()) || idxIR.pType2.isOfType(PInt32()))

          if (allRequired == true && idxIR.pType2.required == false) {
            allRequired = false
          }
        }

        coerce[PNDArray](nd.pType2).elementType.setRequired(allRequired)
      }
      case NDArraySlice(nd, slices) => {
        InferPType(nd, env)
        InferPType(slices, env)

        val remainingDims = coerce[PTuple](slices.pType2).types.filter(_.isInstanceOf[PTuple])

        PNDArray(coerce[PNDArray](nd.pType2).elementType, remainingDims.length, remainingDims.forall(_.required))
      }
      case NDArrayMatMul(l, r) => {
        InferPType(l, env)
        InferPType(r, env)
        val lTyp = coerce[PNDArray](l.pType2)
        val rTyp = coerce[PNDArray](r.pType2)
        PNDArray(lTyp.elementType, TNDArray.matMulNDims(lTyp.nDims, rTyp.nDims), lTyp.required && rTyp.required)
      }
      case NDArrayWrite(_, _) => PVoid
      case MakeStruct(fields) => PStruct(true, fields.map {
        case (name, a) => {
          InferPType(a, env)

          (name, a.pType2)
        }
      }: _*)
      case SelectFields(old, fields) => {
        InferPType(old, env)
        val tbs = coerce[PStruct](old.pType2)
        tbs.select(fields.toFastIndexedSeq)._1
      }
      case InsertFields(old, fields, fieldOrder) => {
        InferPType(old, env)
        val tbs = coerce[PStruct](old.pType2)

        val s = tbs.insertFields(fields.map(f =>  {
          InferPType(f._2, env)
          (f._1, f._2.pType2)
        }))

        fieldOrder.map { fds =>
          assert(fds.length == s.size)
          PStruct(fds.map(f => f -> s.fieldType(f)): _*)
        }.getOrElse(s)
      }
      case GetField(o, name) => {
        InferPType(o, env)
        val t = coerce[PStruct](o.pType2)
        if (t.index(name).isEmpty)
          throw new RuntimeException(s"$name not in $t")
        val fd = t.field(name).typ
        fd.setRequired(t.required && fd.required)
      }
      case MakeTuple(values) => PTuple(true, values.map(v => {
          InferPType(v._2, env)
          v._2.pType2
      }):_*)
      case MakeArray(irs, t) => {
<<<<<<< HEAD
        if(irs.length == 0) {
=======
        if (irs.length == 0) {
>>>>>>> 01b312d9
          PType.canonical(t, true).deepInnerRequired(true)
        } else {
          val elementTypes = irs.map { elt =>
            InferPType(elt, env)
            elt.pType2
          }

          val inferredElementType = getNestedElementPTypes(elementTypes)

          PArray(inferredElementType, true)
        }
      }
      case GetTupleElement(o, idx) => {
        InferPType(o, env)
        val t = coerce[PTuple](o.pType2)
        assert(idx >= 0 && idx < t.size)
        val fd = t.types(idx)
        fd.setRequired(t.required && fd.required)
      }
      case CollectDistributedArray(contexts, globals, contextsName, globalsName, body) => {
        InferPType(contexts, env)
        InferPType(globals, env)

        InferPType(body, env.bind(contextsName -> contexts.pType2, globalsName -> globals.pType2))
        PArray(body.pType2)
      }
      case _: ReadPartition | _: Coalesce | _: MakeArray | _: MakeStream | _: If => throw new Exception("Node not supported")
    }

    // Allow only requiredeness to diverge
    assert(ir.pType2.virtualType isOfType ir.typ)
  }
}
<|MERGE_RESOLUTION|>--- conflicted
+++ resolved
@@ -189,15 +189,9 @@
         val elt = coerce[PBaseStruct](coerce[PIterable](a.pType2).elementType)
         // Dict key/value types don't depend on PIterable's requiredeness because we have an interface guarantee that
         // null PIterables are filtered out before dict construction
-<<<<<<< HEAD
-        val typeRequired = elt.types(0).required
-        val valRequired =  elt.types(1).required
-        PDict(elt.types(0).setRequired(typeRequired), elt.types(1).setRequired(valRequired), a.pType2.required)
-=======
         val keyRequired = elt.types(0).required
         val valRequired =  elt.types(1).required
         PDict(elt.types(0).setRequired(keyRequired), elt.types(1).setRequired(valRequired), a.pType2.required)
->>>>>>> 01b312d9
       }
       case ToArray(a) => {
         InferPType(a, env)
@@ -367,11 +361,7 @@
           v._2.pType2
       }):_*)
       case MakeArray(irs, t) => {
-<<<<<<< HEAD
-        if(irs.length == 0) {
-=======
         if (irs.length == 0) {
->>>>>>> 01b312d9
           PType.canonical(t, true).deepInnerRequired(true)
         } else {
           val elementTypes = irs.map { elt =>
