package is.hail.annotations

import is.hail.asm4s.Code._
import is.hail.asm4s.{Code, _}
import is.hail.expr.ir
import is.hail.expr.ir.{EmitClassBuilder, EmitMethodBuilder, EmitRegion, ParamType}
import is.hail.types.physical._
import is.hail.types.physical.stypes.SCode
import is.hail.types.virtual._
import is.hail.utils._

object StagedRegionValueBuilder {
  def deepCopy(cb: EmitClassBuilder[_], region: Code[Region], typ: PType, value: Code[_], dest: Code[Long])(implicit line: LineNumber): Code[Unit] = {
    val t = typ.fundamentalType
    val valueTI = typeToTypeInfo(t)
    val mb = cb.getOrGenEmitMethod("deepCopy", ("deepCopy", typ),
      FastIndexedSeq[ParamType](classInfo[Region], valueTI, LongInfo), UnitInfo) { mb =>
      val r = mb.getCodeParam[Region](1)
      val value = mb.getCodeParam(2)(valueTI)
      val dest = mb.getCodeParam[Long](3)
      mb.voidWithBuilder { cb =>
        typ.storeAtAddress(cb, dest, r, PCode(typ, value), deepCopy = true)
      }
    }
    mb.invokeCode[Unit](region, value, dest)
  }

<<<<<<< HEAD
  def deepCopyFromOffset(cb: EmitClassBuilder[_], region: Code[Region], typ: PType, value: Code[Long])(implicit line: LineNumber): Code[Long] = {
    val t = typ.fundamentalType
=======
  def deepCopyFromOffset(cb: EmitClassBuilder[_], region: Code[Region], typ: PType, value: Code[Long]): Code[Long] = {
>>>>>>> 00cfa811
    val mb = cb.getOrGenEmitMethod("deepCopyFromOffset", ("deepCopyFromOffset", typ),
      FastIndexedSeq[ParamType](classInfo[Region], LongInfo), LongInfo) { mb =>
      val r = mb.getCodeParam[Region](1)
      val value = mb.getCodeParam[Long](2)
      mb.emitWithBuilder { cb =>
        typ.store(cb, r, typ.loadCheapPCode(cb, value), deepCopy = true)
      }
    }
    mb.invokeCode[Long](region, value)
  }

  def deepCopyFromOffset(er: EmitRegion, typ: PType, value: Code[Long])(implicit line: LineNumber): Code[Long] =
    deepCopyFromOffset(er.mb.ecb, er.region, typ, value)

  def deepCopy(er: EmitRegion, typ: PType, value: Code[_], dest: Code[Long])(implicit line: LineNumber): Code[Unit] =
    deepCopy(er.mb.ecb, er.region, typ, value, dest)
}

class StagedRegionValueBuilder private (val mb: EmitMethodBuilder[_], val typ: PType, var region: Value[Region], val pOffset: Value[Long]) {
  def this(mb: EmitMethodBuilder[_], typ: PType, parent: StagedRegionValueBuilder) = {
    this(mb, typ, parent.region, parent.currentOffset)
  }

  def this(mb: EmitMethodBuilder[_], rowType: PType, r: Value[Region]) = {
    this(mb, rowType, r, null)
  }

  def this(er: ir.EmitRegion, rowType: PType) = {
    this(er.mb, rowType, er.region, null)
  }

  private val ftype = typ.fundamentalType

  private var staticIdx: Int = 0
  private var idx: Settable[Int] = _
  private var elementsOffset: Settable[Long] = _
  private val startOffset: Settable[Long] = mb.genFieldThisRef[Long]("srvb_start")

  ftype match {
    case t: PBaseStruct => elementsOffset = mb.genFieldThisRef[Long]("srvb_struct_addr")
    case t: PArray =>
      elementsOffset = mb.genFieldThisRef[Long]("srvb_array_addr")
      idx = mb.genFieldThisRef[Int]("srvb_array_idx")
    case _ =>
  }

  def offset: Value[Long] = startOffset

  def arrayIdx: Value[Int] = idx

  def currentOffset: Value[Long] = {
    ftype match {
      case _: PBaseStruct => elementsOffset
      case _: PArray => elementsOffset
      case _ => startOffset
    }
  }

  def init()(implicit line: LineNumber): Code[Unit] = Code(
    startOffset := -1L,
    elementsOffset := -1L,
    if (idx != null) idx := -1 else Code._empty
  )

  def start()(implicit line: LineNumber): Code[Unit] = {
    assert(!ftype.isInstanceOf[PArray]) // Need to use other start with length.
    ftype match {
      case _: PBaseStruct => start(true)
      case _: PBinary =>
        assert(pOffset == null)
        startOffset := -1L
      case _ =>
        startOffset := region.allocate(ftype.alignment, ftype.byteSize)
    }
  }

  def start(length: Code[Int], init: Boolean = true)(implicit line: LineNumber): Code[Unit] =
    Code.memoize(length, "srvb_start_length") { length =>
      val t = ftype.asInstanceOf[PArray]
      var c = startOffset.store(t.allocate(region, length))
      if (pOffset != null) {
        c = Code(c, Region.storeAddress(pOffset, startOffset))
      }
      if (init)
        c = Code(c, t.stagedInitialize(startOffset, length))
      c = Code(c, elementsOffset.store(startOffset + t.elementsOffset(length)))
      Code(c, idx.store(0))
    }

  def start(init: Boolean)(implicit line: LineNumber): Code[Unit] = {
    val t = ftype.asInstanceOf[PCanonicalBaseStruct]
    var c = if (pOffset == null)
      startOffset.store(region.allocate(t.alignment, t.byteSize))
    else
      startOffset.store(pOffset)
    staticIdx = 0
    if (t.size > 0)
      c = Code(c, elementsOffset := startOffset + t.byteOffsets(0))
    if (init)
      c = Code(c, t.stagedInitialize(startOffset))
    c
  }

  def setMissing()(implicit line: LineNumber): Code[Unit] = {
    ftype match {
      case t: PArray => t.setElementMissing(startOffset, idx)
      case t: PCanonicalBaseStruct => t.setFieldMissing(startOffset, staticIdx)
    }
  }

  def currentPType(): PType = {
    ftype match {
      case t: PArray => t.elementType
      case t: PCanonicalBaseStruct =>
        t.types(staticIdx)
      case t => t
    }
  }

  def checkType(knownType: Type): Unit = {
    val current = currentPType().virtualType
    if (current != knownType)
      throw new RuntimeException(s"bad SRVB addition: expected $current, tried to add $knownType")
  }

  def addBoolean(v: Code[Boolean])(implicit line: LineNumber): Code[Unit] = {
    checkType(TBoolean)
    Region.storeByte(currentOffset, v.toI.toB)
  }

  def addInt(v: Code[Int])(implicit line: LineNumber): Code[Unit] = {
    checkType(TInt32)
    Region.storeInt(currentOffset, v)
  }

  def addLong(v: Code[Long])(implicit line: LineNumber): Code[Unit] = {
    checkType(TInt64)
    Region.storeLong(currentOffset, v)
  }

  def addFloat(v: Code[Float])(implicit line: LineNumber): Code[Unit] = {
    checkType(TFloat32)
    Region.storeFloat(currentOffset, v)
  }

  def addDouble(v: Code[Double])(implicit line: LineNumber): Code[Unit] = {
    checkType(TFloat64)
    Region.storeDouble(currentOffset, v)
  }

  def addBinary(bytes: Code[Array[Byte]])(implicit line: LineNumber): Code[Unit] = {
    val b = mb.genFieldThisRef[Array[Byte]]("srvb_add_binary_bytes")
    val boff = mb.genFieldThisRef[Long]("srvb_add_binary_addr")
    val pbT = currentPType().asInstanceOf[PBinary]

    Code(
      b := bytes,
      boff := pbT.allocate(region, b.length()),
      ftype match {
        case _: PBinary => startOffset := boff
        case _ =>
          Region.storeAddress(currentOffset, boff)
      },
      pbT.store(boff, b))
  }


  def addAddress(v: Code[Long])(implicit line: LineNumber): Code[Unit] = Region.storeAddress(currentOffset, v)

  def addString(str: Code[String])(implicit line: LineNumber): Code[Unit] = addBinary(str.invoke[Array[Byte]]("getBytes"))

  def addArray(t: PArray, f: (StagedRegionValueBuilder => Code[Unit])): Code[Unit] = {
    if (!(t.fundamentalType isOfType currentPType()))
      throw new RuntimeException(s"Fundamental type doesn't match. current=${currentPType()}, t=${t.fundamentalType}, ftype=$ftype")
    f(new StagedRegionValueBuilder(mb, currentPType(), this))
  }

  def addBaseStruct(t: PBaseStruct, f: (StagedRegionValueBuilder => Code[Unit])): Code[Unit] = {
    if (!(t.fundamentalType isOfType currentPType()))
      throw new RuntimeException(s"Fundamental type doesn't match. current=${currentPType()}, t=${t.fundamentalType}, ftype=$ftype")
    f(new StagedRegionValueBuilder(mb, currentPType(), this))
  }

<<<<<<< HEAD
  def addIRIntermediate(t: PType, deepCopy: Boolean)(v: Code[_])(implicit line: LineNumber): Code[Unit] = t.fundamentalType match {
    case _: PBoolean => addBoolean(v.asInstanceOf[Code[Boolean]])
    case _: PInt32 => addInt(v.asInstanceOf[Code[Int]])
    case _: PInt64 => addLong(v.asInstanceOf[Code[Long]])
    case _: PFloat32 => addFloat(v.asInstanceOf[Code[Float]])
    case _: PFloat64 => addDouble(v.asInstanceOf[Code[Double]])
    case t =>
      assert(v.v != null)
      val current = currentPType()
      val valueTI = typeToTypeInfo(t)
      val m = mb.getOrGenEmitMethod("addIRIntermediate", ("addIRIntermediate", current, t, deepCopy),
        FastIndexedSeq[ParamType](classInfo[Region], valueTI, LongInfo), UnitInfo) { mb =>
        val r = mb.getCodeParam[Region](1)
        val value = mb.getCodeParam(2)(valueTI)
        val dest = mb.getCodeParam[Long](3)
        mb.emit(current.constructAtAddressFromValue(mb, dest, r, t, value, deepCopy))
      }
      m.invokeCode[Unit](region, v, currentOffset)
  }

  def addIRIntermediate(t: PType)(v: Code[_])(implicit line: LineNumber): Code[Unit] =
    addIRIntermediate(t, deepCopy = false)(v)

  def addIRIntermediate(v: PCode, deepCopy: Boolean)(implicit line: LineNumber): Code[Unit] =
    addIRIntermediate(v.pt, deepCopy)(v.code)

  def addIRIntermediate(v: PCode)(implicit line: LineNumber): Code[Unit] =
    addIRIntermediate(v.pt, deepCopy = false)(v.code)
=======
  private def addIRIntermediate(t: PType, deepCopy: Boolean): (Code[_]) => Code[Unit] = {
    val ft = t.fundamentalType
    val current = currentPType()
    val valueTI = typeToTypeInfo(ft)
    val m = mb.getOrGenEmitMethod("addIRIntermediate", ("addIRIntermediate", current, ft, deepCopy),
      FastIndexedSeq[ParamType](classInfo[Region], valueTI, LongInfo), UnitInfo) { mb =>
      val r = mb.getCodeParam[Region](1)
      val value = mb.getCodeParam(2)(valueTI)
      val dest = mb.getCodeParam[Long](3)
      mb.voidWithBuilder { cb =>
        current.storeAtAddress(cb, dest, r, PCode(ft, value), deepCopy)
      }
    }
    (v: Code[_]) => {
      assert(v.v != null)
      m.invokeCode[Unit](region, v, currentOffset)
    }
  }

  // deprecated -- to be removed
  def addIRIntermediate(t: PType): (Code[_]) => Code[Unit] =
    addIRIntermediate(t, deepCopy = false)

  def addIRIntermediate(v: SCode, deepCopy: Boolean): Code[Unit] = {
    val pc = v.asPCode
    addIRIntermediate(pc.pt, deepCopy)(pc.code)
  }

  def addIRIntermediate(v: SCode): Code[Unit] =
    addIRIntermediate(v, false)

>>>>>>> 00cfa811

  def addWithDeepCopy(t: PType, v: Code[_])(implicit line: LineNumber): Code[Unit] = {
    if (!(t.fundamentalType isOfType currentPType()))
      throw new RuntimeException(s"Fundamental type doesn't match. current=${currentPType()}, t=${t.fundamentalType}, ftype=$ftype")
    StagedRegionValueBuilder.deepCopy(
      EmitRegion(mb.asInstanceOf[EmitMethodBuilder[_]], region),
      t, v, currentOffset)
  }

  def advance()(implicit line: LineNumber): Code[Unit] = {
    ftype match {
      case t: PArray => Code(
        elementsOffset := elementsOffset + t.elementByteSize,
        idx := idx + 1
      )
      case t: PCanonicalBaseStruct =>
        staticIdx += 1
        if (staticIdx < t.size)
          elementsOffset := elementsOffset + (t.byteOffsets(staticIdx) - t.byteOffsets(staticIdx - 1))
        else _empty
    }
  }

  def end()(implicit line: LineNumber): Code[Long] = {
    startOffset
  }
}<|MERGE_RESOLUTION|>--- conflicted
+++ resolved
@@ -25,12 +25,7 @@
     mb.invokeCode[Unit](region, value, dest)
   }
 
-<<<<<<< HEAD
   def deepCopyFromOffset(cb: EmitClassBuilder[_], region: Code[Region], typ: PType, value: Code[Long])(implicit line: LineNumber): Code[Long] = {
-    val t = typ.fundamentalType
-=======
-  def deepCopyFromOffset(cb: EmitClassBuilder[_], region: Code[Region], typ: PType, value: Code[Long]): Code[Long] = {
->>>>>>> 00cfa811
     val mb = cb.getOrGenEmitMethod("deepCopyFromOffset", ("deepCopyFromOffset", typ),
       FastIndexedSeq[ParamType](classInfo[Region], LongInfo), LongInfo) { mb =>
       val r = mb.getCodeParam[Region](1)
@@ -214,37 +209,7 @@
     f(new StagedRegionValueBuilder(mb, currentPType(), this))
   }
 
-<<<<<<< HEAD
-  def addIRIntermediate(t: PType, deepCopy: Boolean)(v: Code[_])(implicit line: LineNumber): Code[Unit] = t.fundamentalType match {
-    case _: PBoolean => addBoolean(v.asInstanceOf[Code[Boolean]])
-    case _: PInt32 => addInt(v.asInstanceOf[Code[Int]])
-    case _: PInt64 => addLong(v.asInstanceOf[Code[Long]])
-    case _: PFloat32 => addFloat(v.asInstanceOf[Code[Float]])
-    case _: PFloat64 => addDouble(v.asInstanceOf[Code[Double]])
-    case t =>
-      assert(v.v != null)
-      val current = currentPType()
-      val valueTI = typeToTypeInfo(t)
-      val m = mb.getOrGenEmitMethod("addIRIntermediate", ("addIRIntermediate", current, t, deepCopy),
-        FastIndexedSeq[ParamType](classInfo[Region], valueTI, LongInfo), UnitInfo) { mb =>
-        val r = mb.getCodeParam[Region](1)
-        val value = mb.getCodeParam(2)(valueTI)
-        val dest = mb.getCodeParam[Long](3)
-        mb.emit(current.constructAtAddressFromValue(mb, dest, r, t, value, deepCopy))
-      }
-      m.invokeCode[Unit](region, v, currentOffset)
-  }
-
-  def addIRIntermediate(t: PType)(v: Code[_])(implicit line: LineNumber): Code[Unit] =
-    addIRIntermediate(t, deepCopy = false)(v)
-
-  def addIRIntermediate(v: PCode, deepCopy: Boolean)(implicit line: LineNumber): Code[Unit] =
-    addIRIntermediate(v.pt, deepCopy)(v.code)
-
-  def addIRIntermediate(v: PCode)(implicit line: LineNumber): Code[Unit] =
-    addIRIntermediate(v.pt, deepCopy = false)(v.code)
-=======
-  private def addIRIntermediate(t: PType, deepCopy: Boolean): (Code[_]) => Code[Unit] = {
+  private def addIRIntermediate(t: PType, deepCopy: Boolean)(v: Code[_])(implicit line: LineNumber): Code[Unit] = {
     val ft = t.fundamentalType
     val current = currentPType()
     val valueTI = typeToTypeInfo(ft)
@@ -264,18 +229,16 @@
   }
 
   // deprecated -- to be removed
-  def addIRIntermediate(t: PType): (Code[_]) => Code[Unit] =
-    addIRIntermediate(t, deepCopy = false)
-
-  def addIRIntermediate(v: SCode, deepCopy: Boolean): Code[Unit] = {
+  def addIRIntermediate(t: PType)(v: Code[_])(implicit line: LineNumber): Code[Unit] =
+    addIRIntermediate(t, deepCopy = false)(v)
+
+  def addIRIntermediate(v: SCode, deepCopy: Boolean)(implicit line: LineNumber): Code[Unit] = {
     val pc = v.asPCode
     addIRIntermediate(pc.pt, deepCopy)(pc.code)
   }
 
-  def addIRIntermediate(v: SCode): Code[Unit] =
+  def addIRIntermediate(v: SCode)(implicit line: LineNumber): Code[Unit] =
     addIRIntermediate(v, false)
-
->>>>>>> 00cfa811
 
   def addWithDeepCopy(t: PType, v: Code[_])(implicit line: LineNumber): Code[Unit] = {
     if (!(t.fundamentalType isOfType currentPType()))
