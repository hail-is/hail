package is.hail.io.index

import is.hail.annotations.Region
import is.hail.asm4s.{Code, LineNumber, SettableBuilder, Value}
import is.hail.expr.ir.EmitCodeBuilder
import is.hail.io.OutputBuffer
import is.hail.types
import is.hail.types.encoded.EType
import is.hail.types.physical._
import is.hail.types.physical.stypes.concrete.{SBaseStructPointer, SBaseStructPointerSettable}
import is.hail.types.virtual.{TStruct, Type}

object InternalNodeBuilder {
  def virtualType(keyType: Type, annotationType: Type): TStruct = typ(PType.canonical(keyType), PType.canonical(annotationType)).virtualType

  def legacyTyp(keyType: PType, annotationType: PType) = PCanonicalStruct(
    "children" -> +PCanonicalArray(+PCanonicalStruct(
      "index_file_offset" -> +PInt64(),
      "first_idx" -> +PInt64(),
      "first_key" -> keyType,
      "first_record_offset" -> +PInt64(),
      "first_annotation" -> annotationType
    ), required = true)
  )

  def arrayType(keyType: PType, annotationType: PType) =
    PCanonicalArray(PCanonicalStruct(required = true,
      "index_file_offset" -> +PInt64(),
      "first_idx" -> +PInt64(),
      "first_key" -> keyType,
      "first_record_offset" -> +PInt64(),
      "first_annotation" -> annotationType
    ), required = true)

  def typ(keyType: PType, annotationType: PType) = PCanonicalStruct(
    "children" -> arrayType(keyType, annotationType)
  )
}

class StagedInternalNodeBuilder(maxSize: Int, keyType: PType, annotationType: PType, sb: SettableBuilder) {
  private val region = sb.newSettable[Region]("internal_node_region")
  val ab = new IndexWriterArrayBuilder("internal_node", maxSize,
    sb, region,
    InternalNodeBuilder.arrayType(keyType, annotationType))

  val pType: PCanonicalStruct = InternalNodeBuilder.typ(keyType, annotationType)
  private val node = new SBaseStructPointerSettable(SBaseStructPointer(pType), sb.newSettable[Long]("internal_node_node"))

  def loadFrom(cb: EmitCodeBuilder, ib: StagedIndexWriterUtils, idx: Value[Int])(implicit line: LineNumber): Unit = {
    cb.assign(region, ib.getRegion(idx))
    cb.assign(node.a, ib.getArrayOffset(idx))
    val aoff = node.loadField(cb, 0).get(cb).tcode[Long]
    ab.loadFrom(cb, aoff, ib.getLength(idx))
  }

  def store(cb: EmitCodeBuilder, ib: StagedIndexWriterUtils, idx: Value[Int])(implicit line: LineNumber): Unit =
    ib.update(cb, idx, region.get, node.a.get, ab.length)

  def reset(cb: EmitCodeBuilder)(implicit line: LineNumber): Unit = {
    cb += region.invoke[Unit]("clear")
    allocate(cb)
  }

  def allocate(cb: EmitCodeBuilder)(implicit line: LineNumber): Unit = {
    node.store(cb, PCode(pType, pType.allocate(region)))
    ab.create(cb, pType.fieldOffset(node.a, "children"))
  }

<<<<<<< HEAD
  def create(cb: EmitCodeBuilder)(implicit line: LineNumber): Unit = {
    cb.assign(region, Region.stagedCreate(Region.REGULAR))
=======
  def create(cb: EmitCodeBuilder): Unit = {
    cb.assign(region, Region.stagedCreate(Region.REGULAR, cb.emb.ecb.pool()))
>>>>>>> 25e5e5b8
    allocate(cb)
  }

  def encode(cb: EmitCodeBuilder, ob: Value[OutputBuffer])(implicit line: LineNumber): Unit = {
    val enc = EType.defaultFromPType(pType).buildEncoder(pType, cb.emb.ecb)
    ab.storeLength(cb)
    cb += enc(node.a, ob)
  }

  def nodeAddress: PBaseStructValue = node

  def add(cb: EmitCodeBuilder, indexFileOffset: Code[Long], firstIndex: Code[Long], firstChild: PBaseStructValue)(implicit line: LineNumber): Unit = {
    val childtyp = types.coerce[PBaseStruct](firstChild.pt)
    ab.addChild(cb)
    ab.setFieldValue(cb, "index_file_offset", PCode(PInt64(), indexFileOffset))
    ab.setFieldValue(cb, "first_idx", PCode(PInt64(), firstIndex))
    ab.setField(cb, "first_key", firstChild.loadField(cb, childtyp.fieldIdx("key")).typecast[PCode])
    ab.setField(cb, "first_record_offset", firstChild.loadField(cb, childtyp.fieldIdx("offset")).typecast[PCode])
    ab.setField(cb, "first_annotation", firstChild.loadField(cb, childtyp.fieldIdx("annotation")).typecast[PCode])
  }

  def add(cb: EmitCodeBuilder, indexFileOffset: Code[Long], firstChild: PBaseStructValue)(implicit line: LineNumber): Unit = {
    val childtyp = types.coerce[PBaseStruct](firstChild.pt)
    ab.addChild(cb)
    ab.setFieldValue(cb, "index_file_offset", PCode(PInt64(), indexFileOffset))
    ab.setField(cb, "first_idx", firstChild.loadField(cb, childtyp.fieldIdx("first_idx")).typecast[PCode])
    ab.setField(cb, "first_key", firstChild.loadField(cb, childtyp.fieldIdx("first_key")).typecast[PCode])
    ab.setField(cb, "first_record_offset", firstChild.loadField(cb, childtyp.fieldIdx("first_record_offset")).typecast[PCode])
    ab.setField(cb, "first_annotation", firstChild.loadField(cb, childtyp.fieldIdx("first_annotation")).typecast[PCode])
  }

  def loadChild(cb: EmitCodeBuilder, idx: Code[Int])(implicit line: LineNumber): Unit =
    ab.loadChild(cb, idx)
  def getLoadedChild: PBaseStructValue = ab.getLoadedChild
}<|MERGE_RESOLUTION|>--- conflicted
+++ resolved
@@ -66,13 +66,8 @@
     ab.create(cb, pType.fieldOffset(node.a, "children"))
   }
 
-<<<<<<< HEAD
   def create(cb: EmitCodeBuilder)(implicit line: LineNumber): Unit = {
-    cb.assign(region, Region.stagedCreate(Region.REGULAR))
-=======
-  def create(cb: EmitCodeBuilder): Unit = {
     cb.assign(region, Region.stagedCreate(Region.REGULAR, cb.emb.ecb.pool()))
->>>>>>> 25e5e5b8
     allocate(cb)
   }
 
