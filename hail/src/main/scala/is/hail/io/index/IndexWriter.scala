package is.hail.io.index

import java.io.OutputStream

import is.hail.annotations.{Annotation, Region, RegionPool, RegionValueBuilder}
import is.hail.asm4s._
import is.hail.expr.ir.{CodeParam, EmitClassBuilder, EmitCodeBuilder, EmitFunctionBuilder, EmitMethodBuilder, ExecuteContext, IEmitCode, ParamType}
import is.hail.io._
import is.hail.io.fs.FS
import is.hail.rvd.AbstractRVDSpec
import is.hail.types
import is.hail.types.physical.stypes.concrete.{SBaseStructPointer, SBaseStructPointerSettable}
import is.hail.types.physical.{PBaseStructValue, PCanonicalArray, PCanonicalStruct, PCode, PType}
import is.hail.types.virtual.Type
import is.hail.utils._
import is.hail.utils.richUtils.ByteTrackingOutputStream
import org.json4s.jackson.Serialization

trait AbstractIndexMetadata {
  def fileVersion: Int

  def branchingFactor: Int

  def height: Int

  def keyType: Type

  def annotationType: Type

  def nKeys: Long

  def indexPath: String

  def rootOffset: Long

  def attributes: Map[String, Any]
}

case class IndexMetadataUntypedJSON(
  fileVersion: Int,
  branchingFactor: Int,
  height: Int,
  nKeys: Long,
  indexPath: String,
  rootOffset: Long,
  attributes: Map[String, Any]
) {
  def toMetadata(keyType: Type, annotationType: Type): IndexMetadata = IndexMetadata(
    fileVersion, branchingFactor,
    height, keyType, annotationType,
    nKeys, indexPath, rootOffset, attributes)
}

case class IndexMetadata(
  fileVersion: Int,
  branchingFactor: Int,
  height: Int,
  keyType: Type,
  annotationType: Type,
  nKeys: Long,
  indexPath: String,
  rootOffset: Long,
  attributes: Map[String, Any]
) extends AbstractIndexMetadata

object IndexWriter {
  val version: SemanticVersion = SemanticVersion(1, 1, 0)

  val spec: BufferSpec = BufferSpec.default
  def builder(
    ctx: ExecuteContext,
    keyType: PType,
    annotationType: PType,
    branchingFactor: Int = 4096,
    attributes: Map[String, Any] = Map.empty[String, Any]
<<<<<<< HEAD
  )(implicit line: LineNumber
  ): String => IndexWriter = {
=======
  ): (String, RegionPool) => IndexWriter = {
>>>>>>> 25e5e5b8
    val f = StagedIndexWriter.build(ctx, keyType, annotationType, branchingFactor, attributes);
    { (path: String, pool: RegionPool) =>
      new IndexWriter(keyType, annotationType, f(path, pool), pool)
    }
  }
}

class IndexWriter(keyType: PType, valueType: PType, comp: CompiledIndexWriter, pool: RegionPool) extends AutoCloseable {
  private val region = Region(pool=pool)
  private val rvb = new RegionValueBuilder(region)
  def appendRow(x: Annotation, offset: Long, annotation: Annotation): Unit = {
    rvb.start(keyType)
    rvb.addAnnotation(keyType.virtualType, x)
    val koff = rvb.end()
    rvb.start(valueType)
    rvb.addAnnotation(valueType.virtualType, annotation)
    val voff = rvb.end()
    comp.apply(koff, offset, voff)
  }

  def trackedOS(): ByteTrackingOutputStream = comp.trackedOS()

  def close(): Unit = {
    region.close()
    comp.close()
  }
}

class IndexWriterArrayBuilder(name: String, maxSize: Int, sb: SettableBuilder, region: Value[Region], arrayType: PCanonicalArray) {
  private val aoff = sb.newSettable[Long](s"${name}_aoff")
  private val len = sb.newSettable[Int](s"${name}_len")

  val eltType: PCanonicalStruct = types.coerce[PCanonicalStruct](arrayType.elementType)
  private val elt = new SBaseStructPointerSettable(SBaseStructPointer(eltType), sb.newSettable[Long](s"${name}_elt_off"))

  def length: Value[Int] = len

  def loadFrom(cb: EmitCodeBuilder, a: Code[Long], l: Code[Int])(implicit line: LineNumber): Unit = {
    cb.assign(aoff, a)
    cb.assign(len, l)
  }

  def create(cb: EmitCodeBuilder, dest: Code[Long])(implicit line: LineNumber): Unit = {
    cb.assign(aoff, arrayType.allocate(region, maxSize))
    cb += arrayType.stagedInitialize(aoff, maxSize)
    arrayType.storeAtAddress(cb, dest, region, arrayType.loadCheapPCode(cb, aoff), deepCopy = false)
    cb.assign(len, 0)
  }

  def storeLength(cb: EmitCodeBuilder)(implicit line: LineNumber): Unit =
    cb += arrayType.storeLength(aoff, length)

  def setFieldValue(cb: EmitCodeBuilder, name: String, field: PCode)(implicit line: LineNumber): Unit = {
    cb += eltType.setFieldPresent(elt.a, name)
    eltType.fieldType(name).storeAtAddress(cb, eltType.fieldOffset(elt.a, name), region, field, deepCopy = true)
  }

  def setField(cb: EmitCodeBuilder, name: String, v: => IEmitCode)(implicit line: LineNumber): Unit =
    v.consume(cb,
      cb += eltType.setFieldMissing(elt.a, name),
      setFieldValue(cb, name, _))

  def addChild(cb: EmitCodeBuilder)(implicit line: LineNumber): Unit = {
    loadChild(cb, len)
    cb.assign(len, len + 1)
  }
  def loadChild(cb: EmitCodeBuilder, idx: Code[Int])(implicit line: LineNumber): Unit =
    elt.store(cb, PCode(eltType, arrayType.elementOffset(aoff, idx)))
  def getLoadedChild: PBaseStructValue = elt

  def getChild(idx: Value[Int])(implicit line: LineNumber): PCode =
    PCode(eltType, arrayType.elementOffset(aoff, idx))
}

class StagedIndexWriterUtils(ib: Settable[IndexWriterUtils]) {
  def create(cb: EmitCodeBuilder, path: Code[String], fs: Code[FS], meta: Code[StagedIndexMetadata])(implicit line: LineNumber): Unit =
    cb.assign(ib, Code.newInstance[IndexWriterUtils, String, FS, StagedIndexMetadata](path, fs, meta))
  def size(implicit line: LineNumber): Code[Int] = ib.invoke[Int]("size")
  def add(cb: EmitCodeBuilder, r: Code[Region], aoff: Code[Long], len: Code[Int])(implicit line: LineNumber): Unit =
    cb += ib.invoke[Region, Long, Int, Unit]("add", r, aoff, len)

  def update(cb: EmitCodeBuilder, idx: Code[Int], r: Code[Region], aoff: Code[Long], len: Code[Int])(implicit line: LineNumber): Unit =
    cb += ib.invoke[Int, Region, Long, Int, Unit]("update", idx, r, aoff, len)

  def getRegion(idx: Code[Int])(implicit line: LineNumber): Code[Region] =
    ib.invoke[Int, Region]("getRegion", idx)
  def getArrayOffset(idx: Code[Int])(implicit line: LineNumber): Code[Long] =
    ib.invoke[Int, Long]("getArrayOffset", idx)
  def getLength(idx: Code[Int])(implicit line: LineNumber): Code[Int] =
    ib.invoke[Int, Int]("getLength", idx)
  def close(cb: EmitCodeBuilder)(implicit line: LineNumber): Unit =
    cb += ib.invoke[Unit]("close")

  def bytesWritten(implicit line: LineNumber): Code[Long] =
    ib.invoke[Long]("bytesWritten")
  def os(implicit line: LineNumber): Code[OutputStream] =
    ib.invoke[OutputStream]("os")

  def writeMetadata(cb: EmitCodeBuilder, height: Code[Int], rootOffset: Code[Long], nKeys: Code[Long])(implicit line: LineNumber): Unit =
    cb += ib.invoke[Int, Long, Long, Unit]("writeMetadata", height, rootOffset, nKeys)
}

case class StagedIndexMetadata(
  branchingFactor: Int,
  keyType: Type,
  annotationType: Type,
  attributes: Map[String, Any]
) {
  def serialize(out: OutputStream, height: Int, rootOffset: Long, nKeys: Long) {
    import AbstractRVDSpec.formats
    val metadata = IndexMetadata(IndexWriter.version.rep, branchingFactor, height, keyType, annotationType, nKeys, "index", rootOffset, attributes)
    Serialization.write(metadata, out)
  }
}

class IndexWriterUtils(path: String, fs: FS, meta: StagedIndexMetadata) {
  val indexPath: String = path + "/index"
  val metadataPath: String = path + "/metadata.json.gz"
  val trackedOS: ByteTrackingOutputStream = new ByteTrackingOutputStream(fs.create(indexPath))

  def bytesWritten: Long = trackedOS.bytesWritten
  def os: OutputStream = trackedOS

  def writeMetadata(height: Int, rootOffset: Long, nKeys: Long): Unit = {
    using(fs.create(metadataPath)) { os => meta.serialize(os, height, rootOffset, nKeys) }
  }

  val rBuilder = new ArrayBuilder[Region]()
  val aBuilder = new ArrayBuilder[Long]()
  val lBuilder = new ArrayBuilder[Int]()

  def size: Int = rBuilder.size

  def add(r: Region, aoff: Long, len: Int): Unit = {
    rBuilder += r
    aBuilder += aoff
    lBuilder += len
  }

  def update(idx: Int, r: Region, aoff: Long, len: Int): Unit = {
    if (idx == size) {
      add(r, aoff, len)
    } else {
      rBuilder.update(idx, r)
      aBuilder.update(idx, aoff)
      lBuilder.update(idx, len)
    }
  }

  def getRegion(idx: Int): Region = rBuilder(idx)
  def getArrayOffset(idx: Int): Long = aBuilder(idx)
  def getLength(idx: Int): Int = lBuilder(idx)

  def close(): Unit = {
    rBuilder.result().foreach { r => r.close() }
    trackedOS.close()
  }
}

trait CompiledIndexWriter {
  def init(path: String): Unit
  def trackedOS(): ByteTrackingOutputStream
  def apply(x: Long, offset: Long, annotation: Long): Unit
  def close(): Unit
}

object StagedIndexWriter {
  def build(
    ctx: ExecuteContext,
    keyType: PType,
    annotationType: PType,
    branchingFactor: Int = 4096,
    attributes: Map[String, Any] = Map.empty[String, Any]
<<<<<<< HEAD
  )(implicit line: LineNumber): String => CompiledIndexWriter = {
=======
  ): (String, RegionPool) => CompiledIndexWriter = {
>>>>>>> 25e5e5b8
    val fb = EmitFunctionBuilder[CompiledIndexWriter](ctx, "indexwriter",
      FastIndexedSeq[ParamType](typeInfo[Long], typeInfo[Long], typeInfo[Long]),
      typeInfo[Unit])
    val cb = fb.ecb
    val siw = new StagedIndexWriter(branchingFactor, keyType, annotationType, attributes, cb)

    cb.newEmitMethod("init", FastIndexedSeq[ParamType](typeInfo[String]), typeInfo[Unit])
      .voidWithBuilder(cb => siw.init(cb, cb.emb.getCodeParam[String](1)))
    fb.emb.voidWithBuilder { cb =>
      siw.add(cb,
        IEmitCode(cb, false, PCode(keyType, fb.getCodeParam[Long](1))),
        fb.getCodeParam[Long](2),
        IEmitCode(cb, false, PCode(annotationType, fb.getCodeParam[Long](3))))
    }
    cb.newEmitMethod("close", FastIndexedSeq[ParamType](), typeInfo[Unit])
      .voidWithBuilder(siw.close)

    cb.newEmitMethod("trackedOS", FastIndexedSeq[ParamType](), typeInfo[ByteTrackingOutputStream])
      .emitWithBuilder[ByteTrackingOutputStream] { _ => Code.checkcast[ByteTrackingOutputStream](siw.utils.os) }

    val makeFB = fb.resultWithIndex()

    { (path: String, pool: RegionPool) =>
      pool.scopedRegion { r =>
        val f = makeFB(0, r)
        f.init(path)
        f
      }
    }
  }

  def withDefaults(
    keyType: PType,
    cb: EmitClassBuilder[_],
    branchingFactor: Int = 4096,
    annotationType: PType = +PCanonicalStruct(),
    attributes: Map[String, Any] = Map.empty[String, Any]
  )(implicit line: LineNumber
  ): StagedIndexWriter =
    new StagedIndexWriter(branchingFactor, keyType, annotationType, attributes, cb)
}

class StagedIndexWriter(branchingFactor: Int, keyType: PType, annotationType: PType, attributes: Map[String, Any], cb: EmitClassBuilder[_])(implicit line: LineNumber) {
  require(branchingFactor > 1)

  private var elementIdx = cb.genFieldThisRef[Long]()
  private val ob = cb.genFieldThisRef[OutputBuffer]()
  private val utils = new StagedIndexWriterUtils(cb.genFieldThisRef[IndexWriterUtils]())

  private val leafBuilder = new StagedLeafNodeBuilder(branchingFactor, keyType, annotationType, cb.fieldBuilder)
  private val writeInternalNode: EmitMethodBuilder[_] = {
    val m = cb.genEmitMethod[Int, Boolean, Unit]("writeInternalNode")

    val internalBuilder = new StagedInternalNodeBuilder(branchingFactor, keyType, annotationType, m.localBuilder)
    val parentBuilder = new StagedInternalNodeBuilder(branchingFactor, keyType, annotationType, m.localBuilder)

    m.emitWithBuilder { cb =>
      val level = m.getCodeParam[Int](1)
      val isRoot = m.getCodeParam[Boolean](2)
      val idxOff = cb.newLocal[Long]("indexOff")
      cb.assign(idxOff, utils.bytesWritten)
      internalBuilder.loadFrom(cb, utils, level)
      cb += ob.writeByte(1.toByte)
      internalBuilder.encode(cb, ob)
      cb += ob.flush()

      val next = m.newLocal[Int]("next")
      cb.assign(next, level + 1)
      cb.ifx(!isRoot, {
        cb.ifx(utils.size.ceq(next),
          parentBuilder.create(cb), {
            cb.ifx(utils.getLength(next).ceq(branchingFactor),
              cb += m.invokeCode[Unit](CodeParam(next), CodeParam(false)))
            parentBuilder.loadFrom(cb, utils, next)
          })
        internalBuilder.loadChild(cb, 0)
        parentBuilder.add(cb, idxOff, internalBuilder.getLoadedChild)
        parentBuilder.store(cb, utils, next)
      })

      internalBuilder.reset(cb)
      internalBuilder.store(cb, utils, level)
      Code._empty
    }
    m
  }

  private val writeLeafNode: EmitMethodBuilder[_] = {
    val m = cb.genEmitMethod[Unit]("writeLeafNode")

    val parentBuilder = new StagedInternalNodeBuilder(branchingFactor, keyType, annotationType, m.localBuilder)
    m.emitWithBuilder { cb =>
      val idxOff = cb.newLocal[Long]("indexOff")
      cb.assign(idxOff, utils.bytesWritten)
      cb += ob.writeByte(0.toByte)
      leafBuilder.encode(cb, ob)
      cb += ob.flush()

      cb.ifx(utils.getLength(0).ceq(branchingFactor),
        cb += writeInternalNode.invokeCode[Unit](CodeParam(0), CodeParam(false)))
      parentBuilder.loadFrom(cb, utils, 0)

      leafBuilder.loadChild(cb, 0)
      parentBuilder.add(cb, idxOff, leafBuilder.firstIdx(cb).asLong.longCode(cb), leafBuilder.getLoadedChild)
      parentBuilder.store(cb, utils, 0)
      leafBuilder.reset(cb, elementIdx)
      Code._empty
    }
    m
  }

  private val flush: EmitMethodBuilder[_] = {
    val m = cb.genEmitMethod[Long]("flush")
    m.emitWithBuilder { cb =>
      val idxOff = cb.newLocal[Long]("indexOff")
      val level = m.newLocal[Int]("level")
      cb.ifx(leafBuilder.ab.length > 0, cb += writeLeafNode.invokeCode[Unit]())
      cb.assign(level, 0)
      cb.whileLoop(level < utils.size - 1, {
        cb.ifx(utils.getLength(level) > 0,
          cb += writeInternalNode.invokeCode[Unit](CodeParam(level), CodeParam(false)))
        cb.assign(level, level + 1)
      })
      cb.assign(idxOff, utils.bytesWritten)
      cb += writeInternalNode.invokeCode[Unit](CodeParam(level), CodeParam(true))
      idxOff.load()
    }
    m
  }

  def add(cb: EmitCodeBuilder, key: => IEmitCode, offset: Code[Long], annotation: => IEmitCode) {
    cb.ifx(leafBuilder.ab.length.ceq(branchingFactor),
      cb += writeLeafNode.invokeCode[Unit]())
    leafBuilder.add(cb, key, offset, annotation)
    cb.assign(elementIdx, elementIdx + 1L)
  }
  def close(cb: EmitCodeBuilder): Unit = {
    val off = cb.newLocal[Long]("lastOffset")
    cb.assign(off, flush.invokeCode[Long]())
    leafBuilder.close(cb)
    utils.close(cb)
    utils.writeMetadata(cb, utils.size + 1, off, elementIdx)
  }

  def init(cb: EmitCodeBuilder, path: Value[String]): Unit = {
    val metadata = cb.emb.getObject(StagedIndexMetadata(
      branchingFactor,
      keyType.virtualType,
      annotationType.virtualType,
      attributes))
    val internalBuilder = new StagedInternalNodeBuilder(branchingFactor, keyType, annotationType, cb.localBuilder)
    cb.assign(elementIdx, 0L)
    utils.create(cb, path, cb.emb.getFS, metadata)
    cb.assign(ob, IndexWriter.spec.buildCodeOutputBuffer(utils.os))
    leafBuilder.create(cb, 0L)
    internalBuilder.create(cb)
    internalBuilder.store(cb, utils, 0)
  }
}<|MERGE_RESOLUTION|>--- conflicted
+++ resolved
@@ -73,12 +73,8 @@
     annotationType: PType,
     branchingFactor: Int = 4096,
     attributes: Map[String, Any] = Map.empty[String, Any]
-<<<<<<< HEAD
   )(implicit line: LineNumber
-  ): String => IndexWriter = {
-=======
   ): (String, RegionPool) => IndexWriter = {
->>>>>>> 25e5e5b8
     val f = StagedIndexWriter.build(ctx, keyType, annotationType, branchingFactor, attributes);
     { (path: String, pool: RegionPool) =>
       new IndexWriter(keyType, annotationType, f(path, pool), pool)
@@ -252,11 +248,7 @@
     annotationType: PType,
     branchingFactor: Int = 4096,
     attributes: Map[String, Any] = Map.empty[String, Any]
-<<<<<<< HEAD
-  )(implicit line: LineNumber): String => CompiledIndexWriter = {
-=======
-  ): (String, RegionPool) => CompiledIndexWriter = {
->>>>>>> 25e5e5b8
+  )(implicit line: LineNumber): (String, RegionPool) => CompiledIndexWriter = {
     val fb = EmitFunctionBuilder[CompiledIndexWriter](ctx, "indexwriter",
       FastIndexedSeq[ParamType](typeInfo[Long], typeInfo[Long], typeInfo[Long]),
       typeInfo[Unit])
