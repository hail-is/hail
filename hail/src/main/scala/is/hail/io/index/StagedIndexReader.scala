--- conflicted
+++ resolved
@@ -195,7 +195,8 @@
       cb.emb.ecb.getOrGenEmitMethod("queryBound",
         ("queryBound", this),
         FastSeq(endpoint.st.paramType, typeInfo[Boolean], typeInfo[Int], typeInfo[Long], typeInfo[Long], leafChildLocalType.paramType),
-        UnitInfo) { emb =>
+        UnitInfo
+      ) { emb =>
         emb.emitWithBuilder { cb =>
           val endpoint = emb.getSCodeParam(1).asBaseStruct
           val leansRight = emb.getCodeParam[Boolean](2)
@@ -358,10 +359,9 @@
     cb.ifx(cached cne 0L, {
       cb.assign(ret, internalPType.loadCheapSCode(cb, cached))
     }, {
-<<<<<<< HEAD
       cb.assign(ret,
         cb.invokeSCode(
-          cb.emb.ecb.getOrGenEmitMethod("readInternalNode", ("readInternalNode", this), FastIndexedSeq(LongInfo), ret.st.paramType) { emb =>
+          cb.emb.ecb.getOrGenEmitMethod("readInternalNode", ("readInternalNode", this), FastSeq(LongInfo), ret.st.paramType) { emb =>
             emb.emitSCode { cb =>
               val offset = emb.getCodeParam[Long](1)
               cb += is.invoke[Long, Unit]("seek", offset)
@@ -377,21 +377,6 @@
           cb._this,
           offset
         ))
-=======
-      cb.assign(ret, cb.invokeSCode(cb.emb.ecb.getOrGenEmitMethod("readInternalNode", ("readInternalNode", this), FastSeq(LongInfo), ret.st.paramType) { emb =>
-        emb.emitSCode { cb =>
-          val offset = emb.getCodeParam[Long](1)
-          cb += is.invoke[Long, Unit]("seek", offset)
-          val ib = cb.memoize(internalCodec.buildCodeInputBuffer(is))
-          cb.ifx(ib.readByte() cne 1, cb._fatal("bad buffer at internal!"))
-          val region = cb.memoize(cb.emb.ecb.pool().invoke[Region.Size, Region]("getRegion", Region.TINIER))
-          val internalNode = internalDec.apply(cb, region, ib)
-          val internalNodeAddr = internalPType.store(cb, region, internalNode, false)
-          cb += cache.invoke[Long, Region, Long, Unit]("put", offset, region, internalNodeAddr)
-          internalNode
-        }
-      }, offset))
->>>>>>> 87398e1b
     })
 
     ret.asBaseStruct
@@ -407,9 +392,8 @@
     cb.ifx(cached cne 0L, {
       cb.assign(ret, leafPType.loadCheapSCode(cb, cached))
     }, {
-<<<<<<< HEAD
       cb.assign(ret, cb.invokeSCode(
-        cb.emb.ecb.getOrGenEmitMethod("readLeafNode", ("readLeafNode", this), FastIndexedSeq(LongInfo), ret.st.paramType) { emb =>
+        cb.emb.ecb.getOrGenEmitMethod("readLeafNode", ("readLeafNode", this), FastSeq(LongInfo), ret.st.paramType) { emb =>
           emb.emitSCode { cb =>
             val offset = emb.getCodeParam[Long](1)
             cb += is.invoke[Long, Unit]("seek", offset)
@@ -425,21 +409,6 @@
         cb._this,
         offset
       ))
-=======
-      cb.assign(ret, cb.invokeSCode(cb.emb.ecb.getOrGenEmitMethod("readLeafNode", ("readLeafNode", this), FastSeq(LongInfo), ret.st.paramType) { emb =>
-        emb.emitSCode { cb =>
-          val offset = emb.getCodeParam[Long](1)
-          cb += is.invoke[Long, Unit]("seek", offset)
-          val ib = cb.memoize(leafCodec.buildCodeInputBuffer(is))
-          cb.ifx(ib.readByte() cne 0, cb._fatal("bad buffer at leaf!"))
-          val region = cb.memoize(cb.emb.ecb.pool().invoke[Region.Size, Region]("getRegion", Region.TINIER))
-          val leafNode = leafDec.apply(cb, region, ib)
-          val leafNodeAddr = leafPType.store(cb, region, leafNode, false)
-          cb += cache.invoke[Long, Region, Long, Unit]("put", offset, region, leafNodeAddr)
-          leafPType.loadCheapSCode(cb, leafNodeAddr)
-        }
-      }, offset))
->>>>>>> 87398e1b
     })
     ret.asBaseStruct
   }
@@ -449,7 +418,8 @@
       cb.emb.ecb.getOrGenEmitMethod("queryIndex",
         ("queryIndex", this),
         FastSeq(classInfo[Region], typeInfo[Long]),
-        leafChildType.paramType) { emb =>
+        leafChildType.paramType
+      ) { emb =>
         emb.emitSCode { cb =>
 
           val region = emb.getCodeParam[Region](1)
