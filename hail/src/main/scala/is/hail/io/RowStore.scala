package is.hail.io

import java.io._
import java.util

import is.hail.annotations._
import is.hail.asm4s._
import is.hail.expr.ir
import is.hail.expr.ir.{EmitFunctionBuilder, EmitUtils, EstimableEmitter, MethodBuilderLike}
import is.hail.expr.types.MatrixType
import is.hail.expr.types.physical._
import is.hail.expr.types.virtual._
import is.hail.io.compress.LZ4Utils
import is.hail.io.fs.FS
import is.hail.io.index.IndexWriter
import is.hail.nativecode._
import is.hail.rvd.{AbstractRVDSpec, IndexedRVDSpec, IndexSpec, OrderedRVDSpec, RVDContext, RVDPartitioner, RVDType}
import is.hail.sparkextras._
import is.hail.utils._
import is.hail.utils.richUtils.ByteTrackingOutputStream
import is.hail.{HailContext, cxx}
import org.apache.spark.rdd.RDD
import org.apache.spark.sql.Row
import org.apache.spark.{ExposedMetrics, TaskContext}
import org.json4s.jackson.JsonMethods
import org.json4s.{Extraction, JValue}

trait BufferSpec extends Serializable {
  def buildInputBuffer(in: InputStream): InputBuffer

  def buildOutputBuffer(out: OutputStream): OutputBuffer

  def buildCodeInputBuffer(in: Code[InputStream]): Code[InputBuffer]

  def buildCodeOutputBuffer(in: Code[OutputStream]): Code[OutputBuffer]

  def nativeOutputBufferType: String

  def nativeInputBufferType(inputStreamType: String): String
}

final case class LEB128BufferSpec(child: BufferSpec) extends BufferSpec {
  def buildInputBuffer(in: InputStream): InputBuffer = new LEB128InputBuffer(child.buildInputBuffer(in))

  def buildOutputBuffer(out: OutputStream): OutputBuffer = new LEB128OutputBuffer(child.buildOutputBuffer(out))

  def buildCodeInputBuffer(in: Code[InputStream]): Code[InputBuffer] =
    Code.newInstance[LEB128InputBuffer, InputBuffer](child.buildCodeInputBuffer(in))

  def buildCodeOutputBuffer(out: Code[OutputStream]): Code[OutputBuffer] =
    Code.newInstance[LEB128OutputBuffer, OutputBuffer](child.buildCodeOutputBuffer(out))

  def nativeOutputBufferType: String = s"LEB128OutputBuffer<${ child.nativeOutputBufferType }>"

  def nativeInputBufferType(inputStreamType: String): String =
    s"LEB128InputBuffer<${ child.nativeInputBufferType(inputStreamType) }, $inputStreamType>"
}

final case class BlockingBufferSpec(blockSize: Int, child: BlockBufferSpec) extends BufferSpec {
  require(blockSize <= (1 << 16))

  def buildInputBuffer(in: InputStream): InputBuffer = new BlockingInputBuffer(blockSize, child.buildInputBuffer(in))

  def buildOutputBuffer(out: OutputStream): OutputBuffer = new BlockingOutputBuffer(blockSize, child.buildOutputBuffer(out))

  def buildCodeInputBuffer(in: Code[InputStream]): Code[InputBuffer] =
    Code.newInstance[BlockingInputBuffer, Int, InputBlockBuffer](blockSize, child.buildCodeInputBuffer(in))

  def buildCodeOutputBuffer(out: Code[OutputStream]): Code[OutputBuffer] =
    Code.newInstance[BlockingOutputBuffer, Int, OutputBlockBuffer](blockSize, child.buildCodeOutputBuffer(out))

  def nativeOutputBufferType: String = s"BlockingOutputBuffer<$blockSize, ${ child.nativeOutputBufferType }>"

  def nativeInputBufferType(inputStreamType: String): String =
    s"BlockingInputBuffer<$blockSize, ${ child.nativeInputBufferType(inputStreamType) }, $inputStreamType>"
}

trait BlockBufferSpec extends Serializable {
  def buildInputBuffer(in: InputStream): InputBlockBuffer

  def buildOutputBuffer(out: OutputStream): OutputBlockBuffer

  def buildCodeInputBuffer(in: Code[InputStream]): Code[InputBlockBuffer]

  def buildCodeOutputBuffer(out: Code[OutputStream]): Code[OutputBlockBuffer]

  def nativeOutputBufferType: String

  def nativeInputBufferType(inputStreamType: String): String
}

final case class LZ4BlockBufferSpec(blockSize: Int, child: BlockBufferSpec) extends BlockBufferSpec {
  require(blockSize <= (1 << 16))

  def buildInputBuffer(in: InputStream): InputBlockBuffer = new LZ4InputBlockBuffer(blockSize, child.buildInputBuffer(in))

  def buildOutputBuffer(out: OutputStream): OutputBlockBuffer = new LZ4OutputBlockBuffer(blockSize, child.buildOutputBuffer(out))

  def buildCodeInputBuffer(in: Code[InputStream]): Code[InputBlockBuffer] =
    Code.newInstance[LZ4InputBlockBuffer, Int, InputBlockBuffer](blockSize, child.buildCodeInputBuffer(in))

  def buildCodeOutputBuffer(out: Code[OutputStream]): Code[OutputBlockBuffer] =
    Code.newInstance[LZ4OutputBlockBuffer, Int, OutputBlockBuffer](blockSize, child.buildCodeOutputBuffer(out))

  def nativeOutputBufferType: String = s"LZ4OutputBlockBuffer<${ 4 + LZ4Utils.maxCompressedLength(blockSize) }, ${ child.nativeOutputBufferType }>"

  def nativeInputBufferType(inputStreamType: String): String =
    s"LZ4InputBlockBuffer<${ 4 + LZ4Utils.maxCompressedLength(blockSize) }, ${ child.nativeInputBufferType(inputStreamType) }, $inputStreamType>"
}

object StreamBlockBufferSpec {
  def extract(jv: JValue): StreamBlockBufferSpec = new StreamBlockBufferSpec
}

final class StreamBlockBufferSpec extends BlockBufferSpec {
  def buildInputBuffer(in: InputStream): InputBlockBuffer = new StreamBlockInputBuffer(in)

  def buildOutputBuffer(out: OutputStream): OutputBlockBuffer = new StreamBlockOutputBuffer(out)

  def buildCodeInputBuffer(in: Code[InputStream]): Code[InputBlockBuffer] =
    Code.newInstance[StreamBlockInputBuffer, InputStream](in)

  def buildCodeOutputBuffer(out: Code[OutputStream]): Code[OutputBlockBuffer] =
    Code.newInstance[StreamBlockOutputBuffer, OutputStream](out)

  def nativeOutputBufferType: String = s"StreamOutputBlockBuffer"

  def nativeInputBufferType(inputStreamType: String): String = s"StreamInputBlockBuffer<$inputStreamType>"

  override def equals(other: Any): Boolean = other.isInstanceOf[StreamBlockBufferSpec]
}

final class StreamBufferSpec extends BufferSpec {
  override def buildInputBuffer(in: InputStream): InputBuffer = new StreamInputBuffer(in)

  override def buildOutputBuffer(out: OutputStream): OutputBuffer = new StreamOutputBuffer(out)

  def buildCodeInputBuffer(in: Code[InputStream]): Code[InputBuffer] =
    Code.newInstance[StreamInputBuffer, InputStream](in)

  def buildCodeOutputBuffer(out: Code[OutputStream]): Code[OutputBuffer] =
    Code.newInstance[StreamOutputBuffer, OutputStream](out)

  override def nativeOutputBufferType: String = s"StreamOutputBuffer"

  override def nativeInputBufferType(inputStreamType: String): String = s"StreamInputBuffer<$inputStreamType>"

  override def equals(other: Any): Boolean = other.isInstanceOf[StreamBufferSpec]
}

object CodecSpec {
  val default: CodecSpec = new PackCodecSpec(
    new LEB128BufferSpec(
      new BlockingBufferSpec(32 * 1024,
        new LZ4BlockBufferSpec(32 * 1024,
          new StreamBlockBufferSpec))))

  val defaultUncompressed = new PackCodecSpec(
    new BlockingBufferSpec(32 * 1024,
      new StreamBlockBufferSpec))

  val unblockedUncompressed = new PackCodecSpec(new StreamBufferSpec)

  def fromShortString(s: String): CodecSpec = s match {
    case "default" => CodecSpec.default
    case "defaultUncompressed" => CodecSpec.defaultUncompressed
    case "unblockedUncompressed" => CodecSpec.unblockedUncompressed
  }

  val baseBufferSpecs: Array[BufferSpec] = Array(
    new BlockingBufferSpec(64 * 1024,
      new StreamBlockBufferSpec),
    new BlockingBufferSpec(32 * 1024,
      new LZ4BlockBufferSpec(32 * 1024,
        new StreamBlockBufferSpec)),
    new StreamBufferSpec)

  val bufferSpecs: Array[BufferSpec] = baseBufferSpecs.flatMap { blockSpec =>
    Array(blockSpec, new LEB128BufferSpec(blockSpec))
  }

  val codecSpecs: Array[CodecSpec] = bufferSpecs.flatMap { bufferSpec =>
    Array(new PackCodecSpec(bufferSpec))
  }

  val supportedCodecSpecs: Array[CodecSpec] = bufferSpecs.flatMap { bufferSpec =>
    Array(new PackCodecSpec(bufferSpec))
  }
}

trait CodecSpec extends Serializable {
  type StagedEncoderF[T] = (Code[Region], Code[T], Code[OutputBuffer]) => Code[Unit]
  type StagedDecoderF[T] = (Code[Region], Code[InputBuffer]) => Code[T]

  def buildEncoder(t: PType, requestedType: PType): (OutputStream) => Encoder

  def buildEncoder(t: PType): (OutputStream) => Encoder = buildEncoder(t, t)

  def buildDecoder(t: PType, requestedType: PType): (InputStream) => Decoder

  def encode(t: PType, region: Region, offset: Long): Array[Byte] = {
    val baos = new ByteArrayOutputStream()
    using(buildEncoder(t)(baos))(_.writeRegionValue(region, offset))
    baos.toByteArray()
  }

  def decode(t: PType, bytes: Array[Byte], region: Region): Long = {
    val bais = new ByteArrayInputStream(bytes)
    buildDecoder(t, t)(bais).readRegionValue(region)
  }

  def buildCodeInputBuffer(is: Code[InputStream]): Code[InputBuffer]

  def buildCodeOutputBuffer(os: Code[OutputStream]): Code[OutputBuffer]

  def buildEmitDecoderF[T](t: PType, requestedType: PType, fb: EmitFunctionBuilder[_]): StagedDecoderF[T]

  def buildEmitEncoderF[T](t: PType, requestedType: PType, fb: EmitFunctionBuilder[_]): StagedEncoderF[T]

  def buildNativeDecoderClass(
    t: PType,
    requestedType: PType,
    inputStreamType: String,
    tub: cxx.TranslationUnitBuilder
  ): cxx.Class

  def buildNativeEncoderClass(t: PType, tub: cxx.TranslationUnitBuilder): cxx.Class

  // FIXME: is there a better place for this to live?
  def decodeRDD(t: PType, bytes: RDD[Array[Byte]]): ContextRDD[RVDContext, RegionValue] = {
    val dec = buildDecoder(t, t)
    ContextRDD.weaken[RVDContext](bytes).cmapPartitions { (ctx, it) =>
      val rv = RegionValue(ctx.region)
      it.map(RegionValue.fromBytes(dec, ctx.region, rv))
    }
  }

  override def toString: String = {
    implicit val formats = AbstractRVDSpec.formats
    val jv = Extraction.decompose(this)
    JsonMethods.compact(JsonMethods.render(jv))
  }
}

object ShowBuf {

  def apply(buf: Array[Byte], pos: Int, n: Int): Unit = {
    val sb = new StringBuilder()
    val len = if (n < 32) n else 32
    var j = 0
    while (j < len) {
      val x = (buf(pos + j).toInt & 0xff)
      if (x <= 0xf) sb.append(s" 0${ x.toHexString }") else sb.append(s" ${ x.toHexString }")
      if ((j & 0x7) == 0x7) sb.append("\n")
      j += 1
    }
    System.err.println(sb.toString())
  }

  def apply(addr: Long, n: Int): Unit = {
    val sb = new StringBuilder()
    val len = if (n < 32) n else 32
    var j = 0
    while (j < len) {
      val x = (Memory.loadByte(addr + j).toInt & 0xff)
      if (x <= 0xf) sb.append(s" 0${ x.toHexString }") else sb.append(s" ${ x.toHexString }")
      if ((j & 0x7) == 0x7) sb.append("\n")
      j += 1
    }
    System.err.println(sb.toString())
  }

}

final case class PackCodecSpec(child: BufferSpec) extends CodecSpec {

  def buildEncoder(t: PType, requestedType: PType): (OutputStream) => Encoder = {
    if (HailContext.isInitialized && HailContext.get.flags.get("cpp") != null && requestedType == t) {
      val e: NativeEncoderModule = cxx.PackEncoder.buildModule(t, child)
      (out: OutputStream) => new NativePackEncoder(out, e)
    } else {
      val f = EmitPackEncoder(t, requestedType)
      out: OutputStream => new CompiledPackEncoder(child.buildOutputBuffer(out), f)
    }
  }

  def buildDecoder(t: PType, requestedType: PType): (InputStream) => Decoder = {
    if (HailContext.isInitialized && HailContext.get.flags != null && HailContext.get.flags.get("cpp") != null) {
      val d: NativeDecoderModule = cxx.PackDecoder.buildModule(t, requestedType, child)
      (in: InputStream) => new NativePackDecoder(in, d)
    } else {
      val f = EmitPackDecoder(t, requestedType)
      (in: InputStream) => new CompiledPackDecoder(child.buildInputBuffer(in), f)
    }
  }

  def buildCodeInputBuffer(is: Code[InputStream]): Code[InputBuffer] = child.buildCodeInputBuffer(is)

  def buildCodeOutputBuffer(os: Code[OutputStream]): Code[OutputBuffer] = child.buildCodeOutputBuffer(os)

  def buildEmitDecoderF[T](t: PType, requestedType: PType, fb: EmitFunctionBuilder[_]): StagedDecoderF[T] = {
    val mb = EmitPackDecoder.buildMethod(t, requestedType, fb)
    (region: Code[Region], buf: Code[InputBuffer]) => mb.invoke[T](region, buf)
  }

  def buildEmitEncoderF[T](t: PType, requestedType: PType, fb: EmitFunctionBuilder[_]): StagedEncoderF[T] = {
    val mb = EmitPackEncoder.buildMethod(t, requestedType, fb)
    (region: Code[Region], off: Code[T], buf: Code[OutputBuffer]) => mb.invoke[Unit](region, off, buf)
  }

  def buildNativeDecoderClass(
    t: PType,
    requestedType: PType,
    inputStreamType: String,
    tub: cxx.TranslationUnitBuilder
  ): cxx.Class = cxx.PackDecoder(t, requestedType, inputStreamType, child, tub)

  def buildNativeEncoderClass(t: PType, tub: cxx.TranslationUnitBuilder): cxx.Class = cxx.PackEncoder(t, child, tub)
}

trait OutputBlockBuffer extends Closeable {
  def writeBlock(buf: Array[Byte], len: Int): Unit

  def getPos(): Long
}

trait InputBlockBuffer extends Closeable {
  def close(): Unit

  def seek(offset: Long)

  def readBlock(buf: Array[Byte]): Int
}

final class StreamBlockOutputBuffer(out: OutputStream) extends OutputBlockBuffer {
  private val lenBuf = new Array[Byte](4)

  def close() {
    out.close()
  }

  def writeBlock(buf: Array[Byte], len: Int): Unit = {
    Memory.storeInt(lenBuf, 0, len)
    out.write(lenBuf, 0, 4)
    out.write(buf, 0, len)
  }

  def getPos(): Long = out.asInstanceOf[ByteTrackingOutputStream].bytesWritten
}

final class StreamBlockInputBuffer(in: InputStream) extends InputBlockBuffer {
  private val lenBuf = new Array[Byte](4)

  def close() {
    in.close()
  }

  // this takes a virtual offset and will seek the underlying stream to offset >> 16
  def seek(offset: Long): Unit = in.asInstanceOf[ByteTrackingInputStream].seek(offset >> 16)

  def readBlock(buf: Array[Byte]): Int = {
    in.readFully(lenBuf, 0, 4)
    val len = Memory.loadInt(lenBuf, 0)
    assert(len >= 0)
    assert(len <= buf.length)
    in.readFully(buf, 0, len)
    len
  }
}

final class MemoryBuffer extends Serializable {
  var mem: Array[Byte] = new Array[Byte](8)
  var pos: Int = 0
  var end: Int = 0

  def capacity: Int = mem.length

  def clear() {
    pos = 0
    end = 0
  }

  def clearPos() {
    pos = 0
  }

  def grow(n: Int) {
    mem = util.Arrays.copyOf(mem, math.max(capacity * 2, end + n))
  }

  def copyFrom(src: MemoryBuffer) {
    mem = util.Arrays.copyOf(src.mem, src.capacity)
    end = src.end
    pos = src.pos
  }

  def writeByte(b: Byte) {
    if (end + 1 > capacity)
      grow(1)
    Memory.storeByte(mem, end, b)
    end += 1
  }

  def writeInt(i: Int) {
    if (end + 4 > capacity)
      grow(4)
    Memory.storeInt(mem, end, i)
    end += 4
  }

  def writeLong(i: Long) {
    if (end + 8 > capacity)
      grow(8)
    Memory.storeLong(mem, end, i)
    end += 8
  }

  def writeFloat(i: Float) {
    if (end + 4 > capacity)
      grow(4)
    Memory.storeFloat(mem, end, i)
    end += 4
  }

  def writeDouble(i: Double) {
    if (end + 8 > capacity)
      grow(8)
    Memory.storeDouble(mem, end, i)
    end += 8
  }

  def writeBytes(region: Region, off: Long, n: Int) {
    if (end + n > capacity)
      grow(n)
    Memory.memcpy(mem, end, off, n)
    end += n
  }

  def readByte(): Byte = {
    assert(pos + 1 <= end)
    val b = Memory.loadByte(mem, pos)
    pos += 1
    b
  }

  def readInt(): Int = {
    assert(pos + 4 <= end)
    val i = Memory.loadInt(mem, pos)
    pos += 4
    i
  }

  def readLong(): Long = {
    assert(pos + 8 <= end)
    val l = Memory.loadLong(mem, pos)
    pos += 8
    l
  }

  def readFloat(): Float = {
    assert(pos + 4 <= end)
    val f = Memory.loadFloat(mem, pos)
    pos += 4
    f
  }

  def readDouble(): Double = {
    assert(pos + 8 <= end)
    val d = Memory.loadDouble(mem, pos)
    pos += 8
    d
  }

  def readBytes(toRegion: Region, toOff: Long, n: Int) {
    assert(pos + n <= end)
    Memory.memcpy(toOff, mem, pos, n)
    pos += n
  }

  def skipByte() {
    assert(pos + 1 <= end)
    pos += 1
  }

  def skipInt() {
    assert(pos + 4 <= end)
    pos += 4
  }

  def skipLong() {
    assert(pos + 8 <= end)
    pos += 8
  }

  def skipFloat() {
    assert(pos + 4 <= end)
    pos += 4
  }

  def skipDouble() {
    assert(pos + 8 <= end)
    pos += 8
  }

  def skipBytes(n: Int) {
    assert(pos + n <= end)
    pos += n
  }
}

final class MemoryInputBuffer(mb: MemoryBuffer) extends InputBuffer {
  def close() {}

  def seek(offset: Long) = ???

  def readByte(): Byte = mb.readByte()

  def readInt(): Int = mb.readInt()

  def readLong(): Long = mb.readLong()

  def readFloat(): Float = mb.readFloat()

  def readDouble(): Double = mb.readDouble()

  def readBytes(toRegion: Region, toOff: Long, n: Int): Unit = mb.readBytes(toRegion, toOff, n)

  def skipByte(): Unit = mb.skipByte()

  def skipInt(): Unit = mb.skipInt()

  def skipLong(): Unit = mb.skipLong()

  def skipFloat(): Unit = mb.skipFloat()

  def skipDouble(): Unit = mb.skipDouble()

  def skipBytes(n: Int): Unit = mb.skipBytes(n)

  def readDoubles(to: Array[Double], off: Int, n: Int): Unit = ???
}

final class MemoryOutputBuffer(mb: MemoryBuffer) extends OutputBuffer {
  def flush() {}

  def close() {}

  def indexOffset(): Long = ???

  def writeByte(b: Byte): Unit = mb.writeByte(b)

  def writeInt(i: Int): Unit = mb.writeInt(i)

  def writeLong(l: Long): Unit = mb.writeLong(l)

  def writeFloat(f: Float): Unit = mb.writeFloat(f)

  def writeDouble(d: Double): Unit = mb.writeDouble(d)

  def writeBytes(region: Region, off: Long, n: Int): Unit = mb.writeBytes(region, off, n)

  def writeDoubles(from: Array[Double], fromOff: Int, n: Int): Unit = ???
}

trait OutputBuffer extends Closeable {
  def flush(): Unit

  def close(): Unit

  def indexOffset(): Long

  def writeByte(b: Byte): Unit

  def writeInt(i: Int): Unit

  def writeLong(l: Long): Unit

  def writeFloat(f: Float): Unit

  def writeDouble(d: Double): Unit

  def writeBytes(region: Region, off: Long, n: Int): Unit

  def writeDoubles(from: Array[Double], fromOff: Int, n: Int): Unit

  def writeDoubles(from: Array[Double]): Unit = writeDoubles(from, 0, from.length)

  def writeBoolean(b: Boolean) {
    writeByte(b.toByte)
  }
}

final class StreamOutputBuffer(out: OutputStream) extends OutputBuffer {
  private val buf = new Array[Byte](8)

  override def flush(): Unit = out.flush()

  override def close(): Unit = out.close()

  def indexOffset(): Long = out.asInstanceOf[ByteTrackingOutputStream].bytesWritten

  override def writeByte(b: Byte): Unit = out.write(Array(b))

  override def writeInt(i: Int) {
    Memory.storeInt(buf, 0, i)
    out.write(buf, 0, 4)
  }

  def writeLong(l: Long) {
    Memory.storeLong(buf, 0, l)
    out.write(buf)
  }

  def writeFloat(f: Float) {
    Memory.storeFloat(buf, 0, f)
    out.write(buf, 0, 4)
  }

  def writeDouble(d: Double) {
    Memory.storeDouble(buf, 0, d)
    out.write(buf)
  }

  def writeBytes(region: Region, off: Long, n: Int): Unit = out.write(region.loadBytes(off, n))

  def writeDoubles(from: Array[Double], fromOff: Int, n: Int) {
    var i = 0
    while (i < n) {
      writeDouble(from(fromOff + i))
      i += 1
    }
  }
}

final class LEB128OutputBuffer(out: OutputBuffer) extends OutputBuffer {
  def flush(): Unit = out.flush()

  def close() {
    out.close()
  }

  def indexOffset(): Long = out.indexOffset()

  def writeByte(b: Byte): Unit = out.writeByte(b)

  def writeInt(i: Int): Unit = {
    var j = i
    do {
      var b = j & 0x7f
      j >>>= 7
      if (j != 0)
        b |= 0x80
      out.writeByte(b.toByte)
    } while (j != 0)
  }

  def writeLong(l: Long): Unit = {
    var j = l
    do {
      var b = j & 0x7f
      j >>>= 7
      if (j != 0)
        b |= 0x80
      out.writeByte(b.toByte)
    } while (j != 0)
  }

  def writeFloat(f: Float): Unit = out.writeFloat(f)

  def writeDouble(d: Double): Unit = out.writeDouble(d)

  def writeBytes(region: Region, off: Long, n: Int): Unit = out.writeBytes(region, off, n)

  def writeDoubles(from: Array[Double], fromOff: Int, n: Int): Unit = out.writeDoubles(from, fromOff, n)
}

final class LZ4OutputBlockBuffer(blockSize: Int, out: OutputBlockBuffer) extends OutputBlockBuffer {
  private val comp = new Array[Byte](4 + LZ4Utils.maxCompressedLength(blockSize))

  def close() {
    out.close()
  }

  def writeBlock(buf: Array[Byte], decompLen: Int): Unit = {
    val compLen = LZ4Utils.compress(comp, 4, buf, decompLen)
    Memory.storeInt(comp, 0, decompLen) // decompLen
    out.writeBlock(comp, compLen + 4)
  }

  def getPos(): Long = out.getPos()
}

final class BlockingOutputBuffer(blockSize: Int, out: OutputBlockBuffer) extends OutputBuffer {
  private val buf: Array[Byte] = new Array[Byte](blockSize)
  private var off: Int = 0

  def indexOffset(): Long = (out.getPos() << 16) | off

  private def writeBlock() {
    out.writeBlock(buf, off)
    off = 0
  }

  def flush() {
    writeBlock()
  }

  def close() {
    flush()
    out.close()
  }

  def writeByte(b: Byte) {
    if (off + 1 > buf.length)
      writeBlock()
    Memory.storeByte(buf, off, b)
    off += 1
  }

  def writeInt(i: Int) {
    if (off + 4 > buf.length)
      writeBlock()
    Memory.storeInt(buf, off, i)
    off += 4
  }

  def writeLong(l: Long) {
    if (off + 8 > buf.length)
      writeBlock()
    Memory.storeLong(buf, off, l)
    off += 8
  }

  def writeFloat(f: Float) {
    if (off + 4 > buf.length)
      writeBlock()
    Memory.storeFloat(buf, off, f)
    off += 4
  }

  def writeDouble(d: Double) {
    if (off + 8 > buf.length)
      writeBlock()
    Memory.storeDouble(buf, off, d)
    off += 8
  }

  def writeBytes(fromRegion: Region, fromOff0: Long, n0: Int) {
    assert(n0 >= 0)
    var fromOff = fromOff0
    var n = n0

    while (off + n > buf.length) {
      val p = buf.length - off
      fromRegion.loadBytes(fromOff, buf, off, p)
      off += p
      fromOff += p
      n -= p
      assert(off == buf.length)
      writeBlock()
    }
    fromRegion.loadBytes(fromOff, buf, off, n)
    off += n
  }

  def writeDoubles(from: Array[Double], fromOff0: Int, n0: Int) {
    assert(n0 >= 0)
    assert(fromOff0 >= 0)
    assert(fromOff0 <= from.length - n0)
    var fromOff = fromOff0
    var n = n0

    while (off + (n << 3) > buf.length) {
      val p = (buf.length - off) >>> 3
      Memory.memcpy(buf, off, from, fromOff, p)
      off += (p << 3)
      fromOff += p
      n -= p
      writeBlock()
    }
    Memory.memcpy(buf, off, from, fromOff, n)
    off += (n << 3)
  }
}

trait InputBuffer extends Closeable {
  def close(): Unit

  def seek(offset: Long): Unit

  def readByte(): Byte

  def readInt(): Int

  def readLong(): Long

  def readFloat(): Float

  def readDouble(): Double

  def readBytes(toRegion: Region, toOff: Long, n: Int): Unit

  def skipBoolean(): Unit = skipByte()

  def skipByte(): Unit

  def skipInt(): Unit

  def skipLong(): Unit

  def skipFloat(): Unit

  def skipDouble(): Unit

  def skipBytes(n: Int): Unit

  def readDoubles(to: Array[Double], off: Int, n: Int): Unit

  def readDoubles(to: Array[Double]): Unit = readDoubles(to, 0, to.length)

  def readBoolean(): Boolean = readByte() != 0
}

final class StreamInputBuffer(in: InputStream) extends InputBuffer {
  private val buff = new Array[Byte](8)

  def close(): Unit = in.close()

  def seek(offset: Long) = in.asInstanceOf[ByteTrackingInputStream].seek(offset)

  def readByte(): Byte = {
    in.read(buff, 0, 1)
    Memory.loadByte(buff, 0)
  }

  def readInt(): Int = {
    in.read(buff, 0, 4)
    Memory.loadInt(buff, 0)
  }

  def readLong(): Long = {
    in.read(buff)
    Memory.loadLong(buff, 0)
  }

  def readFloat(): Float = {
    in.read(buff, 0, 4)
    Memory.loadFloat(buff, 0)
  }

  def readDouble(): Double = {
    in.read(buff)
    Memory.loadDouble(buff, 0)
  }

  def readBytes(toRegion: Region, toOff: Long, n: Int): Unit = {
    toRegion.storeBytes(toOff, Array.tabulate(n)(_ => readByte()))
  }

  def skipByte(): Unit = in.skip(1)

  def skipInt(): Unit = in.skip(4)

  def skipLong(): Unit = in.skip(8)

  def skipFloat(): Unit = in.skip(4)

  def skipDouble(): Unit = in.skip(8)

  def skipBytes(n: Int): Unit = in.skip(n)

  def readDoubles(to: Array[Double], off: Int, n: Int): Unit = {
    var i = 0
    while (i < n) {
      to(off + i) = readDouble()
      i += 1
    }
  }
}

final class LEB128InputBuffer(in: InputBuffer) extends InputBuffer {
  def close() {
    in.close()
  }

  def seek(offset: Long): Unit = in.seek(offset)

  def readByte(): Byte = {
    in.readByte()
  }

  def readInt(): Int = {
    var b: Byte = readByte()
    var x: Int = b & 0x7f
    var shift: Int = 7
    while ((b & 0x80) != 0) {
      b = readByte()
      x |= ((b & 0x7f) << shift)
      shift += 7
    }
    x
  }

  def readLong(): Long = {
    var b: Byte = readByte()
    var x: Long = b & 0x7fL
    var shift: Int = 7
    while ((b & 0x80) != 0) {
      b = readByte()
      x |= ((b & 0x7fL) << shift)
      shift += 7
    }
    x
  }

  def readFloat(): Float = in.readFloat()

  def readDouble(): Double = in.readDouble()

  def readBytes(toRegion: Region, toOff: Long, n: Int): Unit = in.readBytes(toRegion, toOff, n)

  def skipByte(): Unit = in.skipByte()

  def skipInt() {
    var b: Byte = readByte()
    while ((b & 0x80) != 0)
      b = readByte()
  }

  def skipLong() {
    var b: Byte = readByte()
    while ((b & 0x80) != 0)
      b = readByte()
  }

  def skipFloat(): Unit = in.skipFloat()

  def skipDouble(): Unit = in.skipDouble()

  def skipBytes(n: Int): Unit = in.skipBytes(n)

  def readDoubles(to: Array[Double], toOff: Int, n: Int): Unit = in.readDoubles(to, toOff, n)
}

final class LZ4InputBlockBuffer(blockSize: Int, in: InputBlockBuffer) extends InputBlockBuffer {
  private val comp = new Array[Byte](4 + LZ4Utils.maxCompressedLength(blockSize))
  private var decompBuf = new Array[Byte](blockSize)
  private var lim = 0

  def close() {
    in.close()
  }

  def seek(offset: Long): Unit = in.seek(offset)

  def readBlock(buf: Array[Byte]): Int = {
    val blockLen = in.readBlock(comp)
    val result = if (blockLen == -1) {
      -1
    } else {
      val compLen = blockLen - 4
      val decompLen = Memory.loadInt(comp, 0)
      LZ4Utils.decompress(buf, 0, decompLen, comp, 4, compLen)
      decompLen
    }
    lim = result
    result
  }
}

final class BlockingInputBuffer(blockSize: Int, in: InputBlockBuffer) extends InputBuffer {
  private val buf = new Array[Byte](blockSize)
  private var end: Int = 0
  private var off: Int = 0

  private def readBlock() {
    assert(off == end)
    end = in.readBlock(buf)
    off = 0
  }

  private def ensure(n: Int) {
    if (off == end)
      readBlock()
    assert(off + n <= end)
  }

  def close() {
    in.close()
  }

  def seek(offset: Long): Unit = {
    in.seek(offset)
    off = end
    readBlock()
    off = (offset & 0xFFFF).asInstanceOf[Int]
    assert(off < end)
  }

  def readByte(): Byte = {
    ensure(1)
    val b = Memory.loadByte(buf, off)
    off += 1
    b
  }

  def readInt(): Int = {
    ensure(4)
    val i = Memory.loadInt(buf, off)
    off += 4
    i
  }

  def readLong(): Long = {
    ensure(8)
    val l = Memory.loadLong(buf, off)
    off += 8
    l
  }

  def readFloat(): Float = {
    ensure(4)
    val f = Memory.loadFloat(buf, off)
    off += 4
    f
  }

  def readDouble(): Double = {
    ensure(8)
    val d = Memory.loadDouble(buf, off)
    off += 8
    d
  }

  def readBytes(toRegion: Region, toOff0: Long, n0: Int) {
    assert(n0 >= 0)
    var toOff = toOff0
    var n = n0

    while (n > 0) {
      if (end == off)
        readBlock()
      val p = math.min(end - off, n)
      assert(p > 0)
      toRegion.storeBytes(toOff, buf, off, p)
      toOff += p
      n -= p
      off += p
    }
  }

  def skipByte() {
    ensure(1)
    off += 1
  }

  def skipInt() {
    ensure(4)
    off += 4
  }

  def skipLong() {
    ensure(8)
    off += 8
  }

  def skipFloat() {
    ensure(4)
    off += 4
  }

  def skipDouble() {
    ensure(8)
    off += 8
  }

  def skipBytes(n0: Int) {
    var n = n0
    while (n > 0) {
      if (end == off)
        readBlock()
      val p = math.min(end - off, n)
      n -= p
      off += p
    }
  }

  def readDoubles(to: Array[Double], toOff0: Int, n0: Int) {
    assert(toOff0 >= 0)
    assert(n0 >= 0)
    assert(toOff0 <= to.length - n0)
    var toOff = toOff0
    var n = n0

    while (n > 0) {
      if (end == off)
        readBlock()
      val p = math.min(end - off, n << 3) >>> 3
      assert(p > 0)
      Memory.memcpy(to, toOff, buf, off, p)
      toOff += p
      n -= p
      off += (p << 3)
    }
  }
}

trait Decoder extends Closeable {
  def close()

  def readRegionValue(region: Region): Long

  def readByte(): Byte

  def seek(offset: Long): Unit
}

class MethodBuilderSelfLike(val mb: MethodBuilder) extends MethodBuilderLike[MethodBuilderSelfLike] {
  type MB = MethodBuilder

  def newMethod(paramInfo: Array[TypeInfo[_]], returnInfo: TypeInfo[_]): MethodBuilderSelfLike =
    new MethodBuilderSelfLike(mb.fb.newMethod(paramInfo, returnInfo))
}

object EmitPackDecoder {
  self =>

  type Emitter = EstimableEmitter[MethodBuilderSelfLike]

  def emitTypeSize(t: PType): Int = {
    t match {
      case t: PArray => 120 + emitTypeSize(t.elementType)
      case t: PStruct => 100
      case _ => 20
    }
  }

  def emitBinary(
    t: PBinary,
    mb: MethodBuilder,
    in: Code[InputBuffer],
    srvb: StagedRegionValueBuilder): Code[Unit] = {
    val length = mb.newLocal[Int]
    val boff = mb.newLocal[Long]

    Code(
      length := in.readInt(),
      boff := srvb.allocateBinary(length),
      in.readBytes(srvb.region, boff + const(4), length))
  }

  def emitBaseStruct(
    t: PBaseStruct,
    requestedType: PBaseStruct,
    mb: MethodBuilder,
    in: Code[InputBuffer],
    srvb: StagedRegionValueBuilder): Code[Unit] = {
    val region = srvb.region

    val moff = mb.newField[Long]

    val initCode = Code(
      srvb.start(init = true),
      moff := region.allocate(const(1), const(t.nMissingBytes)),
      in.readBytes(region, moff, t.nMissingBytes))

    val fieldEmitters = new Array[Emitter](t.size)

    assert(t.isInstanceOf[PTuple] || t.isInstanceOf[PStruct])

    var i = 0
    var j = 0
    while (i < t.size) {
      val f = t.fields(i)
      fieldEmitters(i) =
        if (t.isInstanceOf[PTuple] ||
          (j < requestedType.size && requestedType.fields(j).name == f.name)) {
          val rf = requestedType.fields(j)
          assert(f.typ.required == rf.typ.required)
          j += 1

          new Emitter {
            def emit(mbLike: MethodBuilderSelfLike): Code[Unit] = {
              val readElement = self.emit(f.typ, rf.typ, mbLike.mb, in, srvb)
              Code(
                if (f.typ.required)
                  readElement
                else {
                  region.loadBit(moff, const(t.missingIdx(f.index))).mux(
                    srvb.setMissing(),
                    readElement)
                },
                srvb.advance())
            }

            def estimatedSize: Int = emitTypeSize(f.typ)
          }
        } else {
          new Emitter {
            def emit(mbLike: MethodBuilderSelfLike): Code[Unit] = {
              val skipField = skip(f.typ, mbLike.mb, in, region)
              if (f.typ.required)
                skipField
              else {
                region.loadBit(moff, const(t.missingIdx(f.index))).mux(
                  Code._empty,
                  skipField)
              }
            }

            def estimatedSize: Int = emitTypeSize(f.typ)
          }
        }
      i += 1
    }
    assert(j == requestedType.size)

    Code(initCode,
      EmitUtils.wrapToMethod(fieldEmitters, new MethodBuilderSelfLike(mb)))
  }

  def emitArray(
    t: PArray,
    requestedType: PArray,
    mb: MethodBuilder,
    in: Code[InputBuffer],
    srvb: StagedRegionValueBuilder): Code[Unit] = {
    val length = mb.newLocal[Int]
    val i = mb.newLocal[Int]
    val aoff = mb.newLocal[Long]

    Code(
      length := in.readInt(),
      srvb.start(length, init = false),
      aoff := srvb.offset,
      srvb.region.storeInt(aoff, length),
      if (t.elementType.required)
        Code._empty
      else
        in.readBytes(srvb.region, aoff + const(4), (length + 7) >>> 3),
      i := 0,
      Code.whileLoop(
        i < length,
        Code({
          val readElement = emit(t.elementType, requestedType.elementType, mb, in, srvb)
          if (t.elementType.required)
            readElement
          else
            t.isElementDefined(srvb.region, aoff, i).mux(
              readElement,
              srvb.setMissing())
        },
          srvb.advance(),
          i := i + const(1))))
  }

  def skipBaseStruct(t: PBaseStruct, mb: MethodBuilder, in: Code[InputBuffer], region: Code[Region]): Code[Unit] = {
    val moff = mb.newField[Long]

    val fieldEmitters = t.fields.map { f =>
      new Emitter {
        def emit(mbLike: MethodBuilderSelfLike): Code[Unit] = {
          val skipField = skip(f.typ, mbLike.mb, in, region)
          if (f.typ.required)
            skipField
          else
            region.loadBit(moff, const(t.missingIdx(f.index))).mux(
              Code._empty,
              skipField)
        }

        def estimatedSize: Int = emitTypeSize(f.typ)
      }
    }

    Code(
      moff := region.allocate(const(1), const(t.nMissingBytes)),
      in.readBytes(region, moff, t.nMissingBytes),
      EmitUtils.wrapToMethod(fieldEmitters, new MethodBuilderSelfLike(mb)))
  }

  def skipArray(t: PArray,
    mb: MethodBuilder,
    in: Code[InputBuffer],
    region: Code[Region]): Code[Unit] = {
    val length = mb.newLocal[Int]
    val i = mb.newLocal[Int]

    if (t.elementType.required) {
      Code(
        length := in.readInt(),
        i := 0,
        Code.whileLoop(i < length,
          Code(
            skip(t.elementType, mb, in, region),
            i := i + const(1))))
    } else {
      val moff = mb.newLocal[Long]
      val nMissing = mb.newLocal[Int]
      Code(
        length := in.readInt(),
        nMissing := ((length + 7) >>> 3),
        moff := region.allocate(const(1), nMissing.toL),
        in.readBytes(region, moff, nMissing),
        i := 0,
        Code.whileLoop(i < length,
          region.loadBit(moff, i.toL).mux(
            Code._empty,
            skip(t.elementType, mb, in, region)),
          i := i + const(1)))
    }
  }

  def skipBinary(t: PType, mb: MethodBuilder, in: Code[InputBuffer]): Code[Unit] = {
    val length = mb.newLocal[Int]
    Code(
      length := in.readInt(),
      in.skipBytes(length))
  }

  def skip(t: PType, mb: MethodBuilder, in: Code[InputBuffer], region: Code[Region]): Code[Unit] = {
    t match {
      case t2: PBaseStruct =>
        skipBaseStruct(t2, mb, in, region)
      case t2: PArray =>
        skipArray(t2, mb, in, region)
      case _: PBoolean => in.skipBoolean()
      case _: PInt64 => in.skipLong()
      case _: PInt32 => in.skipInt()
      case _: PFloat32 => in.skipFloat()
      case _: PFloat64 => in.skipDouble()
      case t2: PBinary => skipBinary(t2, mb, in)
    }
  }

  def emit(
    t: PType,
    requestedType: PType,
    mb: MethodBuilder,
    in: Code[InputBuffer],
    srvb: StagedRegionValueBuilder): Code[Unit] = {
    t match {
      case t2: PBaseStruct =>
        val requestedType2 = requestedType.asInstanceOf[PBaseStruct]
        srvb.addBaseStruct(requestedType2, { srvb2 =>
          emitBaseStruct(t2, requestedType2, mb, in, srvb2)
        })
      case t2: PArray =>
        val requestedType2 = requestedType.asInstanceOf[PArray]
        srvb.addArray(requestedType2, { srvb2 =>
          emitArray(t2, requestedType2, mb, in, srvb2)
        })
      case _: PBoolean => srvb.addBoolean(in.readBoolean())
      case _: PInt64 => srvb.addLong(in.readLong())
      case _: PInt32 => srvb.addInt(in.readInt())
      case _: PFloat32 => srvb.addFloat(in.readFloat())
      case _: PFloat64 => srvb.addDouble(in.readDouble())
      case t2: PBinary => emitBinary(t2, mb, in, srvb)
    }
  }

  def buildMethod(t: PType, rt: PType, fb: EmitFunctionBuilder[_]): ir.EmitMethodBuilder = {
    val mb = fb.newMethod(Array[TypeInfo[_]](typeInfo[Region], typeInfo[InputBuffer]), ir.typeToTypeInfo(rt))
    val in = mb.getArg[InputBuffer](2)
    val decode: Code[_] = t match {
      case _: PBoolean => in.load().readBoolean()
      case _: PInt32 => in.load().readInt()
      case _: PInt64 => in.load().readLong()
      case _: PFloat32 => in.load().readFloat()
      case _: PFloat64 => in.load().readDouble()
      case _ =>
        val srvb = new StagedRegionValueBuilder(mb, rt)
        val emit = t.fundamentalType match {
          case t2: PBinary => emitBinary(t2, mb, in, srvb)
          case t2: PBaseStruct => emitBaseStruct(t2, rt.fundamentalType.asInstanceOf[PBaseStruct], mb, in, srvb)
          case t2: PArray => emitArray(t2, rt.fundamentalType.asInstanceOf[PArray], mb, in, srvb)
        }
        Code(emit, srvb.end())
    }
    mb.emit(decode)
    mb
  }

  def apply(t: PType, requestedType: PType): () => AsmFunction2[Region, InputBuffer, Long] = {
    val fb = new Function2Builder[Region, InputBuffer, Long]
    val mb = fb.apply_method
    val in = mb.getArg[InputBuffer](2).load()
    val srvb = new StagedRegionValueBuilder(mb, requestedType)

    var c = t.fundamentalType match {
      case t: PBaseStruct =>
        emitBaseStruct(t, requestedType.fundamentalType.asInstanceOf[PBaseStruct], mb, in, srvb)
      case t: PArray =>
        emitArray(t, requestedType.fundamentalType.asInstanceOf[PArray], mb, in, srvb)
    }

    mb.emit(Code(
      c,
      Code._return(srvb.end())))

    fb.result()
  }
}

case class NativeDecoderModule(
  modKey: String,
  modBinary: Array[Byte]) extends Serializable

final class NativePackDecoder(in: InputStream, module: NativeDecoderModule) extends Decoder {
  private[this] val st = new NativeStatus()
  private[this] val mod = new NativeModule(module.modKey, module.modBinary)
  private[this] val make_decoder = mod.findPtrFuncL1(st, "make_input_buffer")
  assert(st.ok, st.toString())
  private[this] val decode_row = mod.findLongFuncL2(st, "decode_row")
  assert(st.ok, st.toString())
  private[this] val decode_byte = mod.findLongFuncL1(st, "decode_byte")
  assert(st.ok, st.toString())
  private[this] val input = new ObjectArray(in)
  private[this] val decoder = new NativePtr(make_decoder, st, input.get())
  input.close()
  make_decoder.close()
  assert(st.ok, st.toString())

  def close(): Unit = {
    decoder.close()
    decode_row.close()
    decode_byte.close()
    // NativePtr's to objects with destructors using the module code must
    // *not* be close'd last, since the module will be dlclose'd before the
    // destructor is called.  One safe policy is to close everything in
    // reverse order, ending with the NativeModule
    mod.close()
    st.close()
    in.close()
  }

  def readByte(): Byte = decode_byte(st, decoder.get()).toByte

  def readRegionValue(region: Region): Long = decode_row(st, decoder.get(), region.get())

  def seek(offset: Long): Unit = ???
}

final class CompiledPackDecoder(in: InputBuffer, f: () => AsmFunction2[Region, InputBuffer, Long]) extends Decoder {
  def close() {
    in.close()
  }

  def readByte(): Byte = in.readByte()

  def readRegionValue(region: Region): Long = {
    f()(region, in)
  }

  def seek(offset: Long): Unit = in.seek(offset)
}

final class PackDecoder(rowType: PType, in: InputBuffer) extends Decoder {
  def close() {
    in.close()
  }

  def seek(offset: Long): Unit = in.seek(offset)

  def readByte(): Byte = in.readByte()

  def readBinary(region: Region, off: Long) {
    val length = in.readInt()
    val boff = region.allocate(4, 4 + length)
    region.storeAddress(off, boff)
    region.storeInt(boff, length)
    in.readBytes(region, boff + 4, length)
  }

  def readArray(t: PArray, region: Region): Long = {
    val length = in.readInt()

    val contentSize = t.contentsByteSize(length)
    val aoff = region.allocate(t.contentsAlignment, contentSize)

    region.storeInt(aoff, length)
    if (!t.elementType.required) {
      val nMissingBytes = (length + 7) >>> 3
      in.readBytes(region, aoff + 4, nMissingBytes)
    }

    val elemsOff = aoff + t.elementsOffset(length)
    val elemSize = t.elementByteSize

    if (t.elementType == PInt32Required) { // fast path
      var i = 0
      while (i < length) {
        val off = elemsOff + i * elemSize
        region.storeInt(off, in.readInt())
        i += 1
      }
    } else {
      var i = 0
      while (i < length) {
        if (t.isElementDefined(region, aoff, i)) {
          val off = elemsOff + i * elemSize
          t.elementType match {
            case t2: PBaseStruct => readBaseStruct(t2, region, off)
            case t2: PArray =>
              val aoff = readArray(t2, region)
              region.storeAddress(off, aoff)
            case _: PBoolean => region.storeByte(off, in.readBoolean().toByte)
            case _: PInt64 => region.storeLong(off, in.readLong())
            case _: PInt32 => region.storeInt(off, in.readInt())
            case _: PFloat32 => region.storeFloat(off, in.readFloat())
            case _: PFloat64 => region.storeDouble(off, in.readDouble())
            case _: PBinary => readBinary(region, off)
          }
        }
        i += 1
      }
    }

    aoff
  }

  def readBaseStruct(t: PBaseStruct, region: Region, offset: Long) {
    val nMissingBytes = t.nMissingBytes
    in.readBytes(region, offset, nMissingBytes)

    var i = 0
    while (i < t.size) {
      if (t.isFieldDefined(region, offset, i)) {
        val off = offset + t.byteOffsets(i)
        t.types(i) match {
          case t2: PBaseStruct => readBaseStruct(t2, region, off)
          case t2: PArray =>
            val aoff = readArray(t2, region)
            region.storeAddress(off, aoff)
          case _: PBoolean => region.storeByte(off, in.readBoolean().toByte)
          case _: PInt32 => region.storeInt(off, in.readInt())
          case _: PInt64 => region.storeLong(off, in.readLong())
          case _: PFloat32 => region.storeFloat(off, in.readFloat())
          case _: PFloat64 => region.storeDouble(off, in.readDouble())
          case _: PBinary => readBinary(region, off)
        }
      }
      i += 1
    }
  }

  def readRegionValue(region: Region): Long = {
    rowType.fundamentalType match {
      case t: PBaseStruct =>
        val start = region.allocate(t.alignment, t.byteSize)
        readBaseStruct(t, region, start)
        start

      case t: PArray =>
        readArray(t, region)
    }
  }
}

trait Encoder extends Closeable {
  def flush(): Unit

  def close(): Unit

  def writeRegionValue(region: Region, offset: Long): Unit

  def writeByte(b: Byte): Unit

  def indexOffset(): Long
}

object EmitPackEncoder { self =>

  type Emitter = EstimableEmitter[MethodBuilderSelfLike]

  def emitTypeSize(t: PType): Int = {
    t match {
      case t: PArray => 120 + emitTypeSize(t.elementType)
      case t: PStruct => 100
      case _ => 20
    }
  }

  def emitStruct(t: PStruct, requestedType: PStruct, mb: MethodBuilder, region: Code[Region], off: Code[Long], out: Code[OutputBuffer]): Code[Unit] = {
    val writeMissingBytes =
      if (requestedType.size == t.size)
        out.writeBytes(region, off, t.nMissingBytes)
      else {
        var c: Code[Unit] = Code._empty[Unit]
        var j = 0
        var n = 0
        while (j < requestedType.size) {
          var b = const(0)
          var k = 0
          while (k < 8 && j < requestedType.size) {
            val rf = requestedType.fields(j)
            if (!rf.typ.required) {
              val i = t.fieldIdx(rf.name)
              b = b | (t.isFieldMissing(region, off, i).toI << k)
              k += 1
            }
            j += 1
          }
          if (k > 0) {
            c = Code(c, out.writeByte(b.toB))
            n += 1
          }
        }
        assert(n == requestedType.nMissingBytes)
        c
      }

    val foff = mb.newField[Long]

    val fieldEmitters = requestedType.fields.zipWithIndex.map { case (rf, j) =>
      val i = t.fieldIdx(rf.name)
      val f = t.fields(i)
      new Emitter {
        def emit(mbLike: MethodBuilderSelfLike): Code[Unit] = {
          val mb = mbLike.mb
          val region = mb.getArg[Region](1).load()

          t.isFieldDefined(region, foff, i).mux(
            self.emit(f.typ, rf.typ, mb, region, t.fieldOffset(foff, i), out),
            Code._empty[Unit])
        }

        def estimatedSize: Int = emitTypeSize(rf.typ)
      }
    }

    Code(
      writeMissingBytes,
      foff := off,
      EmitUtils.wrapToMethod(fieldEmitters, new MethodBuilderSelfLike(mb)),
      Code._empty[Unit])
  }

  def emitTuple(t: PTuple, requestedType: PTuple, mb: MethodBuilder, region: Code[Region], off: Code[Long], out: Code[OutputBuffer]): Code[Unit] = {
    val foff = mb.newField[Long]

    val writeMissingBytes = out.writeBytes(region, off, t.nMissingBytes)

    val fieldEmitters = t.types.zipWithIndex.map { case (ft, i) =>
      new Emitter {
        def emit(mbLike: MethodBuilderSelfLike): Code[Unit] = {
          val mb = mbLike.mb
          val region = mb.getArg[Region](1).load()

          t.isFieldDefined(region, foff, i).mux(
            self.emit(ft, requestedType.types(i), mb, region, t.fieldOffset(foff, i), out),
            Code._empty[Unit])
        }

        def estimatedSize: Int = emitTypeSize(ft)
      }
    }

    Code(
      writeMissingBytes,
      foff := off,
      EmitUtils.wrapToMethod(fieldEmitters, new MethodBuilderSelfLike(mb)),
      Code._empty[Unit])
  }

  def emitArray(t: PArray, requestedType: PArray, mb: MethodBuilder, region: Code[Region], aoff: Code[Long], out: Code[OutputBuffer]): Code[Unit] = {
    val length = region.loadInt(aoff)

    val writeLen = out.writeInt(length)
    val writeMissingBytes =
      if (!t.elementType.required) {
        val nMissingBytes = (length + 7) >>> 3
        out.writeBytes(region, aoff + const(4), nMissingBytes)
      } else
        Code._empty[Unit]

    val i = mb.newLocal[Int]("i")

    val writeElems = Code(
      i := 0,
      Code.whileLoop(
        i < length,
        Code(t.isElementDefined(region, aoff, i).mux(
          emit(t.elementType, requestedType.elementType, mb, region, t.elementOffset(aoff, length, i), out),
          Code._empty[Unit]),
          i := i + const(1))))

    Code(writeLen, writeMissingBytes, writeElems)
  }

  def writeBinary(mb: MethodBuilder, region: Code[Region], off: Code[Long], out: Code[OutputBuffer]): Code[Unit] = {
    val boff = region.loadAddress(off)
    val length = region.loadInt(boff)
    Code(out.writeInt(length),
      out.writeBytes(region, boff + const(4), length))
  }

  def emit(t: PType, requestedType: PType, mb: MethodBuilder, region: Code[Region], off: Code[Long], out: Code[OutputBuffer]): Code[Unit] = {
    t.fundamentalType match {
      case t: PStruct => emitStruct(t, requestedType.fundamentalType.asInstanceOf[PStruct], mb, region, off, out)
      case t: PTuple => emitTuple(t, requestedType.fundamentalType.asInstanceOf[PTuple], mb, region, off, out)
      case t: PArray => emitArray(t, requestedType.fundamentalType.asInstanceOf[PArray], mb, region, region.loadAddress(off), out)
      case _: PBoolean => out.writeBoolean(region.loadBoolean(off))
      case _: PInt32 => out.writeInt(region.loadInt(off))
      case _: PInt64 => out.writeLong(region.loadLong(off))
      case _: PFloat32 => out.writeFloat(region.loadFloat(off))
      case _: PFloat64 => out.writeDouble(region.loadDouble(off))
      case _: PBinary => writeBinary(mb, region, off, out)
    }
  }

  def buildMethod(t: PType, rt: PType, fb: EmitFunctionBuilder[_]): ir.EmitMethodBuilder = {
    val mb = fb.newMethod(Array[TypeInfo[_]](typeInfo[Region], ir.typeToTypeInfo(rt), typeInfo[OutputBuffer]), typeInfo[Unit])
    val region: Code[Region] = mb.getArg[Region](1)
    val v: Code[_] = mb.getArg(2)(ir.typeToTypeInfo(rt))
    val out: Code[OutputBuffer] = mb.getArg[OutputBuffer](3)
    val encode: Code[Unit] = t match {
      case _: PBoolean => out.writeBoolean(coerce[Boolean](v))
      case _: PInt32 => out.writeInt(coerce[Int](v))
      case _: PInt64 => out.writeLong(coerce[Long](v))
      case _: PFloat32 => out.writeFloat(coerce[Float](v))
      case _: PFloat64 => out.writeDouble(coerce[Double](v))
      case _ => emit(t, rt, mb, region, coerce[Long](v), out)
    }
    mb.emit(encode)
    mb
  }

  def apply(t: PType, requestedType: PType): () => AsmFunction3[Region, Long, OutputBuffer, Unit] = {
    val fb = new Function3Builder[Region, Long, OutputBuffer, Unit]
    val mb = fb.apply_method
    val region = mb.getArg[Region](1).load()
    val offset = mb.getArg[Long](2).load()
    val out = mb.getArg[OutputBuffer](3).load()

    mb.emit(emit(t, requestedType, mb, region, offset, out))
    fb.result()
  }
}

final class CompiledPackEncoder(out: OutputBuffer, f: () => AsmFunction3[Region, Long, OutputBuffer, Unit]) extends Encoder {
  def flush() {
    out.flush()
  }

  def close() {
    out.close()
  }

  def writeRegionValue(region: Region, offset: Long) {
    f()(region, offset, out)
  }

  def writeByte(b: Byte) {
    out.writeByte(b)
  }

  def indexOffset(): Long = out.indexOffset()
}

final class PackEncoder(rowType: PType, out: OutputBuffer) extends Encoder {
  def flush() {
    out.flush()
  }

  def close() {
    out.close()
  }

  def writeByte(b: Byte): Unit = out.writeByte(b)

  def writeBinary(region: Region, offset: Long) {
    val boff = region.loadAddress(offset)
    val length = region.loadInt(boff)
    out.writeInt(length)
    out.writeBytes(region, boff + 4, length)
  }

  def writeArray(t: PArray, region: Region, aoff: Long) {
    val length = region.loadInt(aoff)

    out.writeInt(length)
    if (!t.elementType.required) {
      val nMissingBytes = (length + 7) >>> 3
      out.writeBytes(region, aoff + 4, nMissingBytes)
    }

    val elemsOff = aoff + t.elementsOffset(length)
    val elemSize = t.elementByteSize
    if (t.elementType.isInstanceOf[PInt32]) { // fast case
      var i = 0
      while (i < length) {
        if (t.isElementDefined(region, aoff, i)) {
          val off = elemsOff + i * elemSize
          out.writeInt(region.loadInt(off))
        }
        i += 1
      }
    } else {
      var i = 0
      while (i < length) {
        if (t.isElementDefined(region, aoff, i)) {
          val off = elemsOff + i * elemSize
          t.elementType match {
            case t2: PBaseStruct => writeBaseStruct(t2, region, off)
            case t2: PArray => writeArray(t2, region, region.loadAddress(off))
            case _: PBoolean => out.writeBoolean(region.loadByte(off) != 0)
            case _: PInt64 => out.writeLong(region.loadLong(off))
            case _: PFloat32 => out.writeFloat(region.loadFloat(off))
            case _: PFloat64 => out.writeDouble(region.loadDouble(off))
            case _: PBinary => writeBinary(region, off)
          }
        }

        i += 1
      }
    }
  }

  def writeBaseStruct(t: PBaseStruct, region: Region, offset: Long) {
    val nMissingBytes = t.nMissingBytes
    out.writeBytes(region, offset, nMissingBytes)

    var i = 0
    while (i < t.size) {
      if (t.isFieldDefined(region, offset, i)) {
        val off = offset + t.byteOffsets(i)
        t.types(i) match {
          case t2: PBaseStruct => writeBaseStruct(t2, region, off)
          case t2: PArray => writeArray(t2, region, region.loadAddress(off))
          case _: PBoolean => out.writeBoolean(region.loadByte(off) != 0)
          case _: PInt32 => out.writeInt(region.loadInt(off))
          case _: PInt64 => out.writeLong(region.loadLong(off))
          case _: PFloat32 => out.writeFloat(region.loadFloat(off))
          case _: PFloat64 => out.writeDouble(region.loadDouble(off))
          case _: PBinary => writeBinary(region, off)
        }
      }

      i += 1
    }
  }

  def writeRegionValue(region: Region, offset: Long) {
    (rowType.fundamentalType: @unchecked) match {
      case t: PBaseStruct =>
        writeBaseStruct(t, region, offset)
      case t: PArray =>
        writeArray(t, region, offset)
    }
  }

  def indexOffset(): Long = out.indexOffset()
}

case class NativeEncoderModule(
  modKey: String,
  modBinary: Array[Byte]) extends Serializable

final class NativePackEncoder(out: OutputStream, module: NativeEncoderModule) extends Encoder {
  private[this] val st = new NativeStatus()
  private[this] val mod = new NativeModule(module.modKey, module.modBinary)
  private[this] val makeOutputBufferF = mod.findPtrFuncL1(st, "makeOutputBuffer")
  assert(st.ok, st.toString())
  private[this] val encodeByteF = mod.findLongFuncL2(st, "encode_byte")
  assert(st.ok, st.toString())
  private[this] val encodeRVF = mod.findLongFuncL2(st, "encode_row")
  assert(st.ok, st.toString())
  private[this] val flushF = mod.findLongFuncL1(st, "encoder_flush")
  assert(st.ok, st.toString())
  private[this] val closeF = mod.findLongFuncL1(st, "encoder_close")
  assert(st.ok, st.toString())

  private[this] val objArray = new ObjectArray(out)
  assert(st.ok, st.toString())
  val buf = new NativePtr(makeOutputBufferF, st, objArray.get())
  objArray.close()
  makeOutputBufferF.close()

  def flush(): Unit = {
    flushF(st, buf.get())
    assert(st.ok, st.toString())
    out.flush()
  }

  def close(): Unit = {
    closeF(st, buf.get())
    assert(st.ok, st.toString())
    buf.close()
    encodeByteF.close()
    encodeRVF.close()
    flushF.close()
    closeF.close()
    mod.close()
    st.close()
    out.close()
  }

  def writeRegionValue(region: Region, offset: Long): Unit = {
    encodeRVF(st, buf.get(), offset)
    assert(st.ok, st.toString())
  }

  def writeByte(b: Byte): Unit = {
    encodeByteF(st, buf.get(), b)
    assert(st.ok, st.toString())
  }

  def indexOffset(): Long = ???
}

object RichContextRDDRegionValue {
  def writeRowsPartition(
    makeEnc: (OutputStream) => Encoder,
    indexKeyFieldIndices: Array[Int] = null,
    rowType: PStruct = null
  )(ctx: RVDContext, it: Iterator[RegionValue], os: OutputStream, iw: IndexWriter): Long = {
    val context = TaskContext.get
    val outputMetrics =
      if (context != null)
        context.taskMetrics().outputMetrics
      else
        null
    val trackedOS = new ByteTrackingOutputStream(os)
    val en = makeEnc(trackedOS)
    var rowCount = 0L

    it.foreach { rv =>
      if (iw != null) {
        val off = en.indexOffset()
        val key = SafeRow.selectFields(rowType, rv)(indexKeyFieldIndices)
        iw += (key, off, Row())
      }
      en.writeByte(1)
      en.writeRegionValue(rv.region, rv.offset)
      ctx.region.clear()
      rowCount += 1

      if (outputMetrics != null) {
        ExposedMetrics.setBytes(outputMetrics, trackedOS.bytesWritten)
        ExposedMetrics.setRecords(outputMetrics, rowCount)
      }
    }

    en.writeByte(0) // end
    en.flush()
    if (outputMetrics != null) {
      ExposedMetrics.setBytes(outputMetrics, trackedOS.bytesWritten)
    }
    os.close()

    rowCount
  }

  def writeSplitRegion(
    fs: FS,
    path: String,
    t: RVDType,
    it: Iterator[RegionValue],
    idx: Int,
    ctx: RVDContext,
    partDigits: Int,
    stageLocally: Boolean,
    makeIndexWriter: (FS, String) => IndexWriter,
    makeRowsEnc: (OutputStream) => Encoder,
    makeEntriesEnc: (OutputStream) => Encoder
  ): (String, Long) = {
    val fullRowType = t.rowType

    val context = TaskContext.get
    val f = partFile(partDigits, idx, context)
    val outputMetrics = context.taskMetrics().outputMetrics
    val finalRowsPartPath = path + "/rows/rows/parts/" + f
    val finalEntriesPartPath = path + "/entries/rows/parts/" + f
    val finalIdxPath = path + "/index/" + f + ".idx"
    val (rowsPartPath, entriesPartPath, idxPath) =
      if (stageLocally) {
        val rowsPartPath = fs.getTemporaryFile("file:///tmp")
        val entriesPartPath = fs.getTemporaryFile("file:///tmp")
        val idxPath = rowsPartPath + ".idx"
        context.addTaskCompletionListener { (context: TaskContext) =>
          fs.delete(rowsPartPath, recursive = false)
          fs.delete(entriesPartPath, recursive = false)
          fs.delete(idxPath, recursive = true)
        }
        (rowsPartPath, entriesPartPath, idxPath)
      } else
        (finalRowsPartPath, finalEntriesPartPath, finalIdxPath)

    val rowCount = fs.writeFile(rowsPartPath) { rowsOS =>
      val trackedRowsOS = new ByteTrackingOutputStream(rowsOS)
      using(makeRowsEnc(trackedRowsOS)) { rowsEN =>

        fs.writeFile(entriesPartPath) { entriesOS =>
          val trackedEntriesOS = new ByteTrackingOutputStream(entriesOS)
          using(makeEntriesEnc(trackedEntriesOS)) { entriesEN =>
            using(makeIndexWriter(fs, idxPath)) { iw =>

              var rowCount = 0L

              it.foreach { rv =>
                val rows_off = rowsEN.indexOffset()
                val ents_off = entriesEN.indexOffset()
                val key = SafeRow.selectFields(fullRowType, rv)(t.kFieldIdx)
                iw += (key, rows_off, Row(ents_off))

                rowsEN.writeByte(1)
                rowsEN.writeRegionValue(rv.region, rv.offset)

                entriesEN.writeByte(1)
                entriesEN.writeRegionValue(rv.region, rv.offset)

                ctx.region.clear()

                rowCount += 1

                ExposedMetrics.setBytes(outputMetrics, trackedRowsOS.bytesWritten + trackedEntriesOS.bytesWritten)
                ExposedMetrics.setRecords(outputMetrics, 2 * rowCount)
              }

              rowsEN.writeByte(0) // end
              entriesEN.writeByte(0)

              rowsEN.flush()
              entriesEN.flush()
              ExposedMetrics.setBytes(outputMetrics, trackedRowsOS.bytesWritten + trackedEntriesOS.bytesWritten)

              rowCount
            }
          }
        }
      }
    }

    if (stageLocally) {
      fs.copy(rowsPartPath, finalRowsPartPath)
      fs.copy(entriesPartPath, finalEntriesPartPath)
      fs.copy(idxPath + "/index", finalIdxPath + "/index")
      fs.copy(idxPath + "/metadata.json.gz", finalIdxPath + "/metadata.json.gz")
    }

    f -> rowCount
  }

  def writeSplitSpecs(
    fs: FS,
    path: String,
    codecSpec: CodecSpec,
    t: RVDType,
    rowsRVType: PStruct,
    entriesRVType: PStruct,
    partFiles: Array[String],
    partitioner: RVDPartitioner
  ) {
    val rowsSpec = IndexedRVDSpec(
      rowsRVType, t.key, codecSpec, IndexSpec.defaultAnnotation("../../index", t.kType.virtualType), partFiles, partitioner)
    rowsSpec.write(fs, path + "/rows/rows")

    val entriesSpec = IndexedRVDSpec(entriesRVType, FastIndexedSeq(), codecSpec,
      IndexSpec.defaultAnnotation("../../index", t.kType.virtualType, withOffsetField = true), partFiles,
      RVDPartitioner.unkeyed(partitioner.numPartitions))
    entriesSpec.write(fs, path + "/entries/rows")
  }
}

class RichContextRDDRegionValue(val crdd: ContextRDD[RVDContext, RegionValue]) extends AnyVal {
  def boundary: ContextRDD[RVDContext, RegionValue] =
    crdd.cmapPartitionsAndContext { (consumerCtx, part) =>
      val producerCtx = consumerCtx.freshContext
      val it = part.flatMap(_ (producerCtx))
      new Iterator[RegionValue]() {
        private[this] var cleared: Boolean = false

        def hasNext: Boolean = {
          if (!cleared) {
            cleared = true
            producerCtx.region.clear()
          }
          it.hasNext
        }

        def next: RegionValue = {
          if (!cleared) {
            producerCtx.region.clear()
          }
          cleared = false
          it.next
        }
      }
    }

  def writeRows(
    path: String,
    idxRelPath: String,
    t: RVDType,
    stageLocally: Boolean,
    codecSpec: CodecSpec
  ): (Array[String], Array[Long]) = {
    crdd.writePartitions(
      path,
      idxRelPath,
      stageLocally,
      IndexWriter.builder(t.kType.virtualType, +TStruct()),
      RichContextRDDRegionValue.writeRowsPartition(
        codecSpec.buildEncoder(t.rowType),
        t.kFieldIdx,
        t.rowType))
  }

<<<<<<< HEAD
  def writeRowsSplit(
    path: String,
    t: RVDType,
    codecSpec: CodecSpec,
    partitioner: RVDPartitioner,
    stageLocally: Boolean
  ): Array[Long] = {
    val sc = crdd.sparkContext
    val fs = HailContext.sFS

    fs.mkDir(path + "/rows/rows/parts")
    fs.mkDir(path + "/entries/rows/parts")
    fs.mkDir(path + "/index")

    val bcFS = HailContext.bcFS
    val nPartitions = crdd.getNumPartitions
    val d = digitsNeeded(nPartitions)

    val fullRowType = t.rowType
    val rowsRVType = MatrixType.getRowType(fullRowType)
    val entriesRVType = MatrixType.getSplitEntriesType(fullRowType)

    val makeRowsEnc = codecSpec.buildEncoder(fullRowType, rowsRVType)
    val makeEntriesEnc = codecSpec.buildEncoder(fullRowType, entriesRVType)
    val makeIndexWriter = IndexWriter.builder(t.kType.virtualType, +TStruct("entries_offset" -> TInt64()))

    val partFilePartitionCounts = crdd.cmapPartitionsWithIndex { (i, ctx, it) =>
      val fs = bcFS.value
      val partFileAndCount = RichContextRDDRegionValue.writeSplitRegion(
        fs,
        path,
        t,
        it,
        i,
        ctx,
        d,
        stageLocally,
        makeIndexWriter,
        makeRowsEnc,
        makeEntriesEnc)

      Iterator.single(partFileAndCount)
    }.collect()

    val (partFiles, partitionCounts) = partFilePartitionCounts.unzip

    RichContextRDDRegionValue.writeSplitSpecs(fs, path, codecSpec, t, rowsRVType, entriesRVType, partFiles, partitioner)

    partitionCounts
  }

=======
>>>>>>> 2d12cb6e
  def toRows(rowType: PStruct): RDD[Row] = {
    crdd.run.map(rv => SafeRow(rowType, rv.region, rv.offset))
  }
}<|MERGE_RESOLUTION|>--- conflicted
+++ resolved
@@ -2107,60 +2107,6 @@
         t.rowType))
   }
 
-<<<<<<< HEAD
-  def writeRowsSplit(
-    path: String,
-    t: RVDType,
-    codecSpec: CodecSpec,
-    partitioner: RVDPartitioner,
-    stageLocally: Boolean
-  ): Array[Long] = {
-    val sc = crdd.sparkContext
-    val fs = HailContext.sFS
-
-    fs.mkDir(path + "/rows/rows/parts")
-    fs.mkDir(path + "/entries/rows/parts")
-    fs.mkDir(path + "/index")
-
-    val bcFS = HailContext.bcFS
-    val nPartitions = crdd.getNumPartitions
-    val d = digitsNeeded(nPartitions)
-
-    val fullRowType = t.rowType
-    val rowsRVType = MatrixType.getRowType(fullRowType)
-    val entriesRVType = MatrixType.getSplitEntriesType(fullRowType)
-
-    val makeRowsEnc = codecSpec.buildEncoder(fullRowType, rowsRVType)
-    val makeEntriesEnc = codecSpec.buildEncoder(fullRowType, entriesRVType)
-    val makeIndexWriter = IndexWriter.builder(t.kType.virtualType, +TStruct("entries_offset" -> TInt64()))
-
-    val partFilePartitionCounts = crdd.cmapPartitionsWithIndex { (i, ctx, it) =>
-      val fs = bcFS.value
-      val partFileAndCount = RichContextRDDRegionValue.writeSplitRegion(
-        fs,
-        path,
-        t,
-        it,
-        i,
-        ctx,
-        d,
-        stageLocally,
-        makeIndexWriter,
-        makeRowsEnc,
-        makeEntriesEnc)
-
-      Iterator.single(partFileAndCount)
-    }.collect()
-
-    val (partFiles, partitionCounts) = partFilePartitionCounts.unzip
-
-    RichContextRDDRegionValue.writeSplitSpecs(fs, path, codecSpec, t, rowsRVType, entriesRVType, partFiles, partitioner)
-
-    partitionCounts
-  }
-
-=======
->>>>>>> 2d12cb6e
   def toRows(rowType: PStruct): RDD[Row] = {
     crdd.run.map(rv => SafeRow(rowType, rv.region, rv.offset))
   }
