package is.hail.io.vcf

import is.hail.annotations._
import is.hail.asm4s._
import is.hail.backend.{BroadcastValue, ExecuteContext, HailStateManager}
import is.hail.backend.spark.SparkBackend
import is.hail.expr.JSONAnnotationImpex
import is.hail.expr.ir.{
  CloseableIterator, EmitCode, EmitCodeBuilder, EmitMethodBuilder, GenericLine, GenericLines,
  GenericTableValue, IEmitCode, IR, IRParser, Literal, LowerMatrixIR, MatrixHybridReader,
  MatrixReader, PartitionReader,
}
import is.hail.expr.ir.lowering.TableStage
import is.hail.expr.ir.streams.StreamProducer
import is.hail.io.{VCFAttributes, VCFMetadata}
import is.hail.io.fs.{FileListEntry, FS}
import is.hail.io.tabix._
import is.hail.io.vcf.LoadVCF.{getHeaderLines, parseHeader}
import is.hail.rvd.{RVDPartitioner, RVDType}
import is.hail.sparkextras.ContextRDD
import is.hail.types._
import is.hail.types.physical._
import is.hail.types.physical.stypes.interfaces.{SBaseStructValue, SStreamValue}
import is.hail.types.virtual._
import is.hail.utils._
import is.hail.variant._

import org.json4s.{DefaultFormats, Formats, JValue}
import org.json4s.JsonAST.{JArray, JObject, JString}
import org.json4s.jackson.JsonMethods

import scala.annotation.meta.param
import scala.annotation.switch
import scala.collection.JavaConverters._
import scala.language.implicitConversions

import htsjdk.variant.vcf._
import org.apache.spark.{Partition, TaskContext}
import org.apache.spark.rdd.RDD
import org.apache.spark.sql.Row

class BufferedLineIterator(bit: BufferedIterator[String])
    extends htsjdk.tribble.readers.LineIterator {
  override def peek(): String = bit.head

  override def hasNext: Boolean = bit.hasNext

  override def next(): String = bit.next()

  override def remove() {
    throw new UnsupportedOperationException
  }
}

object VCFHeaderInfo {
  val headerType: TStruct = TStruct(
    "sampleIDs" -> TArray(TString),
    "infoFields" -> TArray(TTuple(TString, TString)),
    "formatFields" -> TArray(TTuple(TString, TString)),
    "filterAttrs" -> TDict(TString, TDict(TString, TString)),
    "infoAttrs" -> TDict(TString, TDict(TString, TString)),
    "formatAttrs" -> TDict(TString, TDict(TString, TString)),
    "infoFlagFields" -> TArray(TString),
  )

  val headerTypePType: PType = PType.canonical(headerType, required = false, innerRequired = true)

  def fromJSON(jv: JValue): VCFHeaderInfo = {
    val sampleIDs =
      (jv \ "sampleIDs").asInstanceOf[JArray].arr.map(_.asInstanceOf[JString].s).toArray
    val infoFlagFields =
      (jv \ "infoFlagFields").asInstanceOf[JArray].arr.map(_.asInstanceOf[JString].s).toSet

    def lookupFields(name: String) = (jv \ name).asInstanceOf[JArray].arr.map { case elt: JArray =>
      val List(name: JString, typeStr: JString) = elt.arr
      name.s -> IRParser.parseType(typeStr.s)
    }.toArray

    val infoFields = lookupFields("infoFields")
    val formatFields = lookupFields("formatFields")

    def lookupAttrs(name: String) = (jv \ name).asInstanceOf[JObject].obj.toMap
      .mapValues { case elt: JObject =>
        elt.obj.toMap.mapValues(_.asInstanceOf[JString].s)
      }

    val filterAttrs = lookupAttrs("filterAttrs")
    val infoAttrs = lookupAttrs("infoAttrs")
    val formatAttrs = lookupAttrs("formatAttrs")
    VCFHeaderInfo(sampleIDs, infoFields, formatFields, filterAttrs, infoAttrs, formatAttrs,
      infoFlagFields)
  }
}

case class VCFHeaderInfo(
  sampleIds: Array[String],
  infoFields: Array[(String, Type)],
  formatFields: Array[(String, Type)],
  filtersAttrs: VCFAttributes,
  infoAttrs: VCFAttributes,
  formatAttrs: VCFAttributes,
  infoFlagFields: Set[String],
) {

  def formatCompatible(other: VCFHeaderInfo): Boolean = {
    val m = formatFields.toMap
    other.formatFields.forall { case (name, t) => m(name) == t }
  }

  def infoCompatible(other: VCFHeaderInfo): Boolean = {
    val m = infoFields.toMap
    other.infoFields.forall { case (name, t) => m.get(name).contains(t) }
  }

  def genotypeSignature: TStruct = TStruct(formatFields: _*)
  def infoSignature: TStruct = TStruct(infoFields: _*)

  def getPTypes(arrayElementsRequired: Boolean, entryFloatType: Type, callFields: Set[String])
    : (PStruct, PStruct, PStruct) = {

    def typeToPType(
      fdName: String,
      t: Type,
      floatType: Type,
      required: Boolean,
      isCallField: Boolean,
    ): PType = {
      t match {
        case TString if isCallField => PCanonicalCall(required)
        case t if isCallField =>
          fatal(s"field '$fdName': cannot parse type $t as call field")
        case TFloat64 =>
          PType.canonical(floatType, required)
        case TString =>
          PCanonicalString(required)
        case TInt32 =>
          PInt32(required)
        case TBoolean =>
          PBooleanRequired
        case TArray(t2) =>
          PCanonicalArray(
            typeToPType(fdName, t2, floatType, arrayElementsRequired, false),
            required,
          )
      }
    }

    val infoType = PCanonicalStruct(
      true,
      infoFields.map { case (name, t) =>
        (name, typeToPType(name, t, TFloat64, false, false))
      }: _*
    )
    val formatType = PCanonicalStruct(
      true,
      formatFields.map { case (name, t) =>
        (
          name,
          typeToPType(name, t, entryFloatType, false, name == "GT" || callFields.contains(name)),
        )
      }: _*
    )

    val vaSignature = PCanonicalStruct(
      Array(
        PField("rsid", PCanonicalString(), 0),
        PField("qual", PFloat64(), 1),
        PField("filters", PCanonicalSet(PCanonicalString(true)), 2),
        PField("info", infoType, 3),
      ),
      true,
    )
    (infoType, vaSignature, formatType)
  }

  def writeToRegion(sm: HailStateManager, r: Region, dropAttrs: Boolean): Long = {
    val rvb = new RegionValueBuilder(sm, r)
    rvb.start(VCFHeaderInfo.headerTypePType)
    rvb.startStruct()
    rvb.addAnnotation(rvb.currentType().virtualType, sampleIds.toFastSeq)
    rvb.addAnnotation(
      rvb.currentType().virtualType,
      infoFields.map { case (x1, x2) => Row(x1, x2.parsableString()) }.toFastSeq,
    )
    rvb.addAnnotation(
      rvb.currentType().virtualType,
      formatFields.map { case (x1, x2) => Row(x1, x2.parsableString()) }.toFastSeq,
    )
    rvb.addAnnotation(rvb.currentType().virtualType, if (dropAttrs) Map.empty else filtersAttrs)
    rvb.addAnnotation(rvb.currentType().virtualType, if (dropAttrs) Map.empty else infoAttrs)
    rvb.addAnnotation(rvb.currentType().virtualType, if (dropAttrs) Map.empty else formatAttrs)
    rvb.addAnnotation(rvb.currentType().virtualType, infoFlagFields.toFastSeq.sorted)
    rvb.result().offset
  }

  def toJSON: JValue = {
    def fieldsJson(fields: Array[(String, Type)]): JValue = JArray(fields.map { case (name, t) =>
      JArray(List(JString(name), JString(t.parsableString())))
    }.toList)

    def attrsJson(attrs: Map[String, Map[String, String]]): JValue = JObject(attrs.map {
      case (name, m) =>
        (name, JObject(name -> JObject(m.map { case (k, v) => (k, JString(v)) }.toList)))
    }.toList)

    JObject(
      "sampleIDs" -> JArray(sampleIds.map(JString).toList),
      "infoFields" -> fieldsJson(infoFields),
      "formatFields" -> fieldsJson(formatFields),
      "filtersAttrs" -> attrsJson(filtersAttrs),
      "infoAttrs" -> attrsJson(infoAttrs),
      "formatAttrs" -> attrsJson(formatAttrs),
      "infoFlagFields" -> JArray(infoFlagFields.map(JString).toList),
    )
  }
}

class VCFParseError(val msg: String, val pos: Int) extends RuntimeException(msg)

final class VCFLine(
  val line: String,
  val fileNum: Long,
  val fileOffset: Long,
  arrayElementsRequired: Boolean,
  val abs: MissingArrayBuilder[String],
  val abi: MissingArrayBuilder[Int],
  val abf: MissingArrayBuilder[Float],
  val abd: MissingArrayBuilder[Double],
) {
  var pos: Int = 0

  def parseError(msg: String): Unit = throw new VCFParseError(msg, pos)

  def numericValue(c: Char): Int = {
    if (c < '0' || c > '9')
      parseError(
        s"invalid character '${StringEscapeUtils.escapeString(c.toString)}' in integer literal"
      )
    c - '0'
  }

  /* field contexts: field, array field, format field, call field, format array field, filter array
   * field */

  def endField(p: Int): Boolean =
    p == line.length || line(p) == '\t'

  def endArrayElement(p: Int): Boolean = {
    if (p == line.length)
      true
    else {
      val c = line(p)
      c == '\t' || c == ','
    }
  }

  def endInfoKey(p: Int): Boolean = {
    if (p == line.length)
      true
    else {
      val c = line(p)
      c == '\t' || c == '=' || c == ';'
    }
  }

  def endInfoField(p: Int): Boolean = {
    if (p == line.length)
      true
    else {
      val c = line(p)
      c == '\t' || c == ';'
    }
  }

  def endFormatField(p: Int): Boolean = {
    if (p == line.length)
      true
    else {
      val c = line(p)
      c == '\t' || c == ':'
    }
  }

  // field within call
  def endCallField(p: Int): Boolean = {
    if (p == line.length)
      true
    else {
      val c = line(p)
      c == '\t' || c == ':' || c == '/' || c == '|'
    }
  }

  def endInfoArrayElement(p: Int): Boolean = {
    if (p == line.length)
      true
    else {
      val c = line(p)
      c == '\t' || c == ';' || c == ','
    }
  }

  def endFormatArrayElement(p: Int): Boolean = {
    if (p == line.length)
      true
    else {
      val c = line(p)
      c == '\t' || c == ':' || c == ','
    }
  }

  def endFilterArrayElement(p: Int): Boolean = endInfoField

  def endField(): Boolean = endField(pos)

  def endArrayElement(): Boolean = endArrayElement(pos)

  def endInfoField(): Boolean = endInfoField(pos)

  def endInfoKey(): Boolean = endInfoKey(pos)

  def endFormatField(): Boolean = endFormatField(pos)

  def endCallField(): Boolean = endCallField(pos)

  def endInfoArrayElement(): Boolean = endInfoArrayElement(pos)

  def endFormatArrayElement(): Boolean = endFormatArrayElement(pos)

  def endFilterArrayElement(): Boolean = endFilterArrayElement(pos)

  def skipInfoField(): Unit =
    while (!endInfoField())
      pos += 1

  def skipFormatField(): Unit =
    while (!endFormatField())
      pos += 1

  def fieldMissing(): Boolean =
    pos < line.length &&
      line(pos) == '.' &&
      endField(pos + 1)

  def arrayFieldMissing(): Boolean =
    pos < line.length &&
      line(pos) == '.' &&
      endArrayElement(pos + 1)

  def infoFieldMissing(): Boolean =
    pos < line.length &&
      (line(pos) == '.' &&
        endInfoField(pos + 1) ||
        endInfoField(pos))

  def formatFieldMissing(): Boolean =
    pos < line.length &&
      line(pos) == '.' &&
      endFormatField(pos + 1)

  def callFieldMissing(): Boolean =
    pos < line.length &&
      line(pos) == '.' &&
      endCallField(pos + 1)

  def infoArrayElementMissing(): Boolean =
    pos < line.length &&
      line(pos) == '.' &&
      endInfoArrayElement(pos + 1)

  def formatArrayElementMissing(): Boolean =
    pos < line.length &&
      line(pos) == '.' &&
      endFormatArrayElement(pos + 1)

  def parseString(): String = {
    val start = pos
    while (!endField())
      pos += 1
    val end = pos
    line.substring(start, end)
  }

  def parseInt(): Int = {
    if (endField())
      parseError("empty integer literal")
    var mul = 1
    if (line(pos) == '-') {
      mul = -1
      pos += 1
    }
    var v = numericValue(line(pos))
    pos += 1
    while (!endField()) {
      v = v * 10 + numericValue(line(pos))
      pos += 1
    }
    v * mul
  }

  def skipField(): Unit =
    while (!endField())
      pos += 1

  def parseStringInArray(): String = {
    val start = pos
    while (!endArrayElement())
      pos += 1
    val end = pos
    line.substring(start, end)
  }

  // leaves result in abs
  def parseAltAlleles(): Unit = {
    assert(abs.size == 0)

    // . means no alternate alleles
    if (fieldMissing()) {
      pos += 1 // .
      return
    }

    abs += parseStringInArray()
    while (!endField()) {
      pos += 1 // comma
      abs += parseStringInArray()
    }
  }

  // leaves result in abs, returns true for having filters, even PASS, false for no filters
  def parseFilters(): Boolean = {
    def parseStringInFilters(): String = {
      val start = pos
      while (!endFilterArrayElement())
        pos += 1
      val end = pos
      line.substring(start, end)
    }

    assert(abs.size == 0)

    // . means no filters
    if (fieldMissing()) {
      pos += 1 // .
      false
    } else {
      val s = parseStringInFilters()
      if (!(s == "PASS" && endField())) {
        abs += s
        while (!endField()) {
          pos += 1 // semicolon
          abs += parseStringInFilters()
        }
      }
      true
    }
  }

  def nextField(): Unit = {
    if (pos == line.length)
      parseError("unexpected end of line")
    if (line(pos) != '\t') {
      parseError("expected tab character between fields")
    }
    pos += 1 // tab
  }

  def nextInfoField(): Unit = {
    if (pos == line.length)
      parseError("unexpected end of line")
    assert(line(pos) == ';')
    pos += 1 // semicolon
  }

  def nextFormatField(): Unit = {
    if (pos == line.length)
      parseError("unexpected end of line")
    assert(line(pos) == ':')
    pos += 1 // colon
  }

  def acceptableRefAlleleBases(ref: String): Boolean = {
    var i = 0
    var isStandardAllele: Boolean = true
    while (i < ref.length) {
      (ref(i): @switch) match {
        case 'A' | 'T' | 'G' | 'C' | 'a' | 't' | 'g' | 'c' | 'N' | 'n' =>
        case _ =>
          isStandardAllele = false
      }
      i += 1
    }
    return isStandardAllele || htsjdk.variant.variantcontext.Allele.acceptableAlleleBases(ref)
  }

  // return false if it should be filtered
  def parseAddVariant(
    rvb: RegionValueBuilder,
    rg: Option[ReferenceGenome],
    contigRecoding: Map[String, String],
    hasLocus: Boolean,
    hasAlleles: Boolean,
    hasRSID: Boolean,
    skipInvalidLoci: Boolean,
  ): Boolean = {
    assert(pos == 0)

    if (line.isEmpty || line(0) == '#')
      return false

    // CHROM (contig)
    val contig = parseString()
    val recodedContig = contigRecoding.getOrElse(contig, contig)
    nextField()

    // POS (start)
    val start = parseInt()
    nextField()

    if (skipInvalidLoci) {
      if (!rg.forall(_.isValidLocus(recodedContig, start)))
        return false
    } else
      rg.foreach(_.checkLocus(recodedContig, start))

    // ID
    val rsid = parseString()
    nextField()

    // REF
    val ref = parseString()
    if (!acceptableRefAlleleBases(ref))
      return false
    nextField()

    // ALT
    parseAltAlleles()
    nextField()

    if (hasLocus) {
      rg match {
        case Some(_) => rvb.addLocus(recodedContig, start)
        case None => // Without a reference genome, we use a struct of two fields rather than a PLocus
          rvb.startStruct() // pk: Locus
          rvb.addString(recodedContig)
          rvb.addInt(start)
          rvb.endStruct()
      }

    }

    if (hasAlleles) {
      rvb.startArray(abs.length + 1) // ref plus alts
      rvb.addString(ref)
      var i = 0
      while (i < abs.length) {
        rvb.addString(abs(i))
        i += 1
      }
      rvb.endArray()
    }

    if (hasRSID) {
      if (rsid == ".")
        rvb.setMissing()
      else
        rvb.addString(rsid)
    }

    abs.clear()

    true
  }

  def parseIntInCall(): Int = {
    if (endCallField())
      parseError("empty integer field")
    var v = numericValue(line(pos))
    pos += 1
    while (!endCallField()) {
      v = v * 10 + numericValue(line(pos))
      pos += 1
    }
    v
  }

  def parseAddCall(rvb: RegionValueBuilder) {
    if (pos == line.length)
      parseError("empty call")

    var j = 0
    var mj = false
    if (callFieldMissing()) {
      mj = true
      pos += 1
    } else
      j = parseIntInCall()

    if (endFormatField()) {
      // haploid
      if (mj)
        rvb.setMissing()
      else
        rvb.addCall(Call1(j, phased = false))
      return
    }

    if (line(pos) != '|' && line(pos) != '/')
      parseError("parse error in call")
    val isPhased = line(pos) == '|'
    pos += 1

    var k = 0
    var mk = false
    if (callFieldMissing()) {
      mk = true
      pos += 1
    } else
      k = parseIntInCall()

    if (!endFormatField()) {
      if (line(pos) == '/' || line(pos) == '|')
        parseError("ploidy > 2 not supported") // FIXME: Allow N-ploidy when supported
      else
        parseError("parse error in call")
    }

    // treat partially missing like missing
    if (mj || mk)
      rvb.setMissing()
    else {
      rvb.addCall(Call2(j, k, phased = isPhased))
    }
  }

  def parseFormatInt(): Int = {
    if (endFormatField())
      parseError("empty integer")
    var mul = 1
    if (line(pos) == '-') {
      mul = -1
      pos += 1
    }
    var v = numericValue(line(pos))
    pos += 1
    while (!endFormatField()) {
      v = v * 10 + numericValue(line(pos))
      pos += 1
    }
    v * mul
  }

  def parseAddFormatInt(rvb: RegionValueBuilder) {
    if (formatFieldMissing()) {
      rvb.setMissing()
      pos += 1
    } else
      rvb.addInt(parseFormatInt())
  }

  def parseFormatString(): String = {
    val start = pos
    while (!endFormatField())
      pos += 1
    val end = pos
    line.substring(start, end)
  }

  def parseAddFormatString(rvb: RegionValueBuilder) {
    if (formatFieldMissing()) {
      rvb.setMissing()
      pos += 1
    } else
      rvb.addString(parseFormatString())
  }

  def parseFormatFloat(): Float = {
    val s = parseFormatString()
    VCFUtils.parseVcfDouble(s).toFloat
  }

  def parseAddFormatFloat(rvb: RegionValueBuilder) {
    if (formatFieldMissing()) {
      rvb.setMissing()
      pos += 1
    } else {
      rvb.addFloat(parseFormatFloat())
    }
  }

  def parseFormatDouble(): Double = {
    val s = parseFormatString()
    VCFUtils.parseVcfDouble(s)
  }

  def parseAddFormatDouble(rvb: RegionValueBuilder) {
    if (formatFieldMissing()) {
      rvb.setMissing()
      pos += 1
    } else
      rvb.addDouble(parseFormatDouble())
  }

  def parseIntInFormatArray(): Int = {
    if (endFormatArrayElement())
      parseError("empty integer")
    var mul = 1
    if (line(pos) == '-') {
      mul = -1
      pos += 1
    }
    var v = numericValue(line(pos))
    pos += 1
    while (!endFormatArrayElement()) {
      v = v * 10 + numericValue(line(pos))
      pos += 1
    }
    v * mul
  }

  def parseStringInFormatArray(): String = {
    val start = pos
    while (!endFormatArrayElement())
      pos += 1
    val end = pos
    line.substring(start, end)
  }

  def parseFloatInFormatArray(): Float = {
    val s = parseStringInFormatArray()
    s.toFloat
  }

  def parseDoubleInFormatArray(): Double = {
    val s = parseStringInFormatArray()
    s.toDouble
  }

  def parseArrayElement[T](ab: MissingArrayBuilder[T], eltParser: () => T) {
    if (formatArrayElementMissing()) {
      if (arrayElementsRequired)
<<<<<<< HEAD
        parseError("Missing value in FORMAT array. Use 'hl.import_vcf(..., array_elements_required=False)'.")
=======
        parseError(
          s"missing value in FORMAT array. Import with argument 'array_elements_required=False'"
        )
>>>>>>> b5430937
      ab.addMissing()
      pos += 1
    } else {
      ab += eltParser()
    }
  }

  def parseArrayIntElement() {
    if (formatArrayElementMissing()) {
      if (arrayElementsRequired)
<<<<<<< HEAD
        parseError("Missing value in FORMAT array. Use 'hl.import_vcf(..., array_elements_required=False)'.")
=======
        parseError(
          s"missing value in FORMAT array. Import with argument 'array_elements_required=False'"
        )
>>>>>>> b5430937
      abi.addMissing()
      pos += 1
    } else {
      abi += parseIntInFormatArray()
    }
  }

  def parseFloatArrayElement() {
    if (formatArrayElementMissing()) {
      if (arrayElementsRequired)
<<<<<<< HEAD
        parseError("Missing value in FORMAT array. Use 'hl.import_vcf(..., array_elements_required=False)'.")
=======
        parseError(
          s"missing value in FORMAT array. Import with argument 'array_elements_required=False'"
        )
>>>>>>> b5430937
      abf.addMissing()
      pos += 1
    } else {
      abf += parseFloatInFormatArray()
    }
  }

  def parseArrayDoubleElement() {
    if (formatArrayElementMissing()) {
      if (arrayElementsRequired)
<<<<<<< HEAD
        parseError("Missing value in FORMAT array. Use 'hl.import_vcf(..., array_elements_required=False)'.")
=======
        parseError(
          s"missing value in FORMAT array. Import with argument 'array_elements_required=False'"
        )
>>>>>>> b5430937
      abd.addMissing()
      pos += 1
    } else {
      abd += parseDoubleInFormatArray()
    }
  }

  def parseArrayStringElement() {
    if (formatArrayElementMissing()) {
      if (arrayElementsRequired)
<<<<<<< HEAD
        parseError("Missing value in FORMAT array. Use 'hl.import_vcf(..., array_elements_required=False)'.")
=======
        parseError(
          s"missing value in FORMAT array. Import with argument 'array_elements_required=False'"
        )
>>>>>>> b5430937
      abs.addMissing()
      pos += 1
    } else {
      abs += parseStringInFormatArray()
    }
  }

  def parseAddFormatArrayInt(rvb: RegionValueBuilder) {
    if (formatFieldMissing()) {
      rvb.setMissing()
      pos += 1
    } else {
      assert(abi.length == 0)

      parseArrayIntElement()

      while (!endFormatField()) {
        pos += 1 // comma
        parseArrayIntElement()
      }

      rvb.startArray(abi.length)
      var i = 0
      while (i < abi.length) {
        if (abi.isMissing(i))
          rvb.setMissing()
        else
          rvb.addInt(abi(i))
        i += 1
      }
      rvb.endArray()

      abi.clear()
    }
  }

  def parseAddFormatArrayString(rvb: RegionValueBuilder) {
    if (formatFieldMissing()) {
      rvb.setMissing()
      pos += 1
    } else {
      assert(abs.length == 0)

      parseArrayStringElement()
      while (!endFormatField()) {
        pos += 1 // comma
        parseArrayStringElement()
      }

      rvb.startArray(abs.length)
      var i = 0
      while (i < abs.length) {
        rvb.addString(abs(i))
        i += 1
      }
      rvb.endArray()

      abs.clear()
    }
  }

  def parseAddFormatArrayFloat(rvb: RegionValueBuilder) {
    if (formatFieldMissing()) {
      rvb.setMissing()
      pos += 1
    } else {
      assert(abf.length == 0)

      parseFloatArrayElement()
      while (!endFormatField()) {
        pos += 1 // comma
        parseFloatArrayElement()
      }

      rvb.startArray(abf.length)
      var i = 0
      while (i < abf.length) {
        if (abf.isMissing(i))
          rvb.setMissing()
        else
          rvb.addFloat(abf(i))
        i += 1
      }
      rvb.endArray()

      abf.clear()
    }
  }

  def parseAddFormatArrayDouble(rvb: RegionValueBuilder) {
    if (formatFieldMissing()) {
      rvb.setMissing()
      pos += 1
    } else {
      assert(abd.length == 0)

      parseArrayDoubleElement()
      while (!endFormatField()) {
        pos += 1 // comma
        parseArrayDoubleElement()
      }

      rvb.startArray(abd.length)
      var i = 0
      while (i < abd.length) {
        if (abd.isMissing(i))
          rvb.setMissing()
        else
          rvb.addDouble(abd(i))
        i += 1
      }
      rvb.endArray()

      abd.clear()
    }
  }

  def parseInfoKey(): String = {
    val start = pos
    while (!endInfoKey()) {
      if (line(pos) == ' ')
        parseError("space character in INFO key")
      pos += 1
    }
    val end = pos
    line.substring(start, end)
  }

  def parseInfoInt(): Int = {
    if (endInfoField())
      parseError("empty integer")
    var mul = 1
    if (line(pos) == '-') {
      mul = -1
      pos += 1
    }
    var v = 0
    while (!endInfoField()) {
      v = v * 10 + numericValue(line(pos))
      pos += 1
    }
    v * mul
  }

  def parseAddInfoInt(rvb: RegionValueBuilder) {
    if (!infoFieldMissing()) {
      rvb.setPresent()
      rvb.addInt(parseInfoInt())
    }
  }

  def parseInfoString(): String = {
    val start = pos
    while (!endInfoField())
      pos += 1
    val end = pos
    line.substring(start, end)
  }

  def parseAddInfoString(rvb: RegionValueBuilder) {
    if (!infoFieldMissing()) {
      rvb.setPresent()
      rvb.addString(parseInfoString())
    }
  }

  def parseAddInfoDouble(rvb: RegionValueBuilder) {
    if (!infoFieldMissing()) {
      rvb.setPresent()
      rvb.addDouble(VCFUtils.parseVcfDouble(parseInfoString()))
    }
  }

  def parseIntInInfoArray(): Int = {
    if (endInfoArrayElement())
      parseError("empty integer")
    var mul = 1
    if (line(pos) == '-') {
      mul = -1
      pos += 1
    }
    var v = 0
    while (!endInfoArrayElement()) {
      v = v * 10 + numericValue(line(pos))
      pos += 1
    }
    v * mul
  }

  def parseStringInInfoArray(): String = {
    val start = pos
    while (!endInfoArrayElement())
      pos += 1
    val end = pos
    line.substring(start, end)
  }

  def parseDoubleInInfoArray(): Double = VCFUtils.parseVcfDouble(parseStringInInfoArray())

  def parseInfoArrayIntElement() {
    if (infoArrayElementMissing()) {
      if (arrayElementsRequired)
        parseError("Missing value in INFO array. Use 'hl.import_vcf(..., array_elements_required=False)'.")
      abi.addMissing()
      pos += 1 // dot
    } else
      abi += parseIntInInfoArray()
  }

  def parseInfoArrayStringElement() {
    if (infoArrayElementMissing()) {
      if (arrayElementsRequired)
        parseError("Missing value in INFO array. Use 'hl.import_vcf(..., array_elements_required=False)'.")
      abs.addMissing()
      pos += 1 // dot
    } else
      abs += parseStringInInfoArray()
  }

  def parseInfoArrayDoubleElement() {
    if (infoArrayElementMissing()) {
      if (arrayElementsRequired)
        parseError("Missing value in INFO array. Use 'hl.import_vcf(..., array_elements_required=False)'.")
      abd.addMissing()
      pos += 1
    } else {
      abd += parseDoubleInInfoArray()
    }
  }

  def parseAddInfoArrayInt(rvb: RegionValueBuilder) {
    if (!infoFieldMissing()) {
      rvb.setPresent()
      assert(abi.length == 0)
      parseInfoArrayIntElement()
      while (!endInfoField()) {
<<<<<<< HEAD
        pos += 1  // comma
        parseInfoArrayIntElement()
=======
        pos += 1 // comma
        parseIntInfoArrayElement()
>>>>>>> b5430937
      }

      rvb.startArray(abi.length)
      var i = 0
      while (i < abi.length) {
        if (abi.isMissing(i))
          rvb.setMissing()
        else
          rvb.addInt(abi(i))
        i += 1
      }
      rvb.endArray()
      abi.clear()
    }
  }

  def parseAddInfoArrayString(rvb: RegionValueBuilder) {
    if (!infoFieldMissing()) {
      rvb.setPresent()
      assert(abs.length == 0)
      parseInfoArrayStringElement()
      while (!endInfoField()) {
<<<<<<< HEAD
        pos += 1  // comma
        parseInfoArrayStringElement()
=======
        pos += 1 // comma
        parseStringInfoArrayElement()
>>>>>>> b5430937
      }

      rvb.startArray(abs.length)
      var i = 0
      while (i < abs.length) {
        if (abs.isMissing(i))
          rvb.setMissing()
        else
          rvb.addString(abs(i))
        i += 1
      }
      rvb.endArray()
      abs.clear()
    }
  }

  def parseAddInfoArrayDouble(rvb: RegionValueBuilder) {
    if (!infoFieldMissing()) {
      rvb.setPresent()
      assert(abd.length == 0)
      parseInfoArrayDoubleElement()
      while (!endInfoField()) {
<<<<<<< HEAD
        pos += 1  // comma
        parseInfoArrayDoubleElement()
=======
        pos += 1 // comma
        parseDoubleInfoArrayElement()
>>>>>>> b5430937
      }

      rvb.startArray(abd.length)
      var i = 0
      while (i < abd.length) {
        if (abd.isMissing(i))
          rvb.setMissing()
        else
          rvb.addDouble(abd(i))
        i += 1
      }
      rvb.endArray()
      abd.clear()
    }
  }

  def parseAddInfoField(rvb: RegionValueBuilder, typ: Type) {
    val c = line(pos)
    if (c != ';' && c != '\t') {
      if (c != '=')
        parseError(s"invalid INFO key/value expression found '${line(pos)}' instead of '='")
      pos += 1 // equals
      typ match {
        case TInt32 => parseAddInfoInt(rvb)
        case TString => parseAddInfoString(rvb)
        case TFloat64 => parseAddInfoDouble(rvb)
        case TArray(TInt32) => parseAddInfoArrayInt(rvb)
        case TArray(TFloat64) => parseAddInfoArrayDouble(rvb)
        case TArray(TString) => parseAddInfoArrayString(rvb)
      }
    }
  }

  def addInfoField(key: String, rvb: RegionValueBuilder, c: ParseLineContext): Unit = {
    if (c.infoFields.containsKey(key)) {
      val idx = c.infoFields.get(key)
      rvb.setFieldIndex(idx)
      if (c.infoFlagFieldNames.contains(key)) {
        if (pos != line.length && line(pos) == '=') {
          pos += 1
          val s = parseInfoString()
          if (s != "0")
            rvb.addBoolean(true)
        } else
          rvb.addBoolean(true)
      } else {
        try
          parseAddInfoField(rvb, c.infoFieldTypes(idx))
        catch {
          case e: VCFParseError => parseError(s"error while parsing info field '$key': ${e.msg}")
        }
      }
    }
  }

  def parseAddInfo(rvb: RegionValueBuilder, c: ParseLineContext) {
    rvb.startStruct(init = true, setMissing = true)
    var i = 0
    while (i < c.infoFieldFlagIndices.length) {
      rvb.setFieldIndex(c.infoFieldFlagIndices(i))
      rvb.addBoolean(false)
      i += 1
    }

    // handle first key, which may be '.' for missing info
    var key = parseInfoKey()
    if (key == ".") {
      if (endField()) {
        rvb.setFieldIndex(c.infoFieldTypes.length)
        rvb.endStruct()
        return
      } else
        parseError(s"invalid INFO key $key")
    }

    addInfoField(key, rvb, c)
    skipInfoField()

    while (!endField()) {
      nextInfoField()
      key = parseInfoKey()
      if (key == ".") {
        parseError(s"invalid INFO key $key")
      }
      addInfoField(key, rvb, c)
      skipInfoField()
    }

    rvb.setFieldIndex(c.infoFieldTypes.size)
    rvb.endStruct()
  }
}

object FormatParser {
  def apply(gType: TStruct, format: String): FormatParser = {
    val formatFields = format.split(":")
    val formatFieldsSet = formatFields.toSet
    new FormatParser(
      gType,
      formatFields.map(f => gType.fieldIdx.getOrElse(f, -1)), // -1 means field has been pruned
      gType.fields.filter(f => !formatFieldsSet.contains(f.name)).map(_.index).toArray,
    )
  }
}

final class FormatParser(
  gType: TStruct,
  formatFieldGIndex: Array[Int],
  missingGIndices: Array[Int],
) {

  def parseAddField(l: VCFLine, rvb: RegionValueBuilder, i: Int) {
    // negative j values indicate field is pruned
    val j = formatFieldGIndex(i)
    if (j == -1)
      l.skipFormatField()
    else {
      rvb.setFieldIndex(j)
      gType.types(j) match {
        case TCall =>
          l.parseAddCall(rvb)
        case TInt32 =>
          l.parseAddFormatInt(rvb)
        case TFloat32 =>
          l.parseAddFormatFloat(rvb)
        case TFloat64 =>
          l.parseAddFormatDouble(rvb)
        case TString =>
          l.parseAddFormatString(rvb)
        case TArray(TInt32) =>
          l.parseAddFormatArrayInt(rvb)
        case TArray(TFloat32) =>
          l.parseAddFormatArrayFloat(rvb)
        case TArray(TFloat64) =>
          l.parseAddFormatArrayDouble(rvb)
        case TArray(TString) =>
          l.parseAddFormatArrayString(rvb)
      }
    }
  }

  def setMissing(rvb: RegionValueBuilder, i: Int) {
    val idx = formatFieldGIndex(i)
    if (idx >= 0) {
      rvb.setFieldIndex(idx)
      rvb.setMissing()
    }
  }

  def parse(l: VCFLine, rvb: RegionValueBuilder) {
    rvb.startStruct() // g

    // FIXME do in bulk, add setDefinedIndex
    var i = 0
    while (i < missingGIndices.length) {
      val j = missingGIndices(i)
      rvb.setFieldIndex(j)
      rvb.setMissing()
      i += 1
    }

    parseAddField(l, rvb, 0)
    var end = l.endField()
    i = 1
    while (i < formatFieldGIndex.length) {
      if (end)
        setMissing(rvb, i)
      else {
        l.nextFormatField()
        parseAddField(l, rvb, i)
        end = l.endField()
      }
      i += 1
    }

    // for error checking
    rvb.setFieldIndex(gType.size)

    rvb.endStruct() // g
  }
}

class ParseLineContext(
  val rowType: TStruct,
  val infoFlagFieldNames: java.util.HashSet[String],
  val nSamples: Int,
  val fileNum: Int,
  val entriesName: String,
) {
  val entryType: TStruct = rowType.selfField(entriesName) match {
    case Some(entriesArray) =>
      entriesArray.typ.asInstanceOf[TArray].elementType.asInstanceOf[TStruct]
    case None => TStruct.empty
  }

  val infoSignature = rowType.selfField("info").map(_.typ.asInstanceOf[TStruct]).orNull
  val hasQual = rowType.hasField("qual")
  val hasFilters = rowType.hasField("filters")
  val hasEntryFields = entryType.size > 0

  val infoFields: java.util.HashMap[String, Int] =
    if (infoSignature != null) makeJavaMap(infoSignature.fieldIdx) else null

  val infoFieldTypes: Array[Type] = if (infoSignature != null) infoSignature.types else null

  val infoFieldFlagIndices: Array[Int] = if (infoSignature != null) {
    infoSignature.fields
      .iterator
      .filter(f => infoFlagFieldNames.contains(f.name))
      .map(_.index)
      .toArray
  } else
    null

  val formatParsers = new java.util.HashMap[String, FormatParser]()

  def getFormatParser(format: String): FormatParser = {
    if (formatParsers.containsKey(format))
      formatParsers.get(format)
    else {
      val fp = FormatParser(entryType, format)
      formatParsers.put(format, fp)
      fp
    }
  }
}

object LoadVCF {
  def warnDuplicates(ids: Array[String]) {
    val duplicates = ids.counter().filter(_._2 > 1)
    if (duplicates.nonEmpty) {
      warn(
        s"Found ${duplicates.size} duplicate ${plural(duplicates.size, "sample ID")}:\n  @1",
        duplicates.toArray.sortBy(-_._2).map { case (id, count) =>
          s"""($count) "$id""""
        }.truncatable("\n  "),
      )
    }
  }

  def getEntryFloatType(entryFloatTypeName: String): TNumeric = {
    IRParser.parseType(entryFloatTypeName) match {
      case TFloat32 => TFloat32
      case TFloat64 => TFloat64
      case _ => fatal(
          s"""invalid floating point type:
        |  expected ${TFloat32._toPretty} or ${TFloat64._toPretty}, got $entryFloatTypeName"""
        )
    }
  }

  def headerNumberToString(line: VCFCompoundHeaderLine): String = line.getCountType match {
    case VCFHeaderLineCount.A => "A"
    case VCFHeaderLineCount.G => "G"
    case VCFHeaderLineCount.R => "R"
    case VCFHeaderLineCount.INTEGER => line.getCount.toString
    case VCFHeaderLineCount.UNBOUNDED => "."
  }

  def headerTypeToString(line: VCFCompoundHeaderLine): String = line.getType match {
    case VCFHeaderLineType.Integer => "Integer"
    case VCFHeaderLineType.Flag => "Flag"
    case VCFHeaderLineType.Float => "Float"
    case VCFHeaderLineType.Character => "Character"
    case VCFHeaderLineType.String => "String"
  }

  def headerField(
    line: VCFCompoundHeaderLine
  ): ((String, Type), (String, Map[String, String]), Boolean) = {
    val id = line.getID

    val baseType = line.getType match {
      case VCFHeaderLineType.Integer => TInt32
      case VCFHeaderLineType.Float => TFloat64
      case VCFHeaderLineType.String => TString
      case VCFHeaderLineType.Character => TString
      case VCFHeaderLineType.Flag => TBoolean
    }

    val attrs = Map(
      "Description" -> line.getDescription,
      "Number" -> headerNumberToString(line),
      "Type" -> headerTypeToString(line),
    )

    val isFlag = line.getType == VCFHeaderLineType.Flag

    if (
      line.isFixedCount &&
      (line.getCount == 1 ||
        (isFlag && line.getCount == 0))
    )
      ((id, baseType), (id, attrs), isFlag)
    else if (isFlag) {
      warn(
        s"invalid VCF header: at INFO field '$id' of type 'Flag', expected 'Number=0', got 'Number=${headerNumberToString(line)}''" +
          s"\n  Interpreting as 'Number=0' regardless."
      )
      ((id, baseType), (id, attrs), isFlag)
    } else if (baseType.isInstanceOf[PCall])
      fatal("fields in 'call_fields' must have 'Number' equal to 1.")
    else
      ((id, TArray(baseType)), (id, attrs), isFlag)
  }

  def headerSignature[T <: VCFCompoundHeaderLine](
    lines: java.util.Collection[T]
  ): (Array[(String, Type)], VCFAttributes, Set[String]) = {
    val (fields, attrs, flags) = lines.asScala
      .map(line => headerField(line))
      .unzip3

    val flagFieldNames = fields.zip(flags)
      .flatMap { case ((f, _), isFlag) => if (isFlag) Some(f) else None }
      .toSet

    (fields.toArray, attrs.toMap, flagFieldNames)
  }

  def parseHeader(
    lines: Array[String]
  ): VCFHeaderInfo = {
    val codec = new htsjdk.variant.vcf.VCFCodec()
    // Disable "repairing" of headers by htsjdk according to the VCF standard.
    codec.disableOnTheFlyModifications()
    val header = codec.readHeader(new BufferedLineIterator(lines.iterator.buffered))
      .getHeaderValue
      .asInstanceOf[htsjdk.variant.vcf.VCFHeader]

    val filterAttrs: VCFAttributes = header
      .getFilterLines
      .asScala
      .toList
      // (ID, description)
      .map(line => (line.getID, Map("Description" -> line.getDescription)))
      .toMap

    val infoHeader = header.getInfoHeaderLines
    val (infoSignature, infoAttrs, infoFlagFields) = headerSignature(infoHeader)

    val formatHeader = header.getFormatHeaderLines
    val (gSignature, formatAttrs, _) = headerSignature(formatHeader)

    val headerLine = lines.last
    if (!(headerLine(0) == '#' && headerLine(1) != '#'))
      fatal(
        s"""corrupt VCF: expected final header line of format '#CHROM\tPOS\tID...'
           |  found: @1""".stripMargin,
        headerLine,
      )

    val sampleIds: Array[String] = headerLine.split("\t").drop(9)

    VCFHeaderInfo(
      sampleIds,
      infoSignature,
      gSignature,
      filterAttrs,
      infoAttrs,
      formatAttrs,
      infoFlagFields)
  }

  def getHeaderLines[T](
    fs: FS,
    file: String,
    filterAndReplace: TextInputFilterAndReplace,
  ): Array[String] = fs.readLines(file, filterAndReplace) { lines =>
    lines
      .takeWhile(line => line.value(0) == '#')
      .map(_.value)
      .toArray
  }

  def getVCFHeaderInfo(fs: FS, file: String, filter: String, find: String, replace: String)
    : VCFHeaderInfo =
    parseHeader(getHeaderLines(
      fs,
      file,
      TextInputFilterAndReplace(Option(filter), Option(find), Option(replace)),
    ))

  def parseLine(
    rg: Option[ReferenceGenome],
    contigRecoding: Map[String, String],
    skipInvalidLoci: Boolean,
    rowPType: PStruct,
    rvb: RegionValueBuilder,
    parseLineContext: ParseLineContext,
    vcfLine: VCFLine,
    entriesFieldName: String = LowerMatrixIR.entriesFieldName,
    uidFieldName: String = MatrixReader.rowUIDFieldName,
  ): Boolean = {
    val hasLocus = rowPType.hasField("locus")
    val hasAlleles = rowPType.hasField("alleles")
    val hasRSID = rowPType.hasField("rsid")
    val hasEntries = rowPType.hasField(entriesFieldName)
    val hasRowUID = rowPType.hasField(uidFieldName)

    rvb.start(rowPType)
    rvb.startStruct()
    val present = vcfLine.parseAddVariant(rvb, rg, contigRecoding, hasLocus, hasAlleles, hasRSID,
      skipInvalidLoci)
    if (!present)
      return present

    parseLineInner(parseLineContext, vcfLine, rvb, !hasEntries)

    if (hasRowUID) {
      rvb.startTuple()
      rvb.addLong(vcfLine.fileNum)
      rvb.addLong(vcfLine.fileOffset)
      rvb.endTuple()
    }

    true
  }

  // parses the Variant (key), and ID if necessary, leaves the rest to f
  def parseLines(
    makeContext: () => ParseLineContext
  )(
    f: (ParseLineContext, VCFLine, RegionValueBuilder) => Unit
  )(
    lines: ContextRDD[WithContext[String]],
    rowPType: PStruct,
    rgBc: Option[BroadcastValue[ReferenceGenome]],
    contigRecoding: Map[String, String],
    arrayElementsRequired: Boolean,
    skipInvalidLoci: Boolean,
  ): ContextRDD[Long] = {
    val hasRSID = rowPType.hasField("rsid")
    lines.cmapPartitions { (ctx, it) =>
      new Iterator[Long] {
        val rvb = ctx.rvb
        var ptr: Long = 0

        val context: ParseLineContext = makeContext()

        var present: Boolean = false

        val abs = new MissingArrayBuilder[String]
        val abi = new MissingArrayBuilder[Int]
        val abf = new MissingArrayBuilder[Float]
        val abd = new MissingArrayBuilder[Double]

        def hasNext: Boolean = {
          while (!present && it.hasNext) {
            val lwc = it.next()
            val line = lwc.value
            try {
              val vcfLine = new VCFLine(
                line,
                context.fileNum,
                lwc.source.position.get,
                arrayElementsRequired,
                abs,
                abi,
                abf,
                abd,
              )
              rvb.start(rowPType)
              rvb.startStruct()
              present = vcfLine.parseAddVariant(
                rvb,
                rgBc.map(_.value),
                contigRecoding,
                hasRSID,
                true,
                true,
                skipInvalidLoci,
              )
              if (present) {
                f(context, vcfLine, rvb)

                rvb.endStruct()
                ptr = rvb.end()
              } else
                rvb.clear()
            } catch {
              case e: VCFParseError =>
                val pos = e.pos
                val source = lwc.source

                val excerptStart = math.max(0, pos - 36)
                val excerptEnd = math.min(line.length, pos + 36)
                val excerpt = line.substring(excerptStart, excerptEnd)
                  .map(c => if (c == '\t') ' ' else c)

                val prefix = if (excerptStart > 0) "... " else ""
                val suffix = if (excerptEnd < line.length) " ..." else ""

                var caretPad = prefix.length + pos - excerptStart
                var pad = " " * caretPad

                fatal(
                  s"${source.locationString(pos)}: ${e.msg}\n$prefix$excerpt$suffix\n$pad^\noffending line: @1\nsee the Hail log for the full offending line",
                  line,
                  e,
                )
              case e: Throwable =>
                lwc.source.wrapException(e)
            }
          }
          present
        }

        def next(): Long = {
          // call hasNext to advance if necessary
          if (!hasNext)
            throw new java.util.NoSuchElementException()
          present = false
          ptr
        }
      }
    }
  }

  def parseHeaderMetadata(
    fs: FS,
    callFields: Set[String],
    entryFloatType: TNumeric,
    headerFile: String,
  ): VCFMetadata = {
    val headerLines = getHeaderLines(fs, headerFile, TextInputFilterAndReplace())
    val header = parseHeader(headerLines)

    Map("filter" -> header.filtersAttrs, "info" -> header.infoAttrs, "format" -> header.formatAttrs)
  }

  def parseLineInner(
    c: ParseLineContext,
    l: VCFLine,
    rvb: RegionValueBuilder,
    dropSamples: Boolean = false,
  ): Unit = {
    // QUAL
    if (c.hasQual) {
      val qstr = l.parseString()
      if (qstr == ".")
        rvb.addDouble(-10.0)
      else
        rvb.addDouble(qstr.toDouble)
    } else
      l.skipField()
    l.nextField()

    // filters
    if (c.hasFilters) {
      if (l.parseFilters()) {
        rvb.startArray(l.abs.length)
        var i = 0
        while (i < l.abs.length) {
          rvb.addString(l.abs(i))
          i += 1
        }
        rvb.endArray()
        l.abs.clear()
      } else
        rvb.setMissing()
    } else
      l.skipField()
    l.nextField()

    // info
    if (c.infoSignature != null)
      l.parseAddInfo(rvb, c)
    else
      l.skipField()

    if (!dropSamples) {
      rvb.startArray(c.nSamples) // gs

      if (c.nSamples > 0) {
        if (!c.hasEntryFields) {
          var i = 0
          while (i < c.nSamples) {
            rvb.startStruct()
            rvb.endStruct()
            i += 1
          }
        } else {
          l.nextField() // move past INFO
          val format = l.parseString()
          val fp = c.getFormatParser(format)

          var i = 0
          while (i < c.nSamples) {
            l.nextField()
            fp.parse(l, rvb)
            i += 1
          }
        }
      }
      rvb.endArray()
    }
  }
}

case class PartitionedVCFPartition(index: Int, chrom: String, start: Int, end: Int)
    extends Partition

class PartitionedVCFRDD(
  fsBc: BroadcastValue[FS],
  file: String,
  @(transient @param) reverseContigMapping: Map[String, String],
  @(transient @param) _partitions: Array[Partition],
) extends RDD[WithContext[String]](SparkBackend.sparkContext("PartitionedVCFRDD"), Seq()) {

  val contigRemappingBc =
    if (reverseContigMapping.size != 0) sparkContext.broadcast(reverseContigMapping) else null

  protected def getPartitions: Array[Partition] = _partitions

  def compute(split: Partition, context: TaskContext): Iterator[WithContext[String]] = {
    val p = split.asInstanceOf[PartitionedVCFPartition]

    val chromToQuery = if (contigRemappingBc != null)
      contigRemappingBc.value.getOrElse(p.chrom, p.chrom)
    else p.chrom

    val reg = {
      val r = new TabixReader(file, fsBc.value)
      val tid = r.chr2tid(chromToQuery)
      r.queryPairs(tid, p.start - 1, p.end)
    }
    if (reg.isEmpty)
      return Iterator.empty

    val lines = new TabixLineIterator(fsBc.value, file, reg)

    // clean up
    val context = TaskContext.get
    context.addTaskCompletionListener[Unit]((context: TaskContext) => lines.close())

    val it: Iterator[WithContext[String]] = new Iterator[WithContext[String]] {
      private var l = lines.next()
      private var curIdx: Long = lines.getCurIdx()

      def hasNext: Boolean = l != null

      def next(): WithContext[String] = {
        assert(l != null)
        val n = l
        l = lines.next()
        curIdx = lines.getCurIdx()
        if (l == null)
          lines.close()
        WithContext(n, Context(n, file, Some(curIdx.toInt)))
      }
    }

    it.filter { l =>
      val t1 = l.value.indexOf('\t')
      val t2 = l.value.indexOf('\t', t1 + 1)

      val chrom = l.value.substring(0, t1)
      val pos = l.value.substring(t1 + 1, t2).toInt

      if (chrom != chromToQuery) {
        throw new RuntimeException(s"bad chromosome! $chromToQuery, $l")
      }
      p.start <= pos && pos <= p.end
    }
  }
}

object MatrixVCFReader {
  def apply(
    ctx: ExecuteContext,
    files: Seq[String],
    callFields: Set[String],
    entryFloatTypeName: String,
    headerFile: Option[String],
    sampleIDs: Option[Seq[String]],
    nPartitions: Option[Int],
    blockSizeInMB: Option[Int],
    minPartitions: Option[Int],
    rg: Option[String],
    contigRecoding: Map[String, String],
    arrayElementsRequired: Boolean,
    skipInvalidLoci: Boolean,
    gzAsBGZ: Boolean,
    forceGZ: Boolean,
    filterAndReplace: TextInputFilterAndReplace,
    partitionsJSON: Option[String],
    partitionsTypeStr: Option[String],
  ): MatrixVCFReader =
    MatrixVCFReader(
      ctx,
      MatrixVCFReaderParameters(
        files, callFields, entryFloatTypeName, headerFile, sampleIDs, nPartitions, blockSizeInMB,
        minPartitions, rg,
        contigRecoding, arrayElementsRequired, skipInvalidLoci, gzAsBGZ, forceGZ, filterAndReplace,
        partitionsJSON, partitionsTypeStr),
    )

  def apply(ctx: ExecuteContext, params: MatrixVCFReaderParameters): MatrixVCFReader = {
    val backend = ctx.backend
    val fs = ctx.fs

    val referenceGenome = params.rg.map(ctx.getReference)

    referenceGenome.foreach(_.validateContigRemap(params.contigRecoding))

    val fileListEntries = fs.globAll(params.files)
    fileListEntries.map(_.getPath).foreach { path =>
      if (!(path.endsWith(".vcf") || path.endsWith(".vcf.bgz") || path.endsWith(".vcf.gz")))
        warn(s"expected input file '$path' to end in .vcf[.bgz, .gz]")
    }
    checkGzipOfGlobbedFiles(params.files, fileListEntries, params.forceGZ, params.gzAsBGZ)

    val entryFloatType = LoadVCF.getEntryFloatType(params.entryFloatTypeName)

    val headerLines1 = getHeaderLines(
      fs,
      params.headerFile.getOrElse(fileListEntries.head.getPath),
      params.filterAndReplace,
    )
    val header1 = parseHeader(headerLines1)

    if (fileListEntries.length > 1) {
      if (params.headerFile.isEmpty) {
        val header1Bc = backend.broadcast(header1)

        val localCallFields = params.callFields
        val localFloatType = entryFloatType
        val files = fileListEntries.map(_.getPath)
        val localArrayElementsRequired = params.arrayElementsRequired
        val localFilterAndReplace = params.filterAndReplace

        val fsConfigBC = backend.broadcast(fs.getConfiguration())
        backend.parallelizeAndComputeWithIndex(
          ctx.backendContext,
          fs,
          files.tail.map(_.getBytes),
          "load_vcf_parse_header",
          None,
        ) { (bytes, htc, _, fs) =>
          val fsConfig = fsConfigBC.value
          fs.setConfiguration(fsConfig)
          val file = new String(bytes)

          val hd = parseHeader(getHeaderLines(fs, file, localFilterAndReplace))
          val hd1 = header1Bc.value

          if (params.sampleIDs.isEmpty && hd1.sampleIds.length != hd.sampleIds.length) {
            fatal(
              s"""invalid sample IDs: expected same number of samples for all inputs.
                 | ${files(0)} has ${hd1.sampleIds.length} ids and
                 | $file has ${hd.sampleIds.length} ids.
         """.stripMargin
            )
          }

          if (params.sampleIDs.isEmpty) {
            hd1.sampleIds.iterator.zipAll(hd.sampleIds.iterator, None, None)
              .zipWithIndex.foreach { case ((s1, s2), i) =>
                if (s1 != s2) {
                  fatal(
                    s"""invalid sample IDs: expected sample ids to be identical for all inputs. Found different sample IDs at position $i.
                       |    ${files(0)}: $s1
                       |    $file: $s2""".stripMargin
                  )
                }
              }
          }

          if (!hd.formatCompatible(hd1))
            fatal(
              s"""invalid genotype signature: expected signatures to be identical for all inputs.
                 |   ${files(0)}: ${hd1.genotypeSignature.toString}
                 |   $file: ${hd.genotypeSignature.toString}""".stripMargin
            )

          if (!hd.infoCompatible(hd1))
            fatal(
              s"""invalid variant annotation signature: expected signatures to be identical for all inputs. Check that all files have same INFO fields.
                 |   ${files(0)}: ${hd1.infoSignature.toString}
                 |   $file: ${hd.infoSignature.toString}""".stripMargin
            )

          bytes
        }
      }
    }

    val sampleIDs = params.sampleIDs.map(_.toArray).getOrElse(header1.sampleIds)

    LoadVCF.warnDuplicates(sampleIDs)

    new MatrixVCFReader(
      params.copy(files = fileListEntries.map(_.getPath)),
      fileListEntries,
      referenceGenome,
      header1,
    )
  }

  def fromJValue(ctx: ExecuteContext, jv: JValue): MatrixVCFReader = {
    implicit val formats: Formats = DefaultFormats
    val params = jv.extract[MatrixVCFReaderParameters]

    MatrixVCFReader(ctx, params)
  }
}

case class MatrixVCFReaderParameters(
  files: Seq[String],
  callFields: Set[String],
  entryFloatTypeName: String,
  headerFile: Option[String],
  sampleIDs: Option[Seq[String]],
  nPartitions: Option[Int],
  blockSizeInMB: Option[Int],
  minPartitions: Option[Int],
  rg: Option[String],
  contigRecoding: Map[String, String],
  arrayElementsRequired: Boolean,
  skipInvalidLoci: Boolean,
  gzAsBGZ: Boolean,
  forceGZ: Boolean,
  filterAndReplace: TextInputFilterAndReplace,
  partitionsJSON: Option[String],
  partitionsTypeStr: Option[String],
) {
  require(
    partitionsJSON.isEmpty == partitionsTypeStr.isEmpty,
    "partitions and type must either both be defined or undefined",
  )
}

class MatrixVCFReader(
  val params: MatrixVCFReaderParameters,
  fileListEntries: IndexedSeq[FileListEntry],
  referenceGenome: Option[ReferenceGenome],
  header: VCFHeaderInfo,
) extends MatrixHybridReader {
  require(
    params.partitionsJSON.isEmpty || fileListEntries.length == 1,
    "reading with partitions can currently only read a single path",
  )

  val sampleIDs = params.sampleIDs.map(_.toArray).getOrElse(header.sampleIds)

  LoadVCF.warnDuplicates(sampleIDs)

  def rowUIDType = TTuple(TInt64, TInt64)
  def colUIDType = TInt64

  val (infoPType, rowValuePType, formatPType) = header.getPTypes(
    params.arrayElementsRequired,
    IRParser.parseType(params.entryFloatTypeName),
    params.callFields,
  )

  def fullMatrixTypeWithoutUIDs: MatrixType = MatrixType(
    globalType = TStruct.empty,
    colType = TStruct("s" -> TString),
    colKey = Array("s"),
    rowType = TStruct(
      Array(
        "locus" -> TLocus.schemaFromRG(referenceGenome.map(_.name)),
        "alleles" -> TArray(TString),
      )
        ++ rowValuePType.fields.map(f => f.name -> f.typ.virtualType): _*
    ),
    rowKey = Array("locus", "alleles"),
    // rowKey = Array.empty[String],
    entryType = formatPType.virtualType,
  )

  val fullRVDType = RVDType(
    PCanonicalStruct(
      true,
      FastSeq(
        "locus" -> PCanonicalLocus.schemaFromRG(referenceGenome.map(_.name), true),
        "alleles" -> PCanonicalArray(PCanonicalString(true), true),
      )
        ++ rowValuePType.fields.map(f => f.name -> f.typ)
        ++ FastSeq(
          LowerMatrixIR.entriesFieldName -> PCanonicalArray(formatPType, true),
          rowUIDFieldName -> PCanonicalTuple(true, PInt64Required, PInt64Required),
        ): _*
    ),
    fullType.key,
  )

  def pathsUsed: Seq[String] = params.files

  def nCols: Int = sampleIDs.length

  val columnCount: Option[Int] = Some(nCols)

  val partitionCounts: Option[IndexedSeq[Long]] = None

  def partitioner(sm: HailStateManager): Option[RVDPartitioner] =
    params.partitionsJSON.map { partitionsJSON =>
      val indexedPartitionsType = IRParser.parseType(params.partitionsTypeStr.get)
      val jv = JsonMethods.parse(partitionsJSON)
      val rangeBounds = JSONAnnotationImpex.importAnnotation(jv, indexedPartitionsType)
        .asInstanceOf[IndexedSeq[Interval]]

      rangeBounds.foreach { bound =>
        if (!(bound.includesStart && bound.includesEnd))
          fatal("range bounds must be inclusive")

        val start = bound.start.asInstanceOf[Row].getAs[Locus](0)
        val end = bound.end.asInstanceOf[Row].getAs[Locus](0)
        if (start.contig != end.contig)
          fatal(
            s"partition spec must not cross contig boundaries, start: ${start.contig} | end: ${end.contig}"
          )
      }
      new RVDPartitioner(
        sm,
        Array("locus"),
        fullType.keyType,
        rangeBounds,
      )
    }

  override def concreteRowRequiredness(ctx: ExecuteContext, requestedType: TableType)
    : VirtualTypeWithReq =
    VirtualTypeWithReq(tcoerce[PStruct](fullRVDType.rowType.subsetTo(requestedType.rowType)))

  override def uidRequiredness: VirtualTypeWithReq =
    VirtualTypeWithReq(PCanonicalTuple(true, PInt64Required, PInt64Required))

  override def globalRequiredness(ctx: ExecuteContext, requestedType: TableType)
    : VirtualTypeWithReq =
    VirtualTypeWithReq(PType.canonical(requestedType.globalType))

  def executeGeneric(ctx: ExecuteContext, dropRows: Boolean = false): GenericTableValue = {
    val fs = ctx.fs
    val sm = ctx.stateManager

    val rgBc = referenceGenome.map(_.broadcast)
    val localArrayElementsRequired = params.arrayElementsRequired
    val localContigRecoding = params.contigRecoding
    val localSkipInvalidLoci = params.skipInvalidLoci
    val localInfoFlagFieldNames = header.infoFlagFields
    val localNSamples = nCols
    val localFilterAndReplace = params.filterAndReplace

    val part = partitioner(ctx.stateManager)
    val lines = part match {
      case Some(partitioner) =>
        GenericLines.readTabix(
          fs,
          fileListEntries(0).getPath,
          localContigRecoding,
          partitioner.rangeBounds,
        )
      case None =>
        GenericLines.read(
          fs,
          fileListEntries,
          params.nPartitions,
          params.blockSizeInMB,
          params.minPartitions,
          params.gzAsBGZ,
          params.forceGZ,
        )
    }

    val globals = Row(sampleIDs.zipWithIndex.map { case (s, i) => Row(s, i.toLong) }.toFastSeq)

    val fullRowPType: PType = fullRVDType.rowType

    val bodyPType =
      (requestedRowType: TStruct) => fullRowPType.subsetTo(requestedRowType).asInstanceOf[PStruct]

    val linesBody = if (dropRows) { (_: FS, _: Any) => CloseableIterator.empty[GenericLine] }
    else
      lines.body
    val body = { (requestedType: TStruct) =>
      val requestedPType = bodyPType(requestedType)

      { (region: Region, theHailClassLoader: HailClassLoader, fs: FS, context: Any) =>
        val fileNum = context.asInstanceOf[Row].getInt(1)
        val parseLineContext = new ParseLineContext(
          requestedType,
          makeJavaSet(localInfoFlagFieldNames),
          localNSamples,
          fileNum,
          LowerMatrixIR.entriesFieldName,
        )

        val rvb = new RegionValueBuilder(sm, region)

        val abs = new MissingArrayBuilder[String]
        val abi = new MissingArrayBuilder[Int]
        val abf = new MissingArrayBuilder[Float]
        val abd = new MissingArrayBuilder[Double]

        val transformer = localFilterAndReplace.transformer()

        linesBody(fs, context)
          .filter { line =>
            val text = line.toString
            val newText = transformer(text)
            if (newText != null) {
              rvb.clear()
              try {
                val vcfLine = new VCFLine(
                  newText,
                  line.fileNum,
                  line.offset,
                  localArrayElementsRequired,
                  abs,
                  abi,
                  abf,
                  abd,
                )
                LoadVCF.parseLine(
                  rgBc.map(_.value),
                  localContigRecoding,
                  localSkipInvalidLoci,
                  requestedPType,
                  rvb,
                  parseLineContext,
                  vcfLine,
                )
              } catch {
                case e: Exception =>
                  fatal(
                    s"${line.file}:offset ${line.offset}: error while parsing line\n" +
                      s"$newText\n",
                    e,
                  )
              }
            } else
              false
          }.map(_ => rvb.result().offset)
      }
    }

    new GenericTableValue(
      fullType,
      rowUIDFieldName,
      part,
      { (requestedGlobalsType: Type) =>
        val subset = fullType.globalType.valueSubsetter(requestedGlobalsType)
        subset(globals).asInstanceOf[Row]
      },
      lines.contextType.asInstanceOf[TStruct],
      lines.contexts,
      bodyPType,
      body,
    )
  }

  override def lowerGlobals(ctx: ExecuteContext, requestedGlobalsType: TStruct): IR = {
    val globals = Row(sampleIDs.zipWithIndex.map(t => Row(t._1, t._2.toLong)).toFastSeq)
    Literal.coerce(
      requestedGlobalsType,
      fullType.globalType.valueSubsetter(requestedGlobalsType)
        .apply(globals),
    )
  }

  override def lower(ctx: ExecuteContext, requestedType: TableType): TableStage =
    executeGeneric(ctx).toTableStage(ctx, requestedType, "VCF", params)

  override def toJValue: JValue = {
    implicit val formats: Formats = DefaultFormats
    decomposeWithName(params, "MatrixVCFReader")
  }

  def renderShort(): String = defaultRender()

  override def hashCode(): Int = params.hashCode()

  override def equals(that: Any): Boolean = that match {
    case that: MatrixVCFReader => params == that.params
    case _ => false
  }
}

case class GVCFPartitionReader(
  header: VCFHeaderInfo,
  callFields: Set[String],
  entryFloatType: Type,
  arrayElementsRequired: Boolean,
  rg: Option[String],
  contigRecoding: Map[String, String],
  skipInvalidLoci: Boolean,
  filterAndReplace: TextInputFilterAndReplace,
  entriesFieldName: String,
  uidFieldName: String,
) extends PartitionReader {

  lazy val contextType: TStruct = TStruct(
    "fileNum" -> TInt32,
    "path" -> TString,
    "contig" -> TString,
    "start" -> TInt32,
    "end" -> TInt32,
  )

  lazy val (infoType, rowValueType, entryType) =
    header.getPTypes(arrayElementsRequired, entryFloatType, callFields)

  lazy val fullRowPType: PCanonicalStruct = PCanonicalStruct(
    true,
    FastSeq(
      ("locus", PCanonicalLocus.schemaFromRG(rg, true)),
      ("alleles", PCanonicalArray(PCanonicalString(true), true)),
    )
      ++ rowValueType.fields.map(f => (f.name, f.typ))
      ++ Array(
        entriesFieldName -> PCanonicalArray(entryType, true),
        uidFieldName -> PCanonicalTuple(true, PInt64Required, PInt64Required),
      ): _*
  )

  lazy val fullRowType: TStruct = fullRowPType.virtualType

  def rowRequiredness(requestedType: TStruct): RStruct =
    VirtualTypeWithReq(tcoerce[PStruct](fullRowPType.subsetTo(requestedType))).r.asInstanceOf[
      RStruct
    ]

  override def toJValue: JValue = {
    implicit val formats: Formats = DefaultFormats
    decomposeWithName(this, "MatrixVCFReader")
  }

  def emitStream(
    ctx: ExecuteContext,
    cb: EmitCodeBuilder,
    mb: EmitMethodBuilder[_],
    context: EmitCode,
    requestedType: TStruct,
  ): IEmitCode = {
    context.toI(cb).map(cb) { case ctxValue: SBaseStructValue =>
      val fileNum = cb.memoizeField(ctxValue.loadField(cb, "fileNum").get(cb).asInt32.value)
      val filePath = cb.memoizeField(ctxValue.loadField(cb, "path").get(cb).asString.loadString(cb))
      val contig = cb.memoizeField(ctxValue.loadField(cb, "contig").get(cb).asString.loadString(cb))
      val start = cb.memoizeField(ctxValue.loadField(cb, "start").get(cb).asInt32.value)
      val end = cb.memoizeField(ctxValue.loadField(cb, "end").get(cb).asInt32.value)

      val requestedPType = fullRowPType.subsetTo(requestedType).asInstanceOf[PStruct]
      val eltRegion = mb.genFieldThisRef[Region]("gvcf_elt_region")
      val iter = mb.genFieldThisRef[TabixReadVCFIterator]("gvcf_iter")
      val currentElt = mb.genFieldThisRef[Long]("curr_elt")

      SStreamValue(new StreamProducer {
        override def method: EmitMethodBuilder[_] = mb
        override val length: Option[EmitCodeBuilder => Code[Int]] = None

        override def initialize(cb: EmitCodeBuilder, outerRegion: Value[Region]): Unit = {
          cb.assign(
            iter,
            Code.newInstance[TabixReadVCFIterator](
              Array[Class[_]](
                classOf[FS],
                classOf[String],
                classOf[Map[String, String]],
                classOf[Int],
                classOf[String],
                classOf[Int],
                classOf[Int],
                classOf[HailStateManager],
                classOf[Region],
                classOf[Region],
                classOf[PStruct],
                classOf[TextInputFilterAndReplace],
                classOf[Set[String]],
                classOf[Int],
                classOf[ReferenceGenome],
                classOf[Boolean],
                classOf[Boolean],
                classOf[String],
                classOf[String],
              ),
              Array[Code[_]](
                mb.getFS,
                filePath,
                mb.getObject(contigRecoding),
                fileNum,
                contig,
                start,
                end,
                cb.emb.getObject(cb.emb.ecb.ctx.stateManager),
                outerRegion,
                eltRegion,
                mb.getPType(requestedPType),
                mb.getObject(filterAndReplace),
                mb.getObject(header.infoFlagFields),
                const(header.sampleIds.length),
                rg.map(mb.getReferenceGenome).getOrElse(Code._null[ReferenceGenome]),
                const(arrayElementsRequired),
                const(skipInvalidLoci),
                const(entriesFieldName),
                const(uidFieldName),
              ),
            ),
          )
        }

        override val elementRegion: Settable[Region] = eltRegion
        override val requiresMemoryManagementPerElement: Boolean = true
        override val LproduceElement: CodeLabel = mb.defineAndImplementLabel { cb =>
          cb.assign(currentElt, iter.invoke[Region, Long]("next", eltRegion))
          cb.if_(currentElt ceq 0L, cb.goto(LendOfStream), cb.goto(LproduceElementDone))
        }
        override val element: EmitCode = EmitCode.fromI(mb)(cb =>
          IEmitCode.present(cb, requestedPType.loadCheapSCode(cb, currentElt))
        )
        override def close(cb: EmitCodeBuilder): Unit = {
          cb += iter.invoke[Unit]("close")
          cb.assign(iter, Code._null)
        }
      })
    }

  }
}<|MERGE_RESOLUTION|>--- conflicted
+++ resolved
@@ -739,13 +739,7 @@
   def parseArrayElement[T](ab: MissingArrayBuilder[T], eltParser: () => T) {
     if (formatArrayElementMissing()) {
       if (arrayElementsRequired)
-<<<<<<< HEAD
         parseError("Missing value in FORMAT array. Use 'hl.import_vcf(..., array_elements_required=False)'.")
-=======
-        parseError(
-          s"missing value in FORMAT array. Import with argument 'array_elements_required=False'"
-        )
->>>>>>> b5430937
       ab.addMissing()
       pos += 1
     } else {
@@ -756,13 +750,7 @@
   def parseArrayIntElement() {
     if (formatArrayElementMissing()) {
       if (arrayElementsRequired)
-<<<<<<< HEAD
         parseError("Missing value in FORMAT array. Use 'hl.import_vcf(..., array_elements_required=False)'.")
-=======
-        parseError(
-          s"missing value in FORMAT array. Import with argument 'array_elements_required=False'"
-        )
->>>>>>> b5430937
       abi.addMissing()
       pos += 1
     } else {
@@ -773,13 +761,7 @@
   def parseFloatArrayElement() {
     if (formatArrayElementMissing()) {
       if (arrayElementsRequired)
-<<<<<<< HEAD
         parseError("Missing value in FORMAT array. Use 'hl.import_vcf(..., array_elements_required=False)'.")
-=======
-        parseError(
-          s"missing value in FORMAT array. Import with argument 'array_elements_required=False'"
-        )
->>>>>>> b5430937
       abf.addMissing()
       pos += 1
     } else {
@@ -790,13 +772,7 @@
   def parseArrayDoubleElement() {
     if (formatArrayElementMissing()) {
       if (arrayElementsRequired)
-<<<<<<< HEAD
         parseError("Missing value in FORMAT array. Use 'hl.import_vcf(..., array_elements_required=False)'.")
-=======
-        parseError(
-          s"missing value in FORMAT array. Import with argument 'array_elements_required=False'"
-        )
->>>>>>> b5430937
       abd.addMissing()
       pos += 1
     } else {
@@ -807,13 +783,7 @@
   def parseArrayStringElement() {
     if (formatArrayElementMissing()) {
       if (arrayElementsRequired)
-<<<<<<< HEAD
         parseError("Missing value in FORMAT array. Use 'hl.import_vcf(..., array_elements_required=False)'.")
-=======
-        parseError(
-          s"missing value in FORMAT array. Import with argument 'array_elements_required=False'"
-        )
->>>>>>> b5430937
       abs.addMissing()
       pos += 1
     } else {
@@ -1050,13 +1020,8 @@
       assert(abi.length == 0)
       parseInfoArrayIntElement()
       while (!endInfoField()) {
-<<<<<<< HEAD
         pos += 1  // comma
         parseInfoArrayIntElement()
-=======
-        pos += 1 // comma
-        parseIntInfoArrayElement()
->>>>>>> b5430937
       }
 
       rvb.startArray(abi.length)
@@ -1079,13 +1044,8 @@
       assert(abs.length == 0)
       parseInfoArrayStringElement()
       while (!endInfoField()) {
-<<<<<<< HEAD
         pos += 1  // comma
         parseInfoArrayStringElement()
-=======
-        pos += 1 // comma
-        parseStringInfoArrayElement()
->>>>>>> b5430937
       }
 
       rvb.startArray(abs.length)
@@ -1108,13 +1068,8 @@
       assert(abd.length == 0)
       parseInfoArrayDoubleElement()
       while (!endInfoField()) {
-<<<<<<< HEAD
         pos += 1  // comma
         parseInfoArrayDoubleElement()
-=======
-        pos += 1 // comma
-        parseDoubleInfoArrayElement()
->>>>>>> b5430937
       }
 
       rvb.startArray(abd.length)
