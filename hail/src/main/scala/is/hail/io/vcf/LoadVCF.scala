package is.hail.io.vcf

import htsjdk.variant.variantcontext.VariantContext
import htsjdk.variant.vcf._
import is.hail.HailContext
import is.hail.annotations._
import is.hail.expr.JSONAnnotationImpex
import is.hail.expr.ir.{MatrixLiteral, MatrixRead, MatrixReader, MatrixValue, PruneDeadFields}
import is.hail.expr.types._
import is.hail.expr.types.virtual._
import is.hail.io._
import is.hail.io.vcf.LoadVCF.{getHeaderLines, parseHeader, parseLines}
import is.hail.io.tabix._
import is.hail.rvd.{RVD, RVDContext, RVDPartitioner}
import is.hail.sparkextras.ContextRDD
import is.hail.utils._
import is.hail.variant._
import org.apache.hadoop
import org.apache.hadoop.conf.Configuration
import org.apache.spark.{Partition, SparkContext, TaskContext}
import org.apache.spark.rdd.RDD
import org.apache.spark.sql.Row
import org.json4s.jackson.JsonMethods

import scala.annotation.meta.param
import scala.collection.JavaConversions._
import scala.collection.JavaConverters._
import scala.collection.mutable
import scala.io.Source
import scala.language.implicitConversions

case class VCFHeaderInfo(sampleIds: Array[String], infoSignature: TStruct, vaSignature: TStruct, genotypeSignature: TStruct,
  filtersAttrs: VCFAttributes, infoAttrs: VCFAttributes, formatAttrs: VCFAttributes, infoFlagFields: Set[String])

class VCFParseError(val msg: String, val pos: Int) extends RuntimeException(msg)

final class VCFLine(val line: String, arrayElementsRequired: Boolean) {
  var pos: Int = 0

  val abs = new MissingArrayBuilder[String]
  val abi = new MissingArrayBuilder[Int]
  val abd = new MissingArrayBuilder[Double]

  def parseError(msg: String): Unit = throw new VCFParseError(msg, pos)

  def numericValue(c: Char): Int = {
    if (c < '0' || c > '9')
      parseError(s"invalid character '$c' in integer literal")
    c - '0'
  }

  // field contexts: field, array field, format field, call field, format array field

  def endField(p: Int): Boolean = {
    p == line.length || line(p) == '\t'
  }

  def endArrayField(p: Int): Boolean = {
    if (p == line.length)
      true
    else {
      val c = line(p)
      c == '\t' || c == ','
    }
  }

  def endFormatField(p: Int): Boolean = {
    if (p == line.length)
      true
    else {
      val c = line(p)
      c == '\t' || c == ':'
    }
  }

  // field within call
  def endCallField(p: Int): Boolean = {
    if (p == line.length)
      true
    else {
      val c = line(p)
      c == '\t' || c == ':' || c == '/' || c == '|'
    }
  }

  def endFormatArrayField(p: Int): Boolean = {
    if (p == line.length)
      true
    else {
      val c = line(p)
      c == '\t' || c == ':' || c == ','
    }
  }

  def endField(): Boolean = endField(pos)

  def endArrayField(): Boolean = endArrayField(pos)

  def endFormatField(): Boolean = endFormatField(pos)

  def endCallField(): Boolean = endCallField(pos)

  def endFormatArrayField(): Boolean = endFormatArrayField(pos)

  def skipFormatField(): Unit = {
    while (!endFormatField())
      pos += 1
  }

  def fieldMissing(): Boolean = {
    pos < line.length &&
      line(pos) == '.' &&
      endField(pos + 1)
  }

  def arrayFieldMissing(): Boolean = {
    pos < line.length &&
      line(pos) == '.' &&
      endArrayField(pos + 1)
  }

  def formatFieldMissing(): Boolean = {
    pos < line.length &&
      line(pos) == '.' &&
      endFormatField(pos + 1)
  }

  def callFieldMissing(): Boolean = {
    pos < line.length &&
      line(pos) == '.' &&
      endCallField(pos + 1)
  }

  def formatArrayFieldMissing(): Boolean = {
    pos < line.length &&
      line(pos) == '.' &&
      endFormatArrayField(pos + 1)
  }

  def parseString(): String = {
    val start = pos
    while (!endField())
      pos += 1
    val end = pos
    line.substring(start, end)
  }

  def parseInt(): Int = {
    if (endField())
      parseError("empty integer literal")
    var mul = 1
    if (line(pos) == '-') {
      mul = -1
      pos += 1
    }
    var v = numericValue(line(pos))
    pos += 1
    while (!endField()) {
      v = v * 10 + numericValue(line(pos))
      pos += 1
    }
    v * mul
  }

  def skipField(): Unit = {
    while (!endField())
      pos += 1
  }

  def parseStringInArray(): String = {
    val start = pos
    while (!endArrayField())
      pos += 1
    val end = pos
    line.substring(start, end)
  }

  // leaves result in abs
  def parseAltAlleles(): Unit = {
    assert(abs.size == 0)

    // . means no alternate alleles
    if (fieldMissing()) {
      pos += 1 // .
      return
    }

    abs += parseStringInArray()
    while (!endField()) {
      pos += 1 // comma
      abs += parseStringInArray()
    }
  }

  def nextField(): Unit = {
    if (pos == line.length)
      parseError("unexpected end of line")
    assert(line(pos) == '\t')
    pos += 1 // tab
  }

  def nextFormatField(): Unit = {
    if (pos == line.length)
      parseError("unexpected end of line")
    assert(line(pos) == ':')
    pos += 1 // colon
  }

  // return false if it should be filtered
  def parseAddVariant(
    rvb: RegionValueBuilder,
    rg: Option[ReferenceGenome],
    contigRecoding: Map[String, String],
    skipInvalidLoci: Boolean): Boolean = {
    assert(pos == 0)

    if (line.isEmpty || line(0) == '#')
      return false

    // CHROM (contig)
    val contig = parseString()
    val recodedContig = contigRecoding.getOrElse(contig, contig)
    nextField()

    // POS (start)
    val start = parseInt()
    nextField()

    if (skipInvalidLoci) {
      if (!rg.forall(_.isValidLocus(recodedContig, start)))
        return false
    } else
      rg.foreach(_.checkLocus(recodedContig, start))

    skipField() // ID
    nextField()

    // REF
    val ref = parseString()
    if (!htsjdk.variant.variantcontext.Allele.acceptableAlleleBases(ref, true))
      return false
    nextField()

    // ALT
    parseAltAlleles()
    nextField()

    rvb.startStruct() // pk: Locus
    rvb.addString(recodedContig)
    rvb.addInt(start)
    rvb.endStruct()

    rvb.startArray(abs.length + 1) // ref plus alts
    rvb.addString(ref)
    var i = 0
    while (i < abs.length) {
      rvb.addString(abs(i))
      i += 1
    }
    rvb.endArray()

    abs.clear()

    true
  }

  def parseIntInCall(): Int = {
    if (endCallField())
      parseError("empty integer field")
    var v = numericValue(line(pos))
    pos += 1
    while (!endCallField()) {
      v = v * 10 + numericValue(line(pos))
      pos += 1
    }
    v
  }

  def parseAddCall(rvb: RegionValueBuilder) {
    if (pos == line.length)
      parseError("empty call")

    var j = 0
    var mj = false
    if (callFieldMissing()) {
      mj = true
      pos += 1
    } else
      j = parseIntInCall()

    if (endFormatField()) {
      // haploid
      if (mj)
        rvb.setMissing()
      else
        rvb.addInt(Call1(j, phased = false))
      return
    }

    if (line(pos) != '|' && line(pos) != '/')
      parseError("parse error in call")
    val isPhased = line(pos) == '|'
    pos += 1

    var k = 0
    var mk = false
    if (callFieldMissing()) {
      mk = true
      pos += 1
    } else
      k = parseIntInCall()

    if (!endFormatField()) {
      if (line(pos) == '/' || line(pos) == '|')
        parseError("ploidy > 2 not supported") // FIXME: Allow N-ploidy when supported
      else
        parseError("parse error in call")
    }

    // treat partially missing like missing
    if (mj || mk)
      rvb.setMissing()
    else {
      rvb.addInt(Call2(j, k, phased = isPhased))
    }
  }

  def parseFormatInt(): Int = {
    if (endFormatField())
      parseError("empty integer")
    var mul = 1
    if (line(pos) == '-') {
      mul = -1
      pos += 1
    }
    var v = numericValue(line(pos))
    pos += 1
    while (!endFormatField()) {
      v = v * 10 + numericValue(line(pos))
      pos += 1
    }
    v * mul
  }

  def parseAddFormatInt(rvb: RegionValueBuilder) {
    if (formatFieldMissing()) {
      rvb.setMissing()
      pos += 1
    } else
      rvb.addInt(parseFormatInt())
  }

  def parseFormatString(): String = {
    val start = pos
    while (!endFormatField())
      pos += 1
    val end = pos
    line.substring(start, end)
  }

  def parseAddFormatString(rvb: RegionValueBuilder) {
    if (formatFieldMissing()) {
      rvb.setMissing()
      pos += 1
    } else
      rvb.addString(parseFormatString())
  }

  def parseFormatDouble(): Double = {
    val s = parseFormatString()
    s.toDouble
  }

  def parseAddFormatDouble(rvb: RegionValueBuilder) {
    if (formatFieldMissing()) {
      rvb.setMissing()
      pos += 1
    } else
      rvb.addDouble(parseFormatDouble())
  }

  def parseIntInFormatArray(): Int = {
    if (endFormatArrayField())
      parseError("empty integer")
    var mul = 1
    if (line(pos) == '-') {
      mul = -1
      pos += 1
    }
    var v = numericValue(line(pos))
    pos += 1
    while (!endFormatArrayField()) {
      v = v * 10 + numericValue(line(pos))
      pos += 1
    }
    v * mul
  }

  def parseStringInFormatArray(): String = {
    val start = pos
    while (!endFormatArrayField())
      pos += 1
    val end = pos
    line.substring(start, end)
  }

  def parseDoubleInFormatArray(): Double = {
    val s = parseStringInFormatArray()
    s.toDouble
  }

  def parseArrayElement[T](ab: MissingArrayBuilder[T], eltParser: () => T) {
    if (!arrayElementsRequired && formatArrayFieldMissing()) {
      ab.addMissing()
      pos += 1
    } else {
      ab += eltParser()
    }
  }

  def parseIntArrayElement() {
    if (!arrayElementsRequired && formatArrayFieldMissing()) {
      abi.addMissing()
      pos += 1
    } else {
      abi += parseIntInFormatArray()
    }
  }

  def parseDoubleArrayElement() {
    if (!arrayElementsRequired && formatArrayFieldMissing()) {
      abd.addMissing()
      pos += 1
    } else {
      abd += parseDoubleInFormatArray()
    }
  }

  def parseStringArrayElement() {
    if (!arrayElementsRequired && formatArrayFieldMissing()) {
      abs.addMissing()
      pos += 1
    } else {
      abs += parseStringInFormatArray()
    }
  }

  def parseAddFormatArrayInt(rvb: RegionValueBuilder) {
    if (formatFieldMissing()) {
      rvb.setMissing()
      pos += 1
    } else {
      assert(abi.length == 0)

      parseIntArrayElement()

      while (!endFormatField()) {
        pos += 1 // comma
        parseIntArrayElement()
      }

      rvb.startArray(abi.length)
      var i = 0
      while (i < abi.length) {
        if (abi.isMissing(i))
          rvb.setMissing()
        else
          rvb.addInt(abi(i))
        i += 1
      }
      rvb.endArray()

      abi.clear()
    }
  }

  def parseAddFormatArrayString(rvb: RegionValueBuilder) {
    if (formatFieldMissing()) {
      rvb.setMissing()
      pos += 1
    } else {
      assert(abs.length == 0)

      parseStringArrayElement()
      while (!endFormatField()) {
        pos += 1 // comma
        parseStringArrayElement()
      }

      rvb.startArray(abs.length)
      var i = 0
      while (i < abs.length) {
        rvb.addString(abs(i))
        i += 1
      }
      rvb.endArray()

      abs.clear()
    }
  }

  def parseAddFormatArrayDouble(rvb: RegionValueBuilder) {
    if (formatFieldMissing()) {
      rvb.setMissing()
      pos += 1
    } else {
      assert(abd.length == 0)

      parseDoubleArrayElement()
      while (!endFormatField()) {
        pos += 1 // comma
        parseDoubleArrayElement()
      }

      rvb.startArray(abd.length)
      var i = 0
      while (i < abd.length) {
        rvb.addDouble(abd(i))
        i += 1
      }
      rvb.endArray()

      abd.clear()
    }
  }
}

object FormatParser {
  def apply(gType: TStruct, format: String): FormatParser = {
    val formatFields = format.split(":")
    val formatFieldsSet = formatFields.toSet
    new FormatParser(
      gType,
      formatFields.map(f => gType.fieldIdx.getOrElse(f, -1)), // -1 means field has been pruned
      gType.fields.filter(f => !formatFieldsSet.contains(f.name)).map(_.index).toArray)
  }
}

class FormatParser(
  gType: TStruct,
  formatFieldGIndex: Array[Int],
  missingGIndices: Array[Int]) {

  def parseAddField(l: VCFLine, rvb: RegionValueBuilder, i: Int) {
    // negative j values indicate field is pruned
    val j = formatFieldGIndex(i)
    if (j == -1)
      l.skipFormatField()
    else {
      rvb.setFieldIndex(j)
      gType.types(j) match {
        case TCall(_) =>
          l.parseAddCall(rvb)
        case TInt32(_) =>
          l.parseAddFormatInt(rvb)
        case TFloat64(_) =>
          l.parseAddFormatDouble(rvb)
        case TString(_) =>
          l.parseAddFormatString(rvb)
        case TArray(TInt32(_), _) =>
          l.parseAddFormatArrayInt(rvb)
        case TArray(TFloat64(_), _) =>
          l.parseAddFormatArrayDouble(rvb)
        case TArray(TString(_), _) =>
          l.parseAddFormatArrayString(rvb)
      }
    }
  }

  def setFieldMissing(rvb: RegionValueBuilder, i: Int) {
    val idx = formatFieldGIndex(i)
    if (idx >= 0) {
      rvb.setFieldIndex(idx)
      rvb.setMissing()
    }
  }

  def parse(l: VCFLine, rvb: RegionValueBuilder) {
    rvb.startStruct() // g

    // FIXME do in bulk, add setDefinedIndex
    var i = 0
    while (i < missingGIndices.length) {
      val j = missingGIndices(i)
      rvb.setFieldIndex(j)
      rvb.setMissing()
      i += 1
    }

    parseAddField(l, rvb, 0)
    var end = l.endField()
    i = 1
    while (i < formatFieldGIndex.length) {
      if (end)
        setFieldMissing(rvb, i)
      else {
        l.nextFormatField()
        parseAddField(l, rvb, i)
        end = l.endField()
      }
      i += 1
    }

    // for error checking
    rvb.setFieldIndex(gType.size)

    rvb.endStruct() // g
  }
}

class ParseLineContext(typ: MatrixType, val infoFlagFieldNames: Set[String], headerLines: BufferedLineIterator) {
  val gType: TStruct = typ.entryType
  val infoSignature = typ.rowType.fieldOption("info").map(_.typ.asInstanceOf[TStruct]).orNull
  val hasRSID = typ.rowType.hasField("rsid")
  val hasQual = typ.rowType.hasField("qual")
  val hasFilters = typ.rowType.hasField("filters")
  val formatSignature = typ.entryType
  val hasEntryFields = formatSignature.size > 0

  val codec = new htsjdk.variant.vcf.VCFCodec()
  codec.readHeader(headerLines)

  val formatParsers = mutable.Map[String, FormatParser]()

  def getFormatParser(format: String): FormatParser = {
    formatParsers.get(format) match {
      case Some(fp) => fp
      case None =>
        val fp = FormatParser(gType, format)
        formatParsers += format -> fp
        fp
    }
  }
}

object LoadVCF {
  def warnDuplicates(ids: Array[String]) {
    val duplicates = ids.counter().filter(_._2 > 1)
    if (duplicates.nonEmpty) {
      warn(s"Found ${ duplicates.size } duplicate ${ plural(duplicates.size, "sample ID") }:\n  @1",
        duplicates.toArray.sortBy(-_._2).map { case (id, count) => s"""($count) "$id"""" }.truncatable("\n  "))
    }
  }

  def globAllVCFs(arguments: Array[String], hConf: hadoop.conf.Configuration, forcegz: Boolean = false): Array[String] = {
    val inputs = hConf.globAll(arguments)

    if (inputs.isEmpty)
      fatal("arguments refer to no files")

    inputs.foreach { input =>
      if (!input.endsWith(".vcf")
        && !input.endsWith(".vcf.bgz")) {
        if (input.endsWith(".vcf.gz")) {
          if (!forcegz)
            fatal(
              """.gz cannot be loaded in parallel. Is your file actually *block* gzipped?
                |If your file is actually block gzipped (even though its extension is .gz),
                |use force_bgz=True to ignore the file extension and treat this file as if
                |it were a .bgz file. If you are sure that you want to load a non-block
                |gzipped using the very slow, non-parallel algorithm, use force=True.""".stripMargin)
        } else
          fatal(s"unknown input file type `$input', expect .vcf[.bgz]")
      }
    }
    inputs
  }

  def headerNumberToString(line: VCFCompoundHeaderLine): String = line.getCountType match {
    case VCFHeaderLineCount.A => "A"
    case VCFHeaderLineCount.G => "G"
    case VCFHeaderLineCount.R => "R"
    case VCFHeaderLineCount.INTEGER => line.getCount.toString
    case VCFHeaderLineCount.UNBOUNDED => "."
  }

  def headerTypeToString(line: VCFCompoundHeaderLine): String = line.getType match {
    case VCFHeaderLineType.Integer => "Integer"
    case VCFHeaderLineType.Flag => "Flag"
    case VCFHeaderLineType.Float => "Float"
    case VCFHeaderLineType.Character => "Character"
    case VCFHeaderLineType.String => "String"
  }

  def headerField(line: VCFCompoundHeaderLine, i: Int, callFields: Set[String], arrayElementsRequired: Boolean = false): (Field, (String, Map[String, String]), Boolean) = {
    val id = line.getID
    val isCall = id == "GT" || callFields.contains(id)

    val baseType = (line.getType, isCall) match {
      case (VCFHeaderLineType.Integer, false) => TInt32()
      case (VCFHeaderLineType.Float, false) => TFloat64()
      case (VCFHeaderLineType.String, true) => TCall()
      case (VCFHeaderLineType.String, false) => TString()
      case (VCFHeaderLineType.Character, false) => TString()
      case (VCFHeaderLineType.Flag, false) => TBoolean()
      case (_, true) => fatal(s"Can only convert a header line with type `String' to a call type. Found `${ line.getType }'.")
    }

    val attrs = Map("Description" -> line.getDescription,
      "Number" -> headerNumberToString(line),
      "Type" -> headerTypeToString(line))

    val isFlag = line.getType == VCFHeaderLineType.Flag

    if (line.isFixedCount &&
      (line.getCount == 1 ||
        (isFlag && line.getCount == 0)))
      (Field(id, baseType, i), (id, attrs), isFlag)
    else if (baseType.isInstanceOf[TCall])
      fatal("fields in 'call_fields' must have 'Number' equal to 1.")
    else
      (Field(id, TArray(baseType.setRequired(arrayElementsRequired)), i), (id, attrs), isFlag)
  }

  def headerSignature[T <: VCFCompoundHeaderLine](lines: java.util.Collection[T],
    callFields: Set[String] = Set.empty[String], arrayElementsRequired: Boolean = false): (TStruct, VCFAttributes, Set[String]) = {
    val (fields, attrs, flags) = lines
      .zipWithIndex
      .map { case (line, i) => headerField(line, i, callFields, arrayElementsRequired) }
      .unzip3

    val flagFieldNames = fields.zip(flags)
      .flatMap { case (f, isFlag) => if (isFlag) Some(f.name) else None }
      .toSet

    (TStruct(fields.toArray), attrs.toMap, flagFieldNames)
  }

  def parseHeader(reader: HtsjdkRecordReader, lines: Array[String], arrayElementsRequired: Boolean = true): VCFHeaderInfo = {
    val codec = new htsjdk.variant.vcf.VCFCodec()
    val header = codec.readHeader(new BufferedLineIterator(lines.iterator.buffered))
      .getHeaderValue
      .asInstanceOf[htsjdk.variant.vcf.VCFHeader]

    // FIXME apply descriptions when HTSJDK is fixed to expose filter descriptions
    val filterAttrs: VCFAttributes = header
      .getFilterLines
      .toList
      // (ID, description)
      .map(line => (line.getID, Map("Description" -> "")))
      .toMap

    val infoHeader = header.getInfoHeaderLines
    val (infoSignature, infoAttrs, infoFlagFields) = headerSignature(infoHeader)

    val formatHeader = header.getFormatHeaderLines
    val (gSignature, formatAttrs, _) = headerSignature(formatHeader, reader.callFields, arrayElementsRequired = arrayElementsRequired)

    val vaSignature = TStruct(Array(
      Field("rsid", TString(), 0),
      Field("qual", TFloat64(), 1),
      Field("filters", TSet(TString()), 2),
      Field("info", infoSignature, 3)))

    val headerLine = lines.last
    if (!(headerLine(0) == '#' && headerLine(1) != '#'))
      fatal(
        s"""corrupt VCF: expected final header line of format `#CHROM\tPOS\tID...'
           |  found: @1""".stripMargin, headerLine)

    val sampleIds: Array[String] = headerLine.split("\t").drop(9)

    VCFHeaderInfo(
      sampleIds,
      infoSignature,
      vaSignature,
      gSignature,
      filterAttrs,
      infoAttrs,
      formatAttrs,
      infoFlagFields)
  }

  def getHeaderLines[T](hConf: Configuration, file: String): Array[String] = hConf.readFile(file) { s =>
    Source.fromInputStream(s)
      .getLines()
      .takeWhile { line => line(0) == '#' }
      .toArray
  }

  // parses the Variant (key), leaves the rest to f
  def parseLines[C](
    makeContext: () => C
  )(f: (C, VCFLine, RegionValueBuilder) => Unit
  )(lines: ContextRDD[RVDContext, WithContext[String]],
    t: Type,
    rg: Option[ReferenceGenome],
    contigRecoding: Map[String, String],
    arrayElementsRequired: Boolean,
    skipInvalidLoci: Boolean
  ): ContextRDD[RVDContext, RegionValue] = {
    lines.cmapPartitions { (ctx, it) =>
      new Iterator[RegionValue] {
        val region = ctx.region
        val rvb = ctx.rvb
        val rv = RegionValue(region)

        val context: C = makeContext()

        var present: Boolean = false

        def hasNext: Boolean = {
          while (!present && it.hasNext) {
            val lwc = it.next()
            val line = lwc.value
            try {
              val vcfLine = new VCFLine(line, arrayElementsRequired)
              rvb.start(t.physicalType)
              rvb.startStruct()
              present = vcfLine.parseAddVariant(rvb, rg, contigRecoding, skipInvalidLoci)
              if (present) {
                f(context, vcfLine, rvb)

                rvb.endStruct()
                rv.setOffset(rvb.end())
              } else
                rvb.clear()
            } catch {
              case e: VCFParseError =>
                val pos = e.pos
                val source = lwc.source

                val excerptStart = math.max(0, pos - 36)
                val excerptEnd = math.min(line.length, pos + 36)
                val excerpt = line.substring(excerptStart, excerptEnd)
                  .map { c => if (c == '\t') ' ' else c }

                val prefix = if (excerptStart > 0) "... " else ""
                val suffix = if (excerptEnd < line.length) " ..." else ""

                var caretPad = prefix.length + pos - excerptStart
                var pad = " " * caretPad

                fatal(s"${ source.locationString(pos) }: ${ e.msg }\n$prefix$excerpt$suffix\n$pad^\noffending line: @1\nsee the Hail log for the full offending line", line, e)
              case e: Throwable =>
                lwc.source.wrapException(e)
            }
          }
          present
        }

        def next(): RegionValue = {
          // call hasNext to advance if necessary
          if (!hasNext)
            throw new java.util.NoSuchElementException()
          present = false
          rv
        }
      }
    }
  }

<<<<<<< HEAD
  def pyApply(
    files: java.util.ArrayList[String],
    callFields: java.util.ArrayList[String],
    headerFile: String,
    minPartitions: Option[Int],
    dropSamples: Boolean,
    rg: String,
    contigRecoding: java.util.Map[String, String],
    arrayElementsRequired: Boolean,
    skipInvalidLoci: Boolean,
    gzAsBGZ: Boolean,
    forceGZ: Boolean,
    partitionsJSON: String
  ): MatrixTable = {
    val reader = MatrixVCFReader(
      files.asScala.toFastIndexedSeq,
      callFields.asScala.toSet,
      Option(headerFile),
      minPartitions,
      Option(rg),
      Option(contigRecoding).map(_.asScala.toMap).getOrElse(Map.empty[String, String]),
      arrayElementsRequired,
      skipInvalidLoci,
      gzAsBGZ,
      forceGZ,
      partitionsJSON
    )
    new MatrixTable(HailContext.get, MatrixRead(reader.fullType, dropSamples, dropRows = false, reader))
  }

=======
>>>>>>> f3d48b85
  def parseHeaderMetadata(hc: HailContext, reader: HtsjdkRecordReader, headerFile: String): VCFMetadata = {
    val hConf = hc.hadoopConf
    val headerLines = getHeaderLines(hConf, headerFile)
    val VCFHeaderInfo(_, _, _, _, filterAttrs, infoAttrs, formatAttrs, _) = parseHeader(reader, headerLines)

    Map("filter" -> filterAttrs, "info" -> infoAttrs, "format" -> formatAttrs)
  }

  def parseLine(
    reader: HtsjdkRecordReader,
    c: ParseLineContext,
    l: VCFLine,
    rvb: RegionValueBuilder,
    dropSamples: Boolean = false
  ): Unit = {
    val vc = c.codec.decode(l.line)
    val nSamples = if (!dropSamples) vc.getNSamples else 0

    reader.readVariantInfo(vc, rvb, c.hasRSID, c.hasQual, c.hasFilters, c.infoSignature, c.infoFlagFieldNames)

    rvb.startArray(nSamples) // gs

    if (nSamples > 0) {
      if (!c.hasEntryFields) {
        var i = 0
        while (i < nSamples) {
          rvb.startStruct()
          rvb.endStruct()
          i += 1
        }
      } else {
        // l is pointing at qual
        var i = 0
        while (i < 3) { // qual, filter, info
          l.skipField()
          l.nextField()
          i += 1
        }

        val format = l.parseString()
        l.nextField()

        val fp = c.getFormatParser(format)

        fp.parse(l, rvb)
        i = 1
        while (i < nSamples) {
          l.nextField()
          fp.parse(l, rvb)
          i += 1
        }
      }
    }
    rvb.endArray()
  }
}

<<<<<<< HEAD
case class PartitionedVCFPartition(index: Int, chrom: String, start: Int, end: Int, reg: Array[TbiPair]) extends Partition

class PartitionedVCFRDD(
  @(transient@param) sc: SparkContext,
  file: String,
  @(transient@param) _partitions: Array[Partition]
) extends RDD[String](sc, Seq()) {
  protected def getPartitions: Array[Partition] = _partitions
  val confBc = sc.broadcast(new SerializableHadoopConfiguration(sc.hadoopConfiguration))

  def compute(split: Partition, context: TaskContext): Iterator[String] = {
    val p = split.asInstanceOf[PartitionedVCFPartition]

    val lines = new TabixLineIterator(confBc, file, p.reg)

    // clean up
    val context = TaskContext.get
    context.addTaskCompletionListener { context =>
      lines.close()
    }

    val it = new Iterator[String] {
      private var l = lines.next()

      def hasNext: Boolean = l != null

      def next(): String = {
        assert(l != null)
        val n = l
        l = lines.next()
        if (l == null)
          lines.close()
        n
      }
    }

    it.filter { l =>
      var t1 = l.indexOf('\t')
      val t2 = l.indexOf('\t', t1 + 1)

      val chrom = l.substring(0, t1)
      val pos = l.substring(t1 + 1, t2).toInt

      assert(chrom == p.chrom)
      p.start <= pos && pos <= p.end
    }
  }
}

=======
>>>>>>> f3d48b85
case class MatrixVCFReader(
  files: Seq[String],
  callFields: Set[String],
  headerFile: Option[String],
  minPartitions: Option[Int],
  rg: Option[String],
  contigRecoding: Map[String, String],
  arrayElementsRequired: Boolean,
  skipInvalidLoci: Boolean,
  gzAsBGZ: Boolean,
  forceGZ: Boolean,
  partitionsJSON: String) extends MatrixReader {

  private val hc = HailContext.get
  private val sc = hc.sc
  private val hConf = sc.hadoopConfiguration
  private val referenceGenome = rg.map(ReferenceGenome.getReference)

  referenceGenome.foreach(_.validateContigRemap(contigRecoding))

  private val inputs = LoadVCF.globAllVCFs(hConf.globAll(files), hConf, gzAsBGZ || forceGZ)

  private val reader = new HtsjdkRecordReader(callFields)

  private val headerLines1 = getHeaderLines(hConf, headerFile.getOrElse(inputs.head))
  private val header1 = parseHeader(reader, headerLines1, arrayElementsRequired = arrayElementsRequired)

  if (headerFile.isEmpty) {
    val confBc = sc.broadcast(new SerializableHadoopConfiguration(hConf))
    val header1Bc = sc.broadcast(header1)

    val localReader = reader
    val localInputs = inputs
    val localArrayElementsRequired = arrayElementsRequired
    sc.parallelize(inputs.tail, math.max(1, inputs.length - 1)).foreach { file =>
      val hConf = confBc.value.value
      val hd = parseHeader(localReader, getHeaderLines(hConf, file), arrayElementsRequired = localArrayElementsRequired)
      val hd1 = header1Bc.value

      if (hd1.sampleIds.length != hd.sampleIds.length) {
        fatal(
          s"""invalid sample IDs: expected same number of samples for all inputs.
             | ${ localInputs(0) } has ${ hd1.sampleIds.length } ids and
             | ${ file } has ${ hd.sampleIds.length } ids.
           """.stripMargin)
      }

      hd1.sampleIds.iterator.zipAll(hd.sampleIds.iterator, None, None)
        .zipWithIndex.foreach { case ((s1, s2), i) =>
        if (s1 != s2) {
          fatal(
            s"""invalid sample IDs: expected sample ids to be identical for all inputs. Found different sample IDs at position $i.
               |    ${ localInputs(0) }: $s1
               |    $file: $s2""".stripMargin)
        }
      }

      if (hd1.genotypeSignature != hd.genotypeSignature)
        fatal(
          s"""invalid genotype signature: expected signatures to be identical for all inputs.
             |   ${ localInputs(0) }: ${ hd1.genotypeSignature.toString }
             |   $file: ${ hd.genotypeSignature.toString }""".stripMargin)

      if (hd1.vaSignature != hd.vaSignature)
        fatal(
          s"""invalid variant annotation signature: expected signatures to be identical for all inputs.
             |   ${ localInputs(0) }: ${ hd1.vaSignature.toString }
             |   $file: ${ hd.vaSignature.toString }""".stripMargin)
    }
  } else {
    warn("Loading user-provided header file. The sample IDs, " +
      "INFO fields, and FORMAT fields were not checked for agreement with input data.")
  }

  private val VCFHeaderInfo(sampleIDs, infoSignature, vaSignature, genotypeSignature, _, _, _, infoFlagFieldNames) = header1

  private val nCols: Int = sampleIDs.length

  val columnCount: Option[Int] = Some(nCols)

  val partitionCounts: Option[IndexedSeq[Long]] = None

  LoadVCF.warnDuplicates(sampleIDs)

  val locusType = TLocus.schemaFromRG(referenceGenome)
  private val kType = TStruct("locus" -> locusType, "alleles" -> TArray(TString()))

  val fullType: MatrixType = MatrixType.fromParts(
    TStruct.empty(),
    colType = TStruct("s" -> TString()),
    colKey = Array("s"),
    rowType = kType ++ vaSignature,
    rowKey = Array("locus", "alleles"),
    entryType = genotypeSignature)

  val partitioner = if (partitionsJSON != null) {
    assert(inputs.length == 1)
    assert(minPartitions.isEmpty)
    assert(hConf.exists(inputs.head + ".tbi"))

    val pkType = TArray(TInterval(TStruct("locus" -> locusType)))
    val jv = JsonMethods.parse(partitionsJSON)
    val rangeBounds = JSONAnnotationImpex.importAnnotation(jv, pkType)

    new RVDPartitioner(
      Array("locus"),
      fullType.rowKeyStruct,
      rangeBounds.asInstanceOf[IndexedSeq[Interval]])
  } else
    null

  private lazy val lines = {
    hc.maybeGZipAsBGZip(gzAsBGZ) {
      ContextRDD.textFilesLines[RVDContext](sc, inputs, minPartitions)
    }
  }

  private lazy val coercer = RVD.makeCoercer(
    fullType.canonicalRVDType,
    1,
    parseLines(
      () => ()
    )((c, l, rvb) => ()
    )(lines,
      fullType.rowKeyStruct,
      referenceGenome,
      contigRecoding,
      arrayElementsRequired,
      skipInvalidLoci))

  def apply(mr: MatrixRead): MatrixValue = {
    val reader = new HtsjdkRecordReader(callFields)
    val headerLinesBc = sc.broadcast(headerLines1)

    val requestedType = mr.typ
    assert(PruneDeadFields.isSupertype(requestedType, fullType))

    val localTyp = mr.typ
    val localInfoFlagFieldNames = infoFlagFieldNames

    val dropSamples = mr.dropCols
    val localSampleIDs: Array[String] = if (dropSamples) Array.empty[String] else sampleIDs

    val rvd = if (mr.dropRows)
      RVD.empty(sc, requestedType.canonicalRVDType)
    else
      coercer.coerce(requestedType.canonicalRVDType, parseLines { () =>
        new ParseLineContext(localTyp,
          localInfoFlagFieldNames,
          new BufferedLineIterator(headerLinesBc.value.iterator.buffered))
      } { (c, l, rvb) => LoadVCF.parseLine(reader, c, l, rvb, dropSamples) }(
        lines, requestedType.rvRowType, referenceGenome, contigRecoding, arrayElementsRequired, skipInvalidLoci
      ))

    MatrixValue(requestedType,
      BroadcastRow(Row.empty, requestedType.globalType, sc),
      BroadcastIndexedSeq(localSampleIDs.map(Annotation(_)), TArray(requestedType.colType), sc),
      rvd
    )
  }
}

object ImportVCFs {
  def pyApply(
    files: java.util.ArrayList[String],
    callFields: java.util.ArrayList[String],
    rg: String,
    contigRecoding: java.util.Map[String, String],
    arrayElementsRequired: Boolean,
    skipInvalidLoci: Boolean,
    gzAsBGZ: Boolean,
    forceGZ: Boolean,
    partitionsJSON: String
  ): Array[MatrixTable] = {
    val reader = VCFsReader(
      files.asScala.toArray,
      callFields.asScala.toSet,
      Option(rg),
      Option(contigRecoding).map(_.asScala.toMap).getOrElse(Map.empty[String, String]),
      arrayElementsRequired,
      skipInvalidLoci,
      gzAsBGZ,
      forceGZ,
      partitionsJSON)

    reader.read()
  }
}

case class VCFInfo(
  headerLines: Array[String],
  sampleIDs: Array[String],
  infoFlagFieldNames: Set[String],
  typ: MatrixType,
  partitions: Array[Partition])

case class VCFsReader(
  files: Array[String],
  callFields: Set[String],
  rg: Option[String],
  contigRecoding: Map[String, String],
  arrayElementsRequired: Boolean,
  skipInvalidLoci: Boolean,
  gzAsBGZ: Boolean,
  forceGZ: Boolean,
  partitionsJSON: String) {

  private val hc = HailContext.get
  private val sc = hc.sc
  private val hConf = sc.hadoopConfiguration
  private val referenceGenome = rg.map(ReferenceGenome.getReference)

  referenceGenome.foreach(_.validateContigRemap(contigRecoding))

  private val locusType = TLocus.schemaFromRG(referenceGenome)
  private val rowKeyType = TStruct("locus" -> locusType)

  val partitioner: RVDPartitioner = {
    val pkType = TArray(TInterval(TStruct("locus" -> locusType)))
    val jv = JsonMethods.parse(partitionsJSON)
    val rangeBounds = JSONAnnotationImpex.importAnnotation(jv, pkType)

    new RVDPartitioner(
      Array("locus"),
      rowKeyType,
      rangeBounds.asInstanceOf[IndexedSeq[Interval]])
  }

  private val fileInfo = {
    val confBc = sc.broadcast(new SerializableHadoopConfiguration(hConf))

    val localLocusType = locusType
    val localReader = new HtsjdkRecordReader(callFields)
    val localFiles = files
    val localArrayElementsRequired = arrayElementsRequired
    val localRangeBounds = partitioner.rangeBounds

    sc.parallelize(localFiles, localFiles.length).map { file =>
      val hConf = confBc.value.value
      val headerLines = getHeaderLines(hConf, file)
      val header = parseHeader(localReader, headerLines, arrayElementsRequired = localArrayElementsRequired)
      val VCFHeaderInfo(_, infoSignature, vaSignature, genotypeSignature, _, _, _, infoFlagFieldNames) = header

      val kType = TStruct("locus" -> localLocusType, "alleles" -> TArray(TString()))

      val typ = MatrixType.fromParts(
        TStruct.empty(),
        colType = TStruct("s" -> TString()),
        colKey = Array("s"),
        rowType = kType ++ vaSignature,
        rowKey = Array("locus"), // "alleles"
        entryType = genotypeSignature)

      val partitions = {
        val r = new TabixReader(file)
        localRangeBounds.zipWithIndex.map { case (b, i) =>
          if (!(b.includesStart && b.includesEnd))
            fatal("range bounds must be inclusive")

          val start = b.start.asInstanceOf[Row].getAs[Locus](0)
          val end = b.end.asInstanceOf[Row].getAs[Locus](0)
          if (start.contig != end.contig)
            fatal(s"partion spec must not cross contig boundaries, start: ${ start.contig } | end: ${ end.contig }")

          val contig = start.contig
          val startPos = start.position
          val endPos = end.position

          val tid = r.chr2tid(contig)
          val reg = r.queryPairs(tid, startPos - 1, endPos)

          val p: Partition = PartitionedVCFPartition(i, start.contig, start.position, end.position, reg)
          p
        }
          .toArray
      }

      VCFInfo(headerLines, header.sampleIds, infoFlagFieldNames, typ, partitions)
    }
      .collect()
  }

  def readFile(reader: HtsjdkRecordReader, file: String, i: Int): MatrixTable = {
    val VCFInfo(headerLines, sampleIDs, localInfoFlagFieldNames, typ, partitions) = fileInfo(i)

    val lines = ContextRDD.weaken[RVDContext](
      new PartitionedVCFRDD(sc, file, partitions)
        .map(l =>
          WithContext(l, Context(l, file, None))))

    val parsedLines = parseLines { () =>
      new ParseLineContext(typ,
        localInfoFlagFieldNames,
        new BufferedLineIterator(headerLines.iterator.buffered))
    } { (c, l, rvb) => LoadVCF.parseLine(reader, c, l, rvb) }(
      lines, typ.rvRowType, referenceGenome, contigRecoding, arrayElementsRequired, skipInvalidLoci
    )

    val rvd = RVD(typ.canonicalRVDType,
      partitioner,
      parsedLines)

    new MatrixTable(hc,
      MatrixLiteral(
        MatrixValue(typ,
          BroadcastRow(Row.empty, typ.globalType, sc),
          BroadcastIndexedSeq(sampleIDs.map(Annotation(_)), TArray(typ.colType), sc),
          rvd)))
  }

  def read(): Array[MatrixTable] = {
    val reader = new HtsjdkRecordReader(callFields)
    files.zipWithIndex.map { case (file, i) =>
      readFile(reader, file, i)
    }
  }
}<|MERGE_RESOLUTION|>--- conflicted
+++ resolved
@@ -850,39 +850,6 @@
     }
   }
 
-<<<<<<< HEAD
-  def pyApply(
-    files: java.util.ArrayList[String],
-    callFields: java.util.ArrayList[String],
-    headerFile: String,
-    minPartitions: Option[Int],
-    dropSamples: Boolean,
-    rg: String,
-    contigRecoding: java.util.Map[String, String],
-    arrayElementsRequired: Boolean,
-    skipInvalidLoci: Boolean,
-    gzAsBGZ: Boolean,
-    forceGZ: Boolean,
-    partitionsJSON: String
-  ): MatrixTable = {
-    val reader = MatrixVCFReader(
-      files.asScala.toFastIndexedSeq,
-      callFields.asScala.toSet,
-      Option(headerFile),
-      minPartitions,
-      Option(rg),
-      Option(contigRecoding).map(_.asScala.toMap).getOrElse(Map.empty[String, String]),
-      arrayElementsRequired,
-      skipInvalidLoci,
-      gzAsBGZ,
-      forceGZ,
-      partitionsJSON
-    )
-    new MatrixTable(HailContext.get, MatrixRead(reader.fullType, dropSamples, dropRows = false, reader))
-  }
-
-=======
->>>>>>> f3d48b85
   def parseHeaderMetadata(hc: HailContext, reader: HtsjdkRecordReader, headerFile: String): VCFMetadata = {
     val hConf = hc.hadoopConf
     val headerLines = getHeaderLines(hConf, headerFile)
@@ -940,7 +907,6 @@
   }
 }
 
-<<<<<<< HEAD
 case class PartitionedVCFPartition(index: Int, chrom: String, start: Int, end: Int, reg: Array[TbiPair]) extends Partition
 
 class PartitionedVCFRDD(
@@ -990,8 +956,6 @@
   }
 }
 
-=======
->>>>>>> f3d48b85
 case class MatrixVCFReader(
   files: Seq[String],
   callFields: Set[String],
