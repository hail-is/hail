package is.hail.io.fs

import is.hail.backend.BroadcastValue
import is.hail.io.compress.{BGzipInputStream, BGzipOutputStream}
import is.hail.io.fs.FSUtil.{containsWildcard, dropTrailingSlash}
import is.hail.services._
import is.hail.utils._
import is.hail.{HailContext, HailFeatureFlags}
import org.apache.commons.compress.compressors.gzip.GzipCompressorInputStream
import org.apache.commons.io.IOUtils
import org.apache.hadoop

import java.io._
import java.nio.ByteBuffer
import java.nio.charset._
import java.nio.file.FileSystems
import java.util.zip.GZIPOutputStream
import scala.collection.mutable
import scala.io.Source

trait Positioned {
  def getPosition: Long
}

trait Seekable extends Positioned {
  def seek(pos: Long): Unit
}

class WrappedSeekableDataInputStream(is: SeekableInputStream) extends DataInputStream(is) with Seekable {
  def getPosition: Long = is.getPosition

  def seek(pos: Long): Unit = is.seek(pos)
}

class WrappedPositionedDataOutputStream(os: PositionedOutputStream) extends DataOutputStream(os) with Positioned {
  def getPosition: Long = os.getPosition
}

class WrappedPositionOutputStream(os: OutputStream) extends OutputStream with Positioned {
  private[this] var count: Long = 0L

  override def flush(): Unit = os.flush()

  override def write(i: Int): Unit = {
    os.write(i)
    count += 1
  }

  override def write(bytes: Array[Byte], off: Int, len: Int): Unit = {
    os.write(bytes, off, len)
  }

  override def close(): Unit = {
    os.close()
  }

  def getPosition: Long = count
}

trait FSURL[T <: FSURL[T]] {
  def getPath: String
  def addPathComponent(component: String): T
  def fromString(s: String): T

  override def toString(): String
}

trait FileStatus {
  def getPath: String
  def getModificationTime: java.lang.Long
  def getLen: Long
  def isDirectory: Boolean
  def isSymlink: Boolean
  def isFile: Boolean
  def getOwner: String
}

class BlobStorageFileStatus(path: String, modificationTime: java.lang.Long, size: Long, isDir: Boolean) extends FileStatus {
  def getPath: String = path
  def getModificationTime: java.lang.Long = modificationTime
  def getLen: Long = size
  def isDirectory: Boolean = isDir
  def isFile: Boolean = !isDir
  def isSymlink: Boolean = false
  def getOwner: String = null
}

trait CompressionCodec {
  def makeInputStream(is: InputStream): InputStream

  def makeOutputStream(os: OutputStream): OutputStream
}

object GZipCompressionCodec extends CompressionCodec {
  // java.util.zip.GZIPInputStream does not support concatenated files/multiple blocks
  def makeInputStream(is: InputStream): InputStream = new GzipCompressorInputStream(is, true)

  def makeOutputStream(os: OutputStream): OutputStream = new GZIPOutputStream(os)
}

object BGZipCompressionCodec extends CompressionCodec {
  def makeInputStream(is: InputStream): InputStream = new BGzipInputStream(is)

  def makeOutputStream(os: OutputStream): OutputStream = new BGzipOutputStream(os)
}

object FSUtil {
  def dropTrailingSlash(path: String): String = {
    if (path.isEmpty)
      return path

    if (path.last != '/')
      return path

    var i = path.length - 1
    while (i > 0 && path(i - 1) == '/')
      i -= 1
    path.substring(0, i)
  }

  def containsWildcard(path: String): Boolean = {
    var i = 0
    while (i < path.length) {
      val c = path(i)
      if (c == '\\') {
        i += 1
        if (i < path.length)
          i += 1
        else
          return false
      } else if (c == '*' || c == '{' || c == '?' || c == '[')
        return true

      i += 1
    }

    false
  }
}

abstract class FSSeekableInputStream extends InputStream with Seekable {
  protected[this] var closed: Boolean = false
  private[this] var pos: Long = 0
  private[this] var eof: Boolean = false

  protected[this] val bb: ByteBuffer = ByteBuffer.allocate(8 * 1024 * 1024)
  bb.limit(0)

  def fill(): Int

  override def read(): Int = {
    if (eof)
      return -1

    if (bb.remaining() == 0) {
      val nRead = fill()
      if (nRead == -1) {
        eof = true
        return -1
      }
    }

    pos += 1
    bb.get().toInt & 0xff
  }

  override def read(bytes: Array[Byte], off: Int, len: Int): Int = {
    if (eof)
      return -1

    if (bb.remaining() == 0) {
      val nRead = fill()
      if (nRead == -1) {
        eof = true
        return -1
      }
    }

    val toTransfer = math.min(len, bb.remaining())
    bb.get(bytes, off, toTransfer)
    pos += toTransfer
    toTransfer
  }

  protected def physicalSeek(newPos: Long): Unit

  def seek(newPos: Long): Unit = {
    eof = false
    val distance = newPos - pos
    val bufferSeekPosition = bb.position() + distance
    if (bufferSeekPosition >= 0 && bufferSeekPosition < bb.limit()) {
      assert(bufferSeekPosition <= Int.MaxValue)
      bb.position(bufferSeekPosition.toInt)
    } else {
      bb.clear()
      bb.limit(0)
      if (bb.remaining() != 0) {
        assert(false, bb.remaining().toString())
      }
      physicalSeek(newPos)
    }
    pos = newPos
  }

  def getPosition: Long = pos
}

abstract class FSPositionedOutputStream(val capacity: Int) extends OutputStream with Positioned {
  protected[this] var closed: Boolean = false
  protected[this] val bb: ByteBuffer = ByteBuffer.allocate(capacity)
  protected[this] var pos: Long = 0

   def flush(): Unit

   def write(i: Int): Unit = {
    if (bb.remaining() == 0)
      flush()
    bb.put(i.toByte)
    pos += 1
  }

   override def write(bytes: Array[Byte], off: Int, len: Int): Unit = {
    var i = off
    var remaining = len
    while (remaining > 0) {
      if (bb.remaining() == 0)
        flush()
      val toTransfer = math.min(bb.remaining(), remaining)
      bb.put(bytes, i, toTransfer)
      i += toTransfer
      remaining -= toTransfer
      pos += toTransfer
    }
  }

  def getPosition: Long = pos
}

object FS {
  def cloudSpecificCacheableFS(
    credentialsPath: String,
    flags: Option[HailFeatureFlags]
  ): FS = retryTransientErrors {
    val cloudSpecificFS = using(new FileInputStream(credentialsPath)) { is =>
      val credentialsStr = Some(IOUtils.toString(is, Charset.defaultCharset()))
      sys.env.get("HAIL_CLOUD") match {
        case Some("gcp") =>
          val requesterPaysConfiguration = flags.flatMap { flags =>
            RequesterPaysConfiguration.fromFlags(
              flags.get("gcs_requester_pays_project"), flags.get("gcs_requester_pays_buckets")
            )
          }
          new GoogleStorageFS(credentialsStr, requesterPaysConfiguration).asCacheable()
        case Some("azure") =>
          new AzureStorageFS(credentialsStr).asCacheable()
        case Some(cloud) =>
          throw new IllegalArgumentException(s"Bad cloud: $cloud")
        case None =>
          throw new IllegalArgumentException(s"HAIL_CLOUD must be set.")
      }
    }

    new RouterFS(Array(cloudSpecificFS, new HadoopFS(new SerializableHadoopConfiguration(new hadoop.conf.Configuration()))))
  }
}

trait FS extends Serializable {
  type URL <: FSURL[URL]

  def validUrl(filename: String): Boolean

  def openCachedNoCompression(filename: String): SeekableDataInputStream = openNoCompression(filename)

  def createCachedNoCompression(filename: String): PositionedDataOutputStream = createNoCompression(filename)

  def writeCached(filename: String)(writer: PositionedDataOutputStream => Unit) = writePDOS(filename)(writer)

  def getCodecFromExtension(extension: String, gzAsBGZ: Boolean = false): CompressionCodec = {
    extension match {
      case ".gz" =>
        if (gzAsBGZ)
          BGZipCompressionCodec
        else
          GZipCompressionCodec
      case ".bgz" =>
        BGZipCompressionCodec
      case ".tbi" =>
        BGZipCompressionCodec
      case _ =>
        null
    }
  }

  def getCodecFromPath(path: String, gzAsBGZ: Boolean = false): CompressionCodec =
    getCodecFromExtension(getExtension(path), gzAsBGZ)

  def getExtension(path: String): String = {
    var i = path.length - 1
    while (i >= 0) {
      if (i == 0)
        return ""

      val c = path(i)
      if (c == '.') {
        if (path(i - 1) == '/')
          return ""
        else
          return path.substring(i)
      }
      if (c == '/')
        return ""
      i -= 1
    }

    throw new AssertionError("unreachable")
  }

  def stripCodecExtension(path: String): String = {
    val ext = getCodecExtension(path)
    path.dropRight(ext.length)
  }

  def getCodecExtension(path: String): String = {
    val ext = getExtension(path)
    if (ext == ".gz" || ext == ".bgz" || ext == ".tbi")
      ext
    else
      ""
  }

  final def openNoCompression(filename: String): SeekableDataInputStream = openNoCompression(filename, false)
  def openNoCompression(filename: String, _debug: Boolean): SeekableDataInputStream

  def readNoCompression(filename: String): Array[Byte] = retryTransientErrors {
    using(openNoCompression(filename)) { is =>
      IOUtils.toByteArray(is)
    }
  }

  def createNoCompression(filename: String): PositionedDataOutputStream

  def mkDir(dirname: String): Unit = ()

  def delete(filename: String, recursive: Boolean)

  def listStatus(filename: String): Array[FileStatus]

  def listStatus(url: URL): Array[FileStatus] = listStatus(url.toString)

  def glob(filename: String): Array[FileStatus]

  def globWithPrefix(prefix: URL, path: String) = {
    val components =
      if (path == "")
        Array.empty[String]
      else
        path.split("/")

    val javaFS = FileSystems.getDefault

    val ab = new mutable.ArrayBuffer[FileStatus]()
    def f(prefix: URL, fs: FileStatus, i: Int): Unit = {
      assert(!prefix.getPath.endsWith("/"), prefix)

      if (i == components.length) {
        var t = fs
        if (t == null) {
          try {
            t = fileStatus(prefix)
          } catch {
            case _: FileNotFoundException =>
          }
        }
        if (t != null)
          ab += t
      }

      if (i < components.length) {
        val c = components(i)
        if (containsWildcard(c)) {
          val m = javaFS.getPathMatcher(s"glob:$c")
          for (cfs <- listStatus(prefix)) {
            val p = dropTrailingSlash(cfs.getPath)
            val d = p.drop(prefix.toString.length + 1)
            if (m.matches(javaFS.getPath(d))) {
              f(prefix.fromString(p), cfs, i + 1)
            }
          }
        } else
          f(prefix.addPathComponent(c), null, i + 1)
      }
    }

    f(prefix, null, 0)
    ab.toArray
  }

  def globAll(filenames: Iterable[String]): Array[String] =
    globAllStatuses(filenames).map(_.getPath)

  def globAllStatuses(filenames: Iterable[String]): Array[FileStatus] = filenames.flatMap(glob).toArray

  def fileStatus(filename: String): FileStatus

<<<<<<< HEAD
  /** Return a base64-encoded checksum of the contexts of filename */
  def fileChecksum(filename: String): Array[Byte]
=======
  def fileStatus(url: URL): FileStatus = fileStatus(url.toString)
>>>>>>> d6154264

  def makeQualified(path: String): String

  def deleteOnExit(filename: String): Unit = {
    Runtime.getRuntime.addShutdownHook(
      new Thread(() => delete(filename, recursive = false)))
  }

  def open(path: String, codec: CompressionCodec, _debug: Boolean = false): InputStream = {
    val is = openNoCompression(path, _debug)
    if (codec != null)
      codec.makeInputStream(is)
    else
      is

  }

  def open(path: String): InputStream =
    open(path, gzAsBGZ = false)

  def open(path: String, gzAsBGZ: Boolean): InputStream =
    open(path, getCodecFromPath(path, gzAsBGZ))

  def create(path: String): OutputStream = {
    val os = createNoCompression(path)

    val codec = getCodecFromPath(path, gzAsBGZ = false)
    if (codec != null)
      codec.makeOutputStream(os)
    else
      os
  }

  def write(filename: String)(writer: OutputStream => Unit) =
    using(create(filename))(writer)

  def writePDOS(filename: String)(writer: PositionedDataOutputStream => Unit) =
    using(create(filename))(os => writer(outputStreamToPositionedDataOutputStream(os)))

  def getFileSize(filename: String): Long = fileStatus(filename).getLen

  def isFile(filename: String): Boolean = {
    try {
      fileStatus(filename).isFile
    } catch {
      case _: FileNotFoundException => false
    }
  }

  def isDir(filename: String): Boolean = {
    try {
      fileStatus(filename).isDirectory
    } catch {
      case _: FileNotFoundException => false
    }
  }

  def exists(filename: String): Boolean = {
    try {
      fileStatus(filename)
      true
    } catch {
      case _: FileNotFoundException => false
    }
  }

  def copy(src: String, dst: String, deleteSource: Boolean = false) {
    using(openNoCompression(src)) { is =>
      using(createNoCompression(dst)) { os =>
        IOUtils.copy(is, os)
      }
    }
    if (deleteSource)
      delete(src, recursive = false)
  }

  def copyRecode(src: String, dst: String, deleteSource: Boolean = false) {
    using(open(src)) { is =>
      using(create(dst)) { os =>
        IOUtils.copy(is, os)
      }
    }
    if (deleteSource)
      delete(src, recursive = false)
  }

  def readLines[T](filename: String, filtAndReplace: TextInputFilterAndReplace = TextInputFilterAndReplace())(reader: Iterator[WithContext[String]] => T): T = {
    using(open(filename)) {
      is =>
        val lines = Source.fromInputStream(is)
          .getLines()
          .zipWithIndex
          .map {
            case (value, position) =>
              val source = Context(value, filename, Some(position))
              WithContext(value, source)
          }
        reader(filtAndReplace(lines))
    }
  }

  def writeTable(filename: String, lines: Traversable[String], header: Option[String] = None): Unit = {
    using(new OutputStreamWriter(create(filename))) { fw =>
      header.foreach { h =>
        fw.write(h)
        fw.write('\n')
      }
      lines.foreach { line =>
        fw.write(line)
        fw.write('\n')
      }
    }
  }

  def copyMerge(
    sourceFolder: String,
    destinationFile: String,
    numPartFilesExpected: Int,
    deleteSource: Boolean = true,
    header: Boolean = true,
    partFilesOpt: Option[IndexedSeq[String]] = None
  ) {
    if (!exists(sourceFolder + "/_SUCCESS"))
      fatal("write failed: no success indicator found")

    delete(destinationFile, recursive = true) // overwriting by default

    val headerFileStatus = glob(sourceFolder + "/header")

    if (header && headerFileStatus.isEmpty)
      fatal(s"Missing header file")
    else if (!header && headerFileStatus.nonEmpty)
      fatal(s"Found unexpected header file")

    val partFileStatuses = partFilesOpt match {
      case None => glob(sourceFolder + "/part-*")
      case Some(files) => files.map(f => fileStatus(sourceFolder + "/" + f)).toArray
    }
    val sortedPartFileStatuses = partFileStatuses.sortBy(fs => getPartNumber(new hadoop.fs.Path(fs.getPath).getName))
    if (sortedPartFileStatuses.length != numPartFilesExpected)
      fatal(s"Expected $numPartFilesExpected part files but found ${ sortedPartFileStatuses.length }")

    val filesToMerge = headerFileStatus ++ sortedPartFileStatuses

    info(s"merging ${ filesToMerge.length } files totalling " +
      s"${ readableBytes(sortedPartFileStatuses.map(_.getLen).sum) }...")

    val (_, dt) = time {
      copyMergeList(filesToMerge, destinationFile, deleteSource)
    }

    info(s"while writing:\n    $destinationFile\n  merge time: ${ formatTime(dt) }")

    if (deleteSource) {
      delete(sourceFolder, recursive = true)
      if (header)
        delete(sourceFolder + ".header", recursive = false)
    }
  }

  def copyMergeList(srcFileStatuses: Array[FileStatus], destFilename: String, deleteSource: Boolean = true) {
    val codec = Option(getCodecFromPath(destFilename))
    val isBGzip = codec.exists(_ == BGZipCompressionCodec)

    require(srcFileStatuses.forall {
      fileStatus => fileStatus.getPath != destFilename && fileStatus.isFile
    })

    using(createNoCompression(destFilename)) { os =>

      var i = 0
      while (i < srcFileStatuses.length) {
        val fileStatus = srcFileStatuses(i)
        val lenAdjust: Long = if (isBGzip && i < srcFileStatuses.length - 1)
          -28
        else
          0
        using(openNoCompression(fileStatus.getPath)) { is =>
          hadoop.io.IOUtils.copyBytes(is, os,
            fileStatus.getLen + lenAdjust,
            false)
        }
        i += 1
      }
    }

    if (deleteSource) {
      srcFileStatuses.foreach { fileStatus =>
        delete(fileStatus.getPath.toString, recursive = true)
      }
    }
  }

  def concatenateFiles(sourceNames: Array[String], destFilename: String): Unit = {
    val fileStatuses = sourceNames.map(fileStatus(_))

    info(s"merging ${ fileStatuses.length } files totalling " +
      s"${ readableBytes(fileStatuses.map(_.getLen).sum) }...")

    val (_, timing) = time(copyMergeList(fileStatuses, destFilename, deleteSource = false))

    info(s"while writing:\n    $destFilename\n  merge time: ${ formatTime(timing) }")
  }

  def touch(filename: String): Unit = {
    using(createNoCompression(filename))(_ => ())
  }

  lazy val broadcast: BroadcastValue[FS] = HailContext.backend.broadcast(this)

  def getConfiguration(): Any

  def setConfiguration(config: Any): Unit
}<|MERGE_RESOLUTION|>--- conflicted
+++ resolved
@@ -402,12 +402,10 @@
 
   def fileStatus(filename: String): FileStatus
 
-<<<<<<< HEAD
   /** Return a base64-encoded checksum of the contexts of filename */
   def fileChecksum(filename: String): Array[Byte]
-=======
+
   def fileStatus(url: URL): FileStatus = fileStatus(url.toString)
->>>>>>> d6154264
 
   def makeQualified(path: String): String
 
