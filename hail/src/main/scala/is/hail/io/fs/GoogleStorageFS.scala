package is.hail.io.fs


import java.io.{ByteArrayInputStream, FileNotFoundException, IOException}
import java.net.URI
import java.nio.ByteBuffer
import java.nio.file.Paths
import java.util.concurrent._
import org.apache.log4j.Logger
import com.google.auth.oauth2.ServiceAccountCredentials
import com.google.cloud.{ReadChannel, WriteChannel}
import com.google.cloud.storage.Storage.{BlobGetOption, BlobListOption, BlobSourceOption, BlobWriteOption, BucketGetOption}
import com.google.cloud.storage.{Option => StorageOption, _}
import com.google.cloud.http.HttpTransportOptions
import com.google.api.client.googleapis.json.GoogleJsonResponseException
import is.hail.io.fs.FSUtil.{containsWildcard, dropTrailingSlash}
import is.hail.services.retryTransientErrors
import is.hail.utils.fatal

import scala.collection.JavaConverters._
import scala.collection.mutable
import scala.{concurrent => scalaConcurrent}
import scala.reflect.ClassTag


case class GoogleStorageFSURL(val bucket: String, val path: String) extends FSURL[GoogleStorageFSURL] {
  def addPathComponent(c: String): GoogleStorageFSURL = {
    if (path == "")
      withPath(c)
    else
      withPath(s"$path/$c")
  }
  def withPath(newPath: String): GoogleStorageFSURL = GoogleStorageFSURL(bucket, newPath)
  def fromString(s: String): GoogleStorageFSURL = GoogleStorageFS.parseUrl(s)

  def getPath: String = path

  override def toString(): String = if (path.isEmpty) {
    s"gs://$bucket"
  } else {
    s"gs://$bucket/$path"
  }
}


object GoogleStorageFS {
  private val log = Logger.getLogger(getClass.getName())
  private[this] val GCS_URI_REGEX = "^gs:\\/\\/([a-z0-9_\\-\\.]+)(\\/.*)?".r

  def parseUrl(filename: String): GoogleStorageFSURL = {
    val scheme = new URI(filename).getScheme
    if (scheme == null || scheme != "gs") {
      throw new IllegalArgumentException(s"Invalid scheme, expected gs: $scheme")
    }

    GCS_URI_REGEX.findFirstMatchIn(filename) match {
      case Some(m) =>
        val bucket = m.group(1)
        val maybePath = m.group(2)
        val path = Paths.get(if (maybePath == null) "" else maybePath.stripPrefix("/"))
        GoogleStorageFSURL(bucket, path.normalize().toString)
      case None => throw new IllegalArgumentException(s"GCS URI must be of the form: gs://bucket/path, found $filename")
    }
  }
}

object GoogleStorageFileStatus {
  def apply(blob: Blob): BlobStorageFileStatus = {
    val isDir = blob.isDirectory

    val name = dropTrailingSlash(blob.getName)

    new BlobStorageFileStatus(
      s"gs://${ blob.getBucket }/$name",
      if (isDir)
        null
      else
        blob.getUpdateTimeOffsetDateTime.toInstant().toEpochMilli(),
      blob.getSize,
      isDir)
  }
}

object RequesterPaysConfiguration {
  def fromFlags(requesterPaysProject: String, requesterPaysBuckets: String): Option[RequesterPaysConfiguration] = {
    if (requesterPaysProject == null) {
      if (requesterPaysBuckets == null) {
        None
      } else {
        fatal(s"Expected gcs_requester_pays_buckets flag to be unset when gcs_requester_pays_project is unset, but instead found: $requesterPaysBuckets")
      }
    } else {
      val buckets = if (requesterPaysBuckets == null) {
        None
      } else {
        Some(requesterPaysBuckets.split(",").toSet)
      }
      Some(RequesterPaysConfiguration(requesterPaysProject, buckets))
    }
  }
}


case class RequesterPaysConfiguration(
  val project: String,
  val buckets: Option[Set[String]] = None
) extends Serializable

class GoogleStorageFS(
  private[this] val serviceAccountKey: Option[String] = None,
  private[this] var requesterPaysConfiguration: Option[RequesterPaysConfiguration] = None
) extends FS {
  type URL = GoogleStorageFSURL

  import GoogleStorageFS._

  def validUrl(filename: String): Boolean = {
    filename.startsWith("gs://")
  }

  def getConfiguration(): Option[RequesterPaysConfiguration] = {
    requesterPaysConfiguration
  }

  def setConfiguration(config: Any): Unit = {
    requesterPaysConfiguration = config.asInstanceOf[Option[RequesterPaysConfiguration]]
  }

  private[this] def requesterPaysOptions[T](bucket: String, makeUserProjectOption: String => T): Seq[T] = {
    requesterPaysConfiguration match {
      case None =>
        Seq()
      case Some(RequesterPaysConfiguration(project, None)) =>
        Seq(makeUserProjectOption(project))
      case Some(RequesterPaysConfiguration(project, Some(buckets))) =>
        if (buckets.contains(bucket)) {
          Seq(makeUserProjectOption(project))
        } else {
          Seq()
        }
    }
  }

  private[this] def retryIfRequesterPays[T, U](
    exc: Exception,
    message: String,
    code: Int,
    makeRequest: Seq[U] => T,
    makeUserProjectOption: String => U,
    bucket: String
  ): T = {
    if (message == null) {
      throw exc
    }

    val probablyNeedsRequesterPays = message.equals("userProjectMissing") || (code == 400 && message.contains("requester pays"))
    if (!probablyNeedsRequesterPays) {
      throw exc
    }

    makeRequest(requesterPaysOptions(bucket, makeUserProjectOption))
  }

  def retryIfRequesterPays[T, U](
    exc: Throwable,
    makeRequest: Seq[U] => T,
    makeUserProjectOption: String => U,
    bucket: String
  ): T = exc match {
    case exc: IOException if exc.getCause() != null =>
      retryIfRequesterPays(exc.getCause(), makeRequest, makeUserProjectOption, bucket)
    case exc: StorageException =>
      retryIfRequesterPays(exc, exc.getMessage(), exc.getCode(), makeRequest, makeUserProjectOption, bucket)
    case exc: GoogleJsonResponseException =>
      retryIfRequesterPays(exc, exc.getMessage(), exc.getStatusCode(), makeRequest, makeUserProjectOption, bucket)
    case exc: Throwable =>
      throw exc
  }

  private[this] def handleRequesterPays[T, U](
    makeRequest: Seq[U] => T,
    makeUserProjectOption: String => U,
    bucket: String
  ): T = {
    try {
      makeRequest(Seq())
    } catch {
      case exc: Throwable =>
        retryIfRequesterPays(exc, makeRequest, makeUserProjectOption, bucket)
    }
  }

  private lazy val storage: Storage = {
    val transportOptions = HttpTransportOptions.newBuilder()
      .setConnectTimeout(5000)
      .setReadTimeout(5000)
      .build()
    serviceAccountKey match {
      case None =>
        log.info("Initializing google storage client from latent credentials")
        StorageOptions.newBuilder()
          .setTransportOptions(transportOptions)
          .build()
          .getService
      case Some(keyData) =>
        log.info("Initializing google storage client from service account key")
        StorageOptions.newBuilder()
          .setCredentials(
            ServiceAccountCredentials.fromStream(new ByteArrayInputStream(keyData.getBytes)))
          .setTransportOptions(transportOptions)
          .build()
          .getService
    }
  }

  def asCacheable(): CacheableGoogleStorageFS = new CacheableGoogleStorageFS(serviceAccountKey, requesterPaysConfiguration, null)

  def asCacheable(sessionID: String): CacheableGoogleStorageFS = new CacheableGoogleStorageFS(serviceAccountKey, requesterPaysConfiguration, sessionID)

  def openNoCompression(filename: String, _debug: Boolean = false): SeekableDataInputStream = retryTransientErrors {
    assert(!_debug)
    val url = parseUrl(filename)

    val is: SeekableInputStream = new FSSeekableInputStream {
      private[this] var reader: ReadChannel = null

      private[this] def retryingRead(): Int = {
        retryTransientErrors(
          { reader.read(bb) },
          reset = Some({ () => reader.seek(getPosition) })
        )
      }

      private[this] def readHandlingRequesterPays(bb: ByteBuffer): Int = {
        if (reader != null) {
          retryingRead()
        } else {
          handleRequesterPays(
            { (options: Seq[BlobSourceOption]) =>
              reader = retryTransientErrors { storage.reader(url.bucket, url.path, options:_*) }
              reader.seek(getPosition)
              retryingRead()
            },
            BlobSourceOption.userProject _,
            url.bucket
          )
        }
      }

      override def close(): Unit = {
        if (!closed) {
          if (reader != null) {
            reader.close()
          }
          closed = true
        }
      }

      override def fill(): Int = {
        bb.clear()

        // read some bytes
        var n = 0
        while (n == 0) {
          n = readHandlingRequesterPays(bb)
          if (n == -1) {
            return -1
          }
        }
        bb.flip()

        assert(bb.position() == 0 && bb.remaining() > 0)
        return n
      }

      override def physicalSeek(newPos: Long): Unit = {
        if (reader != null) {
          reader.seek(newPos)
        }
      }
    }

    new WrappedSeekableDataInputStream(is)
  }

  override def readNoCompression(filename: String): Array[Byte] = retryTransientErrors {
    val url = parseUrl(filename)
    storage.readAllBytes(url.bucket, url.path)
  }

  def createNoCompression(filename: String): PositionedDataOutputStream = retryTransientErrors {
    log.info(f"createNoCompression: ${filename}")
    val url = parseUrl(filename)

    val blobId = BlobId.of(url.bucket, url.path)
    val blobInfo = BlobInfo.newBuilder(blobId)
      .build()

    val os: PositionedOutputStream = new FSPositionedOutputStream(8 * 1024 * 1024) {
      private[this] var writer: WriteChannel = null

      private[this] def doHandlingRequesterPays(f: => Unit): Unit = {
        if (writer != null) {
          f
        } else {
          handleRequesterPays(
            { (options: Seq[BlobWriteOption]) =>
              writer = retryTransientErrors { storage.writer(blobInfo, options:_*) }
              f
            },
            BlobWriteOption.userProject _,
            url.bucket
          )
        }
      }

      override def flush(): Unit = {
        bb.flip()

        while (bb.remaining() > 0)
          doHandlingRequesterPays {
            writer.write(bb)
          }

        bb.clear()
      }

      override def close(): Unit = {
        log.info(f"close: ${filename}")
        if (!closed) {
          flush()
          retryTransientErrors {
            doHandlingRequesterPays {
              writer.close()
            }
          }
          closed = true
        }
        log.info(f"closed: ${filename}")
      }
    }

    new WrappedPositionedDataOutputStream(os)
  }

  override def copy(src: String, dst: String, deleteSource: Boolean = false): Unit = {
    val srcUrl = parseUrl(src)
    val dstUrl = parseUrl(dst)
    val srcId = BlobId.of(srcUrl.bucket, srcUrl.path)
    val dstId = BlobId.of(dstUrl.bucket, dstUrl.path)

    // There is only one userProject for the whole request, the source takes precedence over the target.
    // https://github.com/googleapis/java-storage/blob/0bd17b1f70e47081941a44f018e3098b37ba2c47/google-cloud-storage/src/main/java/com/google/cloud/storage/spi/v1/HttpStorageRpc.java#L1016-L1019
    def retryCopyIfRequesterPays(exc: Exception, message: String, code: Int): Unit = {
      if (message == null) {
        throw exc
      }

      val probablyNeedsRequesterPays = message.equals("userProjectMissing") || (code == 400 && message.contains("requester pays"))
      if (!probablyNeedsRequesterPays) {
        throw exc
      }

      val config = requesterPaysConfiguration match {
        case None =>
          throw exc
        case Some(RequesterPaysConfiguration(project, None)) =>
          Storage.CopyRequest.newBuilder()
            .setSourceOptions(BlobSourceOption.userProject(project))
            .setSource(srcId)
            .setTarget(dstId)
            .build()
        case Some(RequesterPaysConfiguration(project, Some(buckets))) =>
          if (buckets.contains(srcUrl.bucket) && buckets.contains(dstUrl.bucket)) {
            Storage.CopyRequest.newBuilder()
              .setSourceOptions(BlobSourceOption.userProject(project))
              .setSource(srcId)
              .setTarget(dstId)
              .build()
          } else if (buckets.contains(srcUrl.bucket) || buckets.contains(dstUrl.bucket)) {
            throw new RuntimeException(s"both ${srcUrl.bucket} and ${dstUrl.bucket} must be specified in the requester_pays_buckets to copy between these buckets", exc)
          } else {
            throw exc
          }
      }
      storage.copy(config).getResult() // getResult is necessary to cause this to go to completion
    }

    def discoverExceptionThenRetryCopyIfRequesterPays(exc: Throwable): Unit = exc match {
      case exc: IOException if exc.getCause() != null =>
        discoverExceptionThenRetryCopyIfRequesterPays(exc.getCause())
      case exc: StorageException =>
        retryCopyIfRequesterPays(exc, exc.getMessage(), exc.getCode())
      case exc: GoogleJsonResponseException =>
        retryCopyIfRequesterPays(exc, exc.getMessage(), exc.getStatusCode())
      case exc: Throwable =>
        throw exc
    }


    try {
      storage.copy(
        Storage.CopyRequest.newBuilder()
          .setSource(srcId)
          .setTarget(dstId)
          .build()
      ).getResult() // getResult is necessary to cause this to go to completion
    } catch {
      case exc: Throwable =>
        discoverExceptionThenRetryCopyIfRequesterPays(exc)
    }

    if (deleteSource)
      storage.delete(srcId)
  }

  def delete(filename: String, recursive: Boolean): Unit = retryTransientErrors {
    val url = parseUrl(filename)
    if (recursive) {
      var page = retryTransientErrors {
        handleRequesterPays(
          (options: Seq[BlobListOption]) => storage.list(url.bucket, (BlobListOption.prefix(url.path) +: options):_*),
          BlobListOption.userProject _,
          url.bucket
        )
      }
      while (page != null) {
        retryTransientErrors {
          val blobs = page.getValues.asScala.map(_.getBlobId).asJava
          if (blobs.iterator().hasNext) {
            handleRequesterPays(
              { (options: Seq[BlobSourceOption]) =>
                if (options.size == 0) {
                  storage.delete(blobs)
                } else {
                  blobs.asScala.foreach(storage.delete(_, options:_*))
                }
              },
              BlobSourceOption.userProject _,
              url.bucket
            )
          }
        }
        page = page.getNextPage()
      }
    } else {
      // Storage.delete is idempotent. it returns a Boolean which is false if the file did not exist
      handleRequesterPays(
        (options: Seq[BlobSourceOption]) => storage.delete(url.bucket, url.path, options:_*),
        BlobSourceOption.userProject _,
        url.bucket
      )
    }
  }

  def glob(filename: String): Array[FileStatus] = retryTransientErrors {
    val url = parseUrl(filename)
    globWithPrefix(url.withPath(""), path = dropTrailingSlash(url.path))
  }

  def listStatus(filename: String): Array[FileStatus] = listStatus(parseUrl(filename))

  override def listStatus(url: GoogleStorageFSURL): Array[FileStatus] = retryTransientErrors {
    val path = if (url.path.endsWith("/")) url.path else url.path + "/"

    val blobs = retryTransientErrors {
      handleRequesterPays(
<<<<<<< HEAD
        (options: Seq[BlobListOption]) => storage.list(bucket, (BlobListOption.prefix(path) +: BlobListOption.currentDirectory() +: options):_*),
        BlobListOption.userProject,
        bucket
=======
        (options: Seq[BlobListOption]) => storage.list(url.bucket, (BlobListOption.prefix(path) +: BlobListOption.currentDirectory() +: options):_*),
        BlobListOption.userProject _,
        url.bucket
>>>>>>> d6154264
      )
    }

    blobs.getValues.iterator.asScala
      .filter(b => b.getName != path) // elide directory markers created by Hadoop
      .map(b => GoogleStorageFileStatus(b))
      .toArray
  }

  def fileStatus(filename: String): FileStatus = fileStatus(parseUrl(filename))

  override def fileStatus(url: GoogleStorageFSURL): FileStatus = retryTransientErrors {
    val path = dropTrailingSlash(url.path)

    if (url.path == "")
      return new BlobStorageFileStatus(s"gs://${url.bucket}", null, 0, true)

    val blobs = retryTransientErrors {
      handleRequesterPays(
<<<<<<< HEAD
        (options: Seq[BlobListOption]) => storage.list(bucket, (BlobListOption.prefix(path) +: BlobListOption.currentDirectory() +: options):_*),
        BlobListOption.userProject,
        bucket
=======
        (options: Seq[BlobListOption]) => storage.list(url.bucket, (BlobListOption.prefix(path) +: BlobListOption.currentDirectory() +: options):_*),
        BlobListOption.userProject _,
        url.bucket
>>>>>>> d6154264
      )
    }

    val it = blobs.getValues.iterator.asScala
    while (it.hasNext) {
      val b = it.next()
      var name = b.getName
      while (name.endsWith("/"))
        name = name.dropRight(1)
      if (name == path)
        return GoogleStorageFileStatus(b)
    }

    throw new FileNotFoundException(url.toString)
  }

  override def fileChecksum(filename: String): Array[Byte] = {
    val (bucket, blob) = getBucketPath(filename)
    handleRequesterPays(
      (options: Seq[BlobGetOption]) =>
        retryTransientErrors {
          storage.get(bucket, blob, options:_*).getMd5.getBytes
        },
      BlobGetOption.userProject,
      bucket
    )
  }

  def makeQualified(filename: String): String = {
    if (!filename.startsWith("gs://"))
      throw new IllegalArgumentException(s"Invalid path, expected gs://bucket/path $filename")
    filename
  }
}

class CacheableGoogleStorageFS(
  serviceAccountKey: Option[String],
  requesterPaysConfiguration: Option[RequesterPaysConfiguration] = None,
  @transient val sessionID: String
) extends GoogleStorageFS(serviceAccountKey, requesterPaysConfiguration) with ServiceCacheableFS {
}<|MERGE_RESOLUTION|>--- conflicted
+++ resolved
@@ -241,7 +241,7 @@
               reader.seek(getPosition)
               retryingRead()
             },
-            BlobSourceOption.userProject _,
+            BlobSourceOption.userProject,
             url.bucket
           )
         }
@@ -308,7 +308,7 @@
               writer = retryTransientErrors { storage.writer(blobInfo, options:_*) }
               f
             },
-            BlobWriteOption.userProject _,
+            BlobWriteOption.userProject,
             url.bucket
           )
         }
@@ -420,7 +420,7 @@
       var page = retryTransientErrors {
         handleRequesterPays(
           (options: Seq[BlobListOption]) => storage.list(url.bucket, (BlobListOption.prefix(url.path) +: options):_*),
-          BlobListOption.userProject _,
+          BlobListOption.userProject,
           url.bucket
         )
       }
@@ -430,13 +430,13 @@
           if (blobs.iterator().hasNext) {
             handleRequesterPays(
               { (options: Seq[BlobSourceOption]) =>
-                if (options.size == 0) {
+                if (options.isEmpty) {
                   storage.delete(blobs)
                 } else {
                   blobs.asScala.foreach(storage.delete(_, options:_*))
                 }
               },
-              BlobSourceOption.userProject _,
+              BlobSourceOption.userProject,
               url.bucket
             )
           }
@@ -447,7 +447,7 @@
       // Storage.delete is idempotent. it returns a Boolean which is false if the file did not exist
       handleRequesterPays(
         (options: Seq[BlobSourceOption]) => storage.delete(url.bucket, url.path, options:_*),
-        BlobSourceOption.userProject _,
+        BlobSourceOption.userProject,
         url.bucket
       )
     }
@@ -465,15 +465,9 @@
 
     val blobs = retryTransientErrors {
       handleRequesterPays(
-<<<<<<< HEAD
-        (options: Seq[BlobListOption]) => storage.list(bucket, (BlobListOption.prefix(path) +: BlobListOption.currentDirectory() +: options):_*),
+        (options: Seq[BlobListOption]) => storage.list(url.bucket, (BlobListOption.prefix(path) +: BlobListOption.currentDirectory() +: options):_*),
         BlobListOption.userProject,
-        bucket
-=======
-        (options: Seq[BlobListOption]) => storage.list(url.bucket, (BlobListOption.prefix(path) +: BlobListOption.currentDirectory() +: options):_*),
-        BlobListOption.userProject _,
         url.bucket
->>>>>>> d6154264
       )
     }
 
@@ -493,15 +487,9 @@
 
     val blobs = retryTransientErrors {
       handleRequesterPays(
-<<<<<<< HEAD
-        (options: Seq[BlobListOption]) => storage.list(bucket, (BlobListOption.prefix(path) +: BlobListOption.currentDirectory() +: options):_*),
+        (options: Seq[BlobListOption]) => storage.list(url.bucket, (BlobListOption.prefix(path) +: BlobListOption.currentDirectory() +: options):_*),
         BlobListOption.userProject,
-        bucket
-=======
-        (options: Seq[BlobListOption]) => storage.list(url.bucket, (BlobListOption.prefix(path) +: BlobListOption.currentDirectory() +: options):_*),
-        BlobListOption.userProject _,
         url.bucket
->>>>>>> d6154264
       )
     }
 
@@ -519,7 +507,7 @@
   }
 
   override def fileChecksum(filename: String): Array[Byte] = {
-    val (bucket, blob) = getBucketPath(filename)
+    val GoogleStorageFSURL(bucket, blob) = parseUrl(filename)
     handleRequesterPays(
       (options: Seq[BlobGetOption]) =>
         retryTransientErrors {
