--- conflicted
+++ resolved
@@ -468,15 +468,9 @@
       )
     }
 
-<<<<<<< HEAD
-    blobs.getValues.iterator.asScala
-      .filter(b => b.getName != path) // elide the self-referential entry
-      .map(b => GoogleStorageFileListEntry(b))
-=======
     blobs.iterateAll().iterator.asScala
       .filter(b => b.getName != path) // elide directory markers created by Hadoop
-      .map(b => GoogleStorageFileStatus(b))
->>>>>>> 7f655167
+      .map(b => GoogleStorageFileListEntry(b))
       .toArray
   }
 
