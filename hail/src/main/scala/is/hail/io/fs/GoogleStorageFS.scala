package is.hail.io.fs


import com.google.api.client.googleapis.json.GoogleJsonResponseException
import com.google.auth.oauth2.ServiceAccountCredentials
import com.google.cloud.http.HttpTransportOptions
import com.google.cloud.storage.Storage.{BlobGetOption, BlobListOption, BlobWriteOption, BlobSourceOption}
import com.google.cloud.storage.{Blob, BlobId, BlobInfo, Storage, StorageException, StorageOptions}
import com.google.cloud.{ReadChannel, WriteChannel}
import is.hail.io.fs.FSUtil.dropTrailingSlash
import is.hail.services.retryTransientErrors
import is.hail.utils.fatal
import org.apache.log4j.Logger

import java.io.{ByteArrayInputStream, FileNotFoundException, IOException}
import java.net.URI
import java.nio.ByteBuffer
import java.nio.file.Paths
import scala.jdk.CollectionConverters.{asJavaIterableConverter, asScalaIteratorConverter, iterableAsScalaIterableConverter}


case class GoogleStorageFSURL(bucket: String, path: String) extends FSURL {
  def addPathComponent(c: String): GoogleStorageFSURL = {
    if (path == "")
      withPath(c)
    else
      withPath(s"$path/$c")
  }
  def withPath(newPath: String): GoogleStorageFSURL = GoogleStorageFSURL(bucket, newPath)
  def fromString(s: String): GoogleStorageFSURL = GoogleStorageFS.parseUrl(s)

  def getPath: String = path

  override def toString(): String = if (path.isEmpty) {
    s"gs://$bucket"
  } else {
    s"gs://$bucket/$path"
  }
}


object GoogleStorageFS {
  private val log = Logger.getLogger(getClass.getName())
  private[this] val GCS_URI_REGEX = "^gs:\\/\\/([a-z0-9_\\-\\.]+)(\\/.*)?".r

  def parseUrl(filename: String): GoogleStorageFSURL = {
    val scheme = new URI(filename).getScheme
    if (scheme == null || scheme != "gs") {
      throw new IllegalArgumentException(s"Invalid scheme, expected gs: $scheme")
    }

    GCS_URI_REGEX.findFirstMatchIn(filename) match {
      case Some(m) =>
        val bucket = m.group(1)
        val maybePath = m.group(2)
        val path = Paths.get(if (maybePath == null) "" else maybePath.stripPrefix("/"))
        GoogleStorageFSURL(bucket, path.normalize().toString)
      case None => throw new IllegalArgumentException(s"GCS URI must be of the form: gs://bucket/path, found $filename")
    }
  }
}

object GoogleStorageFileListEntry {
  def apply(blob: Blob): BlobStorageFileListEntry = {
    val isDir = blob.isDirectory

    val name = dropTrailingSlash(blob.getName)

    new BlobStorageFileListEntry(
      s"gs://${ blob.getBucket }/$name",
      if (isDir)
        null
      else
        blob.getUpdateTimeOffsetDateTime.toInstant().toEpochMilli(),
      blob.getSize,
      isDir)
  }
}

object RequesterPaysConfiguration {
  def fromFlags(requesterPaysProject: String, requesterPaysBuckets: String): Option[RequesterPaysConfiguration] = {
    if (requesterPaysProject == null) {
      if (requesterPaysBuckets == null) {
        None
      } else {
        fatal(s"Expected gcs_requester_pays_buckets flag to be unset when gcs_requester_pays_project is unset, but instead found: $requesterPaysBuckets")
      }
    } else {
      val buckets = if (requesterPaysBuckets == null) {
        None
      } else {
        Some(requesterPaysBuckets.split(",").toSet)
      }
      Some(RequesterPaysConfiguration(requesterPaysProject, buckets))
    }
  }
}


case class RequesterPaysConfiguration(
  val project: String,
  val buckets: Option[Set[String]] = None
) extends Serializable

class GoogleStorageFS(
  private[this] val serviceAccountKey: Option[String] = None,
  private[this] var requesterPaysConfiguration: Option[RequesterPaysConfiguration] = None
) extends FS {
  type URL = GoogleStorageFSURL

  import GoogleStorageFS.log

  override def parseUrl(filename: String): URL = GoogleStorageFS.parseUrl(filename)

  override def validUrl(filename: String): Boolean =
    filename.startsWith("gs://")

  def urlAddPathComponent(url: URL, component: String): URL = url.addPathComponent(component)

  def getConfiguration(): Option[RequesterPaysConfiguration] = {
    requesterPaysConfiguration
  }

  def setConfiguration(config: Any): Unit = {
    requesterPaysConfiguration = config.asInstanceOf[Option[RequesterPaysConfiguration]]
  }

  private[this] def requesterPaysOptions[T](bucket: String, makeUserProjectOption: String => T): Seq[T] = {
    requesterPaysConfiguration match {
      case None =>
        Seq()
      case Some(RequesterPaysConfiguration(project, None)) =>
        Seq(makeUserProjectOption(project))
      case Some(RequesterPaysConfiguration(project, Some(buckets))) =>
        if (buckets.contains(bucket)) {
          Seq(makeUserProjectOption(project))
        } else {
          Seq()
        }
    }
  }

  private[this] def retryIfRequesterPays[T, U](
    exc: Exception,
    message: String,
    code: Int,
    makeRequest: Seq[U] => T,
    makeUserProjectOption: String => U,
    bucket: String
  ): T = {
    if (message == null) {
      throw exc
    }

    val probablyNeedsRequesterPays = message.equals("userProjectMissing") || (code == 400 && message.contains("requester pays"))
    if (!probablyNeedsRequesterPays) {
      throw exc
    }

    makeRequest(requesterPaysOptions(bucket, makeUserProjectOption))
  }

  def retryIfRequesterPays[T, U](
    exc: Throwable,
    makeRequest: Seq[U] => T,
    makeUserProjectOption: String => U,
    bucket: String
  ): T = exc match {
    case exc: IOException if exc.getCause() != null =>
      retryIfRequesterPays(exc.getCause(), makeRequest, makeUserProjectOption, bucket)
    case exc: StorageException =>
      retryIfRequesterPays(exc, exc.getMessage(), exc.getCode(), makeRequest, makeUserProjectOption, bucket)
    case exc: GoogleJsonResponseException =>
      retryIfRequesterPays(exc, exc.getMessage(), exc.getStatusCode(), makeRequest, makeUserProjectOption, bucket)
    case exc: Throwable =>
      throw exc
  }

  private[this] def handleRequesterPays[T, U](
    makeRequest: Seq[U] => T,
    makeUserProjectOption: String => U,
    bucket: String
  ): T = {
    try {
      makeRequest(Seq())
    } catch {
      case exc: Throwable =>
        retryIfRequesterPays(exc, makeRequest, makeUserProjectOption, bucket)
    }
  }

  private lazy val storage: Storage = {
    val transportOptions = HttpTransportOptions.newBuilder()
      .setConnectTimeout(5000)
      .setReadTimeout(5000)
      .build()
    serviceAccountKey match {
      case None =>
        log.info("Initializing google storage client from latent credentials")
        StorageOptions.newBuilder()
          .setTransportOptions(transportOptions)
          .build()
          .getService
      case Some(keyData) =>
        log.info("Initializing google storage client from service account key")
        StorageOptions.newBuilder()
          .setCredentials(
            ServiceAccountCredentials.fromStream(new ByteArrayInputStream(keyData.getBytes)))
          .setTransportOptions(transportOptions)
          .build()
          .getService
    }
  }

  def openNoCompression(url: URL): SeekableDataInputStream = retryTransientErrors {
    val is: SeekableInputStream = new FSSeekableInputStream {
      private[this] var reader: ReadChannel = null

      private[this] def retryingRead(): Int = {
        retryTransientErrors(
          { reader.read(bb) },
          reset = Some({ () => reader.seek(getPosition) })
        )
      }

      private[this] def readHandlingRequesterPays(bb: ByteBuffer): Int = {
        if (reader != null) {
          retryingRead()
        } else {
          handleRequesterPays(
            { (options: Seq[BlobSourceOption]) =>
              reader = retryTransientErrors {
                storage.reader(url.bucket, url.path, options:_*)
              }
              reader.seek(getPosition)
              retryingRead()
            },
            BlobSourceOption.userProject,
            url.bucket
          )
        }
      }

      override def close(): Unit = {
        if (!closed) {
          if (reader != null) {
            reader.close()
          }
          closed = true
        }
      }

      override def fill(): Int = {
        bb.clear()

        // read some bytes
        var n = 0
        while (n == 0) {
          n = readHandlingRequesterPays(bb)
          if (n == -1) {
            return -1
          }
        }
        bb.flip()

        assert(bb.position() == 0 && bb.remaining() > 0)
        return n
      }

      override def physicalSeek(newPos: Long): Unit = {
        if (reader != null) {
          reader.seek(newPos)
        }
      }
    }

    new WrappedSeekableDataInputStream(is)
  }

  override def readNoCompression(url: URL): Array[Byte] = retryTransientErrors {
    storage.readAllBytes(url.bucket, url.path)
  }

  def createNoCompression(url: URL): PositionedDataOutputStream = retryTransientErrors {
    log.info(f"createNoCompression: ${url}")

    val blobId = BlobId.of(url.bucket, url.path)
    val blobInfo = BlobInfo.newBuilder(blobId)
      .build()

    val os: PositionedOutputStream = new FSPositionedOutputStream(8 * 1024 * 1024) {
      private[this] var writer: WriteChannel = null

      private[this] def doHandlingRequesterPays(f: => Unit): Unit = {
        if (writer != null) {
          f
        } else {
          handleRequesterPays(
            { (options: Seq[BlobWriteOption]) =>
              writer = retryTransientErrors { storage.writer(blobInfo, options:_*) }
              f
            },
            BlobWriteOption.userProject,
            url.bucket
          )
        }
      }

      override def flush(): Unit = {
        bb.flip()

        while (bb.remaining() > 0)
          doHandlingRequesterPays {
            writer.write(bb)
          }

        bb.clear()
      }

      override def close(): Unit = {
        log.info(f"close: ${url}")
        if (!closed) {
          flush()
          retryTransientErrors {
            doHandlingRequesterPays {
              writer.close()
            }
          }
          closed = true
        }
        log.info(f"closed: ${url}")
      }
    }

    new WrappedPositionedDataOutputStream(os)
  }

  override def copy(src: URL, dst: URL, deleteSource: Boolean = false): Unit = {
    val srcId = BlobId.of(src.bucket, src.path)
    val dstId = BlobId.of(dst.bucket, dst.path)

    // There is only one userProject for the whole request, the source takes precedence over the target.
    // https://github.com/googleapis/java-storage/blob/0bd17b1f70e47081941a44f018e3098b37ba2c47/google-cloud-storage/src/main/java/com/google/cloud/storage/spi/v1/HttpStorageRpc.java#L1016-L1019
    def retryCopyIfRequesterPays(exc: Exception, message: String, code: Int): Unit = {
      if (message == null) {
        throw exc
      }

      val probablyNeedsRequesterPays = message.equals("userProjectMissing") || (code == 400 && message.contains("requester pays"))
      if (!probablyNeedsRequesterPays) {
        throw exc
      }

      val config = requesterPaysConfiguration match {
        case None =>
          throw exc
        case Some(RequesterPaysConfiguration(project, None)) =>
          Storage.CopyRequest.newBuilder()
            .setSourceOptions(BlobSourceOption.userProject(project))
            .setSource(srcId)
            .setTarget(dstId)
            .build()
        case Some(RequesterPaysConfiguration(project, Some(buckets))) =>
          if (buckets.contains(src.bucket) && buckets.contains(dst.bucket)) {
            Storage.CopyRequest.newBuilder()
              .setSourceOptions(BlobSourceOption.userProject(project))
              .setSource(srcId)
              .setTarget(dstId)
              .build()
          } else if (buckets.contains(src.bucket) || buckets.contains(dst.bucket)) {
            throw new RuntimeException(s"both ${src.bucket} and ${dst.bucket} must be specified in the requester_pays_buckets to copy between these buckets", exc)
          } else {
            throw exc
          }
      }
      storage.copy(config).getResult() // getResult is necessary to cause this to go to completion
    }

    def discoverExceptionThenRetryCopyIfRequesterPays(exc: Throwable): Unit = exc match {
      case exc: IOException if exc.getCause() != null =>
        discoverExceptionThenRetryCopyIfRequesterPays(exc.getCause())
      case exc: StorageException =>
        retryCopyIfRequesterPays(exc, exc.getMessage(), exc.getCode())
      case exc: GoogleJsonResponseException =>
        retryCopyIfRequesterPays(exc, exc.getMessage(), exc.getStatusCode())
      case exc: Throwable =>
        throw exc
    }


    try {
      storage.copy(
        Storage.CopyRequest.newBuilder()
          .setSource(srcId)
          .setTarget(dstId)
          .build()
      ).getResult() // getResult is necessary to cause this to go to completion
    } catch {
      case exc: Throwable =>
        discoverExceptionThenRetryCopyIfRequesterPays(exc)
    }

    if (deleteSource)
      storage.delete(srcId)
  }

  def delete(url: URL, recursive: Boolean): Unit = retryTransientErrors {
    if (recursive) {
      var page = retryTransientErrors {
        handleRequesterPays(
          (options: Seq[BlobListOption]) => storage.list(url.bucket, (BlobListOption.prefix(url.path) +: options):_*),
          BlobListOption.userProject,
          url.bucket
        )
      }
      while (page != null) {
        retryTransientErrors {
          val blobs = page.getValues.asScala.map(_.getBlobId).asJava
          if (blobs.iterator().hasNext) {
            handleRequesterPays(
              { (options: Seq[BlobSourceOption]) =>
                if (options.isEmpty) {
                  storage.delete(blobs)
                } else {
                  blobs.asScala.foreach(storage.delete(_, options:_*))
                }
              },
              BlobSourceOption.userProject,
              url.bucket
            )
          }
        }
        page = page.getNextPage()
      }
    } else {
      // Storage.delete is idempotent. it returns a Boolean which is false if the file did not exist
      handleRequesterPays(
        (options: Seq[BlobSourceOption]) => storage.delete(url.bucket, url.path, options:_*),
        BlobSourceOption.userProject,
        url.bucket
      )
    }
  }

  def glob(url: URL): Array[FileListEntry] = retryTransientErrors {
    globWithPrefix(url.withPath(""), path = dropTrailingSlash(url.path))
  }

<<<<<<< HEAD

  override def listStatus(url: URL): Array[FileListEntry] = retryTransientErrors {
=======
  def listDirectory(filename: String): Array[FileListEntry] = listDirectory(parseUrl(filename))

  override def listDirectory(url: GoogleStorageFSURL): Array[FileListEntry] = retryTransientErrors {
>>>>>>> 0a76edd1
    val path = if (url.path.endsWith("/")) url.path else url.path + "/"

    val blobs = retryTransientErrors {
      handleRequesterPays(
        (options: Seq[BlobListOption]) => storage.list(url.bucket, (BlobListOption.prefix(path) +: BlobListOption.currentDirectory() +: options):_*),
        BlobListOption.userProject,
        url.bucket
      )
    }

    blobs.iterateAll().iterator.asScala
      .filter(b => b.getName != path) // elide directory markers created by Hadoop
      .map(b => GoogleStorageFileListEntry(b))
      .toArray
  }

  override def fileListEntry(url: URL): FileListEntry = retryTransientErrors {
    val path = dropTrailingSlash(url.path)

    if (url.path == "")
      return new BlobStorageFileListEntry(s"gs://${url.bucket}", null, 0, true)

    val blobs = retryTransientErrors {
      handleRequesterPays(
        (options: Seq[BlobListOption]) => storage.list(url.bucket, (BlobListOption.prefix(path) +: BlobListOption.currentDirectory() +: options):_*),
        BlobListOption.userProject,
        url.bucket
      )
    }

    val it = blobs.getValues.iterator.asScala
    while (it.hasNext) {
      val b = it.next()
      var name = b.getName
      while (name.endsWith("/"))
        name = name.dropRight(1)
      if (name == path)
        return GoogleStorageFileListEntry(b)
    }

    throw new FileNotFoundException(url.toString())
  }

  override def eTag(url: URL): Some[String] = {
    val GoogleStorageFSURL(bucket, blob) = url
    handleRequesterPays(
      (options: Seq[BlobGetOption]) =>
        retryTransientErrors {
          Some(storage.get(bucket, blob, options:_*).getEtag)
        },
      BlobGetOption.userProject,
      bucket
    )
  }

  def makeQualified(filename: String): String = {
    if (!filename.startsWith("gs://"))
      throw new IllegalArgumentException(s"Invalid path, expected gs://bucket/path $filename")
    filename
  }
}<|MERGE_RESOLUTION|>--- conflicted
+++ resolved
@@ -446,14 +446,7 @@
     globWithPrefix(url.withPath(""), path = dropTrailingSlash(url.path))
   }
 
-<<<<<<< HEAD
-
-  override def listStatus(url: URL): Array[FileListEntry] = retryTransientErrors {
-=======
-  def listDirectory(filename: String): Array[FileListEntry] = listDirectory(parseUrl(filename))
-
-  override def listDirectory(url: GoogleStorageFSURL): Array[FileListEntry] = retryTransientErrors {
->>>>>>> 0a76edd1
+  override def listDirectory(url: URL): Array[FileListEntry] = retryTransientErrors {
     val path = if (url.path.endsWith("/")) url.path else url.path + "/"
 
     val blobs = retryTransientErrors {
