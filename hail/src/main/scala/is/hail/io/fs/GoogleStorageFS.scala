--- conflicted
+++ resolved
@@ -154,13 +154,9 @@
     new WrappedPositionedDataOutputStream(os)
   }
 
-<<<<<<< HEAD
-  def delete(filename: String, recursive: Boolean): Unit = {
-=======
   def mkDir(dirname: String): Unit = ()
 
   def delete(filename: String, recursive: Boolean): Unit = retryTransientErrors {
->>>>>>> 0bb0cbc2
     val (bucket, path) = getBucketPath(filename)
     if (recursive) {
       val it = retryTransientErrors {
@@ -183,16 +179,12 @@
     globWithPrefix(prefix = s"gs://$bucket", path = path)
   }
 
-<<<<<<< HEAD
-  def listStatus(filename: String): Array[FileStatus] = {
-=======
   def globAll(filenames: Iterable[String]): Array[String] =
     globAllStatuses(filenames).map(_.getPath)
 
   def globAllStatuses(filenames: Iterable[String]): Array[FileStatus] = filenames.flatMap(glob).toArray
 
   def listStatus(filename: String): Array[FileStatus] = retryTransientErrors {
->>>>>>> 0bb0cbc2
     var (bucket, path) = getBucketPath(filename)
     if (!path.endsWith("/"))
       path = path + "/"
