--- conflicted
+++ resolved
@@ -146,19 +146,13 @@
         val response = client.downloadStreamWithResponse(
           outputStreamToBuffer, new BlobRange(pos, count),
           null, null, false, timeout, null)
-<<<<<<< HEAD
-        AzureStorageFS.log.info(s"Tried to retrieve ${count} bytes from position ${pos}")
-        AzureStorageFS.log.info(s"Got status code ${response.getStatusCode}, and headers ${response.getHeaders}")
-        if (response.getStatusCode / 100 == 2) {
+        if (response.getStatusCode >= 200 && response.getStatusCode < 300) {
           bb.flip()
           assert(bb.position() == 0 && bb.remaining() > 0)
           return bb.remaining()
         }
-=======
-        bb.flip()
->>>>>>> 2207f387
-
-        return -1
+
+        -1
       }
     }
 
