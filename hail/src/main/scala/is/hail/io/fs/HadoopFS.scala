--- conflicted
+++ resolved
@@ -126,15 +126,8 @@
     new hadoop.fs.Path(filename).getFileSystem(conf.value)
   }
 
-<<<<<<< HEAD
-  def listStatus(url: URL): Array[FileListEntry] = {
+  def listDirectory(url: URL): Array[FileListEntry] = {
     var statuses = url.hadoopFs.globStatus(url.hadoopPath)
-=======
-  def listDirectory(filename: String): Array[FileListEntry] = {
-    val fs = getFileSystem(filename)
-    val hPath = new hadoop.fs.Path(filename)
-    var statuses = fs.globStatus(hPath)
->>>>>>> 0a76edd1
     if (statuses == null) {
       throw new FileNotFoundException(url.toString)
     } else {
