package is.hail.io.fs

object RouterFSURL {
  def apply(fs: FS)(_url: fs.URL): RouterFSURL = RouterFSURL(_url, fs)
}

case class RouterFSURL private (_url: FSURL, val fs: FS) extends FSURL {
  val url = _url.asInstanceOf[fs.URL]

  def getPath: String = url.getPath
  def addPathComponent(component: String): RouterFSURL = {
    RouterFSURL(fs)(fs.urlAddPathComponent(url, component))
  }
  override def toString(): String = url.toString
}

class RouterFS(fss: IndexedSeq[FS]) extends FS {
  type URL = RouterFSURL

  def lookupFS(path: String): FS = {
    fss.find(_.validUrl(path)) match {
      case Some(fs) => fs
      case None => throw new IllegalArgumentException(s"Unsupported URI: $path")
    }
  }

  override def parseUrl(filename: String): URL = {
    val fs = lookupFS(filename)

    RouterFSURL(fs)(fs.parseUrl(filename))
  }

  override def validUrl(filename: String): Boolean =
    fss.exists(_.validUrl(filename))

  def urlAddPathComponent(url: URL, component: String): URL = url.addPathComponent(component)

  override def openCachedNoCompression(url: URL): SeekableDataInputStream = url.fs.openCachedNoCompression(url.url)

  override def createCachedNoCompression(url: URL): PositionedDataOutputStream = url.fs.createCachedNoCompression(url.url)

  def openNoCompression(url: URL): SeekableDataInputStream = url.fs.openNoCompression(url.url)

  def createNoCompression(url: URL): PositionedDataOutputStream = url.fs.createNoCompression(url.url)

  override def readNoCompression(url: URL): Array[Byte] = url.fs.readNoCompression(url.url)

  override def mkDir(url: URL): Unit = url.fs.mkDir(url.url)

  def delete(url: URL, recursive: Boolean) = url.fs.delete(url.url, recursive)

<<<<<<< HEAD
  def listStatus(url: URL): Array[FileListEntry] = url.fs.listStatus(url.url)
=======
  def listDirectory(filename: String): Array[FileListEntry] = lookupFS(filename).listDirectory(filename)
>>>>>>> 0a76edd1

  def glob(url: URL): Array[FileListEntry] = url.fs.glob(url.url)

  def fileListEntry(url: URL): FileListEntry = url.fs.fileListEntry(url.url)

  override def eTag(url: URL): Option[String] = url.fs.eTag(url.url)

  def makeQualified(path: String): String = lookupFS(path).makeQualified(path)

  def getConfiguration(): Any = fss.map(_.getConfiguration())

  def setConfiguration(config: Any): Unit = {
    fss.zip(config.asInstanceOf[IndexedSeq[_]]).foreach { case (fs: FS, config: Any) => fs.setConfiguration(config) }
  }
}<|MERGE_RESOLUTION|>--- conflicted
+++ resolved
@@ -49,11 +49,7 @@
 
   def delete(url: URL, recursive: Boolean) = url.fs.delete(url.url, recursive)
 
-<<<<<<< HEAD
-  def listStatus(url: URL): Array[FileListEntry] = url.fs.listStatus(url.url)
-=======
-  def listDirectory(filename: String): Array[FileListEntry] = lookupFS(filename).listDirectory(filename)
->>>>>>> 0a76edd1
+  def listDirectory(url: URL): Array[FileListEntry] = url.fs.listDirectory(url.url)
 
   def glob(url: URL): Array[FileListEntry] = url.fs.glob(url.url)
 
