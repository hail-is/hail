package is.hail.utils

import is.hail.annotations.{Region, RegionValueBuilder, UnsafeIndexedSeq}
import is.hail.asm4s._
import is.hail.backend.ExecuteContext
import is.hail.types.physical.{PCanonicalTuple, PTuple, PType, stypes}
import is.hail.expr.ir.{Compile, IR, IRParser, IRParserEnvironment, Interpret, Literal, MakeTuple, SingleCodeEmitParamType}
import is.hail.expr.ir.{Compile, IR, IRParser, IRParserEnvironment, Interpret, Literal, MakeTuple, SingleCodeEmitParamType}
import is.hail.io.fs.FS
import is.hail.types.physical.stypes.PTypeReferenceSingleCodeType
import is.hail.types.virtual._
import org.apache.spark.sql.Row

import scala.collection.mutable
import scala.reflect.ClassTag

object Graph {
  def mkGraph[T](edges: (T, T)*): mutable.MultiMap[T, T] =
    mkGraph(edges.toArray)

  def mkGraph[T](edges: Array[(T, T)]): mutable.MultiMap[T, T] = {
    val m = new mutable.HashMap[T, mutable.Set[T]]() with mutable.MultiMap[T, T]
    var i = 0
    while (i < edges.length) {
      m.addBinding(edges(i)._1, edges(i)._2)
      m.addBinding(edges(i)._2, edges(i)._1)
      i += 1
    }
    m
  }

  def mkGraph[T](edges: TraversableOnce[(T, T)]): mutable.MultiMap[T, T] = {
    val m = new mutable.HashMap[T, mutable.Set[T]]() with mutable.MultiMap[T, T]
    edges.foreach { case (i, j) =>
      m.addBinding(i, j)
      m.addBinding(j, i)
    }
    m
  }

  def maximalIndependentSet(edges: UnsafeIndexedSeq): IndexedSeq[Any] = {
    maximalIndependentSet(mkGraph(edges.map { case Row(i, j) => i -> j }))
  }

<<<<<<< HEAD
  def maximalIndependentSet(edges: UnsafeIndexedSeq, hcl: HailClassLoader, fs: FS, partIdx: Int, outerRegion: Region,
      wrappedNodeType: PTuple, resultType: PTuple, tieBreaker: (HailClassLoader, FS, Int, Region) => AsmFunction3RegionLongLongLong): IndexedSeq[Any] = {
    val nodeType = wrappedNodeType.types.head.virtualType
    val region = outerRegion.getPool().getRegion()
    val tieBreakerF = tieBreaker(hcl, fs, partIdx, region)
    val rvb = new RegionValueBuilder()
    val tbf = (l: Any, r: Any) => {
      region.clear()
      rvb.set(region)

      rvb.start(wrappedNodeType)
      rvb.startTuple()
      rvb.addAnnotation(nodeType, l)
      rvb.endTuple()
      val lOffset = rvb.end()

      rvb.start(wrappedNodeType)
      rvb.startTuple()
      rvb.addAnnotation(nodeType, r)
      rvb.endTuple()
      val rOffset = rvb.end()

      val resultOffset = tieBreakerF(region, lOffset, rOffset)
      if (resultType.isFieldMissing(resultOffset, 0)) {
        throw new RuntimeException(
          s"a comparison returned a missing value when " +
          s"l=${Region.pretty(wrappedNodeType, lOffset)} and r=${Region.pretty(wrappedNodeType, rOffset)}")
      } else {
        Region.loadDouble(resultType.loadField(resultOffset, 0))
=======
  def maximalIndependentSet(ctx: ExecuteContext, edges: Array[Row], nodeType: Type, tieBreaker: Option[String]): Set[Any] = {
    val edges2 = edges.map { r =>
      val Row(x, y) = r
      (x, y)
    }

    if (edges2.length > 400000)
      warn(s"over 400,000 edges are in the graph; maximal_independent_set may run out of memory")

    val wrappedNodeType = PCanonicalTuple(true, PType.canonical(nodeType))
    val refMap = BindingEnv.eval[Type]("l" -> wrappedNodeType.virtualType, "r" -> wrappedNodeType.virtualType)

    ExecuteContext.scoped() { ctx =>
      val region = ctx.r
      val tieBreakerF = tieBreaker.map { e =>
        val ir = IRParser.parse_value_ir(e, IRParserEnvironment(ctx, refMap = refMap))
        val (Some(PTypeReferenceSingleCodeType(t)), f) = Compile[AsmFunction3RegionLongLongLong](ctx,
          IndexedSeq(("l", SingleCodeEmitParamType(true, PTypeReferenceSingleCodeType(wrappedNodeType))), ("r", SingleCodeEmitParamType(true, PTypeReferenceSingleCodeType(wrappedNodeType)))),
          FastIndexedSeq(classInfo[Region], LongInfo, LongInfo), LongInfo,
          MakeTuple.ordered(FastSeq(ir)))
        assert(t.virtualType == TTuple(TFloat64))
        val resultType = t.asInstanceOf[PTuple]

        val rvb = new RegionValueBuilder()

        (l: Any, r: Any) => {
          region.clear()
          rvb.set(region)

          rvb.start(wrappedNodeType)
          rvb.startTuple()
          rvb.addAnnotation(nodeType, l)
          rvb.endTuple()
          val lOffset = rvb.end()

          rvb.start(wrappedNodeType)
          rvb.startTuple()
          rvb.addAnnotation(nodeType, r)
          rvb.endTuple()
          val rOffset = rvb.end()

          val resultOffset = f(ctx.theHailClassLoader, ctx.fs, ctx.taskContext, region)(region, lOffset, rOffset)
          if (resultType.isFieldMissing(resultOffset, 0)) {
            throw new RuntimeException(
              s"a comparison returned a missing value when " +
                s"l=${Region.pretty(wrappedNodeType, lOffset)} and r=${Region.pretty(wrappedNodeType, rOffset)}")
          } else {
            Region.loadDouble(resultType.loadField(resultOffset, 0))
          }
        }
>>>>>>> d03121ff
      }
    }

    maximalIndependentSet(mkGraph(edges.map { case Row(i, j) => i -> j }), Some(tbf))
  }

  def maximalIndependentSet[T: ClassTag](edges: Array[(T, T)]): IndexedSeq[T] = {
    maximalIndependentSet(mkGraph(edges))
  }

  def maximalIndependentSet[T: ClassTag](edges: Array[(T, T)], tieBreaker: (T, T) => Double): IndexedSeq[T] = {
    maximalIndependentSet(mkGraph(edges), Some(tieBreaker))
  }

  def maximalIndependentSet[T: ClassTag](g: mutable.MultiMap[T, T], maybeTieBreaker: Option[(T, T) => Double] = None): IndexedSeq[T] = {
    val verticesByDegree = new BinaryHeap[T](maybeTieBreaker = maybeTieBreaker.orNull)

    g.foreach { case (v, neighbors) =>
      verticesByDegree.insert(v, neighbors.size)
    }

    while (verticesByDegree.nonEmpty && verticesByDegree.maxPriority() > 0) {
      val current = verticesByDegree.extractMax()
      val neighbors = g(current) - current
      neighbors.foreach { x =>
        g(x) -= current
        verticesByDegree.decreasePriority(x, _ - 1)
      }
    }

    verticesByDegree.toArray
  }
}<|MERGE_RESOLUTION|>--- conflicted
+++ resolved
@@ -2,7 +2,7 @@
 
 import is.hail.annotations.{Region, RegionValueBuilder, UnsafeIndexedSeq}
 import is.hail.asm4s._
-import is.hail.backend.ExecuteContext
+import is.hail.backend.{ExecuteContext, HailTaskContext}
 import is.hail.types.physical.{PCanonicalTuple, PTuple, PType, stypes}
 import is.hail.expr.ir.{Compile, IR, IRParser, IRParserEnvironment, Interpret, Literal, MakeTuple, SingleCodeEmitParamType}
 import is.hail.expr.ir.{Compile, IR, IRParser, IRParserEnvironment, Interpret, Literal, MakeTuple, SingleCodeEmitParamType}
@@ -42,12 +42,11 @@
     maximalIndependentSet(mkGraph(edges.map { case Row(i, j) => i -> j }))
   }
 
-<<<<<<< HEAD
-  def maximalIndependentSet(edges: UnsafeIndexedSeq, hcl: HailClassLoader, fs: FS, partIdx: Int, outerRegion: Region,
-      wrappedNodeType: PTuple, resultType: PTuple, tieBreaker: (HailClassLoader, FS, Int, Region) => AsmFunction3RegionLongLongLong): IndexedSeq[Any] = {
+  def maximalIndependentSet(edges: UnsafeIndexedSeq, hcl: HailClassLoader, fs: FS, htc: HailTaskContext, outerRegion: Region,
+      wrappedNodeType: PTuple, resultType: PTuple, tieBreaker: (HailClassLoader, FS, HailTaskContext, Region) => AsmFunction3RegionLongLongLong): IndexedSeq[Any] = {
     val nodeType = wrappedNodeType.types.head.virtualType
     val region = outerRegion.getPool().getRegion()
-    val tieBreakerF = tieBreaker(hcl, fs, partIdx, region)
+    val tieBreakerF = tieBreaker(hcl, fs, htc, region)
     val rvb = new RegionValueBuilder()
     val tbf = (l: Any, r: Any) => {
       region.clear()
@@ -72,58 +71,6 @@
           s"l=${Region.pretty(wrappedNodeType, lOffset)} and r=${Region.pretty(wrappedNodeType, rOffset)}")
       } else {
         Region.loadDouble(resultType.loadField(resultOffset, 0))
-=======
-  def maximalIndependentSet(ctx: ExecuteContext, edges: Array[Row], nodeType: Type, tieBreaker: Option[String]): Set[Any] = {
-    val edges2 = edges.map { r =>
-      val Row(x, y) = r
-      (x, y)
-    }
-
-    if (edges2.length > 400000)
-      warn(s"over 400,000 edges are in the graph; maximal_independent_set may run out of memory")
-
-    val wrappedNodeType = PCanonicalTuple(true, PType.canonical(nodeType))
-    val refMap = BindingEnv.eval[Type]("l" -> wrappedNodeType.virtualType, "r" -> wrappedNodeType.virtualType)
-
-    ExecuteContext.scoped() { ctx =>
-      val region = ctx.r
-      val tieBreakerF = tieBreaker.map { e =>
-        val ir = IRParser.parse_value_ir(e, IRParserEnvironment(ctx, refMap = refMap))
-        val (Some(PTypeReferenceSingleCodeType(t)), f) = Compile[AsmFunction3RegionLongLongLong](ctx,
-          IndexedSeq(("l", SingleCodeEmitParamType(true, PTypeReferenceSingleCodeType(wrappedNodeType))), ("r", SingleCodeEmitParamType(true, PTypeReferenceSingleCodeType(wrappedNodeType)))),
-          FastIndexedSeq(classInfo[Region], LongInfo, LongInfo), LongInfo,
-          MakeTuple.ordered(FastSeq(ir)))
-        assert(t.virtualType == TTuple(TFloat64))
-        val resultType = t.asInstanceOf[PTuple]
-
-        val rvb = new RegionValueBuilder()
-
-        (l: Any, r: Any) => {
-          region.clear()
-          rvb.set(region)
-
-          rvb.start(wrappedNodeType)
-          rvb.startTuple()
-          rvb.addAnnotation(nodeType, l)
-          rvb.endTuple()
-          val lOffset = rvb.end()
-
-          rvb.start(wrappedNodeType)
-          rvb.startTuple()
-          rvb.addAnnotation(nodeType, r)
-          rvb.endTuple()
-          val rOffset = rvb.end()
-
-          val resultOffset = f(ctx.theHailClassLoader, ctx.fs, ctx.taskContext, region)(region, lOffset, rOffset)
-          if (resultType.isFieldMissing(resultOffset, 0)) {
-            throw new RuntimeException(
-              s"a comparison returned a missing value when " +
-                s"l=${Region.pretty(wrappedNodeType, lOffset)} and r=${Region.pretty(wrappedNodeType, rOffset)}")
-          } else {
-            Region.loadDouble(resultType.loadField(resultOffset, 0))
-          }
-        }
->>>>>>> d03121ff
       }
     }
 
