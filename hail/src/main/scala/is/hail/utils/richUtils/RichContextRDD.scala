--- conflicted
+++ resolved
@@ -40,15 +40,9 @@
       val filename =
         if (stageLocally) {
           val context = TaskContext.get
-<<<<<<< HEAD
-          val partPath = fs.getTemporaryFile("file:///tmp")
-          context.addTaskCompletionListener { context =>
-            fs.delete(partPath, recursive = false)
-=======
           val partPath = hConf.getTemporaryFile("file:///tmp")
           context.addTaskCompletionListener { (context: TaskContext) =>
-            hConf.delete(partPath, recursive = false)
->>>>>>> 58f42216
+            fs.delete(partPath, recursive = false)
           }
           partPath
         } else
