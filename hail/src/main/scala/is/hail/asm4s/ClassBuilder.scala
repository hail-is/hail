package is.hail.asm4s

import is.hail.expr.ir.EmitCodeBuilder
import is.hail.lir
import is.hail.utils._
import org.apache.spark.TaskContext
import org.objectweb.asm.ClassReader
import org.objectweb.asm.Opcodes._
import org.objectweb.asm.tree._
import org.objectweb.asm.util.{Textifier, TraceClassVisitor}

import java.io._
import java.nio.charset.StandardCharsets
import scala.collection.mutable

class Field[T: TypeInfo](classBuilder: ClassBuilder[_], val name: String) {
  val ti: TypeInfo[T] = implicitly

  val lf: lir.Field = classBuilder.lclass.newField(name, typeInfo[T])

  def get(obj: Code[_]): Code[T] = Code(obj, lir.getField(lf))

  def get(obj: Value[_]): Value[T] = new Value[T] {
    override def get: Code[T] = Code(obj, lir.getField(lf))
  }

  def putAny(obj: Code[_], v: Code[_]): Code[Unit] = put(obj, coerce[T](v))

  def put(obj: Code[_], v: Code[T]): Code[Unit] = {
    obj.end.append(lir.goto(v.start))
    v.end.append(lir.putField(lf, obj.v, v.v))
    val newC = new VCode(obj.start, v.end, null)
    obj.clear()
    v.clear()
    newC
  }
}

class StaticField[T: TypeInfo](classBuilder: ClassBuilder[_], val name: String) {
  val ti: TypeInfo[T] = implicitly

  val lf: lir.StaticField = classBuilder.lclass.newStaticField(name, typeInfo[T])

  def get(): Code[T] = Code(lir.getStaticField(lf))

  def put(v: Code[T]): Code[Unit] = {
    v.end.append(lir.putStaticField(lf, v.v))
    val newC = new VCode(v.start, v.end, null)
    v.clear()
    newC
  }
}

class ClassesBytes(classesBytes: Array[(String, Array[Byte])]) extends Serializable {
  @transient @volatile var loaded: Boolean = false

  def load(hcl: HailClassLoader): Unit = {
    if (!loaded) {
      synchronized {
        if (!loaded) {
          classesBytes.foreach { case (n, bytes) =>
            try {
              hcl.loadOrDefineClass(n, bytes)
            } catch {
              case e: Exception =>
                val buffer = new ByteArrayOutputStream()
                FunctionBuilder.bytesToBytecodeString(bytes, buffer)
                val classJVMByteCodeAsEscapedStr = buffer.toString(StandardCharsets.UTF_8.name())
                log.error(s"Failed to load bytecode ${e}:\n" + classJVMByteCodeAsEscapedStr)
                throw e
            }
          }
        }
        loaded = true
      }
    }
  }
}

class AsmTuple[C](val cb: ClassBuilder[C], val fields: IndexedSeq[Field[_]], val ctor: MethodBuilder[C]) {
  val ti: TypeInfo[_] = cb.ti

  def newTuple(elems: IndexedSeq[Code[_]]): Code[C] = Code.newInstance(cb, ctor, elems)

  def loadElementsAny(t: Value[_]): IndexedSeq[Value[_]] = fields.map(_.get(coerce[C](t) ))

  def loadElements(t: Value[C]): IndexedSeq[Value[_]] = fields.map(_.get(t))
}

trait WrappedModuleBuilder {
  def modb: ModuleBuilder

  def newClass[C](name: String)(implicit cti: TypeInfo[C]): ClassBuilder[C] = modb.newClass[C](name)

  def genClass[C](baseName: String)(implicit cti: TypeInfo[C]): ClassBuilder[C] = modb.genClass[C](baseName)

  def classesBytes(writeIRs: Boolean, print: Option[PrintWriter] = None): ClassesBytes = modb.classesBytes(writeIRs, print)
}

class ModuleBuilder() {
  val classes = new mutable.ArrayBuffer[ClassBuilder[_]]()

  def newClass[C](name: String, sourceFile: Option[String] = None)(implicit cti: TypeInfo[C]): ClassBuilder[C] = {
    val c = new ClassBuilder[C](this, name, sourceFile)
    if (cti != UnitInfo)
      c.addInterface(cti.iname)
    classes += c
    c
  }

  private val tuples = mutable.Map[IndexedSeq[TypeInfo[_]], AsmTuple[_]]()

  def tupleClass(fieldTypes: IndexedSeq[TypeInfo[_]]): AsmTuple[_] = {
    tuples.getOrElseUpdate(fieldTypes, {
      val kb = genClass[Unit](s"Tuple${fieldTypes.length}")
      val fields = fieldTypes.zipWithIndex.map { case (ti, i) =>
        kb.newField(s"_$i")(ti)
      }
      val ctor = kb.newMethod("<init>", fieldTypes, UnitInfo)
      ctor.emitWithBuilder { cb =>
        // FIXME, maybe a more elegant way to do this?
        val L = new lir.Block()
        L.append(
          lir.methodStmt(INVOKESPECIAL,
            "java/lang/Object",
            "<init>",
            "()V",
            false,
            UnitInfo,
            FastSeq(lir.load(ctor._this.asInstanceOf[LocalRef[_]].l))))
        cb += new VCode(L, L, null)
        fields.zipWithIndex.foreach { case (f, i) =>
            cb += f.putAny(ctor._this, ctor.getArg(i + 1)(f.ti).get)
        }
        Code._empty
      }
      new AsmTuple(kb, fields, ctor)
    })
  }

  def genClass[C](baseName: String)(implicit cti: TypeInfo[C]): ClassBuilder[C] = newClass[C](genName("C", baseName))

  var classesBytes: ClassesBytes = _

  def classesBytes(writeIRs: Boolean, print: Option[PrintWriter] = None): ClassesBytes = {
    if (classesBytes == null) {
      classesBytes = new ClassesBytes(
        classes
          .iterator
          .flatMap(c => c.classBytes(writeIRs, print))
          .toArray)

    }
    classesBytes
  }

  private var staticFieldWrapperIdx: Int = 0
  private val maxFieldsOrMethodsOnClass: Int = 512
  private var nStaticFieldsOnThisClass: Int = maxFieldsOrMethodsOnClass
  private var staticCls: ClassBuilder[_] = null

  private def incrStaticClassSize(n: Int = 1): Unit = {
    if (nStaticFieldsOnThisClass + n >= maxFieldsOrMethodsOnClass) {
      nStaticFieldsOnThisClass = n
      staticFieldWrapperIdx += 1
      staticCls = genClass[Unit](s"staticWrapperClass_$staticFieldWrapperIdx")
    }
  }

  def genStaticField[T: TypeInfo](name: String = null): StaticFieldRef[T] = {
    incrStaticClassSize()
    val fd = staticCls.newStaticField[T](genName("f", name))
    new StaticFieldRef[T](fd)
  }

  var _objectsField: Settable[Array[AnyRef]] = _
  var _objects: BoxedArrayBuilder[AnyRef] = _

  def setObjects(cb: EmitCodeBuilder, objects: Code[Array[AnyRef]]): Unit = {
    cb.assign(_objectsField, objects)
  }

  def getObject[T <: AnyRef : TypeInfo](obj: T): Code[T] = {
    if (_objectsField == null) {
      _objectsField = genStaticField[Array[AnyRef]]()
      _objects = new BoxedArrayBuilder[AnyRef]()
    }

    val i = _objects.size
    _objects += obj
    Code.checkcast[T](toCodeArray(_objectsField).apply(i))
  }
}

trait WrappedClassBuilder[C] extends WrappedModuleBuilder {
  def cb: ClassBuilder[C]

  def modb: ModuleBuilder = cb.modb

  def className: String = cb.className

  def ti: TypeInfo[_] = cb.ti

  def addInterface(name: String): Unit = cb.addInterface(name)

  def emitInit(c: Code[Unit]): Unit = cb.emitInit(c)

  def emitClinit(c: Code[Unit]): Unit = cb.emitClinit(c)

  def newField[T: TypeInfo](name: String): Field[T] = cb.newField[T](name)

  def newStaticField[T: TypeInfo](name: String): StaticField[T] = cb.newStaticField[T](name)

  def newStaticField[T: TypeInfo](name: String, init: Code[T]): StaticField[T] = cb.newStaticField[T](name, init)

  def genField[T: TypeInfo](baseName: String): Field[T] = cb.genField(baseName)

  def genFieldThisRef[T: TypeInfo](name: String = null): ThisFieldRef[T] = cb.genFieldThisRef[T](name)

  def genLazyFieldThisRef[T: TypeInfo](setup: Code[T], name: String = null): Value[T] = cb.genLazyFieldThisRef(setup, name)

  def getOrDefineLazyField[T: TypeInfo](setup: Code[T], id: Any): Value[T] = cb.getOrDefineLazyField(setup, id)

  def fieldBuilder: SettableBuilder = cb.fieldBuilder

  def newMethod(name: String, parameterTypeInfo: IndexedSeq[TypeInfo[_]], returnTypeInfo: TypeInfo[_]): MethodBuilder[C] =
    cb.newMethod(name, parameterTypeInfo, returnTypeInfo)

  def newMethod(name: String,
    maybeGenericParameterTypeInfo: IndexedSeq[MaybeGenericTypeInfo[_]],
    maybeGenericReturnTypeInfo: MaybeGenericTypeInfo[_]): MethodBuilder[C] =
    cb.newMethod(name, maybeGenericParameterTypeInfo, maybeGenericReturnTypeInfo)

  def newStaticMethod(name: String, parameterTypeInfo: IndexedSeq[TypeInfo[_]], returnTypeInfo: TypeInfo[_]): MethodBuilder[C] =
    cb.newStaticMethod(name, parameterTypeInfo, returnTypeInfo)

  def getOrGenMethod(
    baseName: String, key: Any, argsInfo: IndexedSeq[TypeInfo[_]], returnInfo: TypeInfo[_]
  )(body: MethodBuilder[C] => Unit): MethodBuilder[C] =
    cb.getOrGenMethod(baseName, key, argsInfo, returnInfo)(body)

  def result(writeIRs: Boolean, print: Option[PrintWriter] = None): (HailClassLoader) => C = cb.result(writeIRs, print)

  def _this: Value[C] = cb._this

  def genMethod(baseName: String, argsInfo: IndexedSeq[TypeInfo[_]], returnInfo: TypeInfo[_]): MethodBuilder[C] =
    cb.genMethod(baseName, argsInfo, returnInfo)

  def genMethod[R: TypeInfo](baseName: String): MethodBuilder[C] = cb.genMethod[R](baseName)

  def genMethod[A: TypeInfo, R: TypeInfo](baseName: String): MethodBuilder[C] = cb.genMethod[A, R](baseName)

  def genMethod[A1: TypeInfo, A2: TypeInfo, R: TypeInfo](baseName: String): MethodBuilder[C] = cb.genMethod[A1, A2, R](baseName)

  def genMethod[A1: TypeInfo, A2: TypeInfo, A3: TypeInfo, R: TypeInfo](baseName: String): MethodBuilder[C] = cb.genMethod[A1, A2, A3, R](baseName)

  def genMethod[A1: TypeInfo, A2: TypeInfo, A3: TypeInfo, A4: TypeInfo, R: TypeInfo](baseName: String): MethodBuilder[C] = cb.genMethod[A1, A2, A3, A4, R](baseName)

  def genMethod[A1: TypeInfo, A2: TypeInfo, A3: TypeInfo, A4: TypeInfo, A5: TypeInfo, R: TypeInfo](baseName: String): MethodBuilder[C] = cb.genMethod[A1, A2, A3, A4, A5, R](baseName)

  def genStaticMethod(name: String, parameterTypeInfo: IndexedSeq[TypeInfo[_]], returnTypeInfo: TypeInfo[_]): MethodBuilder[C] =
    cb.genStaticMethod(name, parameterTypeInfo, returnTypeInfo)
}

class ClassBuilder[C](
  val modb: ModuleBuilder,
  val className: String,
  val sourceFile: Option[String]
) extends WrappedModuleBuilder {

  val ti: ClassInfo[C] = new ClassInfo[C](className)

  val lclass = new lir.Classx[C](className, "java/lang/Object", sourceFile)

  val methods: mutable.ArrayBuffer[MethodBuilder[C]] = new mutable.ArrayBuffer[MethodBuilder[C]](16)
  val fields: mutable.ArrayBuffer[FieldNode] = new mutable.ArrayBuffer[FieldNode](16)

  val lazyFieldMemo: mutable.Map[Any, Value[_]] = mutable.Map.empty

  val lInitBuilder = new MethodBuilder[C](this, "<init>", FastSeq(), UnitInfo)
  val lInit = lInitBuilder.lmethod

  var initBody: Code[Unit] = {
    val L = new lir.Block()
    L.append(
      lir.methodStmt(INVOKESPECIAL,
        "java/lang/Object",
        "<init>",
        "()V",
        false,
        UnitInfo,
<<<<<<< HEAD
        FastIndexedSeq(lir.load(lInit.getParam(0)))))
=======
        FastSeq(lir.load(lInit.getParam(0)))))
    L.append(lir.returnx())
>>>>>>> fcc9ffab
    new VCode(L, L, null)
  }

  private var lClinit: lir.Method = _

  var clinitBody: Option[Code[Unit]] = None

  def emitInit(c: Code[Unit]): Unit = {
    initBody = Code(initBody, c)
  }

  def emitInitI(f: CodeBuilder => Unit): Unit = {
    val body = CodeBuilder.scopedVoid(lInitBuilder)(f)
    emitInit(body)
  }

  def emitClinit(c: Code[Unit]): Unit = {
    clinitBody match {
      case None =>
        lClinit = lclass.newMethod("<clinit>", FastSeq(), UnitInfo, isStatic = true)
        clinitBody = Some(c)
      case Some(body) =>
        clinitBody = Some(Code(body, c))
    }
  }

  def addInterface(name: String): Unit = lclass.addInterface(name)

  def newMethod(name: String, parameterTypeInfo: IndexedSeq[TypeInfo[_]], returnTypeInfo: TypeInfo[_]): MethodBuilder[C] = {
    val mb = new MethodBuilder[C](this, name, parameterTypeInfo, returnTypeInfo)
    methods.append(mb)
    mb
  }

  def newMethod(name: String,
    maybeGenericParameterTypeInfo: IndexedSeq[MaybeGenericTypeInfo[_]],
    maybeGenericReturnTypeInfo: MaybeGenericTypeInfo[_]): MethodBuilder[C] = {

    val parameterTypeInfo: IndexedSeq[TypeInfo[_]] = maybeGenericParameterTypeInfo.map(_.base)
    val returnTypeInfo: TypeInfo[_] = maybeGenericReturnTypeInfo.base
    val m = newMethod(name, parameterTypeInfo, returnTypeInfo)
    if (maybeGenericParameterTypeInfo.exists(_.isGeneric) || maybeGenericReturnTypeInfo.isGeneric) {
      val generic = newMethod(name, maybeGenericParameterTypeInfo.map(_.generic), maybeGenericReturnTypeInfo.generic)
      generic.emitWithBuilder { cb =>
        maybeGenericReturnTypeInfo.castToGeneric(cb,
          m.invoke(cb, maybeGenericParameterTypeInfo.zipWithIndex.map { case (ti, i) =>
            ti.castFromGeneric(cb, generic.getArg(i + 1)(ti.generic))
          }: _*))
}
    }
    m
  }

  def newStaticMethod(name: String, parameterTypeInfo: IndexedSeq[TypeInfo[_]], returnTypeInfo: TypeInfo[_]): MethodBuilder[C] = {
    val mb = new MethodBuilder[C](this, name, parameterTypeInfo, returnTypeInfo, isStatic = true)
    methods.append(mb)
    mb
  }

  def newField[T: TypeInfo](name: String): Field[T] = new Field[T](this, name)

  def newStaticField[T: TypeInfo](name: String): StaticField[T] = new StaticField[T](this, name)

  def newStaticField[T: TypeInfo](name: String, init: Code[T]): StaticField[T] = {
    val f = new StaticField[T](this, name)
    emitClinit(f.put(init))
    f
  }

  def genField[T: TypeInfo](baseName: String): Field[T] = newField(genName("f", baseName))

  private[this] val methodMemo: mutable.Map[Any, MethodBuilder[C]] = mutable.HashMap.empty

  def getOrGenMethod(baseName: String, key: Any, argsInfo: IndexedSeq[TypeInfo[_]], returnInfo: TypeInfo[_])
    (f: MethodBuilder[C] => Unit): MethodBuilder[C] = {
    methodMemo.get(key) match {
      case Some(mb) => mb
      case None =>
        val mb = newMethod(genName("M", baseName), argsInfo, returnInfo)
        f(mb)
        methodMemo(key) = mb
        mb
    }
  }

  def classBytes(writeIRs: Boolean, print: Option[PrintWriter] = None): Array[(String, Array[Byte])] = {
    assert(initBody.start != null)
    initBody.end.append(lir.returnx())
    lInit.setEntry(initBody.start)

    clinitBody match {
      case None => // do nothing
      case Some(body) =>
        assert(body.start != null)
        body.end.append(lir.returnx())
        val nbody = new VCode(body.start, body.end, null)
        body.clear()
        lClinit.setEntry(nbody.start)
    }

    lclass.asBytes(writeIRs, print)
  }

  def result(writeIRs: Boolean, print: Option[PrintWriter] = None): (HailClassLoader) => C = {
    val n = className.replace("/", ".")
    val classesBytes = modb.classesBytes(writeIRs)

    assert(TaskContext.get() == null,
      "FunctionBuilder emission should happen on master, but happened on worker")

    new ((HailClassLoader) => C) with java.io.Serializable {
      @transient @volatile private var theClass: Class[_] = null

      def apply(hcl: HailClassLoader): C = {
        if (theClass == null) {
          this.synchronized {
            if (theClass == null) {
              classesBytes.load(hcl)
              theClass = loadClass(hcl, n)
            }
          }
        }

        theClass.getDeclaredConstructor().newInstance().asInstanceOf[C]
      }
    }
  }

  def _this: Value[C] = new LocalRef[C](new lir.Parameter(null, 0, ti))

  val fieldBuilder: SettableBuilder = new SettableBuilder {
    def newSettable[T](name: String)(implicit tti: TypeInfo[T]): Settable[T] = genFieldThisRef[T](name)
  }

  def genFieldThisRef[T: TypeInfo](name: String = null): ThisFieldRef[T] =
    new ThisFieldRef[T](this, genField[T](name))

  def genLazyFieldThisRef[T: TypeInfo](setup: Code[T], name: String = null): Value[T] =
    new ThisLazyFieldRef[T](this, name, setup)

  def getOrDefineLazyField[T: TypeInfo](setup: Code[T], id: Any): Value[T] = {
    lazyFieldMemo.getOrElseUpdate(id, genLazyFieldThisRef[T](setup)).asInstanceOf[ThisLazyFieldRef[T]]
  }

  def genMethod(baseName: String, argsInfo: IndexedSeq[TypeInfo[_]], returnInfo: TypeInfo[_]): MethodBuilder[C] =
    newMethod(genName("m", baseName), argsInfo, returnInfo)

  def genMethod[R: TypeInfo](baseName: String): MethodBuilder[C] =
    genMethod(baseName, FastSeq[TypeInfo[_]](), typeInfo[R])

  def genMethod[A: TypeInfo, R: TypeInfo](baseName: String): MethodBuilder[C] =
    genMethod(baseName, FastSeq[TypeInfo[_]](typeInfo[A]), typeInfo[R])

  def genMethod[A1: TypeInfo, A2: TypeInfo, R: TypeInfo](baseName: String): MethodBuilder[C] =
    genMethod(baseName, FastSeq[TypeInfo[_]](typeInfo[A1], typeInfo[A2]), typeInfo[R])

  def genMethod[A1: TypeInfo, A2: TypeInfo, A3: TypeInfo, R: TypeInfo](baseName: String): MethodBuilder[C] =
    genMethod(baseName, FastSeq[TypeInfo[_]](typeInfo[A1], typeInfo[A2], typeInfo[A3]), typeInfo[R])

  def genMethod[A1: TypeInfo, A2: TypeInfo, A3: TypeInfo, A4: TypeInfo, R: TypeInfo](baseName: String): MethodBuilder[C] =
    genMethod(baseName, FastSeq[TypeInfo[_]](typeInfo[A1], typeInfo[A2], typeInfo[A3], typeInfo[A4]), typeInfo[R])

  def genMethod[A1: TypeInfo, A2: TypeInfo, A3: TypeInfo, A4: TypeInfo, A5: TypeInfo, R: TypeInfo](baseName: String): MethodBuilder[C] =
    genMethod(baseName, FastSeq[TypeInfo[_]](typeInfo[A1], typeInfo[A2], typeInfo[A3], typeInfo[A4], typeInfo[A5]), typeInfo[R])

  def genStaticMethod(baseName: String, argsInfo: IndexedSeq[TypeInfo[_]], returnInfo: TypeInfo[_]): MethodBuilder[C] =
    newStaticMethod(genName("sm", baseName), argsInfo, returnInfo)
}

object FunctionBuilder {
  def bytesToBytecodeString(bytes: Array[Byte], out: OutputStream) {
    val tcv = new TraceClassVisitor(null, new Textifier, new PrintWriter(out))
    new ClassReader(bytes).accept(tcv, 0)
  }

  def apply[F](
    baseName: String,
    argInfo: IndexedSeq[MaybeGenericTypeInfo[_]],
    returnInfo: MaybeGenericTypeInfo[_]
  )(implicit fti: TypeInfo[F]): FunctionBuilder[F] = {
    val modb: ModuleBuilder = new ModuleBuilder()
    val cb: ClassBuilder[F] = modb.genClass[F](baseName)
    val apply = cb.newMethod("apply", argInfo, returnInfo)
    new FunctionBuilder[F](apply)
  }

  def apply[R: TypeInfo](baseName: String): FunctionBuilder[AsmFunction0[R]] =
    apply[AsmFunction0[R]](baseName, FastSeq.empty[MaybeGenericTypeInfo[_]], GenericTypeInfo[R])

  def apply[A1: TypeInfo, R: TypeInfo](baseName: String): FunctionBuilder[AsmFunction1[A1, R]] =
    apply[AsmFunction1[A1, R]](baseName, Array(GenericTypeInfo[A1]), GenericTypeInfo[R])

  def apply[A1: TypeInfo, A2: TypeInfo, R: TypeInfo](baseName: String): FunctionBuilder[AsmFunction2[A1, A2, R]] =
    apply[AsmFunction2[A1, A2, R]](baseName, Array(GenericTypeInfo[A1], GenericTypeInfo[A2]), GenericTypeInfo[R])

  def apply[A1: TypeInfo, A2: TypeInfo, A3: TypeInfo, R: TypeInfo](baseName: String): FunctionBuilder[AsmFunction3[A1, A2, A3, R]] =
    apply[AsmFunction3[A1, A2, A3, R]](baseName, Array(GenericTypeInfo[A1], GenericTypeInfo[A2], GenericTypeInfo[A3]), GenericTypeInfo[R])

  def apply[A1: TypeInfo, A2: TypeInfo, A3: TypeInfo, A4: TypeInfo, R: TypeInfo](baseName: String): FunctionBuilder[AsmFunction4[A1, A2, A3, A4, R]] =
    apply[AsmFunction4[A1, A2, A3, A4, R]](baseName, Array(GenericTypeInfo[A1], GenericTypeInfo[A2], GenericTypeInfo[A3], GenericTypeInfo[A4]), GenericTypeInfo[R])
}

trait WrappedMethodBuilder[C] extends WrappedClassBuilder[C] {
  def mb: MethodBuilder[C]

  def cb: ClassBuilder[C] = mb.cb

  def methodName: String = mb.methodName

  def parameterTypeInfo: IndexedSeq[TypeInfo[_]] = mb.parameterTypeInfo

  def returnTypeInfo: TypeInfo[_] = mb.returnTypeInfo

  def newLocal[T: TypeInfo](name: String = null): LocalRef[T] = mb.newLocal(name)

  def localBuilder: SettableBuilder = mb.localBuilder

  def getArg[T: TypeInfo](i: Int): LocalRef[T] = mb.getArg[T](i)

  def emitStartup(c: Code[Unit]): Unit = mb.emitStartup(c)

  def emit(body: Code[_]): Unit = mb.emit(body)

  def emitWithBuilder[T](f: (CodeBuilder) => Code[T]): Unit = mb.emitWithBuilder(f)

  def invoke[T](cb: EmitCodeBuilder, args: Value[_]*): Value[T] = mb.invoke(cb, args: _*)
}

class MethodBuilder[C](
  val cb: ClassBuilder[C], _mname: String,
  val parameterTypeInfo: IndexedSeq[TypeInfo[_]],
  val returnTypeInfo: TypeInfo[_],
  val isStatic: Boolean = false
) extends WrappedClassBuilder[C] {
  require(parameterTypeInfo.length + isStatic.toInt <= 255,
    s"""Invalid method, methods may have at most 255 arguments, found ${parameterTypeInfo.length + isStatic.toInt}
       |Return Type Info: $returnTypeInfo
       |Parameter Type Info: ${parameterTypeInfo.mkString}""".stripMargin)
  // very long method names, repeated hundreds of thousands of times can cause memory issues.
  // If necessary to find the name of a method precisely, this can be set to around the constant
  // limit of 65535 characters, but usually, this can be much smaller.
  val methodName: String = _mname.substring(0, scala.math.min(_mname.length, 2000 /* 65535 */))

  if (methodName != "<init>" && !isJavaIdentifier(methodName))
    throw new IllegalArgumentException(s"Illegal method name, not Java identifier: $methodName")

  val lmethod: lir.Method = cb.lclass.newMethod(methodName, parameterTypeInfo, returnTypeInfo, isStatic)

  val localBuilder: SettableBuilder = new SettableBuilder {
    def newSettable[T](name: String)(implicit tti: TypeInfo[T]): Settable[T] = newLocal[T](name)
  }

  def newLocal[T: TypeInfo](name: String = null): LocalRef[T] =
    new LocalRef[T](lmethod.newLocal(name, typeInfo[T]))

  def getArg[T: TypeInfo](i: Int): LocalRef[T] = {
    val ti = implicitly[TypeInfo[T]]

    if (i == 0 && !isStatic)
      assert(ti == cb.ti, s"$ti != ${ cb.ti }")
    else {
      val static = (!isStatic).toInt
      assert(ti == parameterTypeInfo(i - static),
        s"$ti != ${ parameterTypeInfo(i - static) }\n  params: $parameterTypeInfo")
    }
    new LocalRef(lmethod.getParam(i))
  }

  private var emitted = false

  private var startup: Code[Unit] = Code._empty

  def emitStartup(c: Code[Unit]): Unit = {
    assert(!emitted)
    startup = Code(startup, c)
  }

  def emitWithBuilder[T](f: (CodeBuilder) => Code[T]): Unit = emit(CodeBuilder.scopedCode[T](this)(f))

  def emit(body: Code[_]): Unit = {
    assert(!emitted)
    emitted = true

    val start = startup.start
    startup.end.append(lir.goto(body.start))
    body.end.append(
      if (body.v != null)
        lir.returnx(body.v)
      else
        lir.returnx())
    assert(start != null)
    lmethod.setEntry(start)

    body.clear()
  }

  def invokeCode[T](args: Value[_]*): Code[T] = {
    val (start, end, argvs) = Code.sequenceValues(args.toFastSeq.map(_.get))
    if (returnTypeInfo eq UnitInfo) {
      if (isStatic) {
        end.append(lir.methodStmt(INVOKESTATIC, lmethod, argvs))
      } else {
        end.append(
          lir.methodStmt(INVOKEVIRTUAL, lmethod,
            lir.load(new lir.Parameter(null, 0, cb.ti)) +: argvs))
      }
      new VCode(start, end, null)
    } else {
      val value = if (isStatic) {
        lir.methodInsn(INVOKESTATIC, lmethod, argvs)
      } else {
        lir.methodInsn(INVOKEVIRTUAL, lmethod,
          lir.load(new lir.Parameter(null, 0, cb.ti)) +: argvs)
      }
      new VCode(start, end, value)
    }
  }

  def invoke[T](codeBuilder: CodeBuilderLike, args: Value[_]*): Value[T] = {
    val (start, end, argvs) = Code.sequenceValues(args.toFastSeq.map(_.get))
    if (returnTypeInfo eq UnitInfo) {
      if (isStatic) {
        end.append(lir.methodStmt(INVOKESTATIC, lmethod, argvs))
      } else {
        end.append(
          lir.methodStmt(INVOKEVIRTUAL, lmethod,
            lir.load(new lir.Parameter(null, 0, cb.ti)) +: argvs))
      }
      codeBuilder.append(new VCode(start, end, null))
      coerce[T](Code._empty)
    } else {
      val value = if (isStatic) {
        lir.methodInsn(INVOKESTATIC, lmethod, argvs)
      } else {
        lir.methodInsn(INVOKEVIRTUAL, lmethod,
          lir.load(new lir.Parameter(null, 0, cb.ti)) +: argvs)
      }
      coerce[T](codeBuilder.memoizeAny(new VCode(start, end, value), returnTypeInfo))
    }
  }
}

class FunctionBuilder[F](
  val apply_method: MethodBuilder[F]
) extends WrappedMethodBuilder[F] {
  val mb: MethodBuilder[F] = apply_method
}<|MERGE_RESOLUTION|>--- conflicted
+++ resolved
@@ -289,12 +289,7 @@
         "()V",
         false,
         UnitInfo,
-<<<<<<< HEAD
-        FastIndexedSeq(lir.load(lInit.getParam(0)))))
-=======
         FastSeq(lir.load(lInit.getParam(0)))))
-    L.append(lir.returnx())
->>>>>>> fcc9ffab
     new VCode(L, L, null)
   }
 
