package is.hail.asm4s

import is.hail.expr.ir.EmitCodeBuilder
import is.hail.lir
import is.hail.lir.{Block, ControlX, ValueX}
import is.hail.utils._
import org.objectweb.asm.Opcodes._
import org.objectweb.asm.Type

import java.io.PrintStream
import java.lang.reflect
import scala.reflect.ClassTag

abstract class Thrower[T] {
  def apply[U](cerr: Code[T])(implicit uti: TypeInfo[U]): Code[U]
}

object Code {
  def void[T](v: lir.StmtX): Code[T] = {
    val L = new lir.Block()
    L.append(v)
    new VCode(L, L, null)
  }

  def void[T](c: Code[_], f: (lir.ValueX) => lir.StmtX): Code[T] = {
    c.end.append(f(c.v))
    val newC = new VCode(c.start, c.end, null)
    c.clear()
    newC
  }

  def void[T](c1: Code[_], c2: Code[_], f: (lir.ValueX, lir.ValueX) => lir.StmtX): Code[T] = {
    c2.end.append(f(c1.v, c2.v))
    c1.end.append(lir.goto(c2.start))
    val newC = new VCode(c1.start, c2.end, null)
    c1.clear()
    c2.clear()
    newC
  }

  def void[T](c1: Code[_], c2: Code[_], c3: Code[_], f: (lir.ValueX, lir.ValueX, lir.ValueX) => lir.StmtX): Code[T] = {
    c3.end.append(f(c1.v, c2.v, c3.v))
    c2.end.append(lir.goto(c3.start))
    c1.end.append(lir.goto(c2.start))
    val newC = new VCode(c1.start, c3.end, null)
    c1.clear()
    c2.clear()
    c3.clear()
    newC
  }

  def apply[T](v: lir.ValueX): Code[T] = {
    val L = new lir.Block()
    new VCode(L, L, v)
  }

  def apply[T](c: Code[_], f: (lir.ValueX) => lir.ValueX): Code[T] = {
    val newC = new VCode(c.start, c.end, f(c.v))
    c.clear()
    newC
  }

  def apply[T](c1: Code[_], c2: Code[_], f: (lir.ValueX, lir.ValueX) => lir.ValueX): Code[T] = {
    c1.end.append(lir.goto(c2.start))
    val newC = new VCode(c1.start, c2.end, f(c1.v, c2.v))
    c1.clear()
    c2.clear()
    newC
  }

  def apply[T](c1: Code[_], c2: Code[_], c3: Code[_], f: (lir.ValueX, lir.ValueX, lir.ValueX) => lir.ValueX): Code[T] = {
    c1.end.append(lir.goto(c2.start))
    c2.end.append(lir.goto(c3.start))
    val newC = new VCode(c1.start, c3.end, f(c1.v, c2.v, c3.v))
    c1.clear()
    c2.clear()
    c3.clear()
    newC
  }

  def sequenceValues(cs: IndexedSeq[Code[_]]): (lir.Block, lir.Block, IndexedSeq[lir.ValueX]) = {
    val start = new lir.Block()
    val end = cs.foldLeft(start) { (end, c) =>
      end.append(lir.goto(c.start))
      c.end
    }
    val r = (start, end, cs.map(_.v))
    cs.foreach(_.clear())
    r
  }

  def sequence1[T](cs: IndexedSeq[Code[Unit]], v: Code[T]): Code[T] = {
    val start = new lir.Block()
    val end = (cs :+ v).foldLeft(start) { (end, c) =>
      end.append(lir.goto(c.start))
      c.end
    }
    assert(end eq v.end)
    val newC = new VCode(start, end, v.v)
    cs.foreach(_.clear())
    v.clear()
    newC
  }

  def apply[T](c1: Code[Unit], c2: Code[T]): Code[T] =
    sequence1(FastSeq(c1), c2)

  def apply[T](c1: Code[Unit], c2: Code[Unit], c3: Code[T]): Code[T] =
    sequence1(FastSeq(c1, c2), c3)

  def apply[T](c1: Code[Unit], c2: Code[Unit], c3: Code[Unit], c4: Code[T]): Code[T] =
    sequence1(FastSeq(c1, c2, c3), c4)

  def apply[T](c1: Code[Unit], c2: Code[Unit], c3: Code[Unit], c4: Code[Unit], c5: Code[T]): Code[T] =
    sequence1(FastSeq(c1, c2, c3, c4), c5)

  def apply[T](c1: Code[Unit], c2: Code[Unit], c3: Code[Unit], c4: Code[Unit], c5: Code[Unit], c6: Code[T]): Code[T] =
    sequence1(FastSeq(c1, c2, c3, c4, c5), c6)

  def apply[T](c1: Code[Unit], c2: Code[Unit], c3: Code[Unit], c4: Code[Unit], c5: Code[Unit], c6: Code[Unit], c7: Code[T]): Code[T] =
    sequence1(FastSeq(c1, c2, c3, c4, c5, c6), c7)

  def apply[T](c1: Code[Unit], c2: Code[Unit], c3: Code[Unit], c4: Code[Unit], c5: Code[Unit], c6: Code[Unit], c7: Code[Unit], c8: Code[T]): Code[T] =
    sequence1(FastSeq(c1, c2, c3, c4, c5, c6, c7), c8)

  def apply[T](c1: Code[Unit], c2: Code[Unit], c3: Code[Unit], c4: Code[Unit], c5: Code[Unit], c6: Code[Unit], c7: Code[Unit], c8: Code[Unit], c9: Code[T]): Code[T] =
    sequence1(FastSeq(c1, c2, c3, c4, c5, c6, c7, c8), c9)

  def apply(cs: Seq[Code[Unit]]): Code[Unit] = {
    if (cs.isEmpty)
      Code(null: lir.ValueX)
    else {
      assert(cs.forall(_.v == null))
      val fcs = cs.toFastSeq
      sequence1(fcs.init, fcs.last)
    }
  }

  def foreach[A](it: Seq[A])(f: A => Code[Unit]): Code[Unit] = Code(it.map(f))

  def newInstance[T <: AnyRef](parameterTypes: Array[Class[_]], args: Array[Code[_]])(implicit tct: ClassTag[T]): Code[T] =
    newInstance(parameterTypes, args, 0)

  def newInstance[T <: AnyRef](parameterTypes: Array[Class[_]], args: Array[Code[_]], lineNumber: Int)(implicit tct: ClassTag[T]): Code[T] = {
    val tti = classInfo[T]

    val tcls = tct.runtimeClass

    val c = tcls.getDeclaredConstructor(parameterTypes: _*)
    assert(c != null,
      s"no such method ${ tcls.getName }(${
        parameterTypes.map(_.getName).mkString(", ")
      })")

    val (start, end, argvs) = Code.sequenceValues(args)
    val linst = new lir.Local(null, "new_inst", tti)
    val newInstX = lir.newInstance(
      tti, Type.getInternalName(tcls), "<init>",
      Type.getConstructorDescriptor(c), tti, argvs, lineNumber)
    end.append(lir.store(linst, newInstX, lineNumber))

    new VCode(start, end, lir.load(linst))
  }

  def newInstance[C](cb: ClassBuilder[C], ctor: MethodBuilder[C], args: IndexedSeq[Code[_]]): Code[C] = {
    val (start, end, argvs) = sequenceValues(args)

    val linst = new lir.Local(null, "new_inst", cb.ti)

    end.append(lir.store(linst, lir.newInstance(cb.ti, ctor.lmethod, argvs)))

    new VCode(start, end, lir.load(linst))
  }

  def newInstance[T <: AnyRef]()(implicit tct: ClassTag[T], tti: TypeInfo[T]): Code[T] =
    newInstance[T](Array[Class[_]](), Array[Code[_]]())

  def newInstance[T <: AnyRef, A1](a1: Code[A1])(implicit a1ct: ClassTag[A1],
    tct: ClassTag[T], tti: TypeInfo[T]): Code[T] =
    newInstance[T](Array[Class[_]](a1ct.runtimeClass), Array[Code[_]](a1))

  def newInstance[T <: AnyRef, A1, A2](a1: Code[A1], a2: Code[A2])(implicit a1ct: ClassTag[A1], a2ct: ClassTag[A2],
    tct: ClassTag[T], tti: TypeInfo[T]): Code[T] =
    newInstance[T](Array[Class[_]](a1ct.runtimeClass, a2ct.runtimeClass), Array[Code[_]](a1, a2))

  def newInstance[T <: AnyRef, A1, A2, A3](a1: Code[A1], a2: Code[A2], a3: Code[A3])(implicit a1ct: ClassTag[A1], a2ct: ClassTag[A2],
    a3ct: ClassTag[A3], tct: ClassTag[T], tti: TypeInfo[T]): Code[T] =
    newInstance(a1, a2, a3, 0)

  def newInstance[T <: AnyRef, A1, A2, A3](a1: Code[A1], a2: Code[A2], a3: Code[A3], lineNumber: Int)(implicit a1ct: ClassTag[A1], a2ct: ClassTag[A2],
    a3ct: ClassTag[A3], tct: ClassTag[T], tti: TypeInfo[T]): Code[T] =
    newInstance[T](Array[Class[_]](a1ct.runtimeClass, a2ct.runtimeClass, a3ct.runtimeClass), Array[Code[_]](a1, a2, a3), lineNumber)

  def newInstance[T <: AnyRef, A1, A2, A3, A4](a1: Code[A1], a2: Code[A2], a3: Code[A3], a4: Code[A4]
  )(implicit a1ct: ClassTag[A1], a2ct: ClassTag[A2], a3ct: ClassTag[A3], a4ct: ClassTag[A4], tct: ClassTag[T], tti: TypeInfo[T]): Code[T] =
    newInstance[T](Array[Class[_]](a1ct.runtimeClass, a2ct.runtimeClass, a3ct.runtimeClass, a4ct.runtimeClass), Array[Code[_]](a1, a2, a3, a4))

  def newInstance[T <: AnyRef, A1, A2, A3, A4, A5](a1: Code[A1], a2: Code[A2], a3: Code[A3], a4: Code[A4], a5: Code[A5]
  )(implicit a1ct: ClassTag[A1], a2ct: ClassTag[A2], a3ct: ClassTag[A3], a4ct: ClassTag[A4], a5ct: ClassTag[A5], tct: ClassTag[T], tti: TypeInfo[T]): Code[T] =
    newInstance[T](Array[Class[_]](a1ct.runtimeClass, a2ct.runtimeClass, a3ct.runtimeClass, a4ct.runtimeClass, a5ct.runtimeClass), Array[Code[_]](a1, a2, a3, a4, a5))

  def newInstance7[T <: AnyRef, A1, A2, A3, A4, A5, A6, A7](a1: Code[A1], a2: Code[A2], a3: Code[A3], a4: Code[A4], a5: Code[A5], a6: Code[A6], a7: Code[A7]
  )(implicit a1ct: ClassTag[A1], a2ct: ClassTag[A2], a3ct: ClassTag[A3], a4ct: ClassTag[A4], a5ct: ClassTag[A5], a6ct: ClassTag[A6], a7ct: ClassTag[A7], tct: ClassTag[T], tti: TypeInfo[T]): Code[T] =
    newInstance[T](Array[Class[_]](a1ct.runtimeClass, a2ct.runtimeClass, a3ct.runtimeClass, a4ct.runtimeClass, a5ct.runtimeClass, a6ct.runtimeClass, a7ct.runtimeClass), Array[Code[_]](a1, a2, a3, a4, a5, a6, a7))

  def newInstance8[T <: AnyRef, A1, A2, A3, A4, A5, A6, A7, A8](a1: Code[A1], a2: Code[A2], a3: Code[A3], a4: Code[A4], a5: Code[A5], a6: Code[A6], a7: Code[A7], a8: Code[A8]
  )(implicit a1ct: ClassTag[A1], a2ct: ClassTag[A2], a3ct: ClassTag[A3], a4ct: ClassTag[A4], a5ct: ClassTag[A5], a6ct: ClassTag[A6], a7ct: ClassTag[A7], a8ct: ClassTag[A8], tct: ClassTag[T], tti: TypeInfo[T]): Code[T] =
    newInstance[T](Array[Class[_]](a1ct.runtimeClass, a2ct.runtimeClass, a3ct.runtimeClass, a4ct.runtimeClass, a5ct.runtimeClass, a6ct.runtimeClass, a7ct.runtimeClass, a8ct.runtimeClass), Array[Code[_]](a1, a2, a3, a4, a5, a6, a7, a8))

  def newInstance11[T <: AnyRef, A1, A2, A3, A4, A5, A6, A7, A8, A9, A10, A11](a1: Code[A1], a2: Code[A2], a3: Code[A3], a4: Code[A4],
    a5: Code[A5], a6: Code[A6], a7: Code[A7], a8: Code[A8], a9: Code[A9], a10: Code[A10], a11: Code[A11]
  )(implicit a1ct: ClassTag[A1], a2ct: ClassTag[A2], a3ct: ClassTag[A3], a4ct: ClassTag[A4], a5ct: ClassTag[A5], a6ct: ClassTag[A6], a7ct: ClassTag[A7],
    a8ct: ClassTag[A8], a9ct: ClassTag[A9], a10ct: ClassTag[A10], a11ct: ClassTag[A11], tct: ClassTag[T], tti: TypeInfo[T]): Code[T] =
    newInstance[T](Array[Class[_]](a1ct.runtimeClass, a2ct.runtimeClass, a3ct.runtimeClass, a4ct.runtimeClass, a5ct.runtimeClass, a6ct.runtimeClass, a7ct.runtimeClass,
      a8ct.runtimeClass, a9ct.runtimeClass, a10ct.runtimeClass, a11ct.runtimeClass), Array[Code[_]](a1, a2, a3, a4, a5, a6, a7, a8, a9, a10, a11))

  def newArray[T](size: Code[Int])(implicit tti: TypeInfo[T]): Code[Array[T]] =
    Code(size, lir.newArray(tti))

  def invokeScalaObject[S](cls: Class[_], method: String, parameterTypes: Array[Class[_]], args: Array[Code[_]])(implicit sct: ClassTag[S]): Code[S] = {
    val m = Invokeable.lookupMethod(cls, method, parameterTypes)(sct)
    val staticObj = FieldRef("MODULE$")(ClassTag(cls), ClassTag(cls), classInfo(ClassTag(cls)))
    m.invoke(staticObj.getField(), args)
  }

  def invokeScalaObject0[S](cls: Class[_], method: String)(implicit sct: ClassTag[S]): Code[S] =
    invokeScalaObject[S](cls, method, Array[Class[_]](), Array[Code[_]]())

  def invokeScalaObject1[A1, S](cls: Class[_], method: String, a1: Code[A1])(implicit a1ct: ClassTag[A1], sct: ClassTag[S]): Code[S] =
    invokeScalaObject[S](cls, method, Array[Class[_]](a1ct.runtimeClass), Array[Code[_]](a1))

  def invokeScalaObject2[A1, A2, S](cls: Class[_], method: String, a1: Code[A1], a2: Code[A2])(implicit a1ct: ClassTag[A1], a2ct: ClassTag[A2], sct: ClassTag[S]): Code[S] =
    invokeScalaObject[S](cls, method, Array[Class[_]](a1ct.runtimeClass, a2ct.runtimeClass), Array(a1, a2))

  def invokeScalaObject3[A1, A2, A3, S](cls: Class[_], method: String, a1: Code[A1], a2: Code[A2], a3: Code[A3])(implicit a1ct: ClassTag[A1], a2ct: ClassTag[A2], a3ct: ClassTag[A3], sct: ClassTag[S]): Code[S] =
    invokeScalaObject[S](cls, method, Array[Class[_]](a1ct.runtimeClass, a2ct.runtimeClass, a3ct.runtimeClass), Array(a1, a2, a3))

  def invokeScalaObject4[A1, A2, A3, A4, S](
    cls: Class[_], method: String, a1: Code[A1], a2: Code[A2], a3: Code[A3], a4: Code[A4])(
    implicit a1ct: ClassTag[A1], a2ct: ClassTag[A2], a3ct: ClassTag[A3], a4ct: ClassTag[A4], sct: ClassTag[S]): Code[S] =
    invokeScalaObject[S](cls, method, Array[Class[_]](a1ct.runtimeClass, a2ct.runtimeClass, a3ct.runtimeClass, a4ct.runtimeClass), Array(a1, a2, a3, a4))

  def invokeScalaObject5[A1, A2, A3, A4, A5, S](
    cls: Class[_], method: String, a1: Code[A1], a2: Code[A2], a3: Code[A3], a4: Code[A4], a5: Code[A5])(
    implicit a1ct: ClassTag[A1], a2ct: ClassTag[A2], a3ct: ClassTag[A3], a4ct: ClassTag[A4], a5ct: ClassTag[A5], sct: ClassTag[S]
  ): Code[S] =
    invokeScalaObject[S](
      cls, method, Array[Class[_]](
        a1ct.runtimeClass, a2ct.runtimeClass, a3ct.runtimeClass, a4ct.runtimeClass, a5ct.runtimeClass), Array(a1, a2, a3, a4, a5))

  def invokeScalaObject6[A1, A2, A3, A4, A5, A6, S](
    cls: Class[_], method: String, a1: Code[A1], a2: Code[A2], a3: Code[A3], a4: Code[A4], a5: Code[A5], a6: Code[A6])(
    implicit a1ct: ClassTag[A1], a2ct: ClassTag[A2], a3ct: ClassTag[A3], a4ct: ClassTag[A4], a5ct: ClassTag[A5], a6ct: ClassTag[A6], sct: ClassTag[S]
  ): Code[S] =
    invokeScalaObject[S](
      cls, method, Array[Class[_]](
        a1ct.runtimeClass, a2ct.runtimeClass, a3ct.runtimeClass, a4ct.runtimeClass, a5ct.runtimeClass, a6ct.runtimeClass), Array(a1, a2, a3, a4, a5, a6))

  def invokeScalaObject7[A1, A2, A3, A4, A5, A6, A7, S](
    cls: Class[_], method: String, a1: Code[A1], a2: Code[A2], a3: Code[A3], a4: Code[A4], a5: Code[A5], a6: Code[A6], a7: Code[A7])(
    implicit a1ct: ClassTag[A1], a2ct: ClassTag[A2], a3ct: ClassTag[A3], a4ct: ClassTag[A4], a5ct: ClassTag[A5], a6ct: ClassTag[A6], a7ct: ClassTag[A7], sct: ClassTag[S]
  ): Code[S] =
    invokeScalaObject[S](
      cls, method, Array[Class[_]](
        a1ct.runtimeClass, a2ct.runtimeClass, a3ct.runtimeClass, a4ct.runtimeClass, a5ct.runtimeClass, a6ct.runtimeClass, a7ct.runtimeClass), Array(a1, a2, a3, a4, a5, a6, a7))

  def invokeScalaObject8[A1, A2, A3, A4, A5, A6, A7, A8, S](
    cls: Class[_], method: String, a1: Code[A1], a2: Code[A2], a3: Code[A3], a4: Code[A4], a5: Code[A5], a6: Code[A6], a7: Code[A7], a8: Code[A8])(
    implicit a1ct: ClassTag[A1], a2ct: ClassTag[A2], a3ct: ClassTag[A3], a4ct: ClassTag[A4], a5ct: ClassTag[A5], a6ct: ClassTag[A6], a7ct: ClassTag[A7], a8ct: ClassTag[A8], sct: ClassTag[S]
  ): Code[S] =
    invokeScalaObject[S](
      cls, method, Array[Class[_]](
        a1ct.runtimeClass, a2ct.runtimeClass, a3ct.runtimeClass, a4ct.runtimeClass, a5ct.runtimeClass, a6ct.runtimeClass, a7ct.runtimeClass, a8ct.runtimeClass), Array(a1, a2, a3, a4, a5, a6, a7, a8))

  def invokeScalaObject9[A1, A2, A3, A4, A5, A6, A7, A8, A9, S](
     cls: Class[_], method: String, a1: Code[A1], a2: Code[A2], a3: Code[A3], a4: Code[A4], a5: Code[A5], a6: Code[A6], a7: Code[A7], a8: Code[A8], a9: Code[A9])(
     implicit a1ct: ClassTag[A1], a2ct: ClassTag[A2], a3ct: ClassTag[A3], a4ct: ClassTag[A4], a5ct: ClassTag[A5], a6ct: ClassTag[A6], a7ct: ClassTag[A7], a8ct: ClassTag[A8], a9ct: ClassTag[A9], sct: ClassTag[S]
   ): Code[S] =
    invokeScalaObject[S](
      cls, method, Array[Class[_]](
        a1ct.runtimeClass, a2ct.runtimeClass, a3ct.runtimeClass, a4ct.runtimeClass, a5ct.runtimeClass, a6ct.runtimeClass, a7ct.runtimeClass, a8ct.runtimeClass, a9ct.runtimeClass), Array(a1, a2, a3, a4, a5, a6, a7, a8, a9))

  def invokeScalaObject11[A1, A2, A3, A4, A5, A6, A7, A8, A9, A10, A11, S](
    cls: Class[_], method: String, a1: Code[A1], a2: Code[A2], a3: Code[A3], a4: Code[A4], a5: Code[A5], a6: Code[A6], a7: Code[A7], a8: Code[A8],
    a9: Code[A9], a10: Code[A10], a11: Code[A11])(
    implicit a1ct: ClassTag[A1], a2ct: ClassTag[A2], a3ct: ClassTag[A3], a4ct: ClassTag[A4], a5ct: ClassTag[A5], a6ct: ClassTag[A6], a7ct: ClassTag[A7],
    a8ct: ClassTag[A8], a9ct: ClassTag[A9], a10ct: ClassTag[A10], a11ct: ClassTag[A11], sct: ClassTag[S]
  ): Code[S] =
    invokeScalaObject[S](
      cls, method,
      Array[Class[_]](
        a1ct.runtimeClass, a2ct.runtimeClass, a3ct.runtimeClass, a4ct.runtimeClass, a5ct.runtimeClass, a6ct.runtimeClass, a7ct.runtimeClass, a8ct.runtimeClass,
        a9ct.runtimeClass, a10ct.runtimeClass, a11ct.runtimeClass),
      Array(a1, a2, a3, a4, a5, a6, a7, a8, a9, a10, a11)
    )

  def invokeScalaObject13[A1, A2, A3, A4, A5, A6, A7, A8, A9, A10, A11, A12, A13, S](
    cls: Class[_], method: String, a1: Code[A1], a2: Code[A2], a3: Code[A3], a4: Code[A4], a5: Code[A5], a6: Code[A6], a7: Code[A7], a8: Code[A8],
    a9: Code[A9], a10: Code[A10], a11: Code[A11], a12: Code[A12], a13: Code[A13])(
    implicit a1ct: ClassTag[A1], a2ct: ClassTag[A2], a3ct: ClassTag[A3], a4ct: ClassTag[A4], a5ct: ClassTag[A5], a6ct: ClassTag[A6], a7ct: ClassTag[A7],
    a8ct: ClassTag[A8], a9ct: ClassTag[A9], a10ct: ClassTag[A10], a11ct: ClassTag[A11], a12ct: ClassTag[A12], a13ct: ClassTag[A13], sct: ClassTag[S]): Code[S] =
    invokeScalaObject[S](
      cls, method,
      Array[Class[_]](
        a1ct.runtimeClass, a2ct.runtimeClass, a3ct.runtimeClass, a4ct.runtimeClass, a5ct.runtimeClass, a6ct.runtimeClass, a7ct.runtimeClass, a8ct.runtimeClass,
        a9ct.runtimeClass, a10ct.runtimeClass, a11ct.runtimeClass, a12ct.runtimeClass, a13ct.runtimeClass),
      Array(a1, a2, a3, a4, a5, a6, a7, a8, a9, a10, a11, a12, a13)
    )

  def invokeScalaObject16[A1, A2, A3, A4, A5, A6, A7, A8, A9, A10, A11, A12, A13, A14, A15, A16, S](
    cls: Class[_], method: String, a1: Code[A1], a2: Code[A2], a3: Code[A3], a4: Code[A4], a5: Code[A5], a6: Code[A6], a7: Code[A7], a8: Code[A8],
    a9: Code[A9], a10: Code[A10], a11: Code[A11], a12: Code[A12], a13: Code[A13], a14: Code[A14], a15: Code[A15], a16: Code[A16])(
    implicit a1ct: ClassTag[A1], a2ct: ClassTag[A2], a3ct: ClassTag[A3], a4ct: ClassTag[A4], a5ct: ClassTag[A5], a6ct: ClassTag[A6], a7ct: ClassTag[A7],
    a8ct: ClassTag[A8], a9ct: ClassTag[A9], a10ct: ClassTag[A10], a11ct: ClassTag[A11], a12ct: ClassTag[A12], a13ct: ClassTag[A13], a14ct: ClassTag[A14],
    a15ct: ClassTag[A15], a16ct: ClassTag[A16], sct: ClassTag[S]): Code[S] =
    invokeScalaObject[S](
      cls, method,
      Array[Class[_]](
        a1ct.runtimeClass, a2ct.runtimeClass, a3ct.runtimeClass, a4ct.runtimeClass, a5ct.runtimeClass, a6ct.runtimeClass, a7ct.runtimeClass, a8ct.runtimeClass,
        a9ct.runtimeClass, a10ct.runtimeClass, a11ct.runtimeClass, a12ct.runtimeClass, a13ct.runtimeClass, a14ct.runtimeClass, a15ct.runtimeClass, a16ct.runtimeClass),
      Array(a1, a2, a3, a4, a5, a6, a7, a8, a9, a10, a11, a12, a13, a14, a15, a16))

  def invokeScalaObject19[A1, A2, A3, A4, A5, A6, A7, A8, A9, A10, A11, A12, A13, A14, A15, A16, A17, A18, A19, S](
    cls: Class[_], method: String, a1: Code[A1], a2: Code[A2], a3: Code[A3], a4: Code[A4], a5: Code[A5], a6: Code[A6], a7: Code[A7], a8: Code[A8],
    a9: Code[A9], a10: Code[A10], a11: Code[A11], a12: Code[A12], a13: Code[A13], a14: Code[A14], a15: Code[A15], a16: Code[A16],
    a17: Code[A17], a18: Code[A18], a19: Code[A19])(
    implicit a1ct: ClassTag[A1], a2ct: ClassTag[A2], a3ct: ClassTag[A3], a4ct: ClassTag[A4], a5ct: ClassTag[A5], a6ct: ClassTag[A6], a7ct: ClassTag[A7],
    a8ct: ClassTag[A8], a9ct: ClassTag[A9], a10ct: ClassTag[A10], a11ct: ClassTag[A11], a12ct: ClassTag[A12], a13ct: ClassTag[A13], a14ct: ClassTag[A14],
    a15ct: ClassTag[A15], a16ct: ClassTag[A16], a17ct: ClassTag[A17], a18ct: ClassTag[A18], a19ct: ClassTag[A19], sct: ClassTag[S]): Code[S] =
    invokeScalaObject[S](
      cls, method,
      Array[Class[_]](
        a1ct.runtimeClass, a2ct.runtimeClass, a3ct.runtimeClass, a4ct.runtimeClass, a5ct.runtimeClass, a6ct.runtimeClass, a7ct.runtimeClass, a8ct.runtimeClass,
        a9ct.runtimeClass, a10ct.runtimeClass, a11ct.runtimeClass, a12ct.runtimeClass, a13ct.runtimeClass, a14ct.runtimeClass, a15ct.runtimeClass, a16ct.runtimeClass,
        a17ct.runtimeClass, a18ct.runtimeClass, a19ct.runtimeClass),
      Array(a1, a2, a3, a4, a5, a6, a7, a8, a9, a10, a11, a12, a13, a14, a15, a16, a17, a18, a19))

  def invokeStatic[S](cls: Class[_], method: String, parameterTypes: Array[Class[_]], args: Array[Code[_]])(implicit sct: ClassTag[S]): Code[S] = {
    val m = Invokeable.lookupMethod(cls, method, parameterTypes)(sct)
    assert(m.isStatic)
    m.invoke(null, args)
  }

  def invokeStatic0[T, S](method: String)(implicit tct: ClassTag[T], sct: ClassTag[S]): Code[S] =
    invokeStatic[S](tct.runtimeClass, method, Array[Class[_]](), Array[Code[_]]())

  def invokeStatic1[T, A1, S](method: String, a1: Code[A1])(implicit tct: ClassTag[T], sct: ClassTag[S], a1ct: ClassTag[A1]): Code[S] =
    invokeStatic[S](tct.runtimeClass, method, Array[Class[_]](a1ct.runtimeClass), Array[Code[_]](a1))(sct)

  def invokeStatic2[T, A1, A2, S](method: String, a1: Code[A1], a2: Code[A2])(implicit tct: ClassTag[T], sct: ClassTag[S], a1ct: ClassTag[A1], a2ct: ClassTag[A2]): Code[S] =
    invokeStatic[S](tct.runtimeClass, method, Array[Class[_]](a1ct.runtimeClass, a2ct.runtimeClass), Array[Code[_]](a1, a2))(sct)

  def invokeStatic3[T, A1, A2, A3, S](method: String, a1: Code[A1], a2: Code[A2], a3: Code[A3])(implicit tct: ClassTag[T], sct: ClassTag[S], a1ct: ClassTag[A1], a2ct: ClassTag[A2], a3ct: ClassTag[A3]): Code[S] =
    invokeStatic[S](tct.runtimeClass, method, Array[Class[_]](a1ct.runtimeClass, a2ct.runtimeClass, a3ct.runtimeClass), Array[Code[_]](a1, a2, a3))(sct)

  def invokeStatic4[T, A1, A2, A3, A4, S](method: String, a1: Code[A1], a2: Code[A2], a3: Code[A3], a4: Code[A4])(implicit tct: ClassTag[T], sct: ClassTag[S], a1ct: ClassTag[A1], a2ct: ClassTag[A2], a3ct: ClassTag[A3], a4ct: ClassTag[A4]): Code[S] =
    invokeStatic[S](tct.runtimeClass, method, Array[Class[_]](a1ct.runtimeClass, a2ct.runtimeClass, a3ct.runtimeClass, a4ct.runtimeClass), Array[Code[_]](a1, a2, a3, a4))(sct)

  def invokeStatic5[T, A1, A2, A3, A4, A5, S](method: String, a1: Code[A1], a2: Code[A2], a3: Code[A3], a4: Code[A4], a5: Code[A5])(implicit tct: ClassTag[T], sct: ClassTag[S], a1ct: ClassTag[A1], a2ct: ClassTag[A2], a3ct: ClassTag[A3], a4ct: ClassTag[A4], a5ct: ClassTag[A5]): Code[S] =
    invokeStatic[S](tct.runtimeClass, method, Array[Class[_]](a1ct.runtimeClass, a2ct.runtimeClass, a3ct.runtimeClass, a4ct.runtimeClass, a5ct.runtimeClass), Array[Code[_]](a1, a2, a3, a4, a5))(sct)

  def _null[T >: Null](implicit tti: TypeInfo[T]): Value[T] = Value.fromLIR[T](lir.insn0(ACONST_NULL, tti))
  def _uncheckednull[T](tti: TypeInfo[T]): Value[T] = Value.fromLIR[T](lir.insn0(ACONST_NULL, tti))

  def _empty: Value[Unit] = Value.fromLIR[Unit](null: lir.ValueX)

  def _throwAny[T <: java.lang.Throwable]: Thrower[T] = new Thrower[T] {
    def apply[U](cerr: Code[T])(implicit uti: TypeInfo[U]): Code[U] = {
      if (uti eq UnitInfo) {
        cerr.end.append(lir.throwx(cerr.v))
        val newC = new VCode(cerr.start, cerr.end, null)
        cerr.clear()
        newC
      } else
        Code(cerr, lir.insn1(ATHROW, uti))
    }
  }

  private def getEmitLineNum: Int = {
//    val st = Thread.currentThread().getStackTrace
//    val i = st.indexWhere(ste => ste.getFileName == "Emit.scala")
//    if (i == -1) 0 else st(i).getLineNumber
    0
  }

  def _throw[T <: java.lang.Throwable, U](cerr: Code[T])(implicit uti: TypeInfo[U]): Code[U] =
    _throw[T, U](cerr, getEmitLineNum)

  def _throw[T <: java.lang.Throwable, U](cerr: Code[T], lineNumber: Int)(implicit uti: TypeInfo[U]): Code[U] = {
    if (uti eq UnitInfo) {
      cerr.end.append(lir.throwx(cerr.v, lineNumber))
      val newC = new VCode(cerr.start, cerr.end, null)
      cerr.clear()
      newC
    } else
      Code(cerr, lir.insn1(ATHROW, uti, lineNumber))
  }

  def _fatal[U](msg: Code[String])(implicit uti: TypeInfo[U]): Code[U] =
    _fatal[U](msg, getEmitLineNum)

  def _fatal[U](msg: Code[String], lineNumber: Int)(implicit uti: TypeInfo[U]): Code[U] = {
    val cerr = Code.newInstance[is.hail.utils.HailException, String, Option[String], Throwable](
      msg,
      Code.invokeStatic0[scala.Option[String], scala.Option[String]]("empty"),
      Code._null[Throwable],
      lineNumber)
    Code._throw[is.hail.utils.HailException, U](cerr, lineNumber)
  }

  def _fatalWithID[U](msg: Code[String], errorId: Code[Int])(implicit uti: TypeInfo[U]): Code[U] =
    Code._throw[is.hail.utils.HailException, U](Code.newInstance[is.hail.utils.HailException, String, Int](
      msg,
      errorId))

  def _return[T](c: Code[T]): Code[Unit] = {
    c.end.append(if (c.v != null)
      lir.returnx(c.v)
    else
      lir.returnx())
    val newC = new VCode(c.start, c.end, null)
    c.clear()
    newC
  }

  def _printlns(cs: Code[String]*): Code[Unit] = {
    _println(cs.reduce[Code[String]] { case (l, r) => (l.concat(r)) })
  }

  def _println(c: Code[AnyRef]): Code[Unit] = {
    Code(
      Code.invokeScalaObject1[AnyRef, Unit](scala.Console.getClass, "println", c),
      Code.invokeScalaObject0[Unit](scala.Console.getClass, "flush")
    )
  }

  def checkcast[T](v: Code[_])(implicit tti: TypeInfo[T]): Code[T] =
    Code(v, lir.checkcast(tti.iname))

  def boxBoolean(cb: Code[Boolean]): Code[java.lang.Boolean] = Code.newInstance[java.lang.Boolean, Boolean](cb)

  def boxInt(ci: Code[Int]): Code[java.lang.Integer] = Code.newInstance[java.lang.Integer, Int](ci)

  def boxLong(cl: Code[Long]): Code[java.lang.Long] = Code.newInstance[java.lang.Long, Long](cl)

  def boxFloat(cf: Code[Float]): Code[java.lang.Float] = Code.newInstance[java.lang.Float, Float](cf)

  def boxDouble(cd: Code[Double]): Code[java.lang.Double] = Code.newInstance[java.lang.Double, Double](cd)

  def booleanValue(x: Code[java.lang.Boolean]): Code[Boolean] = toCodeObject(x).invoke[Boolean]("booleanValue")

  def intValue(x: Code[java.lang.Number]): Code[Int] = toCodeObject(x).invoke[Int]("intValue")

  def longValue(x: Code[java.lang.Number]): Code[Long] = toCodeObject(x).invoke[Long]("longValue")

  def floatValue(x: Code[java.lang.Number]): Code[Float] = toCodeObject(x).invoke[Float]("floatValue")

  def doubleValue(x: Code[java.lang.Number]): Code[Double] = toCodeObject(x).invoke[Double]("doubleValue")

  def getStatic[T: ClassTag, S: ClassTag : TypeInfo](field: String): Code[S] = {
    val f = FieldRef[T, S](field)
    assert(f.isStatic)
    f.getField(null)
  }

  def putStatic[T: ClassTag, S: ClassTag : TypeInfo](field: String, rhs: Code[S]): Code[Unit] = {
    val f = FieldRef[T, S](field)
    assert(f.isStatic)
    f.put(null, rhs)
  }

  def constBoolValue(c: Code[Boolean]): Option[Boolean] =
    c match {
      case const: ConstCodeBoolean => Some(const.b)
      case _ => None
    }

  def currentTimeMillis(): Code[Long] = Code.invokeStatic0[java.lang.System, Long]("currentTimeMillis")

  def memoize[T, U](c: Code[T], name: String)(f: (Value[T]) => Code[U])(implicit tti: TypeInfo[T]): Code[U] = {
    if (c.start.first == null &&
      c.v != null) {
      c.v match {
        case v: lir.LdcX =>
          val t = new Value[T] {
            def get: Code[T] = Code(lir.ldcInsn(v.a, v.ti))
          }
          return f(t)
        // You can't forward local references here because the local might have changed
        // when the value is referenced in f.
        case _ =>
      }
    }

    val lr = new LocalRef[T](new lir.Local(null, name, tti))
    Code(lr := c, f(lr))
  }

  def memoizeAny[T, U](c: Code[_], name: String)(f: (Value[_]) => Code[U])(implicit tti: TypeInfo[T]): Code[U] =
    memoize[T, U](coerce[T](c), name)(f)(tti)

  def memoize[T1, T2, U](c1: Code[T1], name1: String,
    c2: Code[T2], name2: String
  )(f: (Value[T1], Value[T2]) => Code[U])(implicit t1ti: TypeInfo[T1], t2ti: TypeInfo[T2]): Code[U] = {
    memoize(c1, name1)(v1 => memoize(c2, name2)(v2 => f(v1, v2)))
  }

  def toUnit(c: Code[_]): Code[Unit] = {
    val newC = new VCode(c.start, c.end, null)
    c.clear()
    newC
  }

  def newLocal[T](name: String)(implicit tti: TypeInfo[T]): Settable[T] =
    new LocalRef[T](new lir.Local(null, name, tti))

  def newTuple(mb: MethodBuilder[_], elems: IndexedSeq[Code[_]]): Code[_] = {
    val t = mb.modb.tupleClass(elems.map(_.ti))
    t.newTuple(elems)
  }

  def loadTuple(modb: ModuleBuilder, elemTypes: IndexedSeq[TypeInfo[_]], v: Value[_]): IndexedSeq[Value[_]] = {
    val t = modb.tupleClass(elemTypes)
    t.loadElementsAny(v)
  }
}

trait Code[+T] {
  // val stack = Thread.currentThread().getStackTrace

  def isOpenEnded: Boolean =
    end == null || !end.last.isInstanceOf[ControlX]

  def start: lir.Block

  def end: lir.Block

  def v: lir.ValueX

  def check(): Unit

  def clear(): Unit

  def ti: TypeInfo[_] = {
    if (v == null)
      UnitInfo
    else
      v.ti
  }
}

class VCode[+T](
  var _start: lir.Block,
  var _end: lir.Block,
  var _v: lir.ValueX) extends Code[T] {
  // for debugging
  // val stack = Thread.currentThread().getStackTrace
  // var clearStack: Array[StackTraceElement] = _

  def start: lir.Block = {
    check()
    _start
  }

  def end: lir.Block = {
    check()
    _end
  }

  def v: lir.ValueX = {
    check()
    _v
  }

  def check(): Unit = {
    /*
    if (_start == null) {
      println(clearStack.mkString("\n"))
      println("-----")
      println(stack.mkString("\n"))
    }
     */
    assert(_start != null)
  }

  def clear(): Unit = {
    /*
    if (clearStack != null) {
      println(clearStack.mkString("\n"))
    }
    assert(clearStack == null)
    clearStack = Thread.currentThread().getStackTrace
     */

    _start = null
    _end = null
    _v = null
  }
}

object CodeKind extends Enumeration {
  type Kind = Value
  val V, C = Value
}

class CCode(
  private var _entry: lir.Block,
  private var _Ltrue: lir.Block,
  private var _Lfalse: lir.Block) extends Code[Boolean] {

  private var _kind: CodeKind.Kind = _

  private var _start: lir.Block = _
  private var _end: lir.Block = _
  private var _v: lir.ValueX = _

  def entry: lir.Block = {
    checkC()
    _entry
  }

  def Ltrue: lir.Block = {
    checkC()
    _Ltrue
  }

  def Lfalse: lir.Block = {
    checkC()
    _Lfalse
  }

  def start: lir.Block = {
    checkV()
    _start
  }

  def end: lir.Block = {
    checkV()
    _end
  }

  def v: lir.ValueX = {
    checkV()
    _v
  }

  private def checkV(): Unit = {
    if (_kind == null) {
      assert(_entry != null)
      val c = new lir.Local(null, "bool", BooleanInfo)
      _start = _entry
      _end = new lir.Block()
      _Ltrue.append(lir.store(c, lir.ldcInsn(1, BooleanInfo)))
      _Ltrue.append(lir.goto(_end))
      _Lfalse.append(lir.store(c, lir.ldcInsn(0, BooleanInfo)))
      _Lfalse.append(lir.goto(_end))
      _v = lir.load(c)

      _entry = null
      _Ltrue = null
      _Lfalse = null

      _kind = CodeKind.V
    }
    assert(_kind == CodeKind.V)
    assert(_start != null)
  }

  private def checkC(): Unit = {
    if (_kind == null)
      _kind = CodeKind.C
    assert(_kind == CodeKind.C)
    assert(_entry != null)
  }

  def check(): Unit = {
    if (_kind == null || _kind == CodeKind.C)
      assert(_entry != null)
    else {
      assert(_kind == CodeKind.V)
      assert(_start != null)
    }
  }

  def clear(): Unit = {
    _entry = null
    _Ltrue = null
    _Lfalse = null
    _start = null
    _end = null
    _v = null
  }

  def unary_!(): CCode = {
    val newC = new CCode(entry, Lfalse, Ltrue)
    clear()
    newC
  }

  def &&(rhs: CCode): CCode = {
    Ltrue.append(lir.goto(rhs.entry))
    rhs.Lfalse.append(lir.goto(Lfalse))
    val newC = new CCode(entry, rhs.Ltrue, Lfalse)
    clear()
    rhs.clear()
    newC
  }

  def ||(rhs: CCode): CCode = {
    Lfalse.append(lir.goto(rhs.entry))
    rhs.Ltrue.append(lir.goto(Ltrue))
    val newC = new CCode(entry, Ltrue, rhs.Lfalse)
    clear()
    rhs.clear()
    newC
  }
}

class ConstCodeBoolean(val b: Boolean) extends Code[Boolean] {

  private[this] lazy val ldc = new lir.LdcX(if (b) 1 else 0, BooleanInfo, 0)
  private[this] lazy val vc = {
    val L = new lir.Block()
    new VCode(L, L, ldc)
  }

  def toCCode: CCode = vc.toCCode

  def start: lir.Block = vc.start

  def end: lir.Block = vc.end

  def v: lir.ValueX = vc.v

  def check(): Unit = vc.check()

  def clear(): Unit = vc.clear()
}

class CodeBoolean(val lhs: Code[Boolean]) extends AnyVal {
  def toCCode: CCode = lhs match {
    case x: CCode =>
      x
    case _ =>
      val Ltrue = new lir.Block()
      val Lfalse = new lir.Block()
      lhs.v match {
        case v: lir.LdcX =>
          lhs.end.append(lir.goto(
            if (v.a.asInstanceOf[Int] != 0)
              Ltrue
            else
              Lfalse))
        case _ =>
          assert(lhs.v.ti == BooleanInfo, lhs.v.ti)
          lhs.end.append(lir.ifx(IFNE, lhs.v, Ltrue, Lfalse))
      }
      val newC = new CCode(lhs.start, Ltrue, Lfalse)
      lhs.clear()
      newC
  }

  def unary_!(): Code[Boolean] = lhs match {
    case const: ConstCodeBoolean => new ConstCodeBoolean(!const.b)
    case _ => !lhs.toCCode
  }

  def branch(csq: CodeLabel, alt: CodeLabel): Code[Unit] = {
    val cond = toCCode
    cond.Ltrue.append(lir.goto(csq.start))
    cond.Lfalse.append(lir.goto(alt.start))
    new VCode(cond.entry, new Block(), null)
  }

  def mux[T](csq: Code[T], alt: Code[T])(implicit ev: T =!= Unit): Code[T] = {
    assert(alt.v != null)
    assert(csq.v.ti.desc == alt.v.ti.desc, s"${csq.v.ti.desc} == ${alt.v.ti.desc}")
    CodeBuilder.scopedCode(null) { cb =>
      val t = Code.newLocal[T]("mux")(csq.v.ti.asInstanceOf[TypeInfo[T]])
      cb.if_(lhs, cb.assign(t, csq), cb.assign(t, alt))
      t
    }
  }

  def &(rhs: Code[Boolean]): Code[Boolean] = Code(lhs, rhs, lir.insn2(IAND))

  def &&(rhs: Code[Boolean]): Code[Boolean] =
    (lhs.toCCode && rhs.toCCode)

  def |(rhs: Code[Boolean]): Code[Boolean] = Code(lhs, rhs, lir.insn2(IOR))

  def ||(rhs: Code[Boolean]): Code[Boolean] =
    (lhs.toCCode || rhs.toCCode)

  def ceq(rhs: Code[Boolean]): Code[Boolean] =
    lhs.toI.ceq(rhs.toI)

  def cne(rhs: Code[Boolean]): Code[Boolean] =
    lhs.toI.cne(rhs.toI)

  // on the JVM Booleans are represented as Ints
  def toI: Code[Int] = lhs.asInstanceOf[Code[Int]]

  def toS: Code[String] = lhs.mux(const("true"), const("false"))
}

class CodeInt(val lhs: Code[Int]) extends AnyVal {
  def unary_-(): Code[Int] = Code(lhs, lir.insn1(INEG))

  def +(rhs: Code[Int]): Code[Int] = Code(lhs, rhs, lir.insn2(IADD))

  def -(rhs: Code[Int]): Code[Int] = Code(lhs, rhs, lir.insn2(ISUB))

  def *(rhs: Code[Int]): Code[Int] = Code(lhs, rhs, lir.insn2(IMUL))

  def /(rhs: Code[Int]): Code[Int] = Code(lhs, rhs, lir.insn2(IDIV))

  def %(rhs: Code[Int]): Code[Int] = Code(lhs, rhs, lir.insn2(IREM))

  def max(rhs: Code[Int]): Code[Int] =
    Code.invokeStatic2[Math, Int, Int, Int]("max", lhs, rhs)

  def min(rhs: Code[Int]): Code[Int] =
    Code.invokeStatic2[Math, Int, Int, Int]("min", lhs, rhs)

  def compare(op: Int, rhs: Code[Int]): Code[Boolean] = {
    val Ltrue = new lir.Block()
    val Lfalse = new lir.Block()

    val entry = lhs.start
    lhs.end.append(lir.goto(rhs.start))
    rhs.end.append(lir.ifx(op, lhs.v, rhs.v, Ltrue, Lfalse))

    val newC = new CCode(entry, Ltrue, Lfalse)
    lhs.clear()
    rhs.clear()
    newC
  }

  def switch(default: CodeLabel, cases: IndexedSeq[CodeLabel]): Code[Unit] = {
    lhs.end.append(lir.switch(lhs.v, default.start, cases.map(_.start)))
    val newC = new VCode[Unit](lhs.start, new Block(), lhs.v)
    lhs.clear()
    newC
  }

  def >(rhs: Code[Int]): Code[Boolean] = lhs.compare(IF_ICMPGT, rhs)

  def >=(rhs: Code[Int]): Code[Boolean] = lhs.compare(IF_ICMPGE, rhs)

  def <(rhs: Code[Int]): Code[Boolean] = lhs.compare(IF_ICMPLT, rhs)

  def <=(rhs: Code[Int]): Code[Boolean] = lhs.compare(IF_ICMPLE, rhs)

  def >>(rhs: Code[Int]): Code[Int] = Code(lhs, rhs, lir.insn2(ISHR))

  def <<(rhs: Code[Int]): Code[Int] = Code(lhs, rhs, lir.insn2(ISHL))

  def >>>(rhs: Code[Int]): Code[Int] = Code(lhs, rhs, lir.insn2(IUSHR))

  def &(rhs: Code[Int]): Code[Int] = Code(lhs, rhs, lir.insn2(IAND))

  def |(rhs: Code[Int]): Code[Int] = Code(lhs, rhs, lir.insn2(IOR))

  def ^(rhs: Code[Int]): Code[Int] = Code(lhs, rhs, lir.insn2(IXOR))

  def unary_~(): Code[Int] = lhs ^ const(-1)

  def ceq(rhs: Code[Int]): Code[Boolean] = lhs.compare(IF_ICMPEQ, rhs)

  def cne(rhs: Code[Int]): Code[Boolean] = lhs.compare(IF_ICMPNE, rhs)

  def toI: Code[Int] = lhs

  def toL: Code[Long] = Code(lhs, lir.insn1(I2L))

  def toF: Code[Float] = Code(lhs, lir.insn1(I2F))

  def toD: Code[Double] = Code(lhs, lir.insn1(I2D))

  def toB: Code[Byte] = Code(lhs, lir.insn1(I2B))

  // on the JVM Booleans are represented as Ints
  def toZ: Code[Boolean] = lhs.cne(0)

  def toS: Code[String] = Code.invokeStatic1[java.lang.Integer, Int, String]("toString", lhs)

  def bitCount: Code[Int] = Code.invokeStatic1[java.lang.Integer, Int, Int]("bitCount", lhs)
}

class CodeLong(val lhs: Code[Long]) extends AnyVal {
  def unary_-(): Code[Long] = Code(lhs, lir.insn1(LNEG))

  def +(rhs: Code[Long]): Code[Long] = Code(lhs, rhs, lir.insn2(LADD))

  def -(rhs: Code[Long]): Code[Long] = Code(lhs, rhs, lir.insn2(LSUB))

  def *(rhs: Code[Long]): Code[Long] = Code(lhs, rhs, lir.insn2(LMUL))

  def /(rhs: Code[Long]): Code[Long] = Code(lhs, rhs, lir.insn2(LDIV))

  def %(rhs: Code[Long]): Code[Long] = Code(lhs, rhs, lir.insn2(LREM))

  def compare(rhs: Code[Long]): Code[Int] = Code(lhs, rhs, lir.insn2(LCMP))

  def <(rhs: Code[Long]): Code[Boolean] = compare(rhs) < 0

  def <=(rhs: Code[Long]): Code[Boolean] = compare(rhs) <= 0

  def >(rhs: Code[Long]): Code[Boolean] = compare(rhs) > 0

  def >=(rhs: Code[Long]): Code[Boolean] = compare(rhs) >= 0

  def max(rhs: Code[Long]): Code[Long] =
    Code.invokeStatic2[Math, Long, Long, Long]("max", lhs, rhs)

  def min(rhs: Code[Long]): Code[Long] =
    Code.invokeStatic2[Math, Long, Long, Long]("min", lhs, rhs)

  def ceq(rhs: Code[Long]): Code[Boolean] = compare(rhs) ceq 0

  def cne(rhs: Code[Long]): Code[Boolean] = compare(rhs) cne 0

  def >>(rhs: Code[Int]): Code[Long] = Code(lhs, rhs, lir.insn2(LSHR))

  def <<(rhs: Code[Int]): Code[Long] = Code(lhs, rhs, lir.insn2(LSHL))

  def >>>(rhs: Code[Int]): Code[Long] = Code(lhs, rhs, lir.insn2(LUSHR))

  def &(rhs: Code[Long]): Code[Long] = Code(lhs, rhs, lir.insn2(LAND))

  def |(rhs: Code[Long]): Code[Long] = Code(lhs, rhs, lir.insn2(LOR))

  def ^(rhs: Code[Long]): Code[Long] = Code(lhs, rhs, lir.insn2(LXOR))

  def unary_~(): Code[Long] = lhs ^ const(-1L)

  def toI: Code[Int] = Code(lhs, lir.insn1(L2I))

  def toL: Code[Long] = lhs

  def toF: Code[Float] = Code(lhs, lir.insn1(L2F))

  def toD: Code[Double] = Code(lhs, lir.insn1(L2D))

  def toS: Code[String] = Code.invokeStatic1[java.lang.Long, Long, String]("toString", lhs)

  def hexString: Code[String] = Code.invokeStatic1[java.lang.Long, Long, String]("toHexString", lhs)

  def numberOfLeadingZeros: Code[Int] = Code.invokeStatic1[java.lang.Long, Long, Int]("numberOfLeadingZeros", lhs)

  def numberOfTrailingZeros: Code[Int] = Code.invokeStatic1[java.lang.Long, Long, Int]("numberOfTrailingZeros", lhs)

  def bitCount: Code[Int] = Code.invokeStatic1[java.lang.Long, Long, Int]("bitCount", lhs)
}

class CodeFloat(val lhs: Code[Float]) extends AnyVal {
  def unary_-(): Code[Float] = Code(lhs, lir.insn1(FNEG))

  def +(rhs: Code[Float]): Code[Float] = Code(lhs, rhs, lir.insn2(FADD))

  def -(rhs: Code[Float]): Code[Float] = Code(lhs, rhs, lir.insn2(FSUB))

  def *(rhs: Code[Float]): Code[Float] = Code(lhs, rhs, lir.insn2(FMUL))

  def /(rhs: Code[Float]): Code[Float] = Code(lhs, rhs, lir.insn2(FDIV))

  def >(rhs: Code[Float]): Code[Boolean] = Code[Int](lhs, rhs, lir.insn2(FCMPL)) > 0

  def >=(rhs: Code[Float]): Code[Boolean] = Code[Int](lhs, rhs, lir.insn2(FCMPL)) >= 0

  def <(rhs: Code[Float]): Code[Boolean] = Code[Int](lhs, rhs, lir.insn2(FCMPG)) < 0

  def <=(rhs: Code[Float]): Code[Boolean] = Code[Int](lhs, rhs, lir.insn2(FCMPG)) <= 0

  def ceq(rhs: Code[Float]): Code[Boolean] = Code[Int](lhs, rhs, lir.insn2(FCMPL)).ceq(0)

  def cne(rhs: Code[Float]): Code[Boolean] = Code[Int](lhs, rhs, lir.insn2(FCMPL)).cne(0)

  def toI: Code[Int] = Code(lhs, lir.insn1(F2I))

  def toL: Code[Long] = Code(lhs, lir.insn1(F2L))

  def toF: Code[Float] = lhs

  def toD: Code[Double] = Code(lhs, lir.insn1(F2D))

  def toS: Code[String] = Code.invokeStatic1[java.lang.Float, Float, String]("toString", lhs)
}

class CodeDouble(val lhs: Code[Double]) extends AnyVal {
  def unary_-(): Code[Double] = Code(lhs, lir.insn1(DNEG))

  def +(rhs: Code[Double]): Code[Double] = Code(lhs, rhs, lir.insn2(DADD))

  def -(rhs: Code[Double]): Code[Double] = Code(lhs, rhs, lir.insn2(DSUB))

  def *(rhs: Code[Double]): Code[Double] = Code(lhs, rhs, lir.insn2(DMUL))

  def /(rhs: Code[Double]): Code[Double] = Code(lhs, rhs, lir.insn2(DDIV))

  def >(rhs: Code[Double]): Code[Boolean] = Code[Int](lhs, rhs, lir.insn2(DCMPL)) > 0

  def >=(rhs: Code[Double]): Code[Boolean] = Code[Int](lhs, rhs, lir.insn2(DCMPL)) >= 0

  def <(rhs: Code[Double]): Code[Boolean] = Code[Int](lhs, rhs, lir.insn2(DCMPG)) < 0

  def <=(rhs: Code[Double]): Code[Boolean] = Code[Int](lhs, rhs, lir.insn2(DCMPG)) <= 0

  def ceq(rhs: Code[Double]): Code[Boolean] = Code[Int](lhs, rhs, lir.insn2(DCMPL)).ceq(0)

  def cne(rhs: Code[Double]): Code[Boolean] = Code[Int](lhs, rhs, lir.insn2(DCMPL)).cne(0)

  def toI: Code[Int] = Code(lhs, lir.insn1(D2I))

  def toL: Code[Long] = Code(lhs, lir.insn1(D2L))

  def toF: Code[Float] = Code(lhs, lir.insn1(D2F))

  def toD: Code[Double] = lhs

  def toS: Code[String] = Code.invokeStatic1[java.lang.Double, Double, String]("toString", lhs)
}

class CodeChar(val lhs: Code[Char]) extends AnyVal {
  def +(rhs: Code[Char]): Code[Char] = Code(lhs, rhs, lir.insn2(IADD))

  def -(rhs: Code[Char]): Code[Char] = Code(lhs, rhs, lir.insn2(ISUB))

  def >(rhs: Code[Int]): Code[Boolean] = lhs.toI > rhs.toI

  def >=(rhs: Code[Int]): Code[Boolean] = lhs.toI >= rhs.toI

  def <(rhs: Code[Int]): Code[Boolean] = lhs.toI < rhs.toI

  def <=(rhs: Code[Int]): Code[Boolean] = lhs.toI <= rhs

  def ceq(rhs: Code[Char]): Code[Boolean] = lhs.toI.ceq(rhs.toI)

  def cne(rhs: Code[Char]): Code[Boolean] = lhs.toI.cne(rhs.toI)

  def toI: Code[Int] = lhs.asInstanceOf[Code[Int]]

  def toS: Code[String] = Code.invokeStatic1[java.lang.String, Char, String]("valueOf", lhs)
}

class CodeString(val lhs: Code[String]) extends AnyVal {
  def +(rhs: Code[String]): Code[String] =
    concat(rhs)

  def concat(other: Code[String]): Code[String] = lhs.invoke[String, String]("concat", other)

  def println(): Code[Unit] = Code.getStatic[System, PrintStream]("out").invoke[String, Unit]("println", lhs)

  def length(): Code[Int] = lhs.invoke[Int]("length")

  def apply(i: Code[Int]): Code[Char] = lhs.invoke[Int, Char]("charAt", i)
}

class CodeArray[T](val lhs: Code[Array[T]])(implicit tti: TypeInfo[T]) {
  assert(lhs.ti.asInstanceOf[ArrayInfo[_]].tti == tti)
  def apply(i: Code[Int]): Code[T] = {
    val f: (ValueX, ValueX) => ValueX = (v1: ValueX, v2: ValueX) => lir.insn(tti.aloadOp, tti, FastSeq(v1, v2))
    Code(lhs, i, f)
  }

  def update(i: Code[Int], x: Code[T]): Code[Unit] = {
    lhs.start.append(lir.goto(i.end))
    i.start.append(lir.goto(x.start))
    x.end.append(lir.stmtOp(tti.astoreOp, lhs.v, i.v, x.v))
    val newC = new VCode(lhs.start, x.end, null)
    lhs.clear()
    i.clear()
    x.clear()
    newC
  }

  def length(): Code[Int] =
    Code(lhs, lir.insn1(ARRAYLENGTH))
}

class UntypedCodeArray(val lhs: Value[_], tti: TypeInfo[_]) {
  def apply(i: Code[Int]): Code[_] =
    Code(lhs, i, lir.insn2(tti.aloadOp))

  def index(cb: EmitCodeBuilder, i: Code[Int]): Value[_] = {
    cb.memoizeAny(apply(i), tti)
  }

  def update(i: Code[Int], x: Code[_]): Code[Unit] =
    Code.void(lhs.get, i, x, (lhs, i, x) => lir.stmtOp(tti.astoreOp, lhs, i, x))

  def length(): Code[Int] =
    Code(lhs, lir.insn1(ARRAYLENGTH))
}

object CodeLabel {
  def apply(): CodeLabel = {
    val L = new lir.Block()
    new CodeLabel(L)
  }
}

class CodeLabel(val L: lir.Block) extends Code[Unit] {
  private var _start: lir.Block = L

//  // for debugging
//  val stack = Thread.currentThread().getStackTrace
//  var clearStack: Array[StackTraceElement] = _

  def isImplemented: Boolean = L.wellFormed

  def start: lir.Block = {
    check()
    _start
  }

  def end: lir.Block = {
    check()
    _start
  }

  def v: lir.ValueX = {
    check()
    null
  }

  def check(): Unit = {
    /*
    if (_start == null) {
      println(clearStack.mkString("\n"))
      println("-----")
      println(stack.mkString("\n"))
    }
    */
    assert(_start != null)
  }

  def clear(): Unit = {
    /*
    if (clearStack != null) {
      println(clearStack.mkString("\n"))
    }
    assert(clearStack == null)
    clearStack = Thread.currentThread().getStackTrace
    */
    _start = null
  }

  def goto: Code[Unit] = {
    val M = new lir.Block()
    M.append(lir.goto(L))
    new VCode(M, M, null)
  }
}

object Invokeable {
  def apply[T](cls: Class[T], c: reflect.Constructor[_]): Invokeable[T, Unit] = new Invokeable[T, Unit](
    cls,
    "<init>",
    isStatic = false,
    isInterface = false,
    INVOKESPECIAL,
    Type.getConstructorDescriptor(c),
    implicitly[ClassTag[Unit]].runtimeClass)

  def apply[T, S](cls: Class[T], m: reflect.Method)(implicit sct: ClassTag[S]): Invokeable[T, S] = {
    val isInterface = m.getDeclaringClass.isInterface
    val isStatic = reflect.Modifier.isStatic(m.getModifiers)
    assert(!(isInterface && isStatic))
    new Invokeable[T, S](cls,
      m.getName,
      isStatic,
      isInterface,
      if (isInterface)
        INVOKEINTERFACE
      else if (isStatic)
        INVOKESTATIC
      else
        INVOKEVIRTUAL,
      Type.getMethodDescriptor(m),
      m.getReturnType)
  }

  def lookupMethod[T, S](cls: Class[T], method: String, parameterTypes: Array[Class[_]])(implicit sct: ClassTag[S]): Invokeable[T, S] = {
    val m = cls.getMethod(method, parameterTypes: _*)
    assert(m != null,
      s"no such method ${ cls.getName }.$method(${
        parameterTypes.map(_.getName).mkString(", ")
      })")

    // generic type parameters return java.lang.Object instead of the correct class
    assert(m.getReturnType.isAssignableFrom(sct.runtimeClass),
      s"when invoking ${ cls.getName }.$method(): ${ m.getReturnType.getName }: wrong return type ${ sct.runtimeClass.getName }")

    Invokeable(cls, m)
  }
}

class Invokeable[T, S](tcls: Class[T],
  val name: String,
  val isStatic: Boolean,
  val isInterface: Boolean,
  val invokeOp: Int,
  val descriptor: String,
  val concreteReturnType: Class[_])(implicit sct: ClassTag[S]) {
  def invoke(lhs: Code[T], args: Array[Code[_]]): Code[S] = {
    val (start, end, argvs) = Code.sequenceValues(
      if (isStatic)
        args
      else
        lhs +: args)

    val sti = typeInfoFromClassTag(sct)

    if (sct.runtimeClass == java.lang.Void.TYPE) {
      end.append(
        lir.methodStmt(invokeOp, Type.getInternalName(tcls), name, descriptor, isInterface, sti, argvs))
      new VCode(start, end, null)
    } else {
      val t = new lir.Local(null, s"invoke_$name", sti)
      var r = lir.methodInsn(invokeOp, Type.getInternalName(tcls), name, descriptor, isInterface, sti, argvs)
      if (concreteReturnType != sct.runtimeClass)
        r = lir.checkcast(Type.getInternalName(sct.runtimeClass), r)
      end.append(lir.store(t, r))
      new VCode(start, end, lir.load(t))
    }
  }
}

object FieldRef {
  def apply[T, S](field: String)(implicit tct: ClassTag[T], sct: ClassTag[S], sti: TypeInfo[S]): FieldRef[T, S] = {
    val f = tct.runtimeClass.getDeclaredField(field)
    assert(f.getType == sct.runtimeClass,
      s"when getting field ${ tct.runtimeClass.getName }.$field: ${ f.getType.getName }: wrong type ${ sct.runtimeClass.getName } ")

    new FieldRef(f)
  }
}

object Value {
  def fromLIR[T](v: => lir.ValueX): Value[T] = new Value[T] {
    def get: Code[T] = Code(v)
  }
}

trait Value[+T] {
  def get: Code[T]
}

trait Settable[T] extends Value[T] {
  def store(rhs: Code[T]): Code[Unit]

  def :=(rhs: Code[T]): Code[Unit] = store(rhs)

  def storeAny(rhs: Code[_]): Code[Unit] = store(coerce[T](rhs))

  def load(): Code[T] = get
}

class ThisLazyFieldRef[T: TypeInfo](cb: ClassBuilder[_], name: String, setup: Code[T]) extends Value[T] {
  private[this] val value: Settable[T] = cb.genFieldThisRef[T](name)
  private[this] val present: Settable[Boolean] = cb.genFieldThisRef[Boolean](s"${name}_present")

  private[this] val setm = cb.genMethod[Unit](s"setup_$name")
  setm.emit(Code(value := setup, present := true))

<<<<<<< HEAD
  def get: Code[T] = Code(present.mux(Code._empty, setm.invokeCode(cb._this)), value.load())
=======
  override def get: Code[T] =
    CodeBuilder.scopedCode(null) { cb =>
      cb.if_(!present, cb += setm.invoke(cb) )
      value
    }
>>>>>>> 3189854e
}

class ThisFieldRef[T: TypeInfo](cb: ClassBuilder[_], f: Field[T]) extends Settable[T] {
  def name: String = f.name

  def get: Code[T] = f.get(cb._this)

  def store(rhs: Code[T]): Code[Unit] = f.put(cb._this, rhs)
}

class StaticFieldRef[T: TypeInfo](f: StaticField[T]) extends Settable[T] {
  def name: String = f.name

  def get: Code[T] = f.get()

  def store(rhs: Code[T]): Code[Unit] = f.put(rhs)
}

class LocalRef[T](val l: lir.Local) extends Settable[T] {
  def get: Code[T] = Code(lir.load(l))

  def store(rhs: Code[T]): Code[Unit] = {
    assert(rhs.v != null)
    rhs.end.append(lir.store(l, rhs.v))
    val newC = new VCode(rhs.start, rhs.end, null)
    rhs.clear()
    newC
  }
}

class LocalRefInt(val v: LocalRef[Int]) extends AnyRef {
  def +=(i: Int): Code[Unit] = {
    val L = new lir.Block()
    L.append(lir.iincInsn(v.l, i))
    new VCode(L, L, null)
  }

  def ++(): Code[Unit] = +=(1)
}

class FieldRef[T, S](f: reflect.Field)(implicit tct: ClassTag[T], sti: TypeInfo[S]) {
  self =>

  val tiname = Type.getInternalName(tct.runtimeClass)

  def isStatic: Boolean = reflect.Modifier.isStatic(f.getModifiers)

  def getOp = if (isStatic) GETSTATIC else GETFIELD

  def putOp = if (isStatic) PUTSTATIC else PUTFIELD

  def getField(): Code[S] = getField(null: Value[T])

  def getField(lhs: Value[T]): Value[S] =
    new Value[S] {
      def get: Code[S] = self.getField(if (lhs != null) lhs.get else null)
    }

  def getField(lhs: Code[T]): Code[S] =
    if (isStatic)
      Code(lir.getStaticField(tiname, f.getName, sti))
    else
      Code(lhs, lir.getField(tiname, f.getName, sti))

  def put(lhs: Code[T], rhs: Code[S]): Code[Unit] =
    if (isStatic)
      Code.void(rhs, lir.putStaticField(tiname, f.getName, sti))
    else
      Code.void(lhs, rhs, lir.putField(tiname, f.getName, sti))
}

class CodeObject[T <: AnyRef : ClassTag](val lhs: Code[T]) {
  def getField[S](field: String)(implicit sct: ClassTag[S], sti: TypeInfo[S]): Code[S] =
    FieldRef[T, S](field).getField(lhs)

  def put[S](field: String, rhs: Code[S])(implicit sct: ClassTag[S], sti: TypeInfo[S]): Code[Unit] =
    FieldRef[T, S](field).put(lhs, rhs)

  def invoke[S](method: String, parameterTypes: Array[Class[_]], args: Array[Code[_]])
    (implicit sct: ClassTag[S]): Code[S] =
    Invokeable.lookupMethod[T, S](implicitly[ClassTag[T]].runtimeClass.asInstanceOf[Class[T]], method, parameterTypes).invoke(lhs, args)

  def invoke[S](method: String)(implicit sct: ClassTag[S]): Code[S] =
    invoke[S](method, Array[Class[_]](), Array[Code[_]]())

  def invoke[A1, S](method: String, a1: Code[A1])(implicit a1ct: ClassTag[A1],
    sct: ClassTag[S]): Code[S] =
    invoke[S](method, Array[Class[_]](a1ct.runtimeClass), Array[Code[_]](a1))

  def invoke[A1, A2, S](method: String, a1: Code[A1], a2: Code[A2])(implicit a1ct: ClassTag[A1], a2ct: ClassTag[A2],
    sct: ClassTag[S]): Code[S] =
    invoke[S](method, Array[Class[_]](a1ct.runtimeClass, a2ct.runtimeClass), Array[Code[_]](a1, a2))

  def invoke[A1, A2, A3, S](method: String, a1: Code[A1], a2: Code[A2], a3: Code[A3])
    (implicit a1ct: ClassTag[A1], a2ct: ClassTag[A2], a3ct: ClassTag[A3], sct: ClassTag[S]): Code[S] =
    invoke[S](method, Array[Class[_]](a1ct.runtimeClass, a2ct.runtimeClass, a3ct.runtimeClass), Array[Code[_]](a1, a2, a3))

  def invoke[A1, A2, A3, A4, S](method: String, a1: Code[A1], a2: Code[A2], a3: Code[A3], a4: Code[A4])
    (implicit a1ct: ClassTag[A1], a2ct: ClassTag[A2], a3ct: ClassTag[A3], a4ct: ClassTag[A4], sct: ClassTag[S]): Code[S] =
    invoke[S](method, Array[Class[_]](a1ct.runtimeClass, a2ct.runtimeClass, a3ct.runtimeClass, a4ct.runtimeClass), Array[Code[_]](a1, a2, a3, a4))

  def invoke[A1, A2, A3, A4, A5, S](method: String, a1: Code[A1], a2: Code[A2], a3: Code[A3], a4: Code[A4], a5: Code[A5])
    (implicit a1ct: ClassTag[A1], a2ct: ClassTag[A2], a3ct: ClassTag[A3], a4ct: ClassTag[A4], a5ct: ClassTag[A5], sct: ClassTag[S]): Code[S] =
    invoke[S](method, Array[Class[_]](a1ct.runtimeClass, a2ct.runtimeClass, a3ct.runtimeClass, a4ct.runtimeClass, a5ct.runtimeClass), Array[Code[_]](a1, a2, a3, a4, a5))

  def invoke[A1, A2, A3, A4, A5, A6, S](method: String, a1: Code[A1], a2: Code[A2], a3: Code[A3], a4: Code[A4], a5: Code[A5], a6: Code[A6])
    (implicit a1ct: ClassTag[A1], a2ct: ClassTag[A2], a3ct: ClassTag[A3], a4ct: ClassTag[A4], a5ct: ClassTag[A5], a6ct: ClassTag[A6], sct: ClassTag[S]): Code[S] =
    invoke[S](method, Array[Class[_]](a1ct.runtimeClass, a2ct.runtimeClass, a3ct.runtimeClass, a4ct.runtimeClass, a5ct.runtimeClass, a6ct.runtimeClass), Array[Code[_]](a1, a2, a3, a4, a5, a6))

  def invoke[A1, A2, A3, A4, A5, A6, A7, S](method: String, a1: Code[A1], a2: Code[A2], a3: Code[A3], a4: Code[A4], a5: Code[A5], a6: Code[A6], a7: Code[A7])
    (implicit a1ct: ClassTag[A1], a2ct: ClassTag[A2], a3ct: ClassTag[A3], a4ct: ClassTag[A4], a5ct: ClassTag[A5], a6ct: ClassTag[A6], a7ct: ClassTag[A7], sct: ClassTag[S]): Code[S] =
    invoke[S](method, Array[Class[_]](a1ct.runtimeClass, a2ct.runtimeClass, a3ct.runtimeClass, a4ct.runtimeClass, a5ct.runtimeClass, a6ct.runtimeClass, a7ct.runtimeClass), Array[Code[_]](a1, a2, a3, a4, a5, a6, a7))

  def invoke[A1, A2, A3, A4, A5, A6, A7, A8, S](method: String, a1: Code[A1], a2: Code[A2], a3: Code[A3], a4: Code[A4],
    a5: Code[A5], a6: Code[A6], a7: Code[A7], a8: Code[A8])
    (implicit a1ct: ClassTag[A1], a2ct: ClassTag[A2], a3ct: ClassTag[A3], a4ct: ClassTag[A4], a5ct: ClassTag[A5],
    a6ct: ClassTag[A6], a7ct: ClassTag[A7], a8ct: ClassTag[A8], sct: ClassTag[S]): Code[S] = {
    invoke[S](method, Array[Class[_]](a1ct.runtimeClass, a2ct.runtimeClass, a3ct.runtimeClass, a4ct.runtimeClass, a5ct.runtimeClass,
      a6ct.runtimeClass, a7ct.runtimeClass, a8ct.runtimeClass), Array[Code[_]](a1, a2, a3, a4, a5, a6, a7, a8))
  }

  def invoke[A1, A2, A3, A4, A5, A6, A7, A8, A9, S](method: String, a1: Code[A1], a2: Code[A2], a3: Code[A3], a4: Code[A4],
    a5: Code[A5], a6: Code[A6], a7: Code[A7], a8: Code[A8], a9: Code[A9])
    (implicit a1ct: ClassTag[A1], a2ct: ClassTag[A2], a3ct: ClassTag[A3], a4ct: ClassTag[A4], a5ct: ClassTag[A5],
      a6ct: ClassTag[A6], a7ct: ClassTag[A7], a8ct: ClassTag[A8], a9ct: ClassTag[A9], sct: ClassTag[S]): Code[S] = {
    invoke[S](method, Array[Class[_]](a1ct.runtimeClass, a2ct.runtimeClass, a3ct.runtimeClass, a4ct.runtimeClass, a5ct.runtimeClass,
      a6ct.runtimeClass, a7ct.runtimeClass, a8ct.runtimeClass, a9ct.runtimeClass), Array[Code[_]](a1, a2, a3, a4, a5, a6, a7, a8, a9))
  }
}

class CodeNullable[T >: Null : TypeInfo](val lhs: Code[T]) {
  def isNull: Code[Boolean] = {
    val Ltrue = new lir.Block()
    val Lfalse = new lir.Block()

    val entry = lhs.start
    lhs.end.append(lir.ifx(IFNULL, lhs.v, Ltrue, Lfalse))

    val newC = new CCode(entry, Ltrue, Lfalse)
    lhs.clear()
    newC
  }

  def ifNull[U](cnullcase: Code[U], cnonnullcase: Code[U]): Code[U] =
    isNull.mux(cnullcase, cnonnullcase)

  def mapNull[U >: Null](cnonnullcase: Code[U])(implicit uti: TypeInfo[U]): Code[U] =
    ifNull[U](Code._null[U], cnonnullcase)
}<|MERGE_RESOLUTION|>--- conflicted
+++ resolved
@@ -1265,15 +1265,11 @@
   private[this] val setm = cb.genMethod[Unit](s"setup_$name")
   setm.emit(Code(value := setup, present := true))
 
-<<<<<<< HEAD
-  def get: Code[T] = Code(present.mux(Code._empty, setm.invokeCode(cb._this)), value.load())
-=======
   override def get: Code[T] =
     CodeBuilder.scopedCode(null) { cb =>
-      cb.if_(!present, cb += setm.invoke(cb) )
+      cb.if_(!present, cb += setm.invoke(cb, cb._this) )
       value
     }
->>>>>>> 3189854e
 }
 
 class ThisFieldRef[T: TypeInfo](cb: ClassBuilder[_], f: Field[T]) extends Settable[T] {
