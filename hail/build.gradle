buildscript {
    repositories {
        mavenCentral()
    }
}

plugins {
  id 'java'
  id 'scala'
  id 'idea'
  id 'com.github.johnrengelman.shadow' version '6.1.0'
  id "de.undercouch.download" version "3.2.0"
  id 'eclipse'
}

import com.github.jengelman.gradle.plugins.shadow.tasks.ShadowJar

repositories {
    mavenCentral()
    maven { url "https://repository.cloudera.com/artifactory/cloudera-repos/" }
}

sourceSets.main.scala.srcDir "src/main/java"
sourceSets.main.java.srcDirs = []
sourceSets.test.runtimeClasspath += files("prebuilt/lib")

sourceSets {
    main {
        resources {
            srcDirs "prebuilt/lib"
        }
    }
}

compileJava {
    options.compilerArgs << "-Xlint:all" << "-Werror" << "-XDenableSunApiLintControl" << "-Xlint:-sunapi"
}
tasks.withType(JavaCompile) {
    options.fork = true // necessary to make -XDenableSunApiLintControl work
}

project.ext {
    breezeVersion = "1.1"

    sparkVersion = System.getProperty("spark.version", "3.1.2")

    if (sparkVersion != "3.1.2") {
        project.logger.lifecycle("WARNING: Hail primarily tested with Spark 3.1.2, use other versions at your own risk.")
    }
    scalaVersion = System.getProperty("scala.version", "2.12.13")
    scalaMajorVersion = (scalaVersion =~ /^\d+.\d+/)[0]
    assert(scalaMajorVersion == "2.12")
}

compileScala {
    options.compilerArgs <<
        "-Xlint:all" <<
        "-Werror" <<
        "-XDenableSunApiLintControl" <<
        "-Xlint:-sunapi" <<
        "-Xlint:-path" // Apparently we try to find some libraries that aren't always installed

    scalaCompileOptions.additionalParameters = [
        "-target:jvm-1.8",
        "-feature",
        "-Xno-patmat-analysis",
        "-Xfatal-warnings",
        "-Xlint:_",
        "-deprecation",
        "-unchecked",
        "-Xlint:-infer-any",
        "-Xlint:-unsound-match"
    ]

    if (scalaMajorVersion == "2.12") {
        scalaCompileOptions.additionalParameters += "-Xlint:-unused"
    }

    scalaCompileOptions.forkOptions.with {
        jvmArgs = ["-Xms512M",
                   "-Xmx4096M",
                   "-Xss4M",
                   "-XX:MaxMetaspaceSize=1024M"]
    }
}

configurations {
    justSpark

    all {
        resolutionStrategy {
            eachDependency { DependencyResolveDetails details ->
                if (details.requested.group == 'org.apache.spark') {
                    details.useVersion(sparkVersion)
                }
            }
	    }
    }

    compile.extendsFrom bundled, unbundled
    testCompile.extendsFrom compile, hailTest
    hailJar.extendsFrom bundled
    hailJar {
        exclude group: 'org.scala-lang', module: 'scala-library'
        exclude group: 'org.apache.spark'
    }

    hailTestJar.extendsFrom hailJar, hailTest
    hailTestJar {
        exclude group: 'org.scala-lang', module: 'scala-library'
    }
}

dependencies {
    justSpark('org.apache.spark:spark-mllib_' + scalaMajorVersion + ':' + sparkVersion) {
        exclude group: 'org.scalanlp'
    }

    unbundled 'org.scala-lang:scala-library:' + scalaVersion
    unbundled 'org.scala-lang:scala-reflect:' + scalaVersion

    unbundled('org.apache.spark:spark-core_' + scalaMajorVersion + ':' + sparkVersion) {
        exclude module: 'hadoop-client'
    }
    unbundled('org.apache.hadoop:hadoop-client:2.7.1') {
        exclude module: 'servlet-api'
        exclude module: 'asm'
    }
    unbundled 'org.apache.spark:spark-sql_' + scalaMajorVersion + ':' + sparkVersion
    unbundled 'org.apache.spark:spark-mllib_' + scalaMajorVersion + ':' + sparkVersion

    bundled('org.json4s:json4s-jackson_' + scalaMajorVersion + ':3.7.0-M5') {
        exclude group: 'com.fasterxml.jackson.core'
    }

    bundled 'org.lz4:lz4-java:1.8.0'

    // Breeze 1.0 has a known bug (https://github.com/scalanlp/breeze/issues/772)
    unbundled 'org.scalanlp:breeze-natives_' + scalaMajorVersion + ':' + breezeVersion
    bundled('org.scalanlp:breeze-natives_' + scalaMajorVersion + ':' + breezeVersion) {
        exclude module: 'commons-math3'
    }
    bundled 'org.scalanlp:breeze_' + scalaMajorVersion + ':' + breezeVersion

    bundled 'com.github.fommil.netlib:all:1.1.2'
    bundled('com.github.samtools:htsjdk:2.24.1') {
        transitive = false
    }

    bundled group: 'org.slf4j', name: 'slf4j-api', version: '1.7.25'

    def elasticMajorVersion = System.getProperty("elasticsearch.major-version", "7")
    if (elasticMajorVersion != "7" && elasticMajorVersion != "8") {
        throw new UnsupportedOperationException("elasticsearch.major-version must be 7 or 8")
    }

    if (sparkVersion.startsWith("3.")) {
        if (elasticMajorVersion == "8") {
            bundled 'org.elasticsearch:elasticsearch-spark-30_2.12:8.0.0'
        }
        else if (elasticMajorVersion == "7") {
            bundled 'org.elasticsearch:elasticsearch-spark-30_2.12:7.17.0'
        }
    }
    else if (sparkVersion.startsWith("2.4.")) {
        assert(elasticMajorVersion == "7")
        bundled 'org.elasticsearch:elasticsearch-spark-20_2.12:7.17.1'
    }
    else {
        throw new UnsupportedOperationException("Couldn't pick a valid elasticsearch.")
    }

    bundled 'com.google.cloud:google-cloud-storage:1.106.0'

    bundled 'org.apache.httpcomponents:httpcore:4.4.14'
    bundled('org.apache.httpcomponents:httpclient:4.5.13') {
        transitive = false
    }

    bundled group: 'org.ow2.asm', name: 'asm', version: '7.3.1'
    bundled group: 'org.ow2.asm', name: 'asm-util', version: '7.3.1'
    bundled group: 'org.ow2.asm', name: 'asm-analysis', version: '7.3.1'

    bundled 'net.java.dev.jna:jna:5.6.0'
    bundled('net.sourceforge.jdistlib:jdistlib:0.4.5') {
        transitive = false
    }

    hailTest 'org.testng:testng:6.8.21'
    hailTest 'org.scalatest:scalatest_' + scalaMajorVersion + ':3.0.5'

    unbundled group: 'org.apache.commons', name: 'commons-math3', version: '3.6.1'
    bundled group: 'commons-codec', name: 'commons-codec', version: '1.11'
    bundled group: 'org.apache.commons', name: 'commons-lang3', version: '3.5'
    bundled(group: 'org.apache.avro', name: 'avro', version: '1.10.2') {
        exclude group: 'com.fasterxml.jackson.core'
    }

<<<<<<< HEAD
    bundled(group: 'com.azure', name: 'azure-storage-blob', version: '12.15.0') {
        exclude group: 'com.fasterxml.jackson.core'
    }

    bundled(group: 'com.azure', name: 'azure-identity', version:'1.4.6') {
        exclude group: 'com.fasterxml.jackson.core'
    }

    bundled 'com.indeed:lsmtree-core:1.0.7'
    bundled 'com.indeed:util-serialization:1.0.36'
    bundled 'com.indeed:util-mmap:1.0.36'
=======
    bundled 'commons-io:commons-io:2.5'

>>>>>>> 0bb0cbc2
    bundled group: 'org.freemarker', name: 'freemarker', version: '2.3.14'

    bundled 'com.kohlschutter.junixsocket:junixsocket-core:2.3.2'
}

task(checkSettings) doLast {
    def checkSeed = System.getProperty("check.seed", "1")
    if (checkSeed == "random")
        checkSeed = new Random().nextInt().toString()
    def checkSize = System.getProperty("check.size", "1000")
    def checkCount = System.getProperty("check.count", "10")

    println "check: seed = $checkSeed, size = $checkSize, count = $checkCount"

    // override with these defaults, random seed
    System.setProperty("check.seed", checkSeed)
    System.setProperty("check.size", checkSize)
    System.setProperty("check.count", checkCount)
}

test {
    useTestNG() {
        suites 'testng.xml'
    }

    // avoid stack overflow in lmmLargeExampleTest on some systems
    jvmArgs '-Xss4m', '-Xmx4096M'

    systemProperties System.getProperties()

    testLogging {
        events "passed", "skipped", "failed"
    }

    // listen to events in the test execution lifecycle
    beforeTest { descriptor ->
        logger.lifecycle("Running test: " + descriptor)
    }

    maxParallelForks((System.env.PARALLELISM == null ? "1" : System.env.PARALLELISM).toInteger())

    // make poop emoji work in generated bytecode
    systemProperty "file.encoding", "utf-8"

    testLogging {
        outputs.upToDateWhen {false}
        showStandardStreams = true
    }
}

task testServices(type: Test) {
    useTestNG() {
        suites 'testng-services.xml'
    }

    // avoid stack overflow in lmmLargeExampleTest on some systems
    jvmArgs '-Xss4m', '-Xmx4096M'

    systemProperties System.getProperties()

    testLogging {
        events "passed", "skipped", "failed"
    }

    // listen to events in the test execution lifecycle
    beforeTest { descriptor ->
        logger.lifecycle("Running test: " + descriptor)
    }

    maxParallelForks((System.env.PARALLELISM == null ? "1" : System.env.PARALLELISM).toInteger())

    // make poop emoji work in generated bytecode
    systemProperty "file.encoding", "utf-8"

    testLogging {
        outputs.upToDateWhen {false}
        showStandardStreams = true
    }
}

task testFS(type: Test) {
    useTestNG() {
        suites 'testng-fs.xml'
    }

    testLogging {
        events "passed", "skipped", "failed"
    }

    // listen to events in the test execution lifecycle
    beforeTest { descriptor ->
        logger.lifecycle("Running test: " + descriptor)
    }

    maxParallelForks((System.env.PARALLELISM == null ? "1" : System.env.PARALLELISM).toInteger())

    testLogging {
        outputs.upToDateWhen {false}
        showStandardStreams = true
    }
}

test.dependsOn(checkSettings)
testServices.dependsOn(checkSettings)
testFS.dependsOn(checkSettings)

tasks.withType(ShadowJar) {
    manifest {
        attributes 'Implementation-Title': 'Hail',
                   'Implementation-Version': '0.0.1-SNAPSHOT'
    }
    archiveBaseName = project.name + '-all'
    mergeServiceFiles()
    zip64 true

    relocate 'org.apache.http', 'is.hail.relocated.org.apache.http'
    relocate 'com.google.common', 'is.hail.relocated.com.google.common'
    relocate 'org.objectweb', 'is.hail.relocated.org.objectweb'
    relocate 'org.codehaus.jackson', 'is.hail.relocated.org.codehaus.jackson'
    relocate 'org.apache.commons.lang3', 'is.hail.relocated.org.apache.commons.lang3'
    relocate 'org.apache.commons.io', 'is.hail.relocated.org.apache.commons.io'
    relocate 'com.google.cloud', 'is.hail.relocated.com.google.cloud'
    relocate 'com.github.samtools', 'is.hail.relocated.com.github.samtools'
    relocate 'org.lz4', 'is.hail.relocated.org.lz4'
    relocate 'org.freemarker', 'is.hail.relocated.org.freemarker'
    relocate 'org.json4s', 'is.hail.relocated.org.json4s'
    relocate 'org.elasticsearch', 'is.hail.relocated.org.elasticsearch'

    // Breeze 1.0 is broken, it is never ok to use Breeze 1.0 or earlier.
    relocate 'breeze', 'is.hail.relocated.breeze'

    exclude 'META-INF/*.RSA'
    exclude 'META-INF/*.SF'
    exclude 'META-INF/*.DSA'
}

shadowJar {
    classifier = 'spark'
    from project.sourceSets.main.output
    configurations = [project.configurations.hailJar]
}

task shadowTestJar(type: ShadowJar) {
    classifier = 'spark-test'
    from project.sourceSets.main.output, project.sourceSets.test.output
    configurations = [project.configurations.hailTestJar]
}<|MERGE_RESOLUTION|>--- conflicted
+++ resolved
@@ -196,7 +196,6 @@
         exclude group: 'com.fasterxml.jackson.core'
     }
 
-<<<<<<< HEAD
     bundled(group: 'com.azure', name: 'azure-storage-blob', version: '12.15.0') {
         exclude group: 'com.fasterxml.jackson.core'
     }
@@ -205,13 +204,8 @@
         exclude group: 'com.fasterxml.jackson.core'
     }
 
-    bundled 'com.indeed:lsmtree-core:1.0.7'
-    bundled 'com.indeed:util-serialization:1.0.36'
-    bundled 'com.indeed:util-mmap:1.0.36'
-=======
     bundled 'commons-io:commons-io:2.5'
 
->>>>>>> 0bb0cbc2
     bundled group: 'org.freemarker', name: 'freemarker', version: '2.3.14'
 
     bundled 'com.kohlschutter.junixsocket:junixsocket-core:2.3.2'
