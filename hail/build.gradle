--- conflicted
+++ resolved
@@ -337,15 +337,6 @@
 }
 
 task shadowTestJar(type: ShadowJar) {
-<<<<<<< HEAD
-    classifier = 'spark-test'
-    from project.sourceSets.main.output, project.sourceSets.test.output
-    configurations = [project.configurations.hailTestJar]
-}
-
-allprojects {
-    apply plugin: 'bloop'
-=======
     archiveClassifier = 'spark-test'
     from sourceSets.test.output
     from sourceSets.main.output
@@ -354,5 +345,8 @@
 
 task printClasspath(type: Exec) {
     commandLine = ['echo', "${sourceSets.main.runtimeClasspath.asPath}"]
->>>>>>> 13536b53
+}
+
+allprojects {
+    apply plugin: 'bloop'
 }