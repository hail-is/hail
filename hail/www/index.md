# Hail

<div class='callout'>
# ASHG 2019 Invited Workshop

<<<<<<< HEAD
We're excited to demonstrate Hail at our sold-out American Society of Human Genetics 2019 Workshop in Houston, TX!
=======
We're excited to demonstrate Hail at the American Society of Human Genetics 2019 conference in Houston, TX!
>>>>>>> 25764839


<a href="https://www.ashg.org/2019meeting/asp/soe/webroot/soe.shtml#?type=Workshops%2FTicketed%20Events" target="_blank">7:15am - 8:45am Wednesday, October 16</a>


<<<<<<< HEAD
<a href="https://workshop.hail.is" target="_blank">Learn More</a>

</div>

Hail is an open-source, general-purpose, Python-based data analysis tool with additional data types and methods for working with genomic data.
=======
<a href="https://workshop.hail.is" target="_blank">For participants</a>

</div>

Hail is an open-source, general-purpose, Python-based data analysis library with additional data types and methods for working with genomic data.
>>>>>>> 25764839

Hail is built to scale and has first-class support for multi-dimensional structured data, like the genomic data in a genome-wide association study (GWAS).

Hail's backend is implemented in Python, Scala, Java, and [Apache Spark](https://spark.apache.org/docs/latest/index.html).

See the [documentation](docs/0.2/) for more info on using
Hail. Post to the [Discussion Forum](http://discuss.hail.is) for user support
and feature requests. Chat with the Hail team and user community in Hail's
[Zulip chatroom](https://hail.zulipchat.com).

Hail is actively developed with new features and performance improvements integrated weekly. See the [changelog](docs/0.2/change_log.html) for more information.

### Community

Hail has been widely adopted in academia and industry, including as the analysis platform for the [genome aggregation database](https://gnomad.broadinstitute.org) and [UK Biobank rapid GWAS](https://www.nealelab.is/uk-biobank). Learn more about [Hail-powered science](references.html).

### Maintainer

Hail is maintained by a team in the [Neale lab](https://nealelab.is/) at the [Stanley Center for Psychiatric Research](http://www.broadinstitute.org/stanley) of the [Broad Institute of MIT and Harvard](http://www.broadinstitute.org) and the [Analytic and Translational Genetics Unit](https://www.atgu.mgh.harvard.edu/) of [Massachusetts General Hospital](http://www.massgeneral.org/).

Contact the Hail team at <a href="mailto:hail@broadinstitute.org"><code>hail@broadinstitute.org</code></a>.

### Citing Hail

If you use Hail for published work, please cite the software. You can get a citation for the version of Hail you installed by executing:

```python
import hail as hl
print(hl.citation())
```

Which will look like:

```
Hail Team. Hail 0.2.13-81ab564db2b4. https://github.com/hail-is/hail/releases/tag/0.2.13.
```

##### Acknowledgements

The Hail team has several sources of funding at the Broad Institute:

 - The Stanley Center for Psychiatric Research, which together with Neale Lab has provided an incredibly supportive and stimulating home.
 - Principal Investigators Benjamin Neale and Daniel MacArthur, whose scientific leadership has been essential for solving the right problems.
 - Jeremy Wertheimer, whose strategic advice and generous philanthropy have been essential for growing the impact of Hail.

We are grateful for generous support from:

 - The National Institute of Diabetes and Digestive and Kidney Diseases
 - The National Institute of Mental Health
 - The National Human Genome Research Institute
 - The Chan Zuckerburg Initiative

We would like to thank <a href="https://zulipchat.com/">Zulip</a> for supporting
open-source by providing free hosting, and YourKit, LLC for generously providing
free licenses for <a href="https://www.yourkit.com/java/profiler/">YourKit Java
Profiler</a> for open-source development.

<img src="https://www.yourkit.com/images/yklogo.png" align="right" /><|MERGE_RESOLUTION|>--- conflicted
+++ resolved
@@ -3,29 +3,17 @@
 <div class='callout'>
 # ASHG 2019 Invited Workshop
 
-<<<<<<< HEAD
-We're excited to demonstrate Hail at our sold-out American Society of Human Genetics 2019 Workshop in Houston, TX!
-=======
 We're excited to demonstrate Hail at the American Society of Human Genetics 2019 conference in Houston, TX!
->>>>>>> 25764839
 
 
 <a href="https://www.ashg.org/2019meeting/asp/soe/webroot/soe.shtml#?type=Workshops%2FTicketed%20Events" target="_blank">7:15am - 8:45am Wednesday, October 16</a>
 
 
-<<<<<<< HEAD
-<a href="https://workshop.hail.is" target="_blank">Learn More</a>
-
-</div>
-
-Hail is an open-source, general-purpose, Python-based data analysis tool with additional data types and methods for working with genomic data.
-=======
 <a href="https://workshop.hail.is" target="_blank">For participants</a>
 
 </div>
 
 Hail is an open-source, general-purpose, Python-based data analysis library with additional data types and methods for working with genomic data.
->>>>>>> 25764839
 
 Hail is built to scale and has first-class support for multi-dimensional structured data, like the genomic data in a genome-wide association study (GWAS).
 
