package is.hail.expr.ir

import is.hail.SparkSuite
import is.hail.expr.types._
import is.hail.TestUtils._
import is.hail.annotations.BroadcastRow
import is.hail.asm4s.Code
import is.hail.expr.{IRParserEnvironment, Parser}
import is.hail.expr.ir.IRSuite.TestFunctions
import is.hail.expr.ir.functions.{IRFunctionRegistry, RegistryFunctions, SeededIRFunction}
import is.hail.io.vcf.LoadVCF
import is.hail.table.{Ascending, Descending, SortField, Table}
import is.hail.utils._
import is.hail.variant.MatrixTable
import org.apache.spark.sql.Row
import org.testng.annotations.{DataProvider, Test}

object IRSuite { outer =>
  var globalCounter: Int = 0

  def incr(): Unit = {
    globalCounter += 1
  }

  object TestFunctions extends RegistryFunctions {

    def registerSeededWithMissingness(mname: String, aTypes: Array[Type], rType: Type)(impl: (EmitMethodBuilder, Long, Array[EmitTriplet]) => EmitTriplet) {
      IRFunctionRegistry.addIRFunction(new SeededIRFunction {
        val isDeterministic: Boolean = false

        override val name: String = mname

        override val argTypes: Seq[Type] = aTypes

        override val returnType: Type = rType

        def applySeeded(seed: Long, mb: EmitMethodBuilder, args: EmitTriplet*): EmitTriplet =
          impl(mb, seed, args.toArray)
      })
    }

    def registerSeededWithMissingness(mname: String, mt1: Type, rType: Type)(impl: (EmitMethodBuilder, Long, EmitTriplet) => EmitTriplet): Unit =
      registerSeededWithMissingness(mname, Array(mt1), rType) { case (mb, seed, Array(a1)) => impl(mb, seed, a1) }

    def registerAll() {
      registerSeededWithMissingness("incr_s", TBoolean(), TBoolean()) { (mb, _, l) =>
        EmitTriplet(Code(Code.invokeScalaObject[Unit](outer.getClass, "incr"), l.setup),
          l.m,
          l.v)
      }

      registerSeededWithMissingness("incr_m", TBoolean(), TBoolean()) { (mb, _, l) =>
        EmitTriplet(l.setup,
          Code(Code.invokeScalaObject[Unit](outer.getClass, "incr"), l.m),
          l.v)
      }

      registerSeededWithMissingness("incr_v", TBoolean(), TBoolean()) { (mb, _, l) =>
        EmitTriplet(l.setup,
          l.m,
          Code(Code.invokeScalaObject[Unit](outer.getClass, "incr"), l.v))
      }
    }
  }
}

class IRSuite extends SparkSuite {
  @Test def testI32() {
    assertEvalsTo(I32(5), 5)
  }

  @Test def testI64() {
    assertEvalsTo(I64(5), 5L)
  }

  @Test def testF32() {
    assertEvalsTo(F32(3.14f), 3.14f)
  }

  @Test def testF64() {
    assertEvalsTo(F64(3.14), 3.14)
  }

  @Test def testStr() {
    assertEvalsTo(Str("Hail"), "Hail")
  }

  @Test def testTrue() {
    assertEvalsTo(True(), true)
  }

  @Test def testFalse() {
    assertEvalsTo(False(), false)
  }

  // FIXME Void() doesn't work becuase we can't handle a void type in a tuple

  @Test def testCast() {
    assertEvalsTo(Cast(I32(5), TInt32()), 5)
    assertEvalsTo(Cast(I32(5), TInt64()), 5L)
    assertEvalsTo(Cast(I32(5), TFloat32()), 5.0f)
    assertEvalsTo(Cast(I32(5), TFloat64()), 5.0)

    assertEvalsTo(Cast(I64(5), TInt32()), 5)
    assertEvalsTo(Cast(I64(0xf29fb5c9af12107dL), TInt32()), 0xaf12107d) // truncate
    assertEvalsTo(Cast(I64(5), TInt64()), 5L)
    assertEvalsTo(Cast(I64(5), TFloat32()), 5.0f)
    assertEvalsTo(Cast(I64(5), TFloat64()), 5.0)

    assertEvalsTo(Cast(F32(3.14f), TInt32()), 3)
    assertEvalsTo(Cast(F32(3.99f), TInt32()), 3) // truncate
    assertEvalsTo(Cast(F32(3.14f), TInt64()), 3L)
    assertEvalsTo(Cast(F32(3.14f), TFloat32()), 3.14f)
    assertEvalsTo(Cast(F32(3.14f), TFloat64()), 3.14)

    assertEvalsTo(Cast(F64(3.14), TInt32()), 3)
    assertEvalsTo(Cast(F64(3.99), TInt32()), 3) // truncate
    assertEvalsTo(Cast(F64(3.14), TInt64()), 3L)
    assertEvalsTo(Cast(F64(3.14), TFloat32()), 3.14f)
    assertEvalsTo(Cast(F64(3.14), TFloat64()), 3.14)
  }

  @Test def testNA() {
    assertEvalsTo(NA(TInt32()), null)
  }

  @Test def testIsNA() {
    assertEvalsTo(IsNA(NA(TInt32())), true)
    assertEvalsTo(IsNA(I32(5)), false)
  }

  @Test def testIf() {
    assertEvalsTo(If(True(), I32(5), I32(7)), 5)
    assertEvalsTo(If(False(), I32(5), I32(7)), 7)
    assertEvalsTo(If(NA(TBoolean()), I32(5), I32(7)), null)
    assertEvalsTo(If(True(), NA(TInt32()), I32(7)), null)
  }

  @Test def testLet() {
    assertEvalsTo(Let("v", I32(5), Ref("v", TInt32())), 5)
    assertEvalsTo(Let("v", NA(TInt32()), Ref("v", TInt32())), null)
    assertEvalsTo(Let("v", I32(5), NA(TInt32())), null)
  }

  @Test def testMakeArray() {
    assertEvalsTo(MakeArray(FastSeq(I32(5), NA(TInt32()), I32(-3)), TArray(TInt32())), FastIndexedSeq(5, null, -3))
    assertEvalsTo(MakeArray(FastSeq(), TArray(TInt32())), FastIndexedSeq())
  }

  @Test def testMakeStruct() {
    assertEvalsTo(MakeStruct(FastSeq()), Row())
    assertEvalsTo(MakeStruct(FastSeq("a" -> NA(TInt32()), "b" -> 4, "c" -> 0.5)), Row(null, 4, 0.5))
    //making sure wide structs get emitted without failure
    assertEvalsTo(GetField(MakeStruct((0 until 20000).map(i => s"foo$i" -> I32(1))), "foo1"), 1)
  }

  @Test def testMakeTuple() {
    assertEvalsTo(MakeTuple(FastSeq()), Row())
    assertEvalsTo(MakeTuple(FastSeq(NA(TInt32()), 4, 0.5)), Row(null, 4, 0.5))
    //making sure wide structs get emitted without failure
    assertEvalsTo(GetTupleElement(MakeTuple((0 until 20000).map(I32)), 1), 1)
  }

  @Test def testArrayRef() {
    assertEvalsTo(ArrayRef(MakeArray(FastIndexedSeq(I32(5), NA(TInt32())), TArray(TInt32())), I32(0)), 5)
    assertEvalsTo(ArrayRef(MakeArray(FastIndexedSeq(I32(5), NA(TInt32())), TArray(TInt32())), I32(1)), null)
    assertEvalsTo(ArrayRef(MakeArray(FastIndexedSeq(I32(5), NA(TInt32())), TArray(TInt32())), NA(TInt32())), null)

    assertFatal(ArrayRef(MakeArray(FastIndexedSeq(I32(5)), TArray(TInt32())), I32(2)), "array index out of bounds")
  }

  @Test def testArrayLen() {
    assertEvalsTo(ArrayLen(NA(TArray(TInt32()))), null)
    assertEvalsTo(ArrayLen(MakeArray(FastIndexedSeq(), TArray(TInt32()))), 0)
    assertEvalsTo(ArrayLen(MakeArray(FastIndexedSeq(I32(5), NA(TInt32())), TArray(TInt32()))), 2)
  }

  @Test def testArraySort() {
    assertEvalsTo(ArraySort(NA(TArray(TInt32())), True()), null)

    val a = MakeArray(FastIndexedSeq(I32(-7), I32(2), NA(TInt32()), I32(2)), TArray(TInt32()))
    assertEvalsTo(ArraySort(a, True()),
      FastIndexedSeq(-7, 2, 2, null))
    assertEvalsTo(ArraySort(a, False()),
      FastIndexedSeq(2, 2, -7, null))
  }

  @Test def testToSet() {
    assertEvalsTo(ToSet(NA(TArray(TInt32()))), null)

    val a = MakeArray(FastIndexedSeq(I32(-7), I32(2), NA(TInt32()), I32(2)), TArray(TInt32()))
    assertEvalsTo(ToSet(a), Set(-7, 2, null))
  }

  @Test def testToArrayFromSet() {
    val t = TSet(TInt32())
    assertEvalsTo(ToArray(NA(t)), null)
    assertEvalsTo(ToArray(In(0, t)),
      FastIndexedSeq((Set(-7, 2, null), t)),
      FastIndexedSeq(-7, 2, null))
  }

  @Test def testToArrayFromDict() {
    val t = TDict(TInt32(), TString())
    assertEvalsTo(ToArray(NA(t)), null)

    val d = Map(1 -> "a", 2 -> null, (null, "c"))
    assertEvalsTo(ToArray(In(0, t)),
      // wtf you can't do null -> ...
      FastIndexedSeq((d, t)),
      FastIndexedSeq(Row(1, "a"), Row(2, null), Row(null, "c")))
  }

  @Test def testToArrayFromArray() {
    val t = TArray(TInt32())
    assertEvalsTo(ToArray(NA(t)), null)
    assertEvalsTo(ToArray(In(0, t)),
      FastIndexedSeq((FastIndexedSeq(-7, 2, null, 2), t)),
      FastIndexedSeq(-7, 2, null, 2))
  }

  @Test def testSetContains() {
    val t = TSet(TInt32())
    assertEvalsTo(invoke("contains", NA(t), I32(2)), null)

    assertEvalsTo(invoke("contains", In(0, t), NA(TInt32())),
      FastIndexedSeq((Set(-7, 2, null), t)),
      true)
    assertEvalsTo(invoke("contains", In(0, t), I32(2)),
      FastIndexedSeq((Set(-7, 2, null), t)),
      true)
    assertEvalsTo(invoke("contains", In(0, t), I32(0)),
      FastIndexedSeq((Set(-7, 2, null), t)),
      false)
    assertEvalsTo(invoke("contains", In(0, t), I32(7)),
      FastIndexedSeq((Set(-7, 2), t)),
      false)
  }

  @Test def testDictContains() {
    val t = TDict(TInt32(), TString())
    assertEvalsTo(invoke("contains", NA(t), I32(2)), null)

    val d = Map(1 -> "a", 2 -> null, (null, "c"))
    assertEvalsTo(invoke("contains", In(0, t), NA(TInt32())),
      FastIndexedSeq((d, t)),
      true)
    assertEvalsTo(invoke("contains", In(0, t), I32(2)),
      FastIndexedSeq((d, t)),
      true)
    assertEvalsTo(invoke("contains", In(0, t), I32(0)),
      FastIndexedSeq((d, t)),
      false)
    assertEvalsTo(invoke("contains", In(0, t), I32(3)),
      FastIndexedSeq((Map(1 -> "a", 2 -> null), t)),
      false)
  }

  @Test def testArrayMap() {
    val naa = NA(TArray(TInt32()))
    val a = MakeArray(Seq(I32(3), NA(TInt32()), I32(7)), TArray(TInt32()))

    assertEvalsTo(ArrayMap(naa, "a", I32(5)), null)

    assertEvalsTo(ArrayMap(a, "a", ApplyBinaryPrimOp(Add(), Ref("a", TInt32()), I32(1))), FastIndexedSeq(4, null, 8))

    assertEvalsTo(Let("a", I32(5),
      ArrayMap(a, "a", Ref("a", TInt32()))),
      FastIndexedSeq(3, null, 7))
  }

  @Test def testArrayFilter() {
    val naa = NA(TArray(TInt32()))
    val a = MakeArray(Seq(I32(3), NA(TInt32()), I32(7)), TArray(TInt32()))

    assertEvalsTo(ArrayFilter(naa, "x", True()), null)

    assertEvalsTo(ArrayFilter(a, "x", NA(TBoolean())), FastIndexedSeq())
    assertEvalsTo(ArrayFilter(a, "x", False()), FastIndexedSeq())
    assertEvalsTo(ArrayFilter(a, "x", True()), FastIndexedSeq(3, null, 7))

    assertEvalsTo(ArrayFilter(a, "x",
      IsNA(Ref("x", TInt32()))), FastIndexedSeq(null))
    assertEvalsTo(ArrayFilter(a, "x",
      ApplyUnaryPrimOp(Bang(), IsNA(Ref("x", TInt32())))), FastIndexedSeq(3, 7))

    assertEvalsTo(ArrayFilter(a, "x",
      ApplyComparisonOp(LT(TInt32()), Ref("x", TInt32()), I32(6))), FastIndexedSeq(3))
  }

  @Test def testArrayFlatMap() {
    val ta = TArray(TInt32())
    val taa = TArray(ta)
    val naa = NA(taa)
    val naaa = MakeArray(FastIndexedSeq(NA(ta), NA(ta)), taa)
    val a = MakeArray(FastIndexedSeq(
      MakeArray(FastIndexedSeq(I32(7), NA(TInt32())), ta),
      NA(ta),
      MakeArray(FastIndexedSeq(I32(2)), ta)),
      taa)

    assertEvalsTo(ArrayFlatMap(naa, "a", MakeArray(FastIndexedSeq(I32(5)), ta)), null)

    assertEvalsTo(ArrayFlatMap(naaa, "a", Ref("a", ta)), FastIndexedSeq())

    assertEvalsTo(ArrayFlatMap(a, "a", Ref("a", ta)), FastIndexedSeq(7, null, 2))

    assertEvalsTo(ArrayFlatMap(ArrayRange(I32(0), I32(3), I32(1)), "i", ArrayRef(a, Ref("i", TInt32()))), FastIndexedSeq(7, null, 2))

    assertEvalsTo(Let("a", I32(5),
      ArrayFlatMap(a, "a", Ref("a", ta))),
      FastIndexedSeq(7, null, 2))
  }

  @Test def testDie() {
    assertFatal(Die("mumblefoo", TFloat64()), "mble")
  }

  @Test def testArrayRange() {
    assertEvalsTo(ArrayRange(I32(0), I32(5), NA(TInt32())), null)
    assertEvalsTo(ArrayRange(I32(0), NA(TInt32()), I32(1)), null)
    assertEvalsTo(ArrayRange(NA(TInt32()), I32(5), I32(1)), null)

    assertFatal(ArrayRange(I32(0), I32(5), I32(0)), "step size")
  }

  @Test def testInsertFields() {
    val s = TStruct("a" -> TInt64(), "b" -> TString())

    assertEvalsTo(
      InsertFields(
        NA(s),
        Seq()),
      null)

    assertEvalsTo(
      InsertFields(
        NA(s),
        Seq("a" -> I64(5))),
      Row(5L, null))

    assertEvalsTo(
      InsertFields(
        NA(s),
        Seq("c" -> F64(3.2))),
      Row(null, null, 3.2))

    assertEvalsTo(
      InsertFields(
        NA(s),
        Seq("c" -> NA(TFloat64()))),
      Row(null, null, null))

    assertEvalsTo(
      InsertFields(
        MakeStruct(Seq("a" -> NA(TInt64()), "b" -> Str("abc"))),
        Seq()),
      Row(null, "abc"))

    assertEvalsTo(
      InsertFields(
        MakeStruct(Seq("a" -> NA(TInt64()), "b" -> Str("abc"))),
        Seq("a" -> I64(5))),
      Row(5L, "abc"))

    assertEvalsTo(
      InsertFields(
        MakeStruct(Seq("a" -> NA(TInt64()), "b" -> Str("abc"))),
        Seq("c" -> F64(3.2))),
      Row(null, "abc", 3.2))
  }

  @Test def testSelectFields() {
    assertEvalsTo(
      SelectFields(
        NA(TStruct("foo" -> TInt32(), "bar" -> TFloat64())),
        FastSeq("foo")),
      null)

    assertEvalsTo(
      SelectFields(
        MakeStruct(FastSeq("foo" -> 6, "bar" -> 0.0)),
        FastSeq("foo")),
      Row(6))

    assertEvalsTo(
      SelectFields(
        MakeStruct(FastSeq("a" -> 6, "b" -> 0.0, "c" -> 3L)),
        FastSeq("b", "a")),
      Row(0.0, 6))

  }

  @Test def testTableCount() {
    assertEvalsTo(TableCount(TableRange(0, 4)), 0L)
    assertEvalsTo(TableCount(TableRange(7, 4)), 7L)
  }

  @Test def testGroupByKey() {
    def tuple(k: String, v: Int): IR = MakeTuple(Seq(Str(k), I32(v)))

    def groupby(tuples: IR*): IR = GroupByKey(MakeArray(tuples, TArray(TTuple(TString(), TInt32()))))

    val collection1 = groupby(tuple("foo", 0), tuple("bar", 4), tuple("foo", -1), tuple("bar", 0), tuple("foo", 10), tuple("", 0))

    assertEvalsTo(collection1, Map("" -> FastIndexedSeq(0), "bar" -> FastIndexedSeq(4, 0), "foo" -> FastIndexedSeq(0, -1, 10)))
  }

  @DataProvider(name = "compareDifferentTypes")
  def compareDifferentTypesData(): Array[Array[Any]] = Array(
    Array(FastIndexedSeq(0.0, 0.0), TArray(+TFloat64()), TArray(TFloat64())),
    Array(Set(0, 1), TSet(+TInt32()), TSet(TInt32())),
    Array(Map(0L -> 5, 3L -> 20), TDict(+TInt64(), TInt32()), TDict(TInt64(), +TInt32())),
    Array(Interval(1, 2, includesStart = false, includesEnd = true), TInterval(+TInt32()), TInterval(TInt32())),
    Array(Row("foo", 0.0), TStruct("a" -> +TString(), "b" -> +TFloat64()), TStruct("a" -> TString(), "b" -> TFloat64())),
    Array(Row("foo", 0.0), TTuple(TString(), +TFloat64()), TTuple(+TString(), +TFloat64())),
    Array(Row(FastIndexedSeq("foo"), 0.0), TTuple(+TArray(TString()), +TFloat64()), TTuple(TArray(+TString()), +TFloat64()))
  )

  @Test(dataProvider = "compareDifferentTypes")
  def testComparisonOpDifferentTypes(a: Any, t1: Type, t2: Type) {
    assertEvalsTo(ApplyComparisonOp(EQ(t1, t2), In(0, t1), In(1, t2)), IndexedSeq(a -> t1, a -> t2), true)
    assertEvalsTo(ApplyComparisonOp(LT(t1, t2), In(0, t1), In(1, t2)), IndexedSeq(a -> t1, a -> t2), false)
    assertEvalsTo(ApplyComparisonOp(GT(t1, t2), In(0, t1), In(1, t2)), IndexedSeq(a -> t1, a -> t2), false)
    assertEvalsTo(ApplyComparisonOp(LTEQ(t1, t2), In(0, t1), In(1, t2)), IndexedSeq(a -> t1, a -> t2), true)
    assertEvalsTo(ApplyComparisonOp(GTEQ(t1, t2), In(0, t1), In(1, t2)), IndexedSeq(a -> t1, a -> t2), true)
    assertEvalsTo(ApplyComparisonOp(NEQ(t1, t2), In(0, t1), In(1, t2)), IndexedSeq(a -> t1, a -> t2), false)
    assertEvalsTo(ApplyComparisonOp(EQWithNA(t1, t2), In(0, t1), In(1, t2)), IndexedSeq(a -> t1, a -> t2), true)
    assertEvalsTo(ApplyComparisonOp(NEQWithNA(t1, t2), In(0, t1), In(1, t2)), IndexedSeq(a -> t1, a -> t2), false)
  }

  @DataProvider(name = "valueIRs")
  def valueIRs(): Array[Array[IR]] = {
    val b = True()
    val c = Ref("c", TBoolean())
    val i = I32(5)
    val j = I32(7)
    val str = Str("Hail")
    val a = Ref("a", TArray(TInt32()))
    val aa = Ref("aa", TArray(TArray(TInt32())))
    val da = Ref("da", TArray(TTuple(TInt32(), TString())))
    val v = Ref("v", TInt32())
    val s = Ref("s", TStruct("x" -> TInt32(), "y" -> TInt64(), "z" -> TFloat64()))
    val t = Ref("t", TTuple(TInt32(), TInt64(), TFloat64()))

    val call = Ref("call", TCall())

    val collectSig = AggSignature(Collect(), Seq(), None, Seq(TInt32()))

    val callStatsSig = AggSignature(CallStats(), Seq(), Some(Seq(TInt32())), Seq(TCall()))

    val histSig = AggSignature(Histogram(), Seq(TFloat64(), TFloat64(), TInt32()), None, Seq(TFloat64()))

    val takeBySig = AggSignature(TakeBy(), Seq(TInt32()), None, Seq(TFloat64(), TInt32()))

    val keyedKeyedCollectSig = AggSignature(Keyed(Keyed(Collect())), Seq(), None, Seq(TInt32(), TString(), TBoolean()))

    val irs = Array(
      i, I64(5), F32(3.14f), F64(3.14), str, True(), False(), Void(),
      Cast(i, TFloat64()),
      NA(TInt32()), IsNA(i),
      If(b, i, j),
      Let("v", i, v),
      Ref("x", TInt32()),
      ApplyBinaryPrimOp(Add(), i, j),
      ApplyUnaryPrimOp(Negate(), i),
      ApplyComparisonOp(EQ(TInt32()), i, j),
      MakeArray(FastSeq(i, NA(TInt32()), I32(-3)), TArray(TInt32())),
      ArrayRef(a, i),
      ArrayLen(a),
      ArrayRange(I32(0), I32(5), I32(1)),
      ArraySort(a, b),
      ToSet(a),
      ToDict(da),
      ToArray(a),
      LowerBoundOnOrderedCollection(a, i, onKey = true),
      GroupByKey(da),
      ArrayMap(a, "v", v),
      ArrayFilter(a, "v", b),
      ArrayFlatMap(aa, "v", v),
      ArrayFold(a, I32(0), "x", "v", v),
      ArrayFor(a, "v", Void()),
      ApplyAggOp(I32(0), FastIndexedSeq.empty, None, collectSig),
      ApplyAggOp(F64(-2.11), FastIndexedSeq(F64(-5.0), F64(5.0), I32(100)), None, histSig),
      ApplyAggOp(call, FastIndexedSeq.empty, Some(FastIndexedSeq(I32(2))), callStatsSig),
      ApplyAggOp(F64(-2.11), FastIndexedSeq(I32(10)), None, takeBySig),
      ApplyAggOp(Str("foo"), FastIndexedSeq.empty, None, keyedKeyedCollectSig),
      InitOp(I32(0), FastIndexedSeq(I32(2)), callStatsSig),
      SeqOp(I32(0), FastIndexedSeq(i), collectSig),
      SeqOp(I32(0), FastIndexedSeq(F64(-2.11), I32(17)), takeBySig),
      SeqOp(I32(0), FastIndexedSeq(I32(5), Str("hello"), True(), Str("foo")), keyedKeyedCollectSig),
      Begin(IndexedSeq(Void())),
      MakeStruct(Seq("x" -> i)),
      SelectFields(s, Seq("x", "z")),
      InsertFields(s, Seq("x" -> i)),
      GetField(s, "x"),
      MakeTuple(Seq(i, b)),
      GetTupleElement(t, 1),
      StringSlice(str, I32(1), I32(2)),
      StringLength(str),
      In(2, TFloat64()),
      Die("mumblefoo", TFloat64()),
      invoke("&&", b, c), // ApplySpecial
      invoke("toFloat64", i), // Apply
      invoke("isDefined", s), // ApplyIR
      Uniroot("x", F64(3.14), F64(-5.0), F64(5.0)),
      Literal(TStruct("x" -> TInt32()), Row(1), "__broadcast1")
    )
    irs.map(x => Array(x))
  }

  @DataProvider(name = "tableIRs")
  def tableIRs(): Array[Array[TableIR]] = {
    try {
      val ht = Table.read(hc, "src/test/resources/backward_compatability/1.0.0/table/0.ht")
      val mt = MatrixTable.read(hc, "src/test/resources/backward_compatability/1.0.0/matrix_table/0.hmt")

      val read = ht.tir.asInstanceOf[TableRead]
      val mtRead = mt.ast.asInstanceOf[MatrixRead]
      val b = True()

      val xs: Array[TableIR] = Array(
        TableUnkey(read),
        TableDistinct(read),
        TableKeyBy(read, Array("m", "d")),
        TableFilter(read, b),
        read,
        MatrixColsTable(mtRead),
        TableAggregateByKey(read,
          MakeStruct(FastIndexedSeq(
            "a" -> I32(5)))),
        TableKeyByAndAggregate(read,
          NA(TStruct()), NA(TStruct()), Some(1), 2),
        TableJoin(read,
          TableRange(100, 10), "inner", 1),
        TableLeftJoinRightDistinct(read, TableRange(100, 10), "root"),
        MatrixEntriesTable(mtRead),
        MatrixRowsTable(mtRead),
        TableRepartition(read, 10, false),
        TableHead(read, 10),
        TableParallelize(
<<<<<<< HEAD
          TableType(
            TStruct("a" -> TInt32()),
            None,
            TStruct.empty()),
          FastIndexedSeq(Row(null), Row(5), Row(-3)),
          None),
        TableMapRows(TableUnkey(read),
=======
          MakeArray(FastSeq(
            MakeStruct(FastSeq("a" -> NA(TInt32()))),
            MakeStruct(FastSeq("a" -> I32(1)))
          ), TArray(TStruct("a" -> TInt32()))), None),
        TableMapRows(read,
>>>>>>> e9e8a40b
          MakeStruct(FastIndexedSeq(
            "a" -> GetField(Ref("row", read.typ.rowType), "f32"),
            "b" -> F64(-2.11))),
          None),
        TableMapGlobals(read,
          MakeStruct(FastIndexedSeq(
            "foo" -> NA(TArray(TInt32()))))),
        TableRange(100, 10),
        TableUnion(
          FastIndexedSeq(TableRange(100, 10), TableRange(50, 10))),
        TableExplode(read, "mset"),
        TableUnkey(read),
        TableOrderBy(TableUnkey(read), FastIndexedSeq(SortField("m", Ascending), SortField("m", Descending))),
        LocalizeEntries(mtRead, " # entries")
      )
      xs.map(x => Array(x))
    } catch {
      case t: Throwable =>
        println(t)
        println(t.printStackTrace())
        throw t
    }
  }

  @DataProvider(name = "matrixIRs")
  def matrixIRs(): Array[Array[MatrixIR]] = {
    try {
      val tableRead = Table.read(hc, "src/test/resources/backward_compatability/1.0.0/table/0.ht")
        .tir.asInstanceOf[TableRead]
      val read = MatrixTable.read(hc, "src/test/resources/backward_compatability/1.0.0/matrix_table/0.hmt")
        .ast.asInstanceOf[MatrixRead]
      val range = MatrixTable.range(hc, 3, 7, None)
        .ast.asInstanceOf[MatrixRead]
      val vcf = hc.importVCF("src/test/resources/sample.vcf")
        .ast.asInstanceOf[MatrixRead]
      val bgen = hc.importBgens(FastIndexedSeq("src/test/resources/example.8bits.bgen"))
        .ast.asInstanceOf[MatrixRead]
      val range1 = MatrixTable.range(hc, 20, 2, Some(3))
        .ast.asInstanceOf[MatrixRead]
      val range2 = MatrixTable.range(hc, 20, 2, Some(4))
        .ast.asInstanceOf[MatrixRead]

      val b = True()

      val newCol = MakeStruct(FastIndexedSeq(
        "col_idx" -> GetField(Ref("sa", read.typ.colType), "col_idx"),
        "new_f32" -> ApplyBinaryPrimOp(Add(),
          GetField(Ref("sa", read.typ.colType), "col_f32"),
          F32(-5.2f))))
      val newRow = MakeStruct(FastIndexedSeq(
        "row_idx" -> GetField(Ref("va", read.typ.rowType), "row_idx"),
        "new_f32" -> ApplyBinaryPrimOp(Add(),
          GetField(Ref("va", read.typ.rowType), "row_f32"),
          F32(-5.2f))))

      val xs = Array[MatrixIR](
        read,
        MatrixFilterRows(read, b),
        MatrixFilterCols(read, b),
        MatrixFilterEntries(read, b),
        MatrixChooseCols(read, Array(0, 0, 0)),
        MatrixMapCols(read, newCol, None),
        MatrixMapRows(read, newRow, None),
        MatrixMapEntries(read, MakeStruct(FastIndexedSeq(
          "global_f32" -> ApplyBinaryPrimOp(Add(),
            GetField(Ref("global", read.typ.globalType), "global_f32"),
            F32(-5.2f))))),
        MatrixCollectColsByKey(read),
        MatrixAggregateColsByKey(read, newCol),
        MatrixAggregateRowsByKey(read, newRow),
        range,
        vcf,
        bgen,
        TableToMatrixTable(
          tableRead,
          Array("astruct", "aset"),
          Array("d", "ml"),
          Array("mc"),
          Array("t"),
          Array("astruct"),
          None),
        MatrixExplodeRows(read, FastIndexedSeq("row_mset")),
        MatrixUnionRows(FastIndexedSeq(range1, range2)),
        MatrixExplodeCols(read, FastIndexedSeq("col_mset")),
        UnlocalizeEntries(
          LocalizeEntries(read, "all of the entries"),
          MatrixColsTable(read),
          "all of the entries"),
        MatrixAnnotateColsTable(read, tableRead, "uid_123"),
        MatrixAnnotateRowsTable(read, tableRead, "uid_123", Some(FastIndexedSeq(I32(1))))
      )

      xs.map(x => Array(x))
    } catch {
      case t: Throwable =>
        println(t)
        println(t.printStackTrace())
        throw t
    }
  }

  @Test(dataProvider = "valueIRs")
  def testValueIRParser(x: IR) {
    val s = Pretty(x)
    val x2 = Parser.parse_value_ir(s, IRParserEnvironment())
    assert(x2 == x)
  }

  @Test(dataProvider = "tableIRs")
  def testTableIRParser(x: TableIR) {
    val s = Pretty(x)
    val x2 = Parser.parse_table_ir(s, IRParserEnvironment())
    assert(x2 == x)
  }

  @Test(dataProvider = "matrixIRs")
  def testMatrixIRParser(x: MatrixIR) {
    val s = Pretty(x)
    val x2 = Parser.parse_matrix_ir(s, IRParserEnvironment())
    assert(x2 == x)
  }

  @Test def testCachedIR() {
    val cached = Literal(TSet(TInt32()), Set(1), "__unique_id")
    val s = s"(CachedValue __uid1)"
    val x2 = Parser.parse_value_ir(s, IRParserEnvironment(ref_map = Map.empty, ir_map = Map("__uid1" -> cached)))
    assert(x2 eq cached)
  }

  @Test def testCachedTableIR() {
    val cached = TableRange(1, 1)
    val s = s"(CachedTable __uid1)"
    val x2 = Parser.parse_table_ir(s, IRParserEnvironment(ref_map = Map.empty, ir_map = Map("__uid1" -> cached)))
    assert(x2 eq cached)
  }

  @Test def testCachedMatrixIR() {
    val cached = MatrixTable.range(hc, 3, 7, None).ast
    val s = s"(CachedMatrixTable __uid1)"
    val x2 = Parser.parse_matrix_ir(s, IRParserEnvironment(ref_map = Map.empty, ir_map = Map("__uid1" -> cached)))
    assert(x2 eq cached)

  }

  @Test def testEvaluations() {
    TestFunctions.registerAll()
    def test(x: IR, i: java.lang.Boolean, expectedEvaluations: Int) {
      val env = Env.empty[(Any, Type)]
      val args = IndexedSeq((i, TBoolean()))

      IRSuite.globalCounter = 0
      Interpret[Any](x, env, args, None, optimize = false)
      assert(IRSuite.globalCounter == expectedEvaluations)

      IRSuite.globalCounter = 0
      Interpret[Any](x, env, args, None)
      assert(IRSuite.globalCounter == expectedEvaluations)

      IRSuite.globalCounter = 0
      eval(x, env, args, None)
      assert(IRSuite.globalCounter == expectedEvaluations)
    }

    def i = In(0, TBoolean())

    def st = ApplySeeded("incr_s", FastSeq(True()), 0L)
    def sf = ApplySeeded("incr_s", FastSeq(True()), 0L)
    def sm = ApplySeeded("incr_s", FastSeq(NA(TBoolean())), 0L)

    def mt = ApplySeeded("incr_m", FastSeq(True()), 0L)
    def mf = ApplySeeded("incr_m", FastSeq(True()), 0L)
    def mm = ApplySeeded("incr_m", FastSeq(NA(TBoolean())), 0L)

    def vt = ApplySeeded("incr_v", FastSeq(True()), 0L)
    def vf = ApplySeeded("incr_v", FastSeq(True()), 0L)
    def vm = ApplySeeded("incr_v", FastSeq(NA(TBoolean())), 0L)

    // baseline
    test(st, true, 1); test(sf, true, 1); test(sm, true, 1)
    test(mt, true, 1); test(mf, true, 1); test(mm, true, 1)
    test(vt, true, 1); test(vf, true, 1); test(vm, true, 0)

    // if
    // condition
    test(If(st, i, True()), true, 1)
    test(If(sf, i, True()), true, 1)
    test(If(sm, i, True()), true, 1)

    test(If(mt, i, True()), true, 1)
    test(If(mf, i, True()), true, 1)
    test(If(mm, i, True()), true, 1)

    test(If(vt, i, True()), true, 1)
    test(If(vf, i, True()), true, 1)
    test(If(vm, i, True()), true, 0)

    // consequent
    test(If(i, st, True()), true, 1)
    test(If(i, sf, True()), true, 1)
    test(If(i, sm, True()), true, 1)

    test(If(i, mt, True()), true, 1)
    test(If(i, mf, True()), true, 1)
    test(If(i, mm, True()), true, 1)

    test(If(i, vt, True()), true, 1)
    test(If(i, vf, True()), true, 1)
    test(If(i, vm, True()), true, 0)

    // alternate
    test(If(i, True(), st), false, 1)
    test(If(i, True(), sf), false, 1)
    test(If(i, True(), sm), false, 1)

    test(If(i, True(), mt), false, 1)
    test(If(i, True(), mf), false, 1)
    test(If(i, True(), mm), false, 1)

    test(If(i, True(), vt), false, 1)
    test(If(i, True(), vf), false, 1)
    test(If(i, True(), vm), false, 0)
  }
}<|MERGE_RESOLUTION|>--- conflicted
+++ resolved
@@ -539,21 +539,11 @@
         TableRepartition(read, 10, false),
         TableHead(read, 10),
         TableParallelize(
-<<<<<<< HEAD
-          TableType(
-            TStruct("a" -> TInt32()),
-            None,
-            TStruct.empty()),
-          FastIndexedSeq(Row(null), Row(5), Row(-3)),
-          None),
-        TableMapRows(TableUnkey(read),
-=======
           MakeArray(FastSeq(
             MakeStruct(FastSeq("a" -> NA(TInt32()))),
             MakeStruct(FastSeq("a" -> I32(1)))
           ), TArray(TStruct("a" -> TInt32()))), None),
-        TableMapRows(read,
->>>>>>> e9e8a40b
+        TableMapRows(TableUnkey(read),
           MakeStruct(FastIndexedSeq(
             "a" -> GetField(Ref("row", read.typ.rowType), "f32"),
             "b" -> F64(-2.11))),
