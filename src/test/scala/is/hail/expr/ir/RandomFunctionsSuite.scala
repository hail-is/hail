package is.hail.expr.ir

import is.hail.SparkSuite
import is.hail.asm4s.Code
import is.hail.expr.ir.functions.{IRRandomness, RegistryFunctions}
import is.hail.expr.types._
import is.hail.rvd.OrderedRVD
import is.hail.TestUtils._
import is.hail.utils._
import org.apache.spark.sql.Row
import org.testng.annotations.{BeforeClass, Test}

class TestIRRandomness(val seed: Long) extends IRRandomness(seed) {
  private[this] var i = -1
  var partitionIndex: Int = 0

  override def reset(pidx: Int) {
    super.reset(pidx)
    partitionIndex = 0
    i = -1
  }

  def counter(): Int = {
    i += 1
    i
  }
}

object TestRandomFunctions extends RegistryFunctions {
  def getTestRNG(mb: EmitMethodBuilder, seed: Long): Code[TestIRRandomness] = {
    val rng = mb.newField[IRRandomness]
    mb.fb.rngs += rng -> Code.checkcast[IRRandomness](Code.newInstance[TestIRRandomness, Long](seed))
    Code.checkcast[TestIRRandomness](rng)
  }

  def registerAll() {
    registerSeeded("counter_seeded", TInt32()) { case (mb, seed) =>
      getTestRNG(mb, seed).invoke[Int]("counter")
    }

    registerSeeded("seed_seeded", TInt64()) { case (mb, seed) =>
      getTestRNG(mb, seed).invoke[Long]("seed")
    }

    registerSeeded("pi_seeded", TInt32()) { case (mb, seed) =>
      getTestRNG(mb, seed).invoke[Int]("partitionIndex")
    }
  }
}

class RandomFunctionsSuite extends SparkSuite {

  val counter = ApplySeeded("counter_seeded", FastSeq(), 0L)
  val partitionIdx = ApplySeeded("pi_seeded", FastSeq(), 0L)

  def mapped2(n: Int, npart: Int) = TableMapRows(
    TableRange(n, npart),
    InsertFields(Ref("row", TableRange(1, 1).typ.rowType),
      FastSeq(
<<<<<<< HEAD
        "pi" -> ApplySeeded("pi_seeded", FastSeq(), 0L),
        "counter" -> ApplySeeded("counter_seeded", FastSeq(), 0L))),
    Some(FastIndexedSeq("idx")))
=======
        "pi" -> partitionIdx,
        "counter" -> counter)),
    Some(FastIndexedSeq("idx")), Some(1))
>>>>>>> 1e3f9237

  @BeforeClass def registerFunctions() {
    TestRandomFunctions.registerAll()
  }

  @Test def testRandomAcrossJoins() {
    def asArray(ir: TableIR) = ir.execute(hc).rdd.collect()

    val joined = TableJoin(mapped2(10, 4), mapped2(10, 3), "left")

    val expected = asArray(mapped2(10, 4)).zip(asArray(mapped2(10, 3)))
      .map { case (Row(idx1, pi1, c1), Row(idx2, pi2, c2)) =>
      assert(idx1 == idx2)
      Row(idx1, pi1, c1, pi2, c2)
    }

    assert(asArray(joined) sameElements expected)
  }

  @Test def testRepartitioning() {
    val mapped = mapped2(15, 4).execute(hc).rvd.asInstanceOf[OrderedRVD]
    val newRangeBounds = FastIndexedSeq(
      Interval(Row(0), Row(4), true, true),
      Interval(Row(4), Row(10), false, true),
      Interval(Row(10), Row(14), false, true))
    val newPartitioner = mapped.partitioner.copy(rangeBounds=newRangeBounds)

    val repartitioned = mapped.constrainToOrderedPartitioner(newPartitioner)
    val cachedAndRepartitioned = mapped.cache().constrainToOrderedPartitioner(newPartitioner)

    assert(mapped.toRows.collect() sameElements repartitioned.toRows.collect())
    assert(mapped.toRows.collect() sameElements cachedAndRepartitioned.toRows.collect())
  }

  @Test def testInterpretIncrementsCorrectly() {
    assertEvalsTo(
      ArrayMap(ArrayRange(0, 3, 1), "i", counter * counter),
      FastIndexedSeq(0, 1, 4))

    assertEvalsTo(
      ArrayFold(ArrayRange(0, 3, 1), -1, "j", "i", counter + counter),
      4)

    assertEvalsTo(
      ArrayFilter(ArrayRange(0, 3, 1), "i", Ref("i", TInt32()).ceq(counter) && counter.ceq(counter)),
      FastIndexedSeq(0, 1, 2))

    assertEvalsTo(
      ArrayFlatMap(ArrayRange(0, 3, 1),
        "i",
        MakeArray(FastSeq(counter, counter, counter), TArray(TInt32()))),
      FastIndexedSeq(0, 0, 0, 1, 1, 1, 2, 2, 2))
  }
}<|MERGE_RESOLUTION|>--- conflicted
+++ resolved
@@ -57,15 +57,9 @@
     TableRange(n, npart),
     InsertFields(Ref("row", TableRange(1, 1).typ.rowType),
       FastSeq(
-<<<<<<< HEAD
-        "pi" -> ApplySeeded("pi_seeded", FastSeq(), 0L),
-        "counter" -> ApplySeeded("counter_seeded", FastSeq(), 0L))),
-    Some(FastIndexedSeq("idx")))
-=======
         "pi" -> partitionIdx,
         "counter" -> counter)),
-    Some(FastIndexedSeq("idx")), Some(1))
->>>>>>> 1e3f9237
+    Some(FastIndexedSeq("idx")))
 
   @BeforeClass def registerFunctions() {
     TestRandomFunctions.registerAll()
