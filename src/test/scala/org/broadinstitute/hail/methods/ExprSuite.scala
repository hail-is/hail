package org.broadinstitute.hail.methods

import org.broadinstitute.hail.Utils._
import org.broadinstitute.hail.annotations.Annotation
import org.broadinstitute.hail.check.Prop._
import org.broadinstitute.hail.driver._
import org.broadinstitute.hail.expr._
import org.broadinstitute.hail.variant.Genotype
import org.broadinstitute.hail.{FatalException, SparkSuite}
import org.testng.annotations.Test


class ExprSuite extends SparkSuite {

  @Test def exprTest() {
    val symTab = Map("i" ->(0, TInt),
      "j" ->(1, TInt),
      "d" ->(2, TDouble),
      "d2" ->(3, TDouble),
      "s" ->(4, TString),
      "s2" ->(5, TString),
      "a" ->(6, TArray(TInt)),
      "m" ->(7, TInt),
      "as" ->(8, TArray(TStruct(("a", TInt),
        ("b", TString)))),
      "gs" ->(9, TStruct(("noCall", TGenotype),
        ("homRef", TGenotype),
        ("het", TGenotype),
        ("homVar", TGenotype),
        ("hetNonRef35", TGenotype))),
      "t" ->(10, TBoolean),
      "f" ->(11, TBoolean),
<<<<<<< HEAD
      "mb" ->(12, TBoolean))
    val ec = EvalContext(symTab)

    val a = ec.a
    a(0) = 5 // i
    a(1) = -7 // j
    a(2) =  3.14
    a(3) =  5.79e7
    a(4) =  "12,34,56,78"
    a(5) =  "this is a String, there are many like it, but this one is mine"
    a(6) =  IndexedSeq(1, 2, null, 6, 3, 3, -1, 8)
    a(7) =  null // m
    a(8) =  (Array[Any](Annotation(23, "foo"),
=======
      "mb" ->(12, TBoolean),
      "is" ->(13, TString))
    val a = new ArrayBuffer[Any]()
    a += 5 // i
    a += -7 // j
    a += 3.14
    a += 5.79e7
    a += "12,34,56,78"
    a += "this is a String, there are many like it, but this one is mine"
    a += IndexedSeq(1, 2, null, 6, 3, 3, -1, 8)
    a += null // m
    a += (Array[Any](Annotation(23, "foo"),
>>>>>>> d750d0e8
      Annotation(-7, null)): IndexedSeq[Any])
    a(9) = Annotation(
      Genotype(),
      Genotype(gt = Some(0)),
      Genotype(gt = Some(1)),
      Genotype(gt = Some(2)),
      Genotype(gt = Some(Genotype.gtIndex(3, 5))))
<<<<<<< HEAD
    a(10) = true
    a(11) =false
    a(12) = null // mb
    assert(a.length == 13)
=======
    a += true
    a += false
    a += null // mb
    a += "-37" // is
    assert(a.length == 14)
>>>>>>> d750d0e8

    def eval[T](s: String): Option[T] = {
      val f = Parser.parse(s, ec)._2
      f().map(_.asInstanceOf[T])
    }

    assert(eval[Int]("is.toInt").contains(-37))

    assert(eval[Boolean]("!gs.het.isHomRef").contains(true))

    assert(eval[Boolean]("(1 / 2) == 0.5").contains(true))
    assert(eval[Boolean]("(1.0 / 2.0) == 0.5").contains(true))
    assert(eval[Boolean]("(1 / 2.0) == 0.5").contains(true))
    assert(eval[Boolean]("(1.0 / 2) == 0.5").contains(true))

    assert(eval[Boolean]("isMissing(gs.noCall.gt)").contains(true))
    assert(eval[Boolean]("gs.noCall.gt").isEmpty)

    assert(eval[Boolean]("isMissing(gs.noCall.gtj)").contains(true))
    assert(eval[Boolean]("gs.noCall.gtj").isEmpty)

    assert(eval[Boolean]("isMissing(gs.noCall.gtk)").contains(true))
    assert(eval[Boolean]("gs.noCall.gtk").isEmpty)

    assert(eval[Int]("let a = i and b = j in a + b").contains(-2))
    assert(eval[Int]("let a = i and b = a + j in b").contains(-2))
    assert(eval[Int]("let i = j in i").contains(-7))
    assert(eval[Int]("let a = let b = j in b + 1 in a + 1").contains(-5))

    assert(eval[Boolean]("mb || true").contains(true))
    assert(eval[Boolean]("true || mb").contains(true))
    assert(eval[Boolean]("isMissing(false || mb)").contains(true))
    assert(eval[Boolean]("isMissing(mb || false)").contains(true))

    assert(eval[Int]("gs.homRef.gtj").contains(0)
      && eval[Int]("gs.homRef.gtk").contains(0))
    assert(eval[Int]("gs.het.gtj").contains(0)
      && eval[Int]("gs.het.gtk").contains(1))
    assert(eval[Int]("gs.homVar.gtj").contains(1)
      && eval[Int]("gs.homVar.gtk").contains(1))
    assert(eval[Int]("gs.hetNonRef35.gtj").contains(3)
      && eval[Int]("gs.hetNonRef35.gtk").contains(5))

    assert(eval[Int]("i.orElse(3)").contains(5))
    assert(eval[Int]("m.orElse(3)").contains(3))

    assert(eval[Boolean]("isMissing(i)").contains(false))
    assert(eval[Boolean]("isDefined(i)").contains(true))
    assert(eval[Boolean]("isDefined(i)").contains(true))
    assert(eval[Boolean]("i").nonEmpty)

    assert(eval[Boolean]("isMissing(m)").contains(true))
    assert(eval[Boolean]("isDefined(m)").contains(false))
    assert(eval[Boolean]("m").isEmpty)

    assert(eval[Boolean]("isMissing(a[1])").contains(false))
    assert(eval[Boolean]("isDefined(a[1])").contains(true))
    assert(eval[Boolean]("a[1]").nonEmpty)

    assert(eval[Boolean]("isMissing(a[2])").contains(true))
    assert(eval[Boolean]("isDefined(a[2])").contains(false))
    assert(eval[Boolean]("a[2]").isEmpty)

    assert(eval[Int]("as.length").contains(2))
    assert(eval[Int]("as[0].a").contains(23))
    assert(eval[Boolean]("isMissing(as[1].b)").contains(true))
    assert(eval[Boolean]("as[1].b").isEmpty)

    assert(eval[Int]("i").contains(5))
    assert(eval[Int]("j").contains(-7))
    assert(eval[Int]("i.max(j)").contains(5))
    assert(eval[Int]("i.min(j)").contains(-7))
    assert(eval[Double]("d").exists(D_==(_, 3.14)))
    assert(eval[IndexedSeq[String]]("""s.split(",")""").contains(IndexedSeq("12", "34", "56", "78")))
    assert(eval[Int]("s2.length").contains(62))

    assert(eval[Int]("""a.find(x => x < 0)""").contains(-1))

    // FIXME catch parse errors
    // assert(eval[Boolean]("i.max(d) == 5"))
  }

  @Test def testAssign() {
    val t1 = TEmpty

    val (t2, insb) = t1.insert(TInt, "a", "b")
    val (t3, insc) = t2.insert(TDouble, "a", "c")

    val (tb, assb) = t3.assign("a", "b")
    assert(tb == TInt)

    val (tc, assc) = t3.assign("a", "c")
    assert(tc == TDouble)

    val qc = t3.query("a", "c")

    val v1 = Annotation.empty
    val v2 = insb(v1, Some(5))
    val v3 = insc(v2, Some(7.2))

    assert(qc(assc(v3, Some(-3.2))).contains(-3.2))
    assert(qc(assc(v3, None)).isEmpty)

    val v5 = assc(Annotation.empty, Some(6.7))

    assert(qc(v5).contains(6.7))
  }

  @Test def testParseTypes() {
    val s1 = "SIFT_Score: Double, Age: Int"
    val s2 = ""
    val s3 = "SIFT_Score: Double, Age: Int, SIFT2: BadType"

    assert(Parser.parseAnnotationTypes(s1) == Map("SIFT_Score" -> TDouble, "Age" -> TInt))
    assert(Parser.parseAnnotationTypes(s2) == Map.empty[String, BaseType])
    intercept[FatalException](Parser.parseAnnotationTypes(s3) == Map("SIFT_Score" -> TDouble, "Age" -> TInt))
  }

  @Test def testTypePretty() {
    import Type._
    // for arbType

    val sb = new StringBuilder
    check(forAll { (t: Type) =>
      sb.clear()
      t.pretty(sb, 0, printAttrs = true)
      val res = sb.result()
      val parsed = Parser.parseType(res)
      t == parsed
    })
  }

  @Test def testJSON() {
    check(forAll { (t: Type) =>
      val a = t.genValue.sample()
      val json = t.makeJSON(a)
      a == VEP.jsonToAnnotation(json, t, "")
    })
  }

}<|MERGE_RESOLUTION|>--- conflicted
+++ resolved
@@ -30,53 +30,31 @@
         ("hetNonRef35", TGenotype))),
       "t" ->(10, TBoolean),
       "f" ->(11, TBoolean),
-<<<<<<< HEAD
-      "mb" ->(12, TBoolean))
+      "mb" ->(12, TBoolean),
+      "is" ->(13, TString))
     val ec = EvalContext(symTab)
 
     val a = ec.a
     a(0) = 5 // i
     a(1) = -7 // j
-    a(2) =  3.14
-    a(3) =  5.79e7
-    a(4) =  "12,34,56,78"
-    a(5) =  "this is a String, there are many like it, but this one is mine"
-    a(6) =  IndexedSeq(1, 2, null, 6, 3, 3, -1, 8)
-    a(7) =  null // m
-    a(8) =  (Array[Any](Annotation(23, "foo"),
-=======
-      "mb" ->(12, TBoolean),
-      "is" ->(13, TString))
-    val a = new ArrayBuffer[Any]()
-    a += 5 // i
-    a += -7 // j
-    a += 3.14
-    a += 5.79e7
-    a += "12,34,56,78"
-    a += "this is a String, there are many like it, but this one is mine"
-    a += IndexedSeq(1, 2, null, 6, 3, 3, -1, 8)
-    a += null // m
-    a += (Array[Any](Annotation(23, "foo"),
->>>>>>> d750d0e8
-      Annotation(-7, null)): IndexedSeq[Any])
+    a(2) = 3.14
+    a(3) = 5.79e7
+    a(4) = "12,34,56,78"
+    a(5) = "this is a String, there are many like it, but this one is mine"
+    a(6) = IndexedSeq(1, 2, null, 6, 3, 3, -1, 8)
+    a(7) = null // m
+    a(8) = Array[Any](Annotation(23, "foo"), Annotation.empty): IndexedSeq[Any]
     a(9) = Annotation(
       Genotype(),
       Genotype(gt = Some(0)),
       Genotype(gt = Some(1)),
       Genotype(gt = Some(2)),
       Genotype(gt = Some(Genotype.gtIndex(3, 5))))
-<<<<<<< HEAD
     a(10) = true
-    a(11) =false
+    a(11) = false
     a(12) = null // mb
-    assert(a.length == 13)
-=======
-    a += true
-    a += false
-    a += null // mb
-    a += "-37" // is
+    a(13) = "-37" // is
     assert(a.length == 14)
->>>>>>> d750d0e8
 
     def eval[T](s: String): Option[T] = {
       val f = Parser.parse(s, ec)._2
