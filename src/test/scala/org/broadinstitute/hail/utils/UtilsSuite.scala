package org.broadinstitute.hail.utils

import org.broadinstitute.hail.SparkSuite
import org.broadinstitute.hail.SpanningIterator
import org.scalatest.testng.TestNGSuite
import org.testng.annotations.Test

import org.broadinstitute.hail.Utils._

class UtilsSuite extends SparkSuite {
  @Test def testD_==() {
    assert(D_==(1, 1))
    assert(D_==(1, 1 + 1E-7))
    assert(!D_==(1, 1 + 1E-5))
    assert(D_==(1E10, 1E10 + 1))
    assert(!D_==(1E-10, 2E-10))
    assert(D_==(0.0, 0.0))
    assert(D_!=(1E-307, 0.0))
    assert(D_==(1E-308, 0.0))
    assert(D_==(1E-320, -1E-320))
  }

  @Test def testFlushDouble() {
    assert(flushDouble(8.0E-308) == 8.0E-308)
    assert(flushDouble(-8.0E-308) == -8.0E-308)
    assert(flushDouble(8.0E-309) == 0.0)
    assert(flushDouble(-8.0E-309) == 0.0)
    assert(flushDouble(0.0) == 0.0)
  }

  @Test def testAreDistinct() {
    assert(Array().areDistinct())
    assert(Array(1).areDistinct())
    assert(Array(1,2).areDistinct())
    assert(!Array(1,1).areDistinct())
    assert(!Array(1,2,1).areDistinct())
  }

  @Test def testIsIncreasing() {
    assert(Seq[Int]().isIncreasing)
    assert(Seq(1).isIncreasing)
    assert(Seq(1,2).isIncreasing)
    assert(! Seq(1,1).isIncreasing)
    assert(! Seq(1,2,1).isIncreasing)

    assert(Array(1,2).isIncreasing)
  }

  @Test def testIsSorted() {
    assert(Seq[Int]().isSorted)
    assert(Seq(1).isSorted)
    assert(Seq(1,2).isSorted)
    assert(Seq(1,1).isSorted)
    assert(! Seq(1,2,1).isSorted)

    assert(Array(1,1).isSorted)
  }

  @Test def testHadoopStripCodec() {
    assert(hadoopStripCodec("file.tsv", sc.hadoopConfiguration) == "file.tsv")
    assert(hadoopStripCodec("file.tsv.gz", sc.hadoopConfiguration) == "file.tsv")
    assert(hadoopStripCodec("file.tsv.bgz", sc.hadoopConfiguration) == "file.tsv")
    assert(hadoopStripCodec("file.tsv.lz4", sc.hadoopConfiguration) == "file.tsv")
    assert(hadoopStripCodec("file", sc.hadoopConfiguration) == "file")
  }

<<<<<<< HEAD
  @Test def testPairRDDNoDup() {
    val pairRDD1 = sc.parallelize(Array(1, 2, 3, 4)).map{i => (i, i*i)}
    val pairRDD2 = sc.parallelize(Array(1, 2, 3, 4)).map{i => (i, i)}

    val join = pairRDD1.leftOuterJoin(pairRDD1)
    assert(join.count() == 4)
=======
  @Test def spanningIterator() = {
    assert(span(List()) == List())
    assert(span(List((1, "a"))) == List((1, List("a"))))
    assert(span(List((1, "a"), (1, "b"))) == List((1, List("a", "b"))))
    assert(span(List((1, "a"), (2, "b"))) == List((1, List("a")), (2, List("b"))))
    assert(span(List((1, "a"), (1, "b"), (2, "c"))) ==
      List((1, List("a", "b")), (2, List("c"))))
    assert(span(List((1, "a"), (2, "b"), (2, "c"))) ==
      List((1, List("a")), (2, List("b", "c"))))
    assert(span(List((1, "a"), (2, "b"), (1, "c"))) ==
      List((1, List("a")), (2, List("b")), (1, List("c"))))
  }

  def span[K, V](tuples: List[(K, V)]) = {
    new SpanningIterator(tuples.iterator).toIterable.toList
>>>>>>> 394abdc7
  }
}<|MERGE_RESOLUTION|>--- conflicted
+++ resolved
@@ -64,14 +64,20 @@
     assert(hadoopStripCodec("file", sc.hadoopConfiguration) == "file")
   }
 
-<<<<<<< HEAD
   @Test def testPairRDDNoDup() {
-    val pairRDD1 = sc.parallelize(Array(1, 2, 3, 4)).map{i => (i, i*i)}
-    val pairRDD2 = sc.parallelize(Array(1, 2, 3, 4)).map{i => (i, i)}
+    val pairRDD1 = sc.parallelize(Array(1, 2, 3, 4)).map { i => (i, i * i) }
+    val pairRDD2 = sc.parallelize(Array(1, 2, 3, 4)).map { i => (i, i) }
 
-    val join = pairRDD1.leftOuterJoin(pairRDD1)
+    val join = pairRDD1.leftOuterJoinDistinct(pairRDD1)
     assert(join.count() == 4)
-=======
+
+    val pairRDD3 = sc.parallelize(Array(1, 2, 3, 4)).map { i => (i, i * i) }
+    val pairRDD4 = sc.parallelize(Array(1, 2)).map { i => (i, i) }
+
+    val join2 = pairRDD3.joinDistinct(pairRDD4)
+    assert(join.count() == 2)
+  }
+
   @Test def spanningIterator() = {
     assert(span(List()) == List())
     assert(span(List((1, "a"))) == List((1, List("a"))))
@@ -87,6 +93,5 @@
 
   def span[K, V](tuples: List[(K, V)]) = {
     new SpanningIterator(tuples.iterator).toIterable.toList
->>>>>>> 394abdc7
   }
 }