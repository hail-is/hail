package is.hail.variant

import java.nio.ByteBuffer

import is.hail.annotations._
import is.hail.check.Gen
import is.hail.expr._
import is.hail.io.vcf.ExportVCF
import is.hail.keytable.KeyTable
import is.hail.methods.Aggregators.SampleFunctions
import is.hail.methods._
import is.hail.sparkextras._
import is.hail.utils._
import is.hail.{HailContext, utils}
import org.apache.hadoop
import org.apache.spark.rdd.RDD
import org.apache.spark.sql.Row
import org.apache.spark.storage.StorageLevel
import org.apache.spark.{Partitioner, SparkContext, SparkEnv}
import org.json4s._
import org.json4s.jackson.JsonMethods.parse
import org.json4s.jackson.Serialization

import scala.collection.JavaConverters._
import scala.collection.mutable
import scala.language.{existentials, implicitConversions}
import scala.reflect.ClassTag

case class VDSMetadata(
  version: Int,
  split: Boolean,
  sample_schema: String,
  sample_annotation_schema: String,
  variant_schema: String,
  variant_annotation_schema: String,
  global_schema: String,
  genotype_schema: String,
  sample_annotations: JValue,
  global_annotation: JValue,
  n_partitions: Int)

object VariantSampleMatrix {
  final val fileVersion: Int = 0x101

  def read(hc: HailContext, dirname: String,
    dropSamples: Boolean = false, dropVariants: Boolean = false): VariantSampleMatrix = {
    val (fileMetadata, nPartitions) = readFileMetadata(hc.hadoopConf, dirname)
    new VariantSampleMatrix(hc,
      fileMetadata.metadata,
      MatrixRead(hc, dirname, nPartitions, fileMetadata, dropSamples, dropVariants))
  }

  def apply(hc: HailContext,
    metadata: VSMMetadata,
    localValue: VSMLocalValue,
    rdd: OrderedRDD[Annotation, Annotation, (Annotation, Iterable[Annotation])]): VariantSampleMatrix =
    new VariantSampleMatrix(hc, metadata,
      MatrixLiteral(
        MatrixType(metadata),
        MatrixValue(MatrixType(metadata), localValue, rdd)))

  def apply(hc: HailContext, fileMetadata: VSMFileMetadata,
    rdd: OrderedRDD[Annotation, Annotation, (Annotation, Iterable[Annotation])]): VariantSampleMatrix =
    VariantSampleMatrix(hc, fileMetadata.metadata, fileMetadata.localValue, rdd)

  def fromLegacy[RK, T](hc: HailContext,
    metadata: VSMMetadata,
    localValue: VSMLocalValue,
    rdd: RDD[(RK, (Annotation, Iterable[T]))]): VariantSampleMatrix = {
    implicit val kOk = metadata.vSignature.orderedKey
    VariantSampleMatrix(hc, metadata, localValue,
      rdd.map { case (v, (va, gs)) =>
        (v: Annotation, (va, gs: Iterable[Annotation]))
      }.toOrderedRDD)
  }

  def fromLegacy[RK, T](hc: HailContext,
    metadata: VSMMetadata,
    localValue: VSMLocalValue,
    rdd: RDD[(RK, (Annotation, Iterable[T]))],
    fastKeys: RDD[RK]): VariantSampleMatrix = {
    implicit val kOk = metadata.vSignature.orderedKey
    VariantSampleMatrix(hc, metadata, localValue,
      OrderedRDD(
        rdd.map { case (v, (va, gs)) =>
          (v: Annotation, (va, gs: Iterable[Annotation]))
        },
        Some(fastKeys.map { k => k: Annotation }), None))
  }

  def fromLegacy[RK, T](hc: HailContext,
    fileMetadata: VSMFileMetadata,
    rdd: RDD[(RK, (Annotation, Iterable[T]))]): VariantSampleMatrix =
    fromLegacy(hc, fileMetadata.metadata, fileMetadata.localValue, rdd)

  def readFileMetadata(hConf: hadoop.conf.Configuration, dirname: String,
    requireParquetSuccess: Boolean = true): (VSMFileMetadata, Int) = {
    if (!dirname.endsWith(".vds") && !dirname.endsWith(".vds/"))
      fatal(s"input path ending in `.vds' required, found `$dirname'")

    if (!hConf.exists(dirname))
      fatal(s"no VDS found at `$dirname'")

    val metadataFile = dirname + "/metadata.json.gz"
    if (!hConf.exists(metadataFile))
      fatal(
        s"""corrupt or outdated VDS: invalid metadata
           |  No `metadata.json.gz' file found in VDS directory
           |  Recreate VDS with current version of Hail.""".stripMargin)

    val metadata = hConf.readFile(metadataFile) { in =>
      try {
        val json = parse(in)
        json.extract[VDSMetadata]
      } catch {
        case e: Exception => fatal(
          s"""corrupt or outdated VDS: invalid metadata
             |  Recreate VDS with current version of Hail.
             |  Detailed exception:
             |  ${ e.getMessage }""".stripMargin)
      }
    }

    if (metadata.version != VariantSampleMatrix.fileVersion)
      fatal(
        s"""Invalid VDS: old version [${ metadata.version }]
           |  Recreate VDS with current version of Hail.
         """.stripMargin)

    val sSignature = Parser.parseType(metadata.sample_schema)
    val saSignature = Parser.parseType(metadata.sample_annotation_schema)
    val vSignature = Parser.parseType(metadata.variant_schema)
    val vaSignature = Parser.parseType(metadata.variant_annotation_schema)
    val genotypeSignature = Parser.parseType(metadata.genotype_schema)
    val globalSignature = Parser.parseType(metadata.global_schema)

    val sampleInfoSchema = TStruct(("id", sSignature), ("annotation", saSignature))
    val sampleInfo = metadata.sample_annotations.asInstanceOf[JArray]
      .arr
      .map {
        case JObject(List(("id", id), ("annotation", jv))) =>
          (JSONAnnotationImpex.importAnnotation(id, sSignature, "sample_annotations.id"),
            JSONAnnotationImpex.importAnnotation(jv, saSignature, "sample_annotations.annotation"))
        case other => fatal(
          s"""corrupt VDS: invalid metadata
             |  Invalid sample annotation metadata
             |  Recreate VDS with current version of Hail.""".stripMargin)
      }
      .toArray

    val globalAnnotation = JSONAnnotationImpex.importAnnotation(metadata.global_annotation,
      globalSignature, "global")

    val ids = sampleInfo.map(_._1)
    val annotations = sampleInfo.map(_._2)

    (VSMFileMetadata(VSMMetadata(sSignature, saSignature, vSignature, vaSignature, globalSignature, genotypeSignature, metadata.split),
      VSMLocalValue(globalAnnotation, ids, annotations)),
      metadata.n_partitions)
  }

  def gen(hc: HailContext, gen: VSMSubgen): Gen[VariantSampleMatrix] =
    gen.gen(hc)

  def genGeneric(hc: HailContext): Gen[GenericDataset] =
    VSMSubgen(
      sSigGen = Type.genArb,
      saSigGen = Type.genArb,
      vSigGen = Type.genArb,
      vaSigGen = Type.genArb,
      globalSigGen = Type.genArb,
      tSigGen = Type.genArb,
      sGen = (t: Type) => t.genNonmissingValue,
      saGen = (t: Type) => t.genValue,
      vaGen = (t: Type) => t.genValue,
      globalGen = (t: Type) => t.genValue,
      vGen = (t: Type) => t.genNonmissingValue,
      tGen = (t: Type, v: Annotation) => t.genValue.resize(20))
      .gen(hc)

  def checkDatasetSchemasCompatible(datasets: Array[VariantSampleMatrix]) {
    val first = datasets(0)
    val sampleIds = first.sampleIds
    val vaSchema = first.vaSignature
    val wasSplit = first.wasSplit
    val genotypeSchema = first.genotypeSignature
    val rowKeySchema = first.vSignature
    val colKeySchema = first.sSignature

    datasets.indices.tail.foreach { i =>
      val vds = datasets(i)
      val ids = vds.sampleIds
      val vas = vds.vaSignature
      val gsig = vds.genotypeSignature
      val vsig = vds.vSignature
      val ssig = vds.sSignature

      if (ssig != colKeySchema) {
        fatal(
          s"""cannot combine datasets with different column key schemata
             |  Schema in datasets[0]: @1
             |  Schema in datasets[$i]: @2""".stripMargin,
          colKeySchema.toPrettyString(compact = true, printAttrs = true),
          ssig.toPrettyString(compact = true, printAttrs = true)
        )
      } else if (vsig != rowKeySchema) {
        fatal(
          s"""cannot combine datasets with different row key schemata
             |  Schema in datasets[0]: @1
             |  Schema in datasets[$i]: @2""".stripMargin,
          rowKeySchema.toPrettyString(compact = true, printAttrs = true),
          vsig.toPrettyString(compact = true, printAttrs = true)
        )
      } else if (ids != sampleIds) {
        fatal(
          s"""cannot combine datasets with different column identifiers or ordering
             |  IDs in datasets[0]: @1
             |  IDs in datasets[$i]: @2""".stripMargin, sampleIds, ids)
      } else if (wasSplit != vds.wasSplit) {
        fatal(
          s"""cannot combine split and unsplit datasets
             |  Split status in datasets[0]: $wasSplit
             |  Split status in datasets[$i]: ${ vds.wasSplit }""".stripMargin)
      } else if (vas != vaSchema) {
        fatal(
          s"""cannot combine datasets with different row annotation schemata
             |  Schema in datasets[0]: @1
             |  Schema in datasets[$i]: @2""".stripMargin,
          vaSchema.toPrettyString(compact = true, printAttrs = true),
          vas.toPrettyString(compact = true, printAttrs = true)
        )
      } else if (gsig != genotypeSchema) {
        fatal(
          s"""cannot read datasets with different cell schemata
             |  Schema in datasets[0]: @1
             |  Schema in datasets[$i]: @2""".stripMargin,
          genotypeSchema.toPrettyString(compact = true, printAttrs = true),
          gsig.toPrettyString(compact = true, printAttrs = true)
        )
      }
    }
  }

  def union(datasets: java.util.ArrayList[VariantSampleMatrix]): VariantSampleMatrix =
    union(datasets.asScala.toArray)

  def union(datasets: Array[VariantSampleMatrix]): VariantSampleMatrix = {
    require(datasets.length >= 2)

    checkDatasetSchemasCompatible(datasets)
    val (first, others) = (datasets.head, datasets.tail)
    first.copyLegacy(rdd = first.sparkContext.union(datasets.map(_.rdd)))
  }
}

case class VSMSubgen(
  sSigGen: Gen[Type],
  saSigGen: Gen[Type],
  vSigGen: Gen[Type],
  vaSigGen: Gen[Type],
  globalSigGen: Gen[Type],
  tSigGen: Gen[Type],
  sGen: (Type) => Gen[Annotation],
  saGen: (Type) => Gen[Annotation],
  vaGen: (Type) => Gen[Annotation],
  globalGen: (Type) => Gen[Annotation],
  vGen: (Type) => Gen[Annotation],
  tGen: (Type, Annotation) => Gen[Annotation],
  wasSplit: Boolean = false) {

  def gen(hc: HailContext): Gen[VariantSampleMatrix] =
    for (size <- Gen.size;
      subsizes <- Gen.partitionSize(5).resize(size / 10);
      vSig <- vSigGen.resize(3);
      vaSig <- vaSigGen.resize(subsizes(0));
      sSig <- sSigGen.resize(3);
      saSig <- saSigGen.resize(subsizes(1));
      globalSig <- globalSigGen.resize(subsizes(2));
      tSig <- tSigGen.resize(3);
      global <- globalGen(globalSig).resize(subsizes(3));
      nPartitions <- Gen.choose(1, 10);

      (l, w) <- Gen.squareOfAreaAtMostSize.resize((size / 10) * 9);

      sampleIds <- Gen.distinctBuildableOf[Array, Annotation](sGen(sSig).resize(3)).resize(w)
        .map(a => a.filter(_ != null));
      nSamples = sampleIds.length;
      saValues <- Gen.buildableOfN[Array, Annotation](nSamples, saGen(saSig)).resize(subsizes(4));
      rows <- Gen.distinctBuildableOf[Array, (Annotation, (Annotation, Iterable[Annotation]))](
        for (subsubsizes <- Gen.partitionSize(2);
          v <- vGen(vSig).resize(3);
          va <- vaGen(vaSig).resize(subsubsizes(0));
          ts <- Gen.buildableOfN[Array, Annotation](nSamples, tGen(tSig, v)).resize(subsubsizes(1)))
          yield (v, (va, ts: Iterable[Annotation]))).resize(l)
        .map(a => a.filter(_._1 != null)))
      yield {
        VariantSampleMatrix.fromLegacy(hc,
          VSMMetadata(sSig, saSig, vSig, vaSig, globalSig, tSig, wasSplit = wasSplit),
          VSMLocalValue(global, sampleIds, saValues),
          hc.sc.parallelize(rows, nPartitions))
          .deduplicate()
      }
}

object VSMSubgen {
  val random = VSMSubgen(
    sSigGen = Gen.const(TString()),
    saSigGen = Type.genInsertable,
    vSigGen = Gen.const(TVariant(GenomeReference.defaultReference)),
    vaSigGen = Type.genInsertable,
    globalSigGen = Type.genInsertable,
    tSigGen = Gen.const(TGenotype()),
    sGen = (t: Type) => Gen.identifier.map(s => s: Annotation),
    saGen = (t: Type) => t.genValue,
    vaGen = (t: Type) => t.genValue,
    globalGen = (t: Type) => t.genValue,
    vGen = (t: Type) => Variant.gen,
    tGen = (t: Type, v: Annotation) => Genotype.genExtreme(v.asInstanceOf[Variant]))

  val plinkSafeBiallelic = random.copy(
    sGen = (t: Type) => Gen.plinkSafeIdentifier,
    vGen = (t: Type) => VariantSubgen.plinkCompatible.copy(nAllelesGen = Gen.const(2)).gen,
    wasSplit = true)

  val dosage = VSMSubgen(
    sSigGen = Gen.const(TString()),
    saSigGen = Type.genInsertable,
    vSigGen = Gen.const(TVariant(GenomeReference.defaultReference)),
    vaSigGen = Type.genInsertable,
    globalSigGen = Type.genInsertable,
    tSigGen = Gen.const(TStruct(
      "GT" -> TCall(),
      "GP" -> TArray(TFloat64()))),
    sGen = (t: Type) => Gen.identifier.map(s => s: Annotation),
    saGen = (t: Type) => t.genValue,
    vaGen = (t: Type) => t.genValue,
    globalGen = (t: Type) => t.genValue,
    vGen = (t: Type) => Variant.gen,
    tGen = (t: Type, v: Annotation) => Genotype.genGenericDosageGenotype(v.asInstanceOf[Variant]))

  val realistic = random.copy(
    tGen = (t: Type, v: Annotation) => Genotype.genRealistic(v.asInstanceOf[Variant]))
}

class VariantSampleMatrix(val hc: HailContext, val metadata: VSMMetadata,
  val ast: MatrixIR) extends JoinAnnotator {

  implicit val kOk: OrderedKey[Annotation, Annotation] = ast.typ.vType.orderedKey

  implicit val kOrd: Ordering[Annotation] = kOk.kOrd

  def this(hc: HailContext,
    metadata: VSMMetadata,
    localValue: VSMLocalValue,
    rdd2: OrderedRDD2) =
    this(hc, metadata,
      MatrixLiteral(
        MatrixType(metadata),
        MatrixValue(MatrixType(metadata), localValue, rdd2)))

  def requireRowKeyVariant(method: String) {
    vSignature match {
      case _: TVariant =>
      case _ =>
        fatal(s"in $method: row key (variant) schema must be Variant, found: $vSignature")
    }
  }

  def requireColKeyString(method: String) {
    sSignature match {
      case _: TString =>
      case t =>
        fatal(s"in $method: column key schema must be String, found: $t")
    }
  }

  val VSMMetadata(sSignature, saSignature, vSignature, vaSignature, globalSignature, genotypeSignature, wasSplit) = metadata

  lazy val value: MatrixValue = {
    val opt = MatrixIR.optimize(ast)
    opt.execute(hc)
  }

  lazy val MatrixValue(matrixType, VSMLocalValue(globalAnnotation, sampleIds, sampleAnnotations), rdd2) = value

  lazy val rdd: OrderedRDD[Annotation, Annotation, (Annotation, Iterable[Annotation])] = value.rdd

  def typedRDD[RPK, RK, T](implicit rkct: ClassTag[RK], tct: ClassTag[T]): OrderedRDD[RPK, RK, (Annotation, Iterable[T])] = {
    implicit val kOk = vSignature.typedOrderedKey[RPK, RK]
    rdd.map { case (v, (va, gs)) =>
      (v.asInstanceOf[RK], (va, gs.asInstanceOf[Iterable[T]]))
    }
      .toOrderedRDD
  }

  def stringSampleIds: IndexedSeq[String] = {
    assert(sSignature.isInstanceOf[TString])
    sampleIds.map(_.asInstanceOf[String])
  }

  def stringSampleIdSet: Set[String] = stringSampleIds.toSet

  type RowT = (Annotation, (Annotation, Iterable[Annotation]))

  lazy val sampleIdsBc = sparkContext.broadcast(sampleIds)

  lazy val sampleAnnotationsBc = sparkContext.broadcast(sampleAnnotations)

  def requireUniqueSamples(method: String) {
    val dups = sampleIds.counter().filter(_._2 > 1).toArray
    if (dups.nonEmpty)
      fatal(s"Method '$method' does not support duplicate sample IDs. Duplicates:" +
        s"\n  @1", dups.sortBy(-_._2).map { case (id, count) => s"""($count) "$id"""" }.truncatable("\n  "))
  }

  def unsafeRowRDD(): RDD[UnsafeRow] = {
    val localRowType = rowType
    rdd2.map { rv =>
      new UnsafeRow(localRowType, rv.region.copy(), rv.offset)
    }
  }

  def collect(): Array[UnsafeRow] = unsafeRowRDD().collect()

  def take(n: Int): Array[UnsafeRow] = unsafeRowRDD().take(n)

  def aggregateBySamplePerVariantKey(keyName: String, variantKeysVA: String, aggExpr: String, singleKey: Boolean = false): KeyTable = {

    val (keysType, keysQuerier) = queryVA(variantKeysVA)

    val (keyType, keyedRdd) =
      if (singleKey) {
        (keysType, rdd.flatMap { case (v, (va, gs)) => Option(keysQuerier(va)).map(key => (key, (v, va, gs))) })
      } else {
        val keyType = keysType match {
          case TArray(e, _) => e
          case TSet(e, _) => e
          case _ => fatal(s"With single_key=False, variant keys must be of type Set[T] or Array[T], got $keysType")
        }
        (keyType, rdd.flatMap { case (v, (va, gs)) =>
          Option(keysQuerier(va).asInstanceOf[Iterable[_]]).getOrElse(Iterable.empty).map(key => (key, (v, va, gs)))
        })
      }

    val SampleFunctions(zero, seqOp, combOp, resultOp, resultType) = Aggregators.makeSampleFunctions(this, aggExpr)

    val ktRDD = keyedRdd
      .aggregateByKey(zero)(seqOp, combOp)
      .map { case (key, agg) =>
        val results = resultOp(agg)
        results(0) = key
        Row.fromSeq(results)
      }

    val signature = TStruct((keyName -> keyType) +: stringSampleIds.map(id => id -> resultType): _*)

    KeyTable(hc, ktRDD, signature, key = Array(keyName))
  }

<<<<<<< HEAD
  def aggregateBySample[U](zeroValue: U)(
    seqOp: (U, T) => U,
    combOp: (U, U) => U)(implicit uct: ClassTag[U]): RDD[(Annotation, U)] =
    aggregateBySampleWithKeys(zeroValue)((e, v, s, g) => seqOp(e, g), combOp)

  def aggregateBySampleWithKeys[U](zeroValue: U)(
    seqOp: (U, RK, Annotation, T) => U,
    combOp: (U, U) => U)(implicit uct: ClassTag[U]): RDD[(Annotation, U)] = {
    aggregateBySampleWithAll(zeroValue)((e, v, va, s, sa, g) => seqOp(e, v, s, g), combOp)
  }

  def aggregateBySampleWithAll[U](zeroValue: U)(
    seqOp: (U, RK, Annotation, Annotation, Annotation, T) => U,
    combOp: (U, U) => U)(implicit uct: ClassTag[U]): RDD[(Annotation, U)] = {

    val serializer = SparkEnv.get.serializer.newInstance()
    val zeroBuffer = serializer.serialize(zeroValue)
    val zeroArray = new Array[Byte](zeroBuffer.limit)
    zeroBuffer.get(zeroArray)
=======
  def aggregateByVariantWithAll[U](zeroValue: U)(
    seqOp: (U, Annotation, Annotation, Annotation, Annotation, Annotation) => U,
    combOp: (U, U) => U)(implicit uct: ClassTag[U]): RDD[(Annotation, U)] = {

    // Serialize the zero value to a byte array so that we can apply a new clone of it on each key
    val zeroBuffer = SparkEnv.get.serializer.newInstance().serialize(zeroValue)
    val zeroArray = new Array[Byte](zeroBuffer.limit)
    zeroBuffer.get(zeroArray)

>>>>>>> 98ed6b9e
    val localSampleIdsBc = sampleIdsBc
    val localSampleAnnotationsBc = sampleAnnotationsBc

    rdd
<<<<<<< HEAD
      .mapPartitions { (it: Iterator[(RK, (Annotation, Iterable[T]))]) =>
        val serializer = SparkEnv.get.serializer.newInstance()

        def copyZeroValue() = serializer.deserialize[U](ByteBuffer.wrap(zeroArray))

        val arrayZeroValue = Array.fill[U](localSampleIdsBc.value.length)(copyZeroValue())

        localSampleIdsBc.value.iterator
          .zip(it.foldLeft(arrayZeroValue) { case (acc, (v, (va, gs))) =>
            for ((g, i) <- gs.iterator.zipWithIndex) {
              acc(i) = seqOp(acc(i), v, va,
                localSampleIdsBc.value(i), localSampleAnnotationsBc.value(i), g)
            }
            acc
          }.iterator)
      }.foldByKey(zeroValue)(combOp)
  }

  def annotateGlobal(a: Annotation, t: Type, code: String): VariantSampleMatrix[RPK, RK, T] = {
=======
      .mapPartitions({ (it: Iterator[(Annotation, (Annotation, Iterable[Annotation]))]) =>
        val serializer = SparkEnv.get.serializer.newInstance()
        it.map { case (v, (va, gs)) =>
          val zeroValue = serializer.deserialize[U](ByteBuffer.wrap(zeroArray))
          (v, gs.iterator.zipWithIndex.map { case (g, i) => (localSampleIdsBc.value(i), localSampleAnnotationsBc.value(i), g) }
            .foldLeft(zeroValue) { case (acc, (s, sa, g)) =>
              seqOp(acc, v, va, s, sa, g)
            })
        }
      }, preservesPartitioning = true)

    /*
        rdd
          .map { case (v, gs) =>
            val serializer = SparkEnv.get.serializer.newInstance()
            val zeroValue = serializer.deserialize[U](ByteBuffer.wrap(zeroArray))

            (v, gs.zipWithIndex.foldLeft(zeroValue) { case (acc, (g, i)) =>
              seqOp(acc, v, localSamplesBc.value(i), g)
            })
          }
    */
  }

  def aggregateByVariantWithKeys[U](zeroValue: U)(
    seqOp: (U, Annotation, Annotation, Annotation) => U,
    combOp: (U, U) => U)(implicit uct: ClassTag[U]): RDD[(Annotation, U)] = {
    aggregateByVariantWithAll(zeroValue)((e, v, va, s, sa, g) => seqOp(e, v, s, g), combOp)
  }

  def annotateGlobal(a: Annotation, t: Type, code: String): VariantSampleMatrix = {
>>>>>>> 98ed6b9e
    val (newT, i) = insertGlobal(t, Parser.parseAnnotationRoot(code, Annotation.GLOBAL_HEAD))
    copy2(globalSignature = newT, globalAnnotation = i(globalAnnotation, a))
  }

  /**
    * Create and destroy global annotations with expression language.
    *
    * @param expr Annotation expression
    */
  def annotateGlobalExpr(expr: String): VariantSampleMatrix = {
    val ec = EvalContext(Map(
      "global" -> (0, globalSignature)))

    val (paths, types, f) = Parser.parseAnnotationExprs(expr, ec, Option(Annotation.GLOBAL_HEAD))

    val inserterBuilder = new ArrayBuilder[Inserter]()

    val finalType = (paths, types).zipped.foldLeft(globalSignature) { case (v, (ids, signature)) =>
      val (s, i) = v.insert(signature, ids)
      inserterBuilder += i
      s
    }

    val inserters = inserterBuilder.result()

    ec.set(0, globalAnnotation)
    val ga = inserters
      .zip(f())
      .foldLeft(globalAnnotation) { case (a, (ins, res)) =>
        ins(a, res)
      }

    copy2(globalAnnotation = ga,
      globalSignature = finalType)
  }

  def insertGlobal(sig: Type, path: List[String]): (Type, Inserter) = {
    globalSignature.insert(sig, path)
  }

  def annotateSamples(signature: Type, path: List[String], annotations: Array[Annotation]): VariantSampleMatrix = {
    val (t, ins) = insertSA(signature, path)

    val newAnnotations = new Array[Annotation](nSamples)

    for (i <- sampleAnnotations.indices) {
      newAnnotations(i) = ins(sampleAnnotations(i), annotations(i))
      t.typeCheck(newAnnotations(i))
    }

    copy(sampleAnnotations = newAnnotations, saSignature = t)
  }

  def annotateSamples(signature: Type, path: List[String], annotation: (Annotation) => Annotation): VariantSampleMatrix = {
    val (t, i) = insertSA(signature, path)
    annotateSamples(annotation, t, i)
  }

  def annotateSamplesExpr(expr: String): VariantSampleMatrix = {
    val ec = sampleEC

    val (paths, types, f) = Parser.parseAnnotationExprs(expr, ec, Some(Annotation.SAMPLE_HEAD))

    val inserterBuilder = new ArrayBuilder[Inserter]()
    val finalType = (paths, types).zipped.foldLeft(saSignature) { case (sas, (ids, signature)) =>
      val (s, i) = sas.insert(signature, ids)
      inserterBuilder += i
      s
    }
    val inserters = inserterBuilder.result()

    val sampleAggregationOption = Aggregators.buildSampleAggregations(hc, value, ec)

    ec.set(0, globalAnnotation)
    val newAnnotations = sampleIdsAndAnnotations.map { case (s, sa) =>
      sampleAggregationOption.foreach(f => f.apply(s))
      ec.set(1, s)
      ec.set(2, sa)
      f().zip(inserters)
        .foldLeft(sa) { case (sa, (v, inserter)) =>
          inserter(sa, v)
        }
    }

    copy2(
      sampleAnnotations = newAnnotations,
      saSignature = finalType
    )
  }

  def annotateSamples(annotations: Map[Annotation, Annotation], signature: Type, code: String): VariantSampleMatrix = {
    val (t, i) = insertSA(signature, Parser.parseAnnotationRoot(code, Annotation.SAMPLE_HEAD))
    annotateSamples(s => annotations.getOrElse(s, null), t, i)
  }

  def annotateSamplesTable(kt: KeyTable, vdsKey: java.util.ArrayList[String],
    root: String, expr: String, product: Boolean): VariantSampleMatrix =
    annotateSamplesTable(kt, if (vdsKey != null) vdsKey.asScala else null, root, expr, product)

  def annotateSamplesTable(kt: KeyTable, vdsKey: Seq[String] = null,
    root: String = null, expr: String = null, product: Boolean = false): VariantSampleMatrix = {

    if (root == null && expr == null || root != null && expr != null)
      fatal("method `annotateSamplesTable' requires one of `root' or 'expr', but not both")

    var (joinSignature, f): (Type, Annotation => Annotation) = kt.valueSignature.size match {
      case 0 => (TBoolean(), _ != null)
      case 1 => (kt.valueSignature.fields.head.typ, x => if (x != null) x.asInstanceOf[Row].get(0) else null)
      case _ => (kt.valueSignature, identity[Annotation])
    }

    if (product) {
      joinSignature = if (joinSignature.isInstanceOf[TBoolean]) TInt32() else TArray(joinSignature)
      f = if (kt.valueSignature.size == 0)
        _.asInstanceOf[IndexedSeq[_]].length
      else {
        val g = f
        _.asInstanceOf[IndexedSeq[_]].map(g)
      }
    }

    val (finalType, inserter): (Type, (Annotation, Annotation) => Annotation) = {
      val (t, ins) = if (expr != null) {
        val ec = EvalContext(Map(
          "sa" -> (0, saSignature),
          "table" -> (1, joinSignature)))
        Annotation.buildInserter(expr, saSignature, ec, Annotation.SAMPLE_HEAD)
      } else insertSA(joinSignature, Parser.parseAnnotationRoot(root, Annotation.SAMPLE_HEAD))

      (t, (a: Annotation, toIns: Annotation) => ins(a, f(toIns)))
    }

    val keyTypes = kt.keyFields.map(_.typ)

    val keyedRDD = kt.keyedRDD()
      .filter { case (k, v) => k.toSeq.forall(_ != null) }

    val nullValue: IndexedSeq[Annotation] = if (product) IndexedSeq() else null

    if (vdsKey != null) {
      val keyEC = EvalContext(Map("s" -> (0, sSignature), "sa" -> (1, saSignature)))
      val (vdsKeyType, vdsKeyFs) = vdsKey.map(Parser.parseExpr(_, keyEC)).unzip

      if (!keyTypes.sameElements(vdsKeyType))
        fatal(
          s"""method `annotateSamplesTable' encountered a mismatch between table keys and computed keys.
             |  Computed keys:  [ ${ vdsKeyType.mkString(", ") } ]
             |  Key table keys: [ ${ keyTypes.mkString(", ") } ]""".stripMargin)

      val keyFuncArray = vdsKeyFs.toArray

      val thisRdd = sparkContext.parallelize(sampleIdsAndAnnotations.map { case (s, sa) =>
        keyEC.setAll(s, sa)
        (Row.fromSeq(keyFuncArray.map(_ ())), s)
      })

      var r = keyedRDD.join(thisRdd).map { case (_, (tableAnnotation, s)) => (s, tableAnnotation: Annotation) }
      if (product)
        r = r.groupByKey().mapValues(is => (is.toArray[Annotation]: IndexedSeq[Annotation]): Annotation)

      val m = r.collectAsMap()

      annotateSamples(m.getOrElse(_, nullValue), finalType, inserter)
    } else {
      keyTypes match {
        case Array(`sSignature`) =>
          var r = keyedRDD.map { case (k, v) => (k.asInstanceOf[Row].get(0), v: Annotation) }

          if (product)
            r = r.groupByKey()
              .map { case (s, rows) => (s, (rows.toArray[Annotation]: IndexedSeq[_]): Annotation) }

          val m = r.collectAsMap()

          annotateSamples(m.getOrElse(_, nullValue), finalType, inserter)
        case other =>
          fatal(
            s"""method 'annotate_samples_table' expects a key table keyed by [ $sSignature ]
               |  Found key [ ${ other.mkString(", ") } ] instead.""".stripMargin)
      }
    }
  }

  def annotateSamples(annotation: (Annotation) => Annotation, newSignature: Type, inserter: Inserter): VariantSampleMatrix = {
    val newAnnotations = sampleIds.zipWithIndex.map { case (id, i) =>
      val sa = sampleAnnotations(i)
      val newAnnotation = inserter(sa, annotation(id))
      newSignature.typeCheck(newAnnotation)
      newAnnotation
    }

    copy2(sampleAnnotations = newAnnotations, saSignature = newSignature)
  }

  def annotateVariants(otherRDD: OrderedRDD[Annotation, Annotation, Annotation], signature: Type,
    code: String): VariantSampleMatrix = {
    val (newSignature, ins) = insertVA(signature, Parser.parseAnnotationRoot(code, Annotation.VARIANT_HEAD))
    annotateVariants(otherRDD, newSignature, ins, product = false)
  }

  def annotateVariantsExpr(expr: String): VariantSampleMatrix = {
    val localGlobalAnnotation = globalAnnotation

    val ec = variantEC
    val (paths, types, f) = Parser.parseAnnotationExprs(expr, ec, Some(Annotation.VARIANT_HEAD))

    var newVASignature = vaSignature
    val inserters = new Array[Inserter](types.length)
    var i = 0
    while (i < types.length) {
      val (newSig, ins) = newVASignature.insert(types(i), paths(i))
      inserters(i) = ins
      newVASignature = newSig
      i += 1
    }

    val aggregateOption = Aggregators.buildVariantAggregations(this, ec)

    val localRowType = rowType
    insertIntoRow(() => new UnsafeRow(localRowType))(
      newVASignature, List("va"), { (ur, rv, rvb) =>
        ur.set(rv)

        val v = ur.getAs[Annotation](1)
        val va = ur.get(2)
        val gs = ur.getAs[Iterable[Annotation]](3)

        ec.setAll(localGlobalAnnotation, v, va)

        aggregateOption.foreach(f => f(rv))

        var newVA = va
        var i = 0
        var newA = f()
        while (i < newA.length) {
          newVA = inserters(i)(newVA, newA(i))
          i += 1
        }

        rvb.addAnnotation(newVASignature, newVA)
      })
  }

  def annotateVariantsTable(kt: KeyTable, vdsKey: java.util.ArrayList[String],
    root: String, expr: String, product: Boolean): VariantSampleMatrix =
    annotateVariantsTable(kt, if (vdsKey != null) vdsKey.asScala else null, root, expr, product)

  def annotateVariantsTable(kt: KeyTable, vdsKey: Seq[String] = null,
    root: String = null, expr: String = null, product: Boolean = false): VariantSampleMatrix = {

    if (root == null && expr == null || root != null && expr != null)
      fatal("method `annotateVariantsTable' requires one of `root' or 'expr', but not both")

    var (joinSignature, f): (Type, Annotation => Annotation) = kt.valueSignature.size match {
      case 0 => (TBoolean(), _ != null)
      case 1 => (kt.valueSignature.fields.head.typ, x => if (x != null) x.asInstanceOf[Row].get(0) else null)
      case _ => (kt.valueSignature, identity[Annotation])
    }

    if (product) {
      joinSignature = if (joinSignature.isInstanceOf[TBoolean]) TInt32(joinSignature.required) else TArray(joinSignature)
      f = if (kt.valueSignature.size == 0)
        _.asInstanceOf[IndexedSeq[_]].length
      else {
        val g = f
        _.asInstanceOf[IndexedSeq[_]].map(g)
      }
    }

    val (finalType, inserter): (Type, (Annotation, Annotation) => Annotation) = {
      val (t, ins) = if (expr != null) {
        val ec = EvalContext(Map(
          "va" -> (0, vaSignature),
          "table" -> (1, joinSignature)))
        Annotation.buildInserter(expr, vaSignature, ec, Annotation.VARIANT_HEAD)
      } else insertVA(joinSignature, Parser.parseAnnotationRoot(root, Annotation.VARIANT_HEAD))

      (t, (a: Annotation, toIns: Annotation) => ins(a, f(toIns)))
    }

    val keyTypes = kt.keyFields.map(_.typ)

    val keyedRDD = kt.keyedRDD()
      .filter { case (k, v) => k.toSeq.forall(_ != null) }

    if (vdsKey != null) {
      val keyEC = EvalContext(Map("v" -> (0, vSignature), "va" -> (1, vaSignature)))
      val (vdsKeyType, vdsKeyFs) = vdsKey.map(Parser.parseExpr(_, keyEC)).unzip

      if (!keyTypes.sameElements(vdsKeyType))
        fatal(
          s"""method `annotateVariantsTable' encountered a mismatch between table keys and computed keys.
             |  Computed keys:  [ ${ vdsKeyType.mkString(", ") } ]
             |  Key table keys: [ ${ keyTypes.mkString(", ") } ]""".stripMargin)

      val thisRdd = rdd.map { case (v, (va, gs)) =>
        keyEC.setAll(v, va)
        (Row.fromSeq(vdsKeyFs.map(_ ())), v)
      }

      val joinedRDD = keyedRDD
        .join(thisRdd)
        .map { case (_, (table, v)) => (v, table: Annotation) }
        .orderedRepartitionBy(rdd.orderedPartitioner)

      annotateVariants(joinedRDD, finalType, inserter, product = product)

    } else {
      keyTypes match {
        case Array(`vSignature`) =>
          val ord = keyedRDD
            .map { case (k, v) => (k.getAs[Annotation](0), v: Annotation) }
            .toOrderedRDD(rdd.orderedPartitioner)

          annotateVariants(ord, finalType, inserter, product = product)

        case Array(vSignature.partitionKey) =>
          val ord = keyedRDD
            .map { case (k, v) => (k.asInstanceOf[Row].getAs[Annotation](0), v: Annotation) }
            .toOrderedRDD(rdd.orderedPartitioner.projectToPartitionKey())

          annotateLoci(ord, finalType, inserter, product = product)

        case Array(TInterval(_, _)) if vSignature.isInstanceOf[TVariant] =>
          val partBc = sparkContext.broadcast(rdd.orderedPartitioner)
          val partitionKeyedIntervals = keyedRDD
            .flatMap { case (k, v) =>
              val interval = k.getAs[Interval[Locus]](0)
              val start = partBc.value.getPartitionT(interval.start.asInstanceOf[Annotation])
              val end = partBc.value.getPartitionT(interval.end.asInstanceOf[Annotation])
              (start to end).view.map(i => (i, (interval, v)))
            }

          type IntervalT = (Interval[Locus], Annotation)
          val nParts = rdd.partitions.length
          val zipRDD = partitionKeyedIntervals.partitionBy(new Partitioner {
            def getPartition(key: Any): Int = key.asInstanceOf[Int]

            def numPartitions: Int = nParts
          }).values

          val res = rdd.zipPartitions(zipRDD, preservesPartitioning = true) { case (it, intervals) =>
            val iTree = IntervalTree.annotationTree[Locus, Annotation](intervals.toArray)

            it.map { case (v, (va, gs)) =>
              val queries = iTree.queryValues(v.asInstanceOf[Variant].locus)
              val annot = if (product)
                queries: IndexedSeq[Annotation]
              else
                queries.headOption.orNull

              (v, (inserter(va, annot), gs))
            }
          }.asOrderedRDD

          copy(rdd = res, vaSignature = finalType)

        case other =>
          fatal(
            s"""method 'annotate_variants_table' expects a key table keyed by one of the following:
               |  [ $vSignature ]
               |  [ Locus ]
               |  [ Interval ]
               |  Found key [ ${ keyTypes.mkString(", ") } ] instead.""".stripMargin)
      }
    }
  }

  def annotateLoci(lociRDD: OrderedRDD[Annotation, Annotation, Annotation], newSignature: Type,
    inserter: Inserter, product: Boolean): VariantSampleMatrix = {

    def annotate[S](joinedRDD: RDD[(Annotation, ((Annotation, (Annotation, Iterable[Annotation])), S))],
      ins: (Annotation, S) => Annotation): OrderedRDD[Annotation, Annotation, (Annotation, Iterable[Annotation])] = {
      OrderedRDD(joinedRDD.mapPartitions({ it =>
        it.map { case (l, ((v, (va, gs)), annotation)) => (v, (ins(va, annotation), gs)) }
      }),
        rdd.orderedPartitioner)
    }

    val locusKeyedRDD = rdd.mapMonotonic(kOk.orderedProject, { case (v, vags) => (v, vags) })

    val newRDD =
      if (product)
        annotate[Array[Annotation]](locusKeyedRDD.orderedLeftJoin(lociRDD),
          (va, a) => inserter(va, a: IndexedSeq[_]))
      else
        annotate[Option[Annotation]](locusKeyedRDD.orderedLeftJoinDistinct(lociRDD),
          (va, a) => inserter(va, a.orNull))

    copy(rdd = newRDD, vaSignature = newSignature)
  }

  def nPartitions: Int = rdd.partitions.length

  def annotateVariants(otherRDD: OrderedRDD[Annotation, Annotation, Annotation], newSignature: Type,
    inserter: Inserter, product: Boolean): VariantSampleMatrix = {
    val newRDD = if (product)
      rdd.orderedLeftJoin(otherRDD)
        .mapValues { case ((va, gs), annotation) =>
          (inserter(va, annotation: IndexedSeq[_]), gs)
        }
    else
      rdd.orderedLeftJoinDistinct(otherRDD)
        .mapValues { case ((va, gs), annotation) =>
          (inserter(va, annotation.orNull), gs)
        }

    copy(rdd = newRDD, vaSignature = newSignature)
  }

  def annotateVariantsVDS(other: VariantSampleMatrix,
    root: Option[String] = None, code: Option[String] = None): VariantSampleMatrix = {

    val (isCode, annotationExpr) = (root, code) match {
      case (Some(r), None) => (false, r)
      case (None, Some(c)) => (true, c)
      case _ => fatal("this module requires one of `root' or 'code', but not both")
    }

    val (finalType, inserter): (Type, (Annotation, Annotation) => Annotation) =
      if (isCode) {
        val ec = EvalContext(Map(
          "va" -> (0, vaSignature),
          "vds" -> (1, other.vaSignature)))
        Annotation.buildInserter(annotationExpr, vaSignature, ec, Annotation.VARIANT_HEAD)
      } else insertVA(other.vaSignature, Parser.parseAnnotationRoot(annotationExpr, Annotation.VARIANT_HEAD))

    annotateVariants(other.variantsAndAnnotations, finalType, inserter, product = false)
  }

  def count(): (Long, Long) = (nSamples, countVariants())

  def countVariants(): Long = rdd2.count()

  def variants: RDD[Annotation] = rdd.keys

  def deduplicate(): VariantSampleMatrix =
    copy2(rdd2 = rdd2.mapPartitionsPreservesPartitioning(
      SortedDistinctRowIterator.transformer(rdd2.typ)))

  def deleteVA(args: String*): (Type, Deleter) = deleteVA(args.toList)

  def deleteVA(path: List[String]): (Type, Deleter) = vaSignature.delete(path)

  def dropSamples(): VariantSampleMatrix =
    copyAST(ast = FilterSamples(ast, Const(null, false, TBoolean())))

  def dropVariants(): VariantSampleMatrix = copy2(rdd2 = OrderedRDD2.empty(sparkContext, matrixType.orderedRDD2Type))

  def expand(): RDD[(Annotation, Annotation, Annotation)] =
    mapWithKeys[(Annotation, Annotation, Annotation)]((v, s, g) => (v, s, g))

  def expandWithAll(): RDD[(Annotation, Annotation, Annotation, Annotation, Annotation)] =
    mapWithAll[(Annotation, Annotation, Annotation, Annotation, Annotation)]((v, va, s, sa, g) => (v, va, s, sa, g))

  def mapWithAll[U](f: (Annotation, Annotation, Annotation, Annotation, Annotation) => U)(implicit uct: ClassTag[U]): RDD[U] = {
    val localSampleIdsBc = sampleIdsBc
    val localSampleAnnotationsBc = sampleAnnotationsBc

    rdd
      .flatMap { case (v, (va, gs)) =>
        localSampleIdsBc.value.lazyMapWith2[Annotation, Annotation, U](localSampleAnnotationsBc.value, gs, { case (s, sa, g) => f(v, va, s, sa, g)
        })
      }
  }

  def annotateGenotypesExpr(expr: String): VariantSampleMatrix = {
    val symTab = Map(
      "v" -> (0, vSignature),
      "va" -> (1, vaSignature),
      "s" -> (2, sSignature),
      "sa" -> (3, saSignature),
      "g" -> (4, genotypeSignature),
      "global" -> (5, globalSignature))
    val ec = EvalContext(symTab)

    ec.set(5, globalAnnotation)

    val (paths, types, f) = Parser.parseAnnotationExprs(expr, ec, Some(Annotation.GENOTYPE_HEAD))

    val inserterBuilder = new ArrayBuilder[Inserter]()
    val finalType = (paths, types).zipped.foldLeft(genotypeSignature) { case (gsig, (ids, signature)) =>
      val (s, i) = gsig.insert(signature, ids)
      inserterBuilder += i
      s
    }
    val inserters = inserterBuilder.result()

    info(
      s"""Modified the genotype schema with annotateGenotypesExpr.
         |  Original: ${ genotypeSignature.toPrettyString(compact = true) }
         |  New: ${ finalType.toPrettyString(compact = true) }""".stripMargin)

    mapValuesWithAll(finalType, { (v: Annotation, va: Annotation, s: Annotation, sa: Annotation, g: Annotation) =>
      ec.setAll(v, va, s, sa, g)
      f().zip(inserters)
        .foldLeft(g: Annotation) { case (ga, (a, inserter)) =>
          inserter(ga, a)
        }
    })
  }

  def filterVariants(p: (Annotation, Annotation, Iterable[Annotation]) => Boolean): VariantSampleMatrix = {
    val localRowType = matrixType.rowType
    copy2(rdd2 = rdd2.filter { rv =>
      // FIXME ur could be allocate once and set
      val ur = new UnsafeRow(localRowType, rv.region, rv.offset)

      val v = ur.getAs[Annotation](1)
      val va = ur.get(2)
      val gs = ur.getAs[IndexedSeq[Annotation]](3)

      p(v, va, gs)
    })
  }

  def filterSamplesMask(mask: Array[Boolean]): VariantSampleMatrix = {
    require(mask.length == nSamples)
    val maskBc = sparkContext.broadcast(mask)
    copy(sampleIds = sampleIds.zipWithIndex
      .filter { case (s, i) => mask(i) }
      .map(_._1),
      sampleAnnotations = sampleAnnotations.zipWithIndex
        .filter { case (sa, i) => mask(i) }
        .map(_._1),
      rdd = rdd.mapValues { case (va, gs) =>
        (va, gs.lazyFilterWith(maskBc.value, (g: Annotation, m: Boolean) => m))
      })
  }

  // FIXME see if we can remove broadcasts elsewhere in the code
  def filterSamples(p: (Annotation, Annotation) => Boolean): VariantSampleMatrix = {
    val mask = sampleIdsAndAnnotations.map { case (s, sa) => p(s, sa) }.toArray
    filterSamplesMask(mask)
  }

  /**
    * Filter samples using the Hail expression language.
    *
    * @param filterExpr Filter expression involving `s' (sample) and `sa' (sample annotations)
    * @param keep       keep where filterExpr evaluates to true
    */
  def filterSamplesExpr(filterExpr: String, keep: Boolean = true): VariantSampleMatrix = {
    var filterAST = Parser.expr.parse(filterExpr)
    if (!keep)
      filterAST = Apply(filterAST.getPos, "!", Array(filterAST))
    copyAST(ast = FilterSamples(ast, filterAST))
  }

  def filterSamplesList(samples: java.util.ArrayList[Annotation], keep: Boolean): VariantSampleMatrix =
    filterSamplesList(samples.asScala.toSet, keep)

  /**
    * Filter samples using a text file containing sample IDs
    *
    * @param samples Set of samples to keep or remove
    * @param keep    Keep listed samples.
    */
  def filterSamplesList(samples: Set[Annotation], keep: Boolean = true): VariantSampleMatrix = {
    val p = (s: Annotation, sa: Annotation) => Filter.keepThis(samples.contains(s), keep)
    filterSamples(p)
  }

  def filterSamplesTable(table: KeyTable, keep: Boolean): VariantSampleMatrix = {
    table.keyFields.map(_.typ) match {
      case Array(`sSignature`) =>
        val sampleSet = table.keyedRDD()
          .map { case (k, v) => k.get(0) }
          .filter(_ != null)
          .collectAsSet()
        filterSamplesList(sampleSet.toSet, keep)

      case other => fatal(
        s"""method 'filterSamplesTable' requires a table with key [ $sSignature ]
           |  Found key [ ${ other.mkString(", ") } ]""".stripMargin)
    }
  }

  /**
    * Filter variants using the Hail expression language.
    *
    * @param filterExpr filter expression
    * @param keep       keep variants where filterExpr evaluates to true
    * @return
    */
  def filterVariantsExpr(filterExpr: String, keep: Boolean = true): VariantSampleMatrix = {
    var filterAST = Parser.expr.parse(filterExpr)
    if (!keep)
      filterAST = Apply(filterAST.getPos, "!", Array(filterAST))
    copyAST(ast = FilterVariants(ast, filterAST))
  }

  def filterVariantsList(variants: java.util.ArrayList[Annotation], keep: Boolean): VariantSampleMatrix =
    filterVariantsList(variants.asScala.toSet, keep)

  def filterVariantsList(variants: Set[Annotation], keep: Boolean): VariantSampleMatrix = {
    if (keep) {
      val partitionVariants = variants
        .groupBy(v => rdd.orderedPartitioner.getPartition(v))
        .toArray
        .sortBy(_._1)

      val adjRDD = new AdjustedPartitionsRDD[RowT](rdd,
        partitionVariants.map { case (oldPart, variantsSet) =>
          Array(Adjustment[RowT](oldPart,
            _.filter { case (v, _) =>
              variantsSet.contains(v)
            }))
        })

      val adjRangeBounds: Array[Annotation] =
        if (partitionVariants.isEmpty)
          Array.empty
        else
          partitionVariants.init.map { case (oldPart, _) =>
            rdd.orderedPartitioner.rangeBounds(oldPart)
          }

      val adjPart = OrderedPartitioner[Annotation, Annotation](adjRangeBounds, partitionVariants.length)
      copy(rdd = OrderedRDD(adjRDD, adjPart))
    } else {
      val variantsBc = hc.sc.broadcast(variants)
      filterVariants { case (v, _, _) => !variantsBc.value.contains(v) }
    }
  }

  def filterVariantsTable(kt: KeyTable, keep: Boolean = true): VariantSampleMatrix = {
    val keyFields = kt.keyFields.map(_.typ)
    val filt = keyFields match {
      case Array(`vSignature`) =>
        val variantRDD = kt.keyedRDD()
          .map { case (k, v) => (k.getAs[Annotation](0), ()) }
          .filter(_._1 != null)
          .orderedRepartitionBy(rdd.orderedPartitioner)

        rdd.orderedLeftJoinDistinct(variantRDD)
          .filter { case (_, (_, o)) => Filter.keepThis(o.isDefined, keep) }
          .mapValues { case (vags, _) => vags }

      case Array(vSignature.partitionKey) =>
        val locusRDD = kt.keyedRDD()
          .map { case (k, v) => (k.getAs[Annotation](0), ()) }
          .filter(_._1 != null)
          .orderedRepartitionBy(rdd.orderedPartitioner.projectToPartitionKey())

        OrderedRDD[Annotation, Annotation, (Annotation, Iterable[Annotation])](rdd.mapMonotonic(kOk.orderedProject, { case (v, vags) => (v, vags) })
          .orderedLeftJoinDistinct(locusRDD)
          .filter { case (_, (_, o)) => Filter.keepThis(o.isDefined, keep) }
          .map { case (_, ((v, vags), _)) => (v, vags) },
          rdd.orderedPartitioner)

      case Array(TInterval(_, _)) if vSignature.isInstanceOf[TVariant] =>
        val partBc = sparkContext.broadcast(rdd.orderedPartitioner)
        val intRDD = kt.keyedRDD()
          .map { case (k, _) => k.getAs[Interval[Locus]](0) }
          .filter(_ != null)
          .flatMap { interval =>
            val start = partBc.value.getPartitionT(interval.start.asInstanceOf[Annotation])
            val end = partBc.value.getPartitionT(interval.end.asInstanceOf[Annotation])
            (start to end).view.map(i => (i, interval))
          }

        val overlapPartitions = intRDD.keys.collectAsSet().toArray.sorted
        val partitionMap = overlapPartitions.zipWithIndex.toMap
        val leftTotalPartitions = rdd.partitions.length

        if (keep) {
          if (overlapPartitions.length < rdd.partitions.length)
            info(s"filtered to ${ overlapPartitions.length } of ${ leftTotalPartitions } partitions")


          val zipRDD = intRDD.partitionBy(new Partitioner {
            def getPartition(key: Any): Int = partitionMap(key.asInstanceOf[Int])

            def numPartitions: Int = overlapPartitions.length
          }).values

          rdd.subsetPartitions(overlapPartitions)
            .zipPartitions(zipRDD, preservesPartitioning = true) { case (it, intervals) =>
              val itree = IntervalTree.apply[Locus](intervals.toArray)
              it.filter { case (v, _) => itree.contains(v.asInstanceOf[Variant].locus) }
            }
        } else {
          val zipRDD = intRDD.partitionBy(new Partitioner {
            def getPartition(key: Any): Int = key.asInstanceOf[Int]

            def numPartitions: Int = leftTotalPartitions
          }).values

          rdd.zipPartitions(zipRDD, preservesPartitioning = true) { case (it, intervals) =>
            val itree = IntervalTree.apply[Locus](intervals.toArray)
            it.filter { case (v, _) => !itree.contains(v.asInstanceOf[Variant].locus) }
          }
        }

      case _ => fatal(
        s"""method 'filterVariantsTable' requires a table with one of the following keys:
           |  [ $vSignature ]
           |  [ Locus ]
           |  [ Interval ]
           |  Found [ ${ keyFields.mkString(", ") } ]""".stripMargin)
    }

    copy(rdd = filt.asOrderedRDD)
  }

  def sparkContext: SparkContext = hc.sc

  def hadoopConf: hadoop.conf.Configuration = hc.hadoopConf

  def head(n: Long): VariantSampleMatrix = {
    if (n < 0)
      fatal(s"n must be non-negative! Found `$n'.")
    copy(rdd = rdd.head(n))
  }

  /**
    *
    * @param computeMafExpr An expression for the minor allele frequency of the current variant, `v', given
    *                       the variant annotations `va'. If unspecified, MAF will be estimated from the dataset
    * @param bounded        Allows the estimations for Z0, Z1, Z2, and PI_HAT to take on biologically-nonsense values
    *                       (e.g. outside of [0,1]).
    * @param minimum        Sample pairs with a PI_HAT below this value will not be included in the output. Must be in [0,1]
    * @param maximum        Sample pairs with a PI_HAT above this value will not be included in the output. Must be in [0,1]
    */
  def ibd(computeMafExpr: Option[String] = None, bounded: Boolean = true,
    minimum: Option[Double] = None, maximum: Option[Double] = None): KeyTable = {
    require(wasSplit)
    IBD(this, computeMafExpr, bounded, minimum, maximum)
  }

  def insertSA(sig: Type, args: String*): (Type, Inserter) = insertSA(sig, args.toList)

  def insertSA(sig: Type, path: List[String]): (Type, Inserter) = saSignature.insert(sig, path)

  def insertVA(sig: Type, args: String*): (Type, Inserter) = insertVA(sig, args.toList)

  def insertVA(sig: Type, path: List[String]): (Type, Inserter) = {
    vaSignature.insert(sig, path)
  }

  def insertIntoRow[PC](makePartitionContext: () => PC)(typeToInsert: Type, path: List[String],
    inserter: (PC, RegionValue, RegionValueBuilder) => Unit): VariantSampleMatrix = {
    val newRDD2 = rdd2.insert(makePartitionContext)(typeToInsert, path, inserter)
    copy2(rdd2 = newRDD2,
      // don't need to update vSignature, insert can't change the keys
      vaSignature = newRDD2.typ.rowType.fieldType(2),
      genotypeSignature = newRDD2.typ.rowType.fieldType(3).asInstanceOf[TArray].elementType)
  }

  /**
    *
    * @param right right-hand dataset with which to join
    */
  def join(right: VariantSampleMatrix): VariantSampleMatrix = {
    if (wasSplit != right.wasSplit) {
      warn(
        s"""cannot join split and unsplit datasets
           |  left was split: ${ wasSplit }
           |  light was split: ${ right.wasSplit }""".stripMargin)
    }

    if (genotypeSignature != right.genotypeSignature) {
      fatal(
        s"""cannot join datasets with different genotype schemata
           |  left genotype schema: @1
           |  right genotype schema: @2""".stripMargin,
        genotypeSignature.toPrettyString(compact = true, printAttrs = true),
        right.genotypeSignature.toPrettyString(compact = true, printAttrs = true))
    }

    if (saSignature != right.saSignature) {
      fatal(
        s"""cannot join datasets with different sample schemata
           |  left sample schema: @1
           |  right sample schema: @2""".stripMargin,
        saSignature.toPrettyString(compact = true, printAttrs = true),
        right.saSignature.toPrettyString(compact = true, printAttrs = true))
    }

    if (vSignature != right.vSignature) {
      fatal(
        s"""cannot join datasets with different variant schemata
           |  left variant schema: @1
           |  right variant schema: @2""".stripMargin,
        vSignature.toPrettyString(compact = true, printAttrs = true),
        right.vSignature.toPrettyString(compact = true, printAttrs = true))
    }

    val newSampleIds = sampleIds ++ right.sampleIds
    val duplicates = newSampleIds.duplicates()
    if (duplicates.nonEmpty)
      fatal("duplicate sample IDs: @1", duplicates)

    val localRowType = rowType
    val localLeftSamples = nSamples
    val localRightSamples = right.nSamples
    val tgs = rowType.fieldType(3).asInstanceOf[TArray]

    val joined = rdd2.orderedJoinDistinct(right.rdd2, "inner").mapPartitions({ it =>
      val rvb = new RegionValueBuilder()
      val rv2 = RegionValue()

      it.map { jrv =>
        val lrv = jrv.rvLeft
        val rrv = jrv.rvRight

        rvb.set(lrv.region)
        rvb.start(localRowType)
        rvb.startStruct()
        rvb.addField(localRowType, lrv, 0) // l
        rvb.addField(localRowType, lrv, 1) // v
        rvb.addField(localRowType, lrv, 2) // va
        rvb.startArray(localLeftSamples + localRightSamples)

        val gsLeftOffset = localRowType.loadField(lrv.region, lrv.offset, 3) // left gs
        val gsLeftLength = tgs.loadLength(lrv.region, gsLeftOffset)
        assert(gsLeftLength == localLeftSamples)

        val gsRightOffset = localRowType.loadField(rrv.region, rrv.offset, 3) // right gs
        val gsRightLength = tgs.loadLength(rrv.region, gsRightOffset)
        assert(gsRightLength == localRightSamples)

        var i = 0
        while (i < localLeftSamples) {
          rvb.addElement(tgs, lrv.region, gsLeftOffset, i)
          i += 1
        }

        i = 0
        while (i < localRightSamples) {
          rvb.addElement(tgs, rrv.region, gsRightOffset, i)
          i += 1
        }

        rvb.endArray()
        rvb.endStruct()
        rv2.set(lrv.region, rvb.end())
        rv2
      }
    }, preservesPartitioning = true)

    copy2(sampleIds = newSampleIds,
      sampleAnnotations = sampleAnnotations ++ right.sampleAnnotations,
      rdd2 = OrderedRDD2(rdd2.typ, rdd2.orderedPartitioner, joined))
  }

  def makeKT(variantCondition: String, genotypeCondition: String, keyNames: Array[String] = Array.empty, seperator: String = "."): KeyTable = {
    requireColKeyString("make table")

    val vSymTab = Map(
      "v" -> (0, vSignature),
      "va" -> (1, vaSignature))
    val vEC = EvalContext(vSymTab)
    val vA = vEC.a

    val (vNames, vTypes, vf) = Parser.parseNamedExprs(variantCondition, vEC)

    val gSymTab = Map(
      "v" -> (0, vSignature),
      "va" -> (1, vaSignature),
      "s" -> (2, sSignature),
      "sa" -> (3, saSignature),
      "g" -> (4, genotypeSignature))
    val gEC = EvalContext(gSymTab)
    val gA = gEC.a

    val (gNames, gTypes, gf) = Parser.parseNamedExprs(genotypeCondition, gEC)

    val sig = TStruct(((vNames, vTypes).zipped ++
      stringSampleIds.flatMap { s =>
        (gNames, gTypes).zipped.map { case (n, t) =>
          (if (n.isEmpty)
            s
          else
            s + seperator + n, t)
        }
      }).toSeq: _*)

    val localNSamples = nSamples
    val localSampleIdsBc = sampleIdsBc
    val localSampleAnnotationsBc = sampleAnnotationsBc

    KeyTable(hc,
      rdd.mapPartitions { it =>
        val n = vNames.length + gNames.length * localNSamples

        it.map { case (v, (va, gs)) =>
          val a = new Array[Any](n)

          var j = 0
          vEC.setAll(v, va)
          vf().foreach { x =>
            a(j) = x
            j += 1
          }

          gs.iterator.zipWithIndex.foreach { case (g, i) =>
            val s = localSampleIdsBc.value(i)
            val sa = localSampleAnnotationsBc.value(i)
            gEC.setAll(v, va, s, sa, g)
            gf().foreach { x =>
              a(j) = x
              j += 1
            }
          }

          assert(j == n)
          Row.fromSeq(a)
        }
      },
      sig,
      keyNames)
  }

  def mapWithKeys[U](f: (Annotation, Annotation, Annotation) => U)(implicit uct: ClassTag[U]): RDD[U] = {
    val localSampleIdsBc = sampleIdsBc

    rdd
      .flatMap { case (v, (va, gs)) =>
        localSampleIdsBc.value.lazyMapWith[Annotation, U](gs,
          (s, g) => f(v, s, g))
      }
  }

  def mapAnnotations(newVASignature: Type, f: (Annotation, Annotation, Iterable[Annotation]) => Annotation): VariantSampleMatrix = {
    val localRowType = rowType
    insertIntoRow(() => new UnsafeRow(localRowType))(newVASignature, List("va"), { case (ur, rv, rvb) =>
      ur.set(rv)
      val v = ur.getAs[Annotation](1)
      val va = ur.get(2)
      val gs = ur.getAs[Iterable[Annotation]](3)
      rvb.addAnnotation(newVASignature, f(v, va, gs))
    })
  }

  def mapPartitionsWithAll[U](f: Iterator[(Annotation, Annotation, Annotation, Annotation, Annotation)] => Iterator[U])
    (implicit uct: ClassTag[U]): RDD[U] = {
    val localSampleIdsBc = sampleIdsBc
    val localSampleAnnotationsBc = sampleAnnotationsBc

    rdd.mapPartitions { it =>
      f(it.flatMap { case (v, (va, gs)) =>
        localSampleIdsBc.value.lazyMapWith2[Annotation, Annotation, (Annotation, Annotation, Annotation, Annotation, Annotation)](
          localSampleAnnotationsBc.value, gs, { case (s, sa, g) => (v, va, s, sa, g) })
      })
    }
  }

  def mapValues[U >: Null](newGSignature: Type, f: (Annotation) => U)(implicit uct: ClassTag[U]): VariantSampleMatrix = {
    mapValuesWithAll(newGSignature, (v, va, s, sa, g) => f(g))
  }

  def mapValuesWithAll[U >: Null](newGSignature: Type, f: (Annotation, Annotation, Annotation, Annotation, Annotation) => U)
    (implicit uct: ClassTag[U]): VariantSampleMatrix = {
    val localSampleIdsBc = sampleIdsBc
    val localSampleAnnotationsBc = sampleAnnotationsBc
    copy(genotypeSignature = newGSignature,
      rdd = rdd.mapValuesWithKey { case (v, (va, gs)) =>
        (va, localSampleIdsBc.value.lazyMapWith2[Annotation, Annotation, U](
          localSampleAnnotationsBc.value, gs, { case (s, sa, g) => f(v, va, s, sa, g) }))
      })
  }

  def mendelErrors(ped: Pedigree): (KeyTable, KeyTable, KeyTable, KeyTable) = {
    require(wasSplit)
    requireColKeyString("mendel errors")

    val men = MendelErrors(this, ped.filterTo(stringSampleIdSet).completeTrios)

    (men.mendelKT(), men.fMendelKT(), men.iMendelKT(), men.lMendelKT())
  }

  def queryGenotypes(expr: String): (Annotation, Type) = {
    val qv = queryGenotypes(Array(expr))
    assert(qv.length == 1)
    qv.head
  }

  def queryGenotypes(exprs: Array[String]): Array[(Annotation, Type)] = {
    val aggregationST = Map(
      "global" -> (0, globalSignature),
      "g" -> (1, genotypeSignature),
      "v" -> (2, vSignature),
      "va" -> (3, vaSignature),
      "s" -> (4, sSignature),
      "sa" -> (5, saSignature))
    val ec = EvalContext(Map(
      "global" -> (0, globalSignature),
      "gs" -> (1, TAggregable(genotypeSignature, aggregationST))))

    val ts = exprs.map(e => Parser.parseExpr(e, ec))

    val localGlobalAnnotation = globalAnnotation
    val (zVal, seqOp, combOp, resOp) = Aggregators.makeFunctions[Annotation](ec, { case (ec, g) =>
      ec.set(1, g)
    })

    val globalBc = sparkContext.broadcast(globalAnnotation)
    val localSampleIdsBc = sampleIdsBc
    val localSampleAnnotationsBc = sampleAnnotationsBc

    val result = rdd.mapPartitions { it =>
      val zv = zVal.map(_.copy())
      ec.set(0, globalBc.value)
      it.foreach { case (v, (va, gs)) =>
        var i = 0
        ec.set(2, v)
        ec.set(3, va)
        gs.foreach { g =>
          ec.set(4, localSampleIdsBc.value(i))
          ec.set(5, localSampleAnnotationsBc.value(i))
          seqOp(zv, g)
          i += 1
        }
      }
      Iterator(zv)
    }.fold(zVal.map(_.copy()))(combOp)
    resOp(result)

    ec.set(0, localGlobalAnnotation)
    ts.map { case (t, f) => (f(), t) }
  }

  def queryGlobal(path: String): (Type, Annotation) = {
    val st = Map(Annotation.GLOBAL_HEAD -> (0, globalSignature))
    val ec = EvalContext(st)
    val a = ec.a

    val (t, f) = Parser.parseExpr(path, ec)

    val f2: Annotation => Any = { annotation =>
      a(0) = annotation
      f()
    }

    (t, f2(globalAnnotation))
  }

  def querySA(code: String): (Type, Querier) = {

    val st = Map(Annotation.SAMPLE_HEAD -> (0, saSignature))
    val ec = EvalContext(st)
    val a = ec.a

    val (t, f) = Parser.parseExpr(code, ec)

    val f2: Annotation => Any = { annotation =>
      a(0) = annotation
      f()
    }

    (t, f2)
  }

  def querySamples(expr: String): (Annotation, Type) = {
    val qs = querySamples(Array(expr))
    assert(qs.length == 1)
    qs.head
  }

  def querySamples(exprs: Array[String]): Array[(Annotation, Type)] = {
    val aggregationST = Map(
      "global" -> (0, globalSignature),
      "s" -> (1, sSignature),
      "sa" -> (2, saSignature))
    val ec = EvalContext(Map(
      "global" -> (0, globalSignature),
      "samples" -> (1, TAggregable(sSignature, aggregationST))))

    val ts = exprs.map(e => Parser.parseExpr(e, ec))

    val localGlobalAnnotation = globalAnnotation
    val (zVal, seqOp, combOp, resOp) = Aggregators.makeFunctions[(Annotation, Annotation)](ec, { case (ec, (s, sa)) =>
      ec.setAll(localGlobalAnnotation, s, sa)
    })

    val results = sampleIdsAndAnnotations
      .aggregate(zVal)(seqOp, combOp)
    resOp(results)
    ec.set(0, localGlobalAnnotation)

    ts.map { case (t, f) => (f(), t) }
  }

  def queryVA(code: String): (Type, Querier) = {

    val st = Map(Annotation.VARIANT_HEAD -> (0, vaSignature))
    val ec = EvalContext(st)
    val a = ec.a

    val (t, f) = Parser.parseExpr(code, ec)

    val f2: Annotation => Any = { annotation =>
      a(0) = annotation
      f()
    }

    (t, f2)
  }

  def queryVariants(expr: String): (Annotation, Type) = {
    val qv = queryVariants(Array(expr))
    assert(qv.length == 1)
    qv.head
  }

  def queryVariants(exprs: Array[String]): Array[(Annotation, Type)] = {

    val aggregationST = Map(
      "global" -> (0, globalSignature),
      "v" -> (1, vSignature),
      "va" -> (2, vaSignature))
    val ec = EvalContext(Map(
      "global" -> (0, globalSignature),
      "variants" -> (1, TAggregable(vSignature, aggregationST))))

    val ts = exprs.map(e => Parser.parseExpr(e, ec))

    val localGlobalAnnotation = globalAnnotation
    val (zVal, seqOp, combOp, resOp) = Aggregators.makeFunctions[(Annotation, Annotation)](ec, { case (ec, (v, va)) =>
      ec.setAll(localGlobalAnnotation, v, va)
    })

    val result = variantsAndAnnotations
      .treeAggregate(zVal)(seqOp, combOp, depth = treeAggDepth(hc, nPartitions))
    resOp(result)

    ec.setAll(localGlobalAnnotation)
    ts.map { case (t, f) => (f(), t) }
  }


  def queryGA(code: String): (Type, Querier) = {
    val st = Map(Annotation.GENOTYPE_HEAD -> (0, genotypeSignature))
    val ec = EvalContext(st)
    val a = ec.a

    val (t, f) = Parser.parseExpr(code, ec)

    val f2: Annotation => Any = { annotation =>
      a(0) = annotation
      f()
    }

    (t, f2)
  }

  def reorderSamples(newIds: java.util.ArrayList[Annotation]): VariantSampleMatrix =
    reorderSamples(newIds.asScala.toArray)

  def reorderSamples(newIds: Array[Annotation]): VariantSampleMatrix = {
    requireUniqueSamples("reorder_samples")

    val oldOrder = sampleIds.zipWithIndex.toMap
    val newOrder = newIds.zipWithIndex.toMap

    val newIndices = new Array[Int](nSamples)
    val missingSamples = mutable.Set[Annotation]()
    val notInDataset = mutable.Set[Annotation]()

    oldOrder.outerJoin(newOrder).foreach { case (s, (oldIdx, newIdx)) =>
      ((oldIdx, newIdx): @unchecked) match {
        case (Some(i), Some(j)) => newIndices(i) = j
        case (Some(i), None) => missingSamples += s
        case (None, Some(j)) => notInDataset += s
      }
    }

    if (missingSamples.nonEmpty)
      fatal(s"Found ${ missingSamples.size } ${ plural(missingSamples.size, "sample ID") } in dataset that are not in new ordering:\n  " +
        s"@1", missingSamples.truncatable("\n  "))

    if (notInDataset.nonEmpty)
      fatal(s"Found ${ notInDataset.size } ${ plural(notInDataset.size, "sample ID") } in new ordering that are not in dataset:\n  " +
        s"@1", notInDataset.truncatable("\n  "))

    val newAnnotations = new Array[Annotation](nSamples)
    sampleAnnotations.zipWithIndex.foreach { case (sa, idx) =>
      newAnnotations(newIndices(idx)) = sa
    }

    val nSamplesLocal = nSamples

    val reorderedRdd = rdd.mapPartitions({ it =>
      it.map { case (v, (va, gs)) =>
        val reorderedGs = new Array[Annotation](nSamplesLocal)
        val gsIt = gs.iterator

        var i = 0
        while (gsIt.hasNext) {
          reorderedGs(newIndices(i)) = gsIt.next
          i += 1
        }

        (v, (va, reorderedGs.toIterable))
      }
    }, preservesPartitioning = true).asOrderedRDD

    copy(rdd = reorderedRdd, sampleIds = newIds, sampleAnnotations = newAnnotations)
  }

  def renameSamples(newIds: java.util.ArrayList[Annotation]): VariantSampleMatrix =
    renameSamples(newIds.asScala.toArray)

  def renameSamples(newIds: Array[Annotation]): VariantSampleMatrix = {
    if (newIds.length != sampleIds.length)
      fatal(s"dataset contains $nSamples samples, but new ID list contains ${ newIds.length }")
    copy2(sampleIds = newIds)
  }

  def renameSamples(mapping: java.util.Map[Annotation, Annotation]): VariantSampleMatrix =
    renameSamples(mapping.asScala.toMap)

  def renameSamples(mapping: Map[Annotation, Annotation]): VariantSampleMatrix = {
    val newSampleIds = sampleIds.map(s => mapping.getOrElse(s, s))
    copy2(sampleIds = newSampleIds)
  }

  def renameDuplicates(): VariantSampleMatrix = {
    requireColKeyString("rename duplicates")
    val (newIds, duplicates) = mangle(stringSampleIds.toArray)
    if (duplicates.nonEmpty)
      info(s"Renamed ${ duplicates.length } duplicate ${ plural(duplicates.length, "sample ID") }. " +
        s"Mangled IDs as follows:\n  @1", duplicates.map { case (pre, post) => s""""$pre" => "$post"""" }.truncatable("\n  "))
    else
      info(s"No duplicate sample IDs found.")
    val (newSchema, ins) = insertSA(TString(), "originalID")
    val newAnnotations = sampleIdsAndAnnotations.map { case (s, sa) => ins(sa, s) }
    copy2(sampleIds = newIds, saSignature = newSchema, sampleAnnotations = newAnnotations)
  }

  def same(that: VariantSampleMatrix, tolerance: Double = utils.defaultTolerance): Boolean = {
    var metadataSame = true
    if (vaSignature != that.vaSignature) {
      metadataSame = false
      println(
        s"""different va signature:
           |  left:  ${ vaSignature.toPrettyString(compact = true) }
           |  right: ${ that.vaSignature.toPrettyString(compact = true) }""".stripMargin)
    }
    if (saSignature != that.saSignature) {
      metadataSame = false
      println(
        s"""different sa signature:
           |  left:  ${ saSignature.toPrettyString(compact = true) }
           |  right: ${ that.saSignature.toPrettyString(compact = true) }""".stripMargin)
    }
    if (globalSignature != that.globalSignature) {
      metadataSame = false
      println(
        s"""different global signature:
           |  left:  ${ globalSignature.toPrettyString(compact = true) }
           |  right: ${ that.globalSignature.toPrettyString(compact = true) }""".stripMargin)
    }
    if (sampleIds != that.sampleIds) {
      metadataSame = false
      println(
        s"""different sample ids:
           |  left:  $sampleIds
           |  right: ${ that.sampleIds }""".stripMargin)
    }
    if (!sampleAnnotationsSimilar(that, tolerance)) {
      metadataSame = false
      println(
        s"""different sample annotations:
           |  left:  $sampleAnnotations
           |  right: ${ that.sampleAnnotations }""".stripMargin)
    }
    if (sampleIds != that.sampleIds) {
      metadataSame = false
      println(
        s"""different global annotation:
           |  left:  $globalAnnotation
           |  right: ${ that.globalAnnotation }""".stripMargin)
    }
    if (wasSplit != that.wasSplit) {
      metadataSame = false
      println(
        s"""different was split:
           |  left:  $wasSplit
           |  right: ${ that.wasSplit }""".stripMargin)
    }
    if (!metadataSame)
      println("metadata were not the same")

    val localSampleIds = sampleIds
    val vaSignatureBc = sparkContext.broadcast(vaSignature)
    val gSignatureBc = sparkContext.broadcast(genotypeSignature)

    metadataSame &&
      rdd.zipPartitions(that.rdd.orderedRepartitionBy(rdd.orderedPartitioner)) { (it1, it2) =>
        var partSame = true
        while (it1.hasNext && it2.hasNext) {
          val (v1, (va1, gs1)) = it1.next()
          val (v2, (va2, gs2)) = it2.next()

          if (v1 != v2 && partSame) {
            println(
              s"""variants were not the same:
                 |  $v1
                 |  $v2
               """.stripMargin)
            partSame = false
          }
          val annotationsSame = vaSignatureBc.value.valuesSimilar(va1, va2, tolerance)
          if (!annotationsSame && partSame) {
            println(
              s"""at variant `$v1', annotations were not the same:
                 |  $va1
                 |  $va2""".stripMargin)
            partSame = false
          }
          val genotypesSame = (localSampleIds, gs1, gs2).zipped.forall { case (s, g1, g2) =>
            val gSame = gSignatureBc.value.valuesSimilar(g1, g2, tolerance)
            if (!gSame && !partSame) {
              println(
                s"""at $v1, $s, genotypes were not the same:
                   |  $g1
                   |  $g2
                   """.stripMargin)
            }
            gSame
          }
        }

        if ((it1.hasNext || it2.hasNext) && partSame) {
          println("partition has different number of variants")
          partSame = false
        }

        Iterator(partSame)
      }.forall(t => t)
  }

  def sampleEC: EvalContext = {
    val aggregationST = Map(
      "global" -> (0, globalSignature),
      "s" -> (1, sSignature),
      "sa" -> (2, saSignature),
      "g" -> (3, genotypeSignature),
      "v" -> (4, vSignature),
      "va" -> (5, vaSignature))
    EvalContext(Map(
      "global" -> (0, globalSignature),
      "s" -> (1, sSignature),
      "sa" -> (2, saSignature),
      "gs" -> (3, TAggregable(genotypeSignature, aggregationST))))
  }

  def sampleAnnotationsSimilar(that: VariantSampleMatrix, tolerance: Double = utils.defaultTolerance): Boolean = {
    require(saSignature == that.saSignature)
    sampleAnnotations.zip(that.sampleAnnotations)
      .forall { case (s1, s2) => saSignature.valuesSimilar(s1, s2, tolerance)
      }
  }

  def sampleVariants(fraction: Double, seed: Int = 1): VariantSampleMatrix = {
    require(fraction > 0 && fraction < 1, s"the 'fraction' parameter must fall between 0 and 1, found $fraction")
    copy2(rdd2 = rdd2.sample(withReplacement = false, fraction, seed))
  }

  def copy(rdd: OrderedRDD[Annotation, Annotation, (Annotation, Iterable[Annotation])] = rdd,
    sampleIds: IndexedSeq[Annotation] = sampleIds,
    sampleAnnotations: IndexedSeq[Annotation] = sampleAnnotations,
    globalAnnotation: Annotation = globalAnnotation,
    sSignature: Type = sSignature,
    saSignature: Type = saSignature,
    vSignature: Type = vSignature,
    vaSignature: Type = vaSignature,
    globalSignature: Type = globalSignature,
    genotypeSignature: Type = genotypeSignature,
    wasSplit: Boolean = wasSplit): VariantSampleMatrix =
    VariantSampleMatrix(hc,
      VSMMetadata(sSignature, saSignature, vSignature, vaSignature, globalSignature, genotypeSignature, wasSplit),
      VSMLocalValue(globalAnnotation, sampleIds, sampleAnnotations), rdd)

  def copyLegacy[RK, T](rdd: RDD[(RK, (Annotation, Iterable[T]))],
    sampleIds: IndexedSeq[Annotation] = sampleIds,
    sampleAnnotations: IndexedSeq[Annotation] = sampleAnnotations,
    globalAnnotation: Annotation = globalAnnotation,
    sSignature: Type = sSignature,
    saSignature: Type = saSignature,
    vSignature: Type = vSignature,
    vaSignature: Type = vaSignature,
    globalSignature: Type = globalSignature,
    genotypeSignature: Type = genotypeSignature,
    wasSplit: Boolean = wasSplit): VariantSampleMatrix =
    VariantSampleMatrix.fromLegacy(hc,
      VSMMetadata(sSignature, saSignature, vSignature, vaSignature, globalSignature, genotypeSignature, wasSplit),
      VSMLocalValue(globalAnnotation, sampleIds, sampleAnnotations),
      rdd)

  def copy2(rdd2: OrderedRDD2 = rdd2,
    sampleIds: IndexedSeq[Annotation] = sampleIds,
    sampleAnnotations: IndexedSeq[Annotation] = sampleAnnotations,
    globalAnnotation: Annotation = globalAnnotation,
    sSignature: Type = sSignature,
    saSignature: Type = saSignature,
    vSignature: Type = vSignature,
    vaSignature: Type = vaSignature,
    globalSignature: Type = globalSignature,
    genotypeSignature: Type = genotypeSignature,
    wasSplit: Boolean = wasSplit): VariantSampleMatrix =
    new VariantSampleMatrix(hc,
      VSMMetadata(sSignature, saSignature, vSignature, vaSignature, globalSignature, genotypeSignature, wasSplit),
      VSMLocalValue(globalAnnotation, sampleIds, sampleAnnotations), rdd2)

  def copyAST(ast: MatrixIR = ast,
    sSignature: Type = sSignature,
    saSignature: Type = saSignature,
    vSignature: Type = vSignature,
    vaSignature: Type = vaSignature,
    globalSignature: Type = globalSignature,
    genotypeSignature: Type = genotypeSignature,
    wasSplit: Boolean = wasSplit): VariantSampleMatrix =
    new VariantSampleMatrix(hc,
      VSMMetadata(sSignature, saSignature, vSignature, vaSignature, globalSignature, genotypeSignature, wasSplit),
      ast)

  def samplesKT(): KeyTable = {
    KeyTable(hc, sparkContext.parallelize(sampleIdsAndAnnotations)
      .map { case (s, sa) =>
        Row(s, sa)
      },
      TStruct(
        "s" -> sSignature,
        "sa" -> saSignature),
      Array("s"))
  }

  def storageLevel: String = rdd2.getStorageLevel2.toReadableString()

  def setVaAttributes(path: String, kv: Map[String, String]): VariantSampleMatrix = {
    setVaAttributes(Parser.parseAnnotationRoot(path, Annotation.VARIANT_HEAD), kv)
  }

  def setVaAttributes(path: List[String], kv: Map[String, String]): VariantSampleMatrix = {
    vaSignature match {
      case t: TStruct => copy2(vaSignature = t.setFieldAttributes(path, kv))
      case t => fatal(s"Cannot set va attributes to ${ path.mkString(".") } since va is not a Struct.")
    }
  }

  def deleteVaAttribute(path: String, attribute: String): VariantSampleMatrix = {
    deleteVaAttribute(Parser.parseAnnotationRoot(path, Annotation.VARIANT_HEAD), attribute)
  }

  def deleteVaAttribute(path: List[String], attribute: String): VariantSampleMatrix = {
    vaSignature match {
      case t: TStruct => copy2(vaSignature = t.deleteFieldAttribute(path, attribute))
      case t => fatal(s"Cannot delete va attributes from ${ path.mkString(".") } since va is not a Struct.")
    }
  }

  override def toString =
    s"VariantSampleMatrix(metadata=$metadata, rdd=$rdd, sampleIds=$sampleIds, nSamples=$nSamples, vaSignature=$vaSignature, saSignature=$saSignature, globalSignature=$globalSignature, sampleAnnotations=$sampleAnnotations, sampleIdsAndAnnotations=$sampleIdsAndAnnotations, globalAnnotation=$globalAnnotation, wasSplit=$wasSplit)"

  def nSamples: Int = sampleIds.length

  def typecheck() {
    var foundError = false
    if (!globalSignature.typeCheck(globalAnnotation)) {
      warn(
        s"""found violation in global annotation
           |Schema: ${ globalSignature.toPrettyString() }
           |Annotation: ${ Annotation.printAnnotation(globalAnnotation) }""".stripMargin)
    }

    sampleIdsAndAnnotations.find { case (_, sa) => !saSignature.typeCheck(sa) }
      .foreach { case (s, sa) =>
        foundError = true
        warn(
          s"""found violation in sample annotations for sample $s
             |Schema: ${ saSignature.toPrettyString() }
             |Annotation: ${ Annotation.printAnnotation(sa) }""".stripMargin)
      }

    val localVaSignature = vaSignature

    variantsAndAnnotations.find { case (_, va) => !localVaSignature.typeCheck(va) }
      .foreach { case (v, va) =>
        foundError = true
        warn(
          s"""found violation in variant annotations for variant $v
             |Schema: ${ localVaSignature.toPrettyString() }
             |Annotation: ${ Annotation.printAnnotation(va) }""".stripMargin)
      }

    if (foundError)
      fatal("found one or more type check errors")
  }

  def sampleIdsAndAnnotations: IndexedSeq[(Annotation, Annotation)] = sampleIds.zip(sampleAnnotations)

  def stringSampleIdsAndAnnotations: IndexedSeq[(Annotation, Annotation)] = stringSampleIds.zip(sampleAnnotations)

  def variantsAndAnnotations: OrderedRDD[Annotation, Annotation, Annotation] =
    rdd.mapValuesWithKey { case (v, (va, gs)) => va }

  def variantEC: EvalContext = {
    val aggregationST = Map(
      "global" -> (0, globalSignature),
      "v" -> (1, vSignature),
      "va" -> (2, vaSignature),
      "g" -> (3, genotypeSignature),
      "s" -> (4, sSignature),
      "sa" -> (5, saSignature))
    EvalContext(Map(
      "global" -> (0, globalSignature),
      "v" -> (1, vSignature),
      "va" -> (2, vaSignature),
      "gs" -> (3, TAggregable(genotypeSignature, aggregationST))))
  }

  def variantsKT(): KeyTable = {
    val localRowType = rowType
    val typ = TStruct(
      "v" -> vSignature,
      "va" -> vaSignature)
    new KeyTable(hc, rdd2.mapPartitions { it =>
      val rv2b = new RegionValueBuilder()
      val rv2 = RegionValue()
      it.map { rv =>
        rv2b.set(rv.region)
        rv2b.start(typ)
        rv2b.startStruct()
        rv2b.addField(localRowType, rv, 1) // v
        rv2b.addField(localRowType, rv, 2) // va
        rv2b.endStruct()
        rv2.set(rv.region, rv2b.end())
        rv2
      }
    },
      typ,
      Array("v"))
  }

  def genotypeKT(): KeyTable = {
    val localNSamples = nSamples
    val localSType = sSignature
    val localSAType = saSignature
    val localRowType = rowType
    val typ = TStruct(
      "v" -> vSignature,
      "va" -> vaSignature,
      "s" -> sSignature,
      "sa" -> saSignature,
      "g" -> genotypeSignature)
    val gsType = localRowType.fieldType(3).asInstanceOf[TArray]
    val localSampleIdsBc = sampleIdsBc
    val localSampleAnnotationsBc = sampleAnnotationsBc
    new KeyTable(hc, rdd2.mapPartitions { it =>
      val rv2b = new RegionValueBuilder()
      val rv2 = RegionValue()
      it.flatMap { rv =>
        val rvEnd = rv.region.end
        rv2b.set(rv.region)
        val gsOffset = localRowType.loadField(rv, 3)
        (0 until localNSamples).iterator.map { i =>
          rv.region.clear(rvEnd)
          rv2b.start(typ)
          rv2b.startStruct()
          rv2b.addField(localRowType, rv, 1) // v
          rv2b.addField(localRowType, rv, 2) // va
          rv2b.addAnnotation(localSType, localSampleIdsBc.value(i))
          rv2b.addAnnotation(localSAType, localSampleAnnotationsBc.value(i))
          rv2b.addElement(gsType, rv.region, gsOffset, i)
          rv2b.endStruct()
          rv2.set(rv.region, rv2b.end())
          rv2
        }
      }
    },
      typ,
      Array("v", "s"))
  }

  def writeMetadata(dirname: String, nPartitions: Int) {
    if (!dirname.endsWith(".vds") && !dirname.endsWith(".vds/"))
      fatal(s"output path ending in `.vds' required, found `$dirname'")

    val sqlContext = hc.sqlContext
    val hConf = hc.hadoopConf
    hConf.mkDir(dirname)

    val sampleAnnotationsJ = JArray(
      sampleIdsAndAnnotations
        .map { case (id, annotation) =>
          JObject(List(("id", JSONAnnotationImpex.exportAnnotation(id, sSignature)),
            ("annotation", JSONAnnotationImpex.exportAnnotation(annotation, saSignature))))
        }
        .toList)
    val globalJ = JSONAnnotationImpex.exportAnnotation(globalAnnotation, globalSignature)

    val metadata = VDSMetadata(
      version = VariantSampleMatrix.fileVersion,
      split = wasSplit,
      sample_schema = sSignature.toPrettyString(printAttrs = true, compact = true),
      sample_annotation_schema = saSignature.toPrettyString(printAttrs = true, compact = true),
      variant_schema = vSignature.toPrettyString(printAttrs = true, compact = true),
      variant_annotation_schema = vaSignature.toPrettyString(printAttrs = true, compact = true),
      genotype_schema = genotypeSignature.toPrettyString(printAttrs = true, compact = true),
      global_schema = globalSignature.toPrettyString(printAttrs = true, compact = true),
      sample_annotations = sampleAnnotationsJ,
      global_annotation = globalJ,
      n_partitions = nPartitions)

    hConf.writeTextFile(dirname + "/metadata.json.gz")(out =>
      Serialization.write(metadata, out))
  }

  def coalesce(k: Int, shuffle: Boolean = true): VariantSampleMatrix =
    copyLegacy(rdd = rdd.coalesce(k, shuffle = shuffle)(null))

  def persist(storageLevel: String = "MEMORY_AND_DISK"): VariantSampleMatrix = {
    val level = try {
      StorageLevel.fromString(storageLevel)
    } catch {
      case e: IllegalArgumentException =>
        fatal(s"unknown StorageLevel `$storageLevel'")
    }

    copy2(rdd2 = rdd2.persist2(level))
  }

  def cache(): VariantSampleMatrix = persist("MEMORY_ONLY")

  def unpersist(): VariantSampleMatrix = copy2(rdd2 = rdd2.unpersist2())

  def naiveCoalesce(maxPartitions: Int): VariantSampleMatrix =
    copy2(rdd2 = rdd2.naiveCoalesce(maxPartitions))

  /**
    * @param filterExpr filter expression involving v (Variant), va (variant annotations), s (sample),
    *                   sa (sample annotations), and g (genotype annotation), which returns a boolean value
    * @param keep       keep genotypes where filterExpr evaluates to true
    */
  def filterGenotypes(filterExpr: String, keep: Boolean = true): VariantSampleMatrix = {

    val symTab = Map(
      "v" -> (0, vSignature),
      "va" -> (1, vaSignature),
      "s" -> (2, sSignature),
      "sa" -> (3, saSignature),
      "g" -> (4, genotypeSignature),
      "global" -> (5, globalSignature))


    val ec = EvalContext(symTab)
    ec.set(5, globalAnnotation)
    val f: () => java.lang.Boolean = Parser.parseTypedExpr[java.lang.Boolean](filterExpr, ec)

    val localKeep = keep
    mapValuesWithAll(genotypeSignature, { (v: Annotation, va: Annotation, s: Annotation, sa: Annotation, g: Annotation) =>
      ec.setAll(v, va, s, sa, g)
      if (Filter.boxedKeepThis(f(), localKeep))
        g
      else
        null
    })
  }

  def rowType: TStruct = matrixType.rowType

  def write(dirname: String, overwrite: Boolean = false): Unit = {
    require(dirname.endsWith(".vds"), "generic dataset write paths must end in '.vds'")

    if (overwrite)
      hadoopConf.delete(dirname, recursive = true)
    else if (hadoopConf.exists(dirname))
      fatal(s"file already exists at `$dirname'")

    writeMetadata(dirname, rdd2.partitions.length)

    hadoopConf.writeTextFile(dirname + "/partitioner.json.gz") { out =>
      Serialization.write(rdd2.orderedPartitioner.toJSON, out)
    }

    rdd2.writeRows(dirname, rowType)
  }

  def linreg(ysExpr: Array[String], xExpr: String, covExpr: Array[String] = Array.empty[String], root: String = "va.linreg", variantBlockSize: Int = 16): VariantSampleMatrix = {
    LinearRegression(this, ysExpr, xExpr, covExpr, root, variantBlockSize)
  }

  def logreg(test: String,
    y: String, x: String, covariates: Array[String] = Array.empty[String],
    root: String = "va.logreg"): VariantSampleMatrix = {
    LogisticRegression(this, test, y, x, covariates, root)
  }

  def lmmreg(kinshipMatrix: KinshipMatrix,
    y: String,
    x: String,
    covariates: Array[String] = Array.empty[String],
    useML: Boolean = false,
    rootGA: String = "global.lmmreg",
    rootVA: String = "va.lmmreg",
    runAssoc: Boolean = true,
    delta: Option[Double] = None,
    sparsityThreshold: Double = 1.0,
    nEigs: Option[Int] = None,
    optDroppedVarianceFraction: Option[Double] = None): VariantSampleMatrix = {
    LinearMixedRegression(this, kinshipMatrix, y, x, covariates, useML, rootGA, rootVA,
      runAssoc, delta, sparsityThreshold, nEigs, optDroppedVarianceFraction)
  }

  def skat(variantKeys: String,
    singleKey: Boolean,
    weightExpr: String,
    y: String,
    x: String,
    covariates: Array[String] = Array.empty[String],
    logistic: Boolean = false,
    maxSize: Int = 46340, // floor(sqrt(Int.MaxValue))
    accuracy: Double = 1e-6,
    iterations: Int = 10000): KeyTable = {
    Skat(this, variantKeys, singleKey, weightExpr, y, x, covariates, logistic, maxSize, accuracy, iterations)
  }

  /**
    *
    * @param path     output path
    * @param append   append file to header
    * @param parallel export VCF in parallel using the path argument as a directory
    */
  def exportVCF(path: String, append: Option[String] = None, parallel: Boolean = false) {
    ExportVCF(this, path, append, parallel)
  }

  def minRep(leftAligned: Boolean = false): VariantSampleMatrix = {
    requireRowKeyVariant("min_rep")

    val localRowType = rowType

    def minRep1(removeLeftAligned: Boolean, removeMoving: Boolean, verifyLeftAligned: Boolean): RDD[RegionValue] = {
      rdd2.mapPartitions { it =>
        var prevLocus: Locus = null
        val rvb = new RegionValueBuilder()
        val rv2 = RegionValue()

        it.flatMap { rv =>
          val ur = new UnsafeRow(localRowType, rv.region, rv.offset)
          val v = ur.getAs[Variant](1)
          val minv = v.minRep

          var isLeftAligned = (prevLocus == null || prevLocus != v.locus) &&
            (v.locus == minv.locus)

          if (isLeftAligned && removeLeftAligned)
            None
          else if (!isLeftAligned && removeMoving)
            None
          else if (!isLeftAligned && verifyLeftAligned)
            fatal(s"found non-left aligned variant $v")
          else {
            rvb.set(rv.region)
            rvb.start(localRowType)
            rvb.startStruct()
            rvb.addAnnotation(localRowType.fieldType(0), minv.locus)
            rvb.addAnnotation(localRowType.fieldType(1), minv)
            rvb.addField(localRowType, rv, 2)
            rvb.addField(localRowType, rv, 3)
            rvb.endStruct()
            rv2.set(rv.region, rvb.end())
            Some(rv2)
          }
        }
      }
    }

    val newRDD2 =
      if (leftAligned)
        OrderedRDD2(rdd2.typ,
          rdd2.orderedPartitioner,
          minRep1(removeLeftAligned = false, removeMoving = false, verifyLeftAligned = true))
      else
        SplitMulti.unionMovedVariants(
          OrderedRDD2(rdd2.typ,
            rdd2.orderedPartitioner,
            minRep1(removeLeftAligned = false, removeMoving = true, verifyLeftAligned = false)),
          minRep1(removeLeftAligned = true, removeMoving = false, verifyLeftAligned = false))

    copy2(rdd2 = newRDD2)
  }

  def sampleQC(root: String = "sa.qc"): VariantSampleMatrix = {
    requireRowKeyVariant("sample_qc")
    SampleQC(this, root)
  }

  def variantQC(root: String = "va.qc"): VariantSampleMatrix = {
    require(wasSplit)
    requireRowKeyVariant("variant_qc")
    VariantQC(this, root)
  }

  def trioMatrix(pedigree: Pedigree, completeTrios: Boolean): VariantSampleMatrix = {
    if (!sSignature.isInstanceOf[TString])
      fatal("trio_matrix requires column keys of type String")
    requireUniqueSamples("trio_matrix")

    val filteredPedigree = pedigree.filterTo(stringSampleIds.toSet)
    val trios = if (completeTrios) filteredPedigree.completeTrios else filteredPedigree.trios
    val nTrios = trios.length

    val sampleIndices = sampleIds.zipWithIndex.toMap

    val kidIndices = Array.fill[Int](nTrios)(-1)
    val dadIndices = Array.fill[Int](nTrios)(-1)
    val momIndices = Array.fill[Int](nTrios)(-1)
    val kidIds = new Array[String](nTrios)

    val memberAnnotationType = TStruct(
      "id" -> TString(required = true),
      "annotations" -> saSignature
    )
    val newSaSignature = TStruct(
      "proband" -> memberAnnotationType,
      "father" -> memberAnnotationType,
      "mother" -> memberAnnotationType
    )

    val newSampleAnnotations = new Array[Annotation](nTrios)

    var i = 0
    while (i < nTrios) {
      val t = trios(i)
      val kidIndex = sampleIndices(t.kid)
      kidIndices(i) = kidIndex
      kidIds(i) = t.kid
      val kidAnnotation = Row(t.kid, sampleAnnotations(kidIndex))

      var dadAnnotation: Annotation = null
      t.dad.foreach { dad =>
        val index = sampleIndices(dad)
        dadIndices(i) = index
        dadAnnotation = Row(dad, sampleAnnotations(index))
      }

      var momAnnotation: Annotation = null
      t.mom.foreach { mom =>
        val index = sampleIndices(mom)
        momIndices(i) = index
        momAnnotation = Row(mom, sampleAnnotations(index))
      }

      newSampleAnnotations(i) = Row(kidAnnotation, dadAnnotation, momAnnotation)
      i += 1
    }

    val gSig = genotypeSignature

    val newEntryType = TStruct(
      "proband" -> gSig,
      "father" -> gSig,
      "mother" -> gSig
    )

    val oldRowType = rowType
    val newRowType = TStruct(Array(
      rowType.fields(0),
      rowType.fields(1),
      rowType.fields(2),
      Field(rowType.fields(3).name, TArray(newEntryType), 3)
    ))

    val oldGsType = rowType.fieldType(3).asInstanceOf[TArray]

    val newRDD = rdd2.mapPartitionsPreservesPartitioning { it =>
      it.map { r =>
        val rvb = new RegionValueBuilder(MemoryBuffer())
        rvb.start(newRowType)
        rvb.startStruct()

        rvb.addField(oldRowType, r, 0)
        rvb.addField(oldRowType, r, 1)
        rvb.addField(oldRowType, r, 2)

        rvb.startArray(nTrios)
        val gsOffset = oldRowType.loadField(r, 3)

        var i = 0
        while (i < nTrios) {
          rvb.startStruct()

          // append kid element
          rvb.addElement(oldGsType, r.region, gsOffset, kidIndices(i))

          // append dad element if the dad is defined
          val dadIndex = dadIndices(i)
          if (dadIndex >= 0)
            rvb.addElement(oldGsType, r.region, gsOffset, dadIndex)
          else
            rvb.setMissing()

          // append mom element if the mom is defined
          val momIndex = momIndices(i)
          if (momIndex >= 0)
            rvb.addElement(oldGsType, r.region, gsOffset, momIndex)
          else
            rvb.setMissing()

          rvb.endStruct()
          i += 1
        }
        rvb.endArray()
        rvb.endStruct()
        rvb.end()
        rvb.result()
      }
    }

    copy2(rdd2 = newRDD,
      sampleIds = kidIds,
      sampleAnnotations = newSampleAnnotations,
      saSignature = newSaSignature,
      genotypeSignature = newEntryType)
  }

  def pcaResults(k: Int = 10, computeLoadings: Boolean = false, computeEigenvalues: Boolean = false, asArrays: Boolean = false): (KeyTable, Option[KeyTable], Option[IndexedSeq[Double]]) = {
    require(wasSplit)

    if (k < 1)
      fatal(
        s"""requested invalid number of components: $k
           |  Expect componenents >= 1""".stripMargin)

    info(s"Running PCA with $k components...")

    val (scoresmatrix, optionLoadings, optionEigenvalues) = SamplePCA(this, k, computeLoadings, computeEigenvalues, asArrays)

    val rowType = TStruct("s" -> sSignature, "pcaScores" -> SamplePCA.pcSchema(k, asArrays))
    val rowTypeBc = sparkContext.broadcast(rowType)

    val scoresrdd = sparkContext.parallelize(sampleIds.zip(scoresmatrix.rowIter.toSeq)).mapPartitions[RegionValue] { it =>
      val region = MemoryBuffer()
      val rv = RegionValue(region)
      val rvb = new RegionValueBuilder(region)
      val localRowType = rowTypeBc.value

      it.map{ case (s,v) =>
        rvb.start(localRowType)
        rvb.startStruct()
        rvb.addAnnotation(rowType.fieldType(0), s)
        if (asArrays) rvb.startArray(k) else rvb.startStruct()
        var j = 0
        while (j < k) {
          rvb.addDouble(v(j))
          j += 1
        }
        if (asArrays) rvb.endArray() else rvb.endStruct()
        rvb.endStruct()
        rv.setOffset(rvb.end())
        rv
      }
    }
    val scores = new KeyTable(hc,
      scoresrdd,
      rowType,
      Array("s"))

    (scores, optionLoadings, optionEigenvalues)
  }

  /**
    *
    * @param scoresRoot   Sample annotation path for scores (period-delimited path starting in 'sa')
    * @param k            Number of principal components
    * @param loadingsRoot Variant annotation path for site loadings (period-delimited path starting in 'va')
    * @param eigenRoot    Global annotation path for eigenvalues (period-delimited path starting in 'global'
    * @param asArrays     Store score and loading results as arrays, rather than structs
    */

  def pca(scoresRoot: String, k: Int = 10, loadingsRoot: Option[String] = None, eigenRoot: Option[String] = None,
    asArrays: Boolean = false): VariantSampleMatrix = {

    val pcSchema = SamplePCA.pcSchema(k, asArrays)

    val (scores, loadings, eigenvalues) = pcaResults(k, loadingsRoot.isDefined, eigenRoot.isDefined)
    var ret = annotateSamplesTable(scores, root = scoresRoot)

    loadings.foreach { kt =>
      ret = ret.annotateVariantsTable(kt, root = loadingsRoot.get)
    }

    eigenvalues.foreach { eig =>
      ret = ret.annotateGlobal(if (asArrays) eig else Annotation.fromSeq(eig), pcSchema, eigenRoot.get)
    }
    ret
  }
}<|MERGE_RESOLUTION|>--- conflicted
+++ resolved
@@ -457,94 +457,7 @@
     KeyTable(hc, ktRDD, signature, key = Array(keyName))
   }
 
-<<<<<<< HEAD
-  def aggregateBySample[U](zeroValue: U)(
-    seqOp: (U, T) => U,
-    combOp: (U, U) => U)(implicit uct: ClassTag[U]): RDD[(Annotation, U)] =
-    aggregateBySampleWithKeys(zeroValue)((e, v, s, g) => seqOp(e, g), combOp)
-
-  def aggregateBySampleWithKeys[U](zeroValue: U)(
-    seqOp: (U, RK, Annotation, T) => U,
-    combOp: (U, U) => U)(implicit uct: ClassTag[U]): RDD[(Annotation, U)] = {
-    aggregateBySampleWithAll(zeroValue)((e, v, va, s, sa, g) => seqOp(e, v, s, g), combOp)
-  }
-
-  def aggregateBySampleWithAll[U](zeroValue: U)(
-    seqOp: (U, RK, Annotation, Annotation, Annotation, T) => U,
-    combOp: (U, U) => U)(implicit uct: ClassTag[U]): RDD[(Annotation, U)] = {
-
-    val serializer = SparkEnv.get.serializer.newInstance()
-    val zeroBuffer = serializer.serialize(zeroValue)
-    val zeroArray = new Array[Byte](zeroBuffer.limit)
-    zeroBuffer.get(zeroArray)
-=======
-  def aggregateByVariantWithAll[U](zeroValue: U)(
-    seqOp: (U, Annotation, Annotation, Annotation, Annotation, Annotation) => U,
-    combOp: (U, U) => U)(implicit uct: ClassTag[U]): RDD[(Annotation, U)] = {
-
-    // Serialize the zero value to a byte array so that we can apply a new clone of it on each key
-    val zeroBuffer = SparkEnv.get.serializer.newInstance().serialize(zeroValue)
-    val zeroArray = new Array[Byte](zeroBuffer.limit)
-    zeroBuffer.get(zeroArray)
-
->>>>>>> 98ed6b9e
-    val localSampleIdsBc = sampleIdsBc
-    val localSampleAnnotationsBc = sampleAnnotationsBc
-
-    rdd
-<<<<<<< HEAD
-      .mapPartitions { (it: Iterator[(RK, (Annotation, Iterable[T]))]) =>
-        val serializer = SparkEnv.get.serializer.newInstance()
-
-        def copyZeroValue() = serializer.deserialize[U](ByteBuffer.wrap(zeroArray))
-
-        val arrayZeroValue = Array.fill[U](localSampleIdsBc.value.length)(copyZeroValue())
-
-        localSampleIdsBc.value.iterator
-          .zip(it.foldLeft(arrayZeroValue) { case (acc, (v, (va, gs))) =>
-            for ((g, i) <- gs.iterator.zipWithIndex) {
-              acc(i) = seqOp(acc(i), v, va,
-                localSampleIdsBc.value(i), localSampleAnnotationsBc.value(i), g)
-            }
-            acc
-          }.iterator)
-      }.foldByKey(zeroValue)(combOp)
-  }
-
-  def annotateGlobal(a: Annotation, t: Type, code: String): VariantSampleMatrix[RPK, RK, T] = {
-=======
-      .mapPartitions({ (it: Iterator[(Annotation, (Annotation, Iterable[Annotation]))]) =>
-        val serializer = SparkEnv.get.serializer.newInstance()
-        it.map { case (v, (va, gs)) =>
-          val zeroValue = serializer.deserialize[U](ByteBuffer.wrap(zeroArray))
-          (v, gs.iterator.zipWithIndex.map { case (g, i) => (localSampleIdsBc.value(i), localSampleAnnotationsBc.value(i), g) }
-            .foldLeft(zeroValue) { case (acc, (s, sa, g)) =>
-              seqOp(acc, v, va, s, sa, g)
-            })
-        }
-      }, preservesPartitioning = true)
-
-    /*
-        rdd
-          .map { case (v, gs) =>
-            val serializer = SparkEnv.get.serializer.newInstance()
-            val zeroValue = serializer.deserialize[U](ByteBuffer.wrap(zeroArray))
-
-            (v, gs.zipWithIndex.foldLeft(zeroValue) { case (acc, (g, i)) =>
-              seqOp(acc, v, localSamplesBc.value(i), g)
-            })
-          }
-    */
-  }
-
-  def aggregateByVariantWithKeys[U](zeroValue: U)(
-    seqOp: (U, Annotation, Annotation, Annotation) => U,
-    combOp: (U, U) => U)(implicit uct: ClassTag[U]): RDD[(Annotation, U)] = {
-    aggregateByVariantWithAll(zeroValue)((e, v, va, s, sa, g) => seqOp(e, v, s, g), combOp)
-  }
-
   def annotateGlobal(a: Annotation, t: Type, code: String): VariantSampleMatrix = {
->>>>>>> 98ed6b9e
     val (newT, i) = insertGlobal(t, Parser.parseAnnotationRoot(code, Annotation.GLOBAL_HEAD))
     copy2(globalSignature = newT, globalAnnotation = i(globalAnnotation, a))
   }
