--- conflicted
+++ resolved
@@ -359,18 +359,6 @@
     LDPrune(vsm, nCores, r2Threshold, windowSize, memoryPerCore * 1024L * 1024L)
   }
 
-<<<<<<< HEAD
-=======
-  def mendelErrors(ped: Pedigree): (KeyTable, KeyTable, KeyTable, KeyTable) = {
-    require(vsm.wasSplit)
-    vsm.requireColKeyString("mendel errors")
-
-    val men = MendelErrors(vsm, ped.filterTo(vsm.stringSampleIdSet).completeTrios)
-
-    (men.mendelKT(), men.fMendelKT(), men.iMendelKT(), men.lMendelKT())
-  }
-
->>>>>>> 98ed6b9e
   def nirvana(config: String, blockSize: Int = 500000, root: String): VariantDataset = {
     Nirvana.annotate(vsm, config, blockSize, root)
   }
