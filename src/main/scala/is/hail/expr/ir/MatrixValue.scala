--- conflicted
+++ resolved
@@ -203,17 +203,9 @@
           ContextRDD.parallelize(hc.sc, colValues.value.toArray.map(_.asInstanceOf[Row]))
             .cmapPartitions { (ctx, it) => it.toRegionValueIterator(ctx.region, signature) })
       } else {
-<<<<<<< HEAD
-        val (_, keyF) = typ.colType.select(typ.colKey)
-        val sorted = colValues.value.map(_.asInstanceOf[Row]).sortBy(keyF)(typ.colKeyStruct.ordering.toOrdering.asInstanceOf[Ordering[Row]])
-        OrderedRVD.coerce(
-          typ.colsTableType.rvdType,
-          ContextRDD.parallelize(hc.sc, sorted)
-=======
         OrderedRVD.coerce(
           typ.colsTableType.rvdType,
           ContextRDD.parallelize(hc.sc, sortedColValues.safeValue.asInstanceOf[IndexedSeq[Row]])
->>>>>>> a708a817
             .cmapPartitions { (ctx, it) => it.toRegionValueIterator(ctx.region, signature) }
         )
       }
@@ -229,37 +221,6 @@
       val localOrvdType = typ.orvdType
       val localNCols = nCols
 
-<<<<<<< HEAD
-      val localColValues = colValues.broadcast
-
-      val unpartitioned = rvd.boundary.mapPartitions(resultStruct, { (ctx, it) =>
-        val rv2b = ctx.rvb
-        val rv2 = RegionValue(ctx.region)
-
-        val colRegion = ctx.freshRegion
-        val colRVB = new RegionValueBuilder(colRegion)
-        val colsType = TArray(localColType, required = true)
-        colRVB.start(colsType)
-        colRVB.addAnnotation(colsType, localColValues.value)
-        val colsOffset = colRVB.end()
-
-        it.flatMap { rv =>
-          val gsOffset = fullRowType.loadField(rv, localEntriesIndex)
-          (0 until localNCols).iterator
-            .filter { i =>
-              localEntriesType.isElementDefined(rv.region, gsOffset, i)
-            }
-            .map { i =>
-              rv2b.clear()
-              rv2b.start(resultStruct)
-              rv2b.startStruct()
-
-              var j = 0
-              while (j < fullRowType.size) {
-                if (j != localEntriesIndex)
-                  rv2b.addField(fullRowType, rv, j)
-                j += 1
-=======
       val localSortedColValues = sortedColValues.broadcast
       val localSortedColsToOldIdx = sortedColsToOldIdx.broadcast
 
@@ -308,19 +269,9 @@
                     rv2.setOffset(rv2b.end())
                     rv2
                   }
->>>>>>> a708a817
               }
             }
-<<<<<<< HEAD
-        }
-      })
-      if (typ.entriesTableType.key.isDefined)
-        OrderedRVD.coerce(typ.entriesTableType.rvdType, unpartitioned)
-      else
-        unpartitioned
-=======
           }).extendKeyPreservesPartitioning(typ.entriesTableType.rvdType.key)
->>>>>>> a708a817
     }
 
     def insertEntries[PC](makePartitionContext: () => PC, newColType: TStruct = typ.colType,
