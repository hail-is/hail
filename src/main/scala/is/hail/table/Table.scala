--- conflicted
+++ resolved
@@ -415,27 +415,11 @@
 
   def head(n: Long): Table = new Table(hc, TableHead(tir, n))
 
-<<<<<<< HEAD
-  def keyBy(key: String*): Table = keyBy(key.toFastIndexedSeq, null)
-
-  def keyBy(keys: java.util.ArrayList[String]): Table =
-    keyBy(Option(keys).map(_.asScala.toFastIndexedSeq), false)
-
-  def keyBy(
-    keys: java.util.ArrayList[String],
-    partitionKeys: java.util.ArrayList[String]
-  ): Table = keyBy(keys.asScala.toFastIndexedSeq, partitionKeys.asScala.toFastIndexedSeq)
-
-  def keyBy(keys: IndexedSeq[String]): Table = keyBy(keys, isSorted = false)
-
-  def keyBy(keys: IndexedSeq[String], isSorted: Boolean): Table = keyBy(keys, null, isSorted)
-=======
   def keyBy(keys: java.util.ArrayList[String]): Table =
     keyBy(Option(keys).map(_.asScala.toFastIndexedSeq))
 
   def keyBy(keys: IndexedSeq[String], isSorted: Boolean = false): Table =
     new Table(hc, TableKeyBy(tir, keys, isSorted))
->>>>>>> a708a817
 
   def keyBy(maybeKeys: Option[IndexedSeq[String]]): Table = keyBy(maybeKeys, false)
 
@@ -445,13 +429,6 @@
       case None => unkey()
     }
 
-<<<<<<< HEAD
-  def keyBy(keys: IndexedSeq[String], partitionKeys: IndexedSeq[String], isSorted: Boolean = false): Table = {
-    new Table(hc, TableKeyBy(tir, keys, isSorted))
-  }
-
-=======
->>>>>>> a708a817
   def unkey(): Table =
     new Table(hc, TableUnkey(tir))
 
