--- conflicted
+++ resolved
@@ -464,8 +464,7 @@
     select(expr, Option(newKey).map(_.asScala.toFastIndexedSeq), Option(preservedKeyFields).map(_.toInt))
 
   def select(expr: String, newKey: Option[IndexedSeq[String]], preservedKeyFields: Option[Int]): Table = {
-<<<<<<< HEAD
-    val ir = Parser.parse_value_ir(expr, typ.refMap)
+    val ir = Parser.parse_value_ir(expr, IRParserEnvironment(typ.refMap))
     select(ir, newKey, preservedKeyFields)
   }
 
@@ -476,10 +475,6 @@
     val mapped = TableMapRows(shortenedKey, newRow, preservedKeyNew)
     val lengthenedKey = if (newKey.isDefined) TableKeyBy(mapped, newKey.get) else mapped
     new Table(hc, lengthenedKey)
-=======
-    val ir = Parser.parse_value_ir(expr, IRParserEnvironment(typ.refMap))
-    new Table(hc, TableMapRows(tir, ir, newKey, preservedKeyFields))
->>>>>>> 39701f05
   }
 
   def join(other: Table, joinType: String): Table =
