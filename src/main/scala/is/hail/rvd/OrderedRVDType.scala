--- conflicted
+++ resolved
@@ -69,10 +69,7 @@
 
   def toJSON: JValue =
     JObject(List(
-<<<<<<< HEAD
-=======
       "partitionKey" -> JArray(key.map(JString).toList),
->>>>>>> 276db078
       "key" -> JArray(key.map(JString).toList),
       "rowType" -> JString(rowType.parsableString())))
 
