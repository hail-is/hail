--- conflicted
+++ resolved
@@ -38,20 +38,16 @@
       this.rowType,
       this.kFieldIdx,
       other.rowType,
-<<<<<<< HEAD
-      other.kFieldIdx)
-=======
-      other.kRowFieldIdx,
+      other.kFieldIdx,
       true)
 
   def joinComp(other: OrderedRVDType): UnsafeOrdering =
     OrderedRVDType.selectUnsafeOrdering(
       this.rowType,
-      this.kRowFieldIdx,
+      this.kFieldIdx,
       other.rowType,
-      other.kRowFieldIdx,
+      other.kFieldIdx,
       false)
->>>>>>> 7fa3568e
 
   def kRowOrdView(region: Region) = new OrderingView[RegionValue] {
     val wrv = WritableRegionValue(kType, region)
