--- conflicted
+++ resolved
@@ -544,7 +544,6 @@
     rdd: RDD[RegionValue],
     fastKeys: Option[RDD[RegionValue]],
     hintPartitioner: Option[OrderedRVDPartitioner]
-<<<<<<< HEAD
   ): OrderedRVD =
     coerce(
       typ,
@@ -554,31 +553,14 @@
 
   def coerce(
     typ: OrderedRVDType,
+    crdd: ContextRDD[RVDContext, RegionValue]
+  ): OrderedRVD = coerce(typ, crdd, None, None)
+
+  def coerce(
+    typ: OrderedRVDType,
     crdd: ContextRDD[RVDContext, RegionValue],
     fastKeys: ContextRDD[RVDContext, RegionValue]
   ): OrderedRVD = coerce(typ, crdd, Some(fastKeys), None)
-
-  def coerce(
-    typ: OrderedRVDType,
-    // rdd: RDD[RegionValue[rowType]]
-    rdd: ContextRDD[RVDContext, RegionValue],
-    // fastKeys: Option[RDD[RegionValue[kType]]]
-    fastKeys: Option[ContextRDD[RVDContext, RegionValue]],
-    hintPartitioner: Option[OrderedRVDPartitioner]
-  ): OrderedRVD = {
-    val sc = rdd.sparkContext
-=======
-  ): OrderedRVD = coerce(
-    typ,
-    ContextRDD.weaken[RVDContext](rdd),
-    fastKeys.map(ContextRDD.weaken[RVDContext](_)),
-    hintPartitioner)
->>>>>>> 493b0a41
-
-  def coerce(
-    typ: OrderedRVDType,
-    crdd: ContextRDD[RVDContext, RegionValue]
-  ): OrderedRVD = coerce(typ, crdd, None, None)
 
   def coerce(
     typ: OrderedRVDType,
@@ -614,12 +596,8 @@
         typ.kType,
         rangeBounds)
 
-<<<<<<< HEAD
-      val adjustedRDD = rdd
+      val adjustedRDD = crdd
         .reorderPartitions(pkis.map(_.partitionIndex))
-=======
-      val adjustedRDD = crdd.reorderPartitions(pkis.map(_.partitionIndex))
->>>>>>> 493b0a41
         .adjustPartitions(adjustedPartitions)
       (adjSortedness: @unchecked) match {
         case OrderedRVPartitionInfo.KSORTED =>
