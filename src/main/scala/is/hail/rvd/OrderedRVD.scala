--- conflicted
+++ resolved
@@ -190,7 +190,7 @@
   def localSort(newKey: Array[String]): OrderedRVD = {
     require(newKey startsWith typ.key)
     require(newKey.forall(typ.rowType.fieldNames.contains))
-    require(partitioner.satisfiesPartitionKey(typ.key.length - 1))
+    require(partitioner.satisfiesAllowedOverlap(typ.key.length - 1))
 
     val (newKType, _) = typ.rowType.select(newKey)
     val oldType = typ
@@ -361,19 +361,11 @@
       return this
     if (shuffle) {
       val shuffled = stably(_.shuffleCoalesce(maxPartitions))
-<<<<<<< HEAD
-      val pki = OrderedRVD.getKeyInfo(typ, typ.key.length, OrderedRVD.getKeys(typ, shuffled))
-      if (pki.isEmpty)
-        return OrderedRVD.empty(sparkContext, typ)
-      val partitioner = OrderedRVD.calculateKeyRanges(
-        typ, pki, shuffled.getNumPartitions, typ.key.length)
-=======
-      val keyInfo = OrderedRVD.getKeyInfo(typ, OrderedRVD.getKeys(typ, shuffled))
+      val keyInfo = OrderedRVD.getKeyInfo(typ, typ.key.length, OrderedRVD.getKeys(typ, shuffled))
       if (keyInfo.isEmpty)
         return OrderedRVD.empty(sparkContext, typ)
       val partitioner = OrderedRVD.calculateKeyRanges(
-        typ, keyInfo, shuffled.getNumPartitions)
->>>>>>> de749240
+        typ, keyInfo, shuffled.getNumPartitions, typ.key.length)
       OrderedRVD.shuffle(typ, partitioner, shuffled)
     } else {
 
@@ -660,11 +652,6 @@
       partitioner = left.partitioner,
       crdd = left.crddBoundary.czipPartitions(
         that.constrainToOrderedPartitioner(
-<<<<<<< HEAD
-          that.typ.copy(
-            key = that.typ.key.take(coarsenedPartitioner.kType.size)),
-=======
->>>>>>> de749240
           coarsenedPartitioner
         ).crddBoundary
       )(zipper))
@@ -800,19 +787,6 @@
 
   def coerce(
     typ: OrderedRVDType,
-    rvd: RVD,
-    fastKeys: ContextRDD[RVDContext, RegionValue]
-  ): OrderedRVD = coerce(typ, rvd, Some(fastKeys))
-
-  def coerce(
-    typ: OrderedRVDType,
-    rvd: RVD,
-    fastKeys: Option[ContextRDD[RVDContext, RegionValue]]
-  ): OrderedRVD = coerce(typ, rvd.crdd, fastKeys)
-
-  def coerce(
-    typ: OrderedRVDType,
-<<<<<<< HEAD
     partitionKey: Int,
     rvd: RVD,
     fastKeys: Option[ContextRDD[RVDContext, RegionValue]]
@@ -820,29 +794,18 @@
 
   def coerce(
     typ: OrderedRVDType,
-    rdd: RDD[RegionValue]
-  ): OrderedRVD = coerce(typ, rdd, None)
+    rvd: RVD,
+    fastKeys: ContextRDD[RVDContext, RegionValue]
+  ): OrderedRVD = coerce(typ, rvd, Some(fastKeys))
 
   def coerce(
     typ: OrderedRVDType,
-    rdd: RDD[RegionValue],
-    fastKeys: RDD[RegionValue]
-  ): OrderedRVD = coerce(typ, rdd, Some(fastKeys))
+    rvd: RVD,
+    fastKeys: Option[ContextRDD[RVDContext, RegionValue]]
+  ): OrderedRVD = coerce(typ, rvd.crdd, fastKeys)
 
   def coerce(
     typ: OrderedRVDType,
-    rdd: RDD[RegionValue],
-    fastKeys: Option[RDD[RegionValue]]
-  ): OrderedRVD = coerce(
-    typ,
-    ContextRDD.weaken[RVDContext](rdd),
-    fastKeys.map(ContextRDD.weaken[RVDContext](_))
-    )
-
-  def coerce(
-    typ: OrderedRVDType,
-=======
->>>>>>> de749240
     crdd: ContextRDD[RVDContext, RegionValue]
   ): OrderedRVD = coerce(typ, crdd, None)
 
@@ -890,22 +853,13 @@
       def _coerce(typ: OrderedRVDType, crdd: CRDD): OrderedRVD = empty(sc, typ)
     }
 
-<<<<<<< HEAD
-    val pkis = getKeyInfo(fullType, partitionKey, keys)
-=======
-    val keyInfo = getKeyInfo(fullType, keys)
->>>>>>> de749240
+    val keyInfo = getKeyInfo(fullType, partitionKey, keys)
 
     if (keyInfo.isEmpty)
       return emptyCoercer
 
-<<<<<<< HEAD
-    val bounds = pkis.map(_.interval).toFastIndexedSeq
+    val bounds = keyInfo.map(_.interval).toFastIndexedSeq
     val pkBounds = bounds.map(_.coarsen(partitionKey))
-=======
-    val bounds = keyInfo.map(_.interval).toFastIndexedSeq
-    val pkBounds = bounds.map(_.coarsen(fullType.partitionKey.length))
->>>>>>> de749240
     def orderPartitions = { crdd: CRDD =>
       val pids = keyInfo.map(_.partitionIndex)
       if (pids.isSorted && crdd.getNumPartitions == pids.length) {
@@ -963,11 +917,7 @@
             orderPartitions(crdd))
 
           unfixedRVD
-<<<<<<< HEAD
-            .constrainToOrderedPartitioner(typ.copy(key = typ.key.take(partitionKey)), newPartitioner)
-=======
             .constrainToOrderedPartitioner(newPartitioner)
->>>>>>> de749240
             .localSort(typ.key)
         }
       }
@@ -975,11 +925,7 @@
     } else {
 
       info("Ordering unsorted dataset with network shuffle")
-<<<<<<< HEAD
-      val partitioner = calculateKeyRanges(fullType, pkis, keys.getNumPartitions, partitionKey)
-=======
-      val partitioner = calculateKeyRanges(fullType, keyInfo, keys.getNumPartitions)
->>>>>>> de749240
+      val partitioner = calculateKeyRanges(fullType, keyInfo, keys.getNumPartitions, partitionKey)
 
       new RVDCoercer(fullType) {
         def _coerce(typ: OrderedRVDType, crdd: CRDD): OrderedRVD =
@@ -1002,11 +948,7 @@
     val max = pInfo.map(_.max).max(kord)
     val samples = pInfo.flatMap(_.samples)
 
-<<<<<<< HEAD
-    OrderedRVDPartitioner.fromSampleKeys(typ, min, max, samples, nPartitions, partitionKey)
-=======
-    OrderedRVDPartitioner.fromKeySamples(typ, min, max, samples, nPartitions)
->>>>>>> de749240
+    OrderedRVDPartitioner.fromKeySamples(typ, min, max, samples, nPartitions, partitionKey)
   }
 
   def adjustBoundsAndShuffle(
