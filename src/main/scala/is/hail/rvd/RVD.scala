--- conflicted
+++ resolved
@@ -1,7 +1,7 @@
 package is.hail.rvd
 
 import is.hail.expr.types.Type
-import java.io.{ByteArrayInputStream, ByteArrayOutputStream}
+import java.io.{ ByteArrayInputStream, ByteArrayOutputStream, InputStream, OutputStream }
 
 import is.hail.HailContext
 import is.hail.annotations._
@@ -44,10 +44,9 @@
     val hConf = hc.hadoopConf
     partFiles.flatMap { p =>
       val f = path + "/parts/" + p
-<<<<<<< HEAD
       using(hConf.unsafeReader(f)) { in =>
         using(RVDContext.default) { ctx =>
-          HailContext.readRowsPartition(rowType, codecSpec)(ctx, in)
+          HailContext.readRowsPartition(codecSpec.buildDecoder(rowType))(ctx, in)
             .map { rv =>
               val r = SafeRow(rowType, rv.region, rv.offset)
               ctx.region.clear()
@@ -55,11 +54,6 @@
             }
         }
       }
-=======
-      val in = hConf.unsafeReader(f)
-      HailContext.readRowsPartition(codecSpec.buildDecoder(rowType))(0, in)
-        .map(rv => SafeRow(rowType, rv.region, rv.offset))
->>>>>>> e6de08eb
     }.toFastIndexedSeq
   }
 }
@@ -116,13 +110,12 @@
     val hConf = hc.hadoopConf
     hConf.mkDir(path + "/parts")
 
-<<<<<<< HEAD
     val part0Count =
       using(hConf.unsafeWriter(path + "/parts/part-0")) { os =>
         using(RVDContext.default) { ctx =>
           val rvb = ctx.rvb
           val region = ctx.region
-          RichContextRDDRegionValue.writeRowsPartition(rowType, codecSpec)(ctx,
+          RichContextRDDRegionValue.writeRowsPartition(codecSpec.buildEncoder(rowType))(ctx,
             rows.iterator.map { a =>
               rvb.start(rowType)
               rvb.addAnnotation(rowType, a)
@@ -130,21 +123,6 @@
             }, os)
         }
       }
-=======
-    val os = hConf.unsafeWriter(path + "/parts/part-0")
-    val part0Count = Region.scoped { region =>
-      val rvb = new RegionValueBuilder(region)
-      val rv = RegionValue(region)
-      RichContextRDDRegionValue.writeRowsPartition(codecSpec.buildEncoder(rowType))(0,
-        rows.iterator.map { a =>
-          region.clear()
-          rvb.start(rowType)
-          rvb.addAnnotation(rowType, a)
-          rv.setOffset(rvb.end())
-          rv
-        }, os)
-    }
->>>>>>> e6de08eb
 
     val spec = UnpartitionedRVDSpec(rowType, codecSpec, Array("part-0"))
     spec.write(hConf, path)
@@ -168,14 +146,13 @@
   val wireCodec = memoryCodec
 
   def regionValueToBytes(
-    codec: CodecSpec,
-    ctx: RVDContext,
-    rowType: Type
+    makeEnc: OutputStream => Encoder,
+    ctx: RVDContext
   )(rv: RegionValue
   ): Array[Byte] =
     using(new ByteArrayOutputStream()) { baos =>
-      using(codec.buildEncoder(baos)) { enc =>
-        enc.writeRegionValue(rowType, rv.region, rv.offset)
+      using(makeEnc(baos)) { enc =>
+        enc.writeRegionValue(rv.region, rv.offset)
         enc.flush()
         ctx.region.clear()
         baos.toByteArray
@@ -183,19 +160,17 @@
     }
 
   def bytesToRegionValue(
-    codec: CodecSpec,
+    makeDec: InputStream => Decoder,
     r: Region,
-    rowType: Type,
     carrierRv: RegionValue
   )(bytes: Array[Byte]
   ): RegionValue =
     using(new ByteArrayInputStream(bytes)) { bais =>
-      using(RVD.memoryCodec.buildDecoder(bais)) { dec =>
-        carrierRv.set(r, dec.readRegionValue(rowType, r))
+      using(makeDec(bais)) { dec =>
+        carrierRv.setOffset(dec.readRegionValue(r))
         carrierRv
       }
     }
-
 }
 
 trait RVD {
@@ -208,9 +183,9 @@
     unstable: ContextRDD[RVDContext, RegionValue],
     codec: CodecSpec = RVD.memoryCodec
   ): ContextRDD[RVDContext, Array[Byte]] = {
-    val localRowType = rowType
+    val enc = codec.buildEncoder(rowType) _
     unstable.cmapPartitions { (ctx, it) =>
-      it.map(RVD.regionValueToBytes(codec, ctx, localRowType))
+      it.map(RVD.regionValueToBytes(enc, ctx))
     }
   }
 
@@ -218,11 +193,11 @@
     stable: ContextRDD[RVDContext, Array[Byte]],
     codec: CodecSpec = RVD.memoryCodec
   ): ContextRDD[RVDContext, RegionValue] = {
-    val localRowType = rowType
+    val dec = codec.buildDecoder(rowType)
     stable.cmapPartitions { (ctx, it) =>
       val rv = RegionValue()
       it.map(
-        RVD.bytesToRegionValue(codec, ctx.region, localRowType, rv))
+        RVD.bytesToRegionValue(dec, ctx.region, rv))
     }
   }
 
@@ -298,7 +273,7 @@
 
   def find(region: Region)(p: (RegionValue) => Boolean): Option[RegionValue] =
     find(RVD.wireCodec, p).map(
-      RVD.bytesToRegionValue(RVD.wireCodec, region, rowType, RegionValue()))
+      RVD.bytesToRegionValue(RVD.wireCodec.buildDecoder(rowType), region, RegionValue()))
 
   // Only use on CRDD's whose T is not dependnet on the context
   private[rvd] def clearingRun[T: ClassTag](
@@ -354,58 +329,23 @@
   protected def persistRVRDD(level: StorageLevel): PersistedRVRDD = {
     val localRowType = rowType
 
-<<<<<<< HEAD
+    val makeEnc = RVD.memoryCodec.buildEncoder(localRowType)(_)
+
+    val makeDec = RVD.memoryCodec.buildDecoder(localRowType)(_)
+
     // copy, persist region values
     val persistedRDD = crdd.cmapPartitions { (ctx, it) =>
-      it.map(RVD.regionValueToBytes(RVD.memoryCodec, ctx, localRowType))
+      it.map(RVD.regionValueToBytes(makeEnc, ctx))
     } .run
-=======
-    val persistCodec =
-      new PackCodecSpec(
-        new BlockingBufferSpec(32 * 1024,
-          new StreamBlockBufferSpec))
-
-    val makeEnc = persistCodec.buildEncoder(localRowType)(_)
-
-    val makeDec = persistCodec.buildDecoder(localRowType)(_)
-
-    // copy, persist region values
-    val persistedRDD = rdd.mapPartitions { it =>
-      it.map { rv =>
-        using(new ByteArrayOutputStream()) { baos =>
-          using(makeEnc(baos)) { enc =>
-            enc.writeRegionValue(rv.region, rv.offset)
-            enc.flush()
-            baos.toByteArray
-          }
-        }
-      }
-    }
->>>>>>> e6de08eb
       .persist(level)
 
     PersistedRVRDD(persistedRDD,
       ContextRDD.weaken[RVDContext](persistedRDD)
-<<<<<<< HEAD
         .cmapPartitions { (ctx, it) =>
           val region = ctx.region
           val rv = RegionValue(region)
           it.map(
-            RVD.bytesToRegionValue(RVD.memoryCodec, region, localRowType, rv))
-=======
-        .mapPartitions { it =>
-          val region = Region()
-          val rv2 = RegionValue(region)
-          it.map { bytes =>
-            region.clear()
-            using(new ByteArrayInputStream(bytes)) { bais =>
-              using(makeDec(bais)) { dec =>
-                rv2.setOffset(dec.readRegionValue(region))
-                rv2
-              }
-            }
-          }
->>>>>>> e6de08eb
+            RVD.bytesToRegionValue(makeDec, region, rv))
         })
   }
 
