--- conflicted
+++ resolved
@@ -394,15 +394,7 @@
     assert(currentType() == t)
     assert(t.size == fromFieldIdx.length)
     startStruct()
-<<<<<<< HEAD
-    var i = 0
-    while (i < t.size) {
-      addField(fromT, region, offset, fromFieldIdx(i))
-      i += 1
-    }
-=======
     addFields(fromT, region, offset, fromFieldIdx)
->>>>>>> 410ef75d
     endStruct()
   }
 
