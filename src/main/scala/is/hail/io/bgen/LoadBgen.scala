--- conflicted
+++ resolved
@@ -134,15 +134,10 @@
       }
     }))
 
-<<<<<<< HEAD
+    val loadEntries = entryFields.length > 0
+
     val rdd2 = ContextRDD.union(sc, crdds.map(_.cmapPartitions { (ctx, it) =>
       val region = ctx.region
-=======
-    val loadEntries = entryFields.length > 0
-
-    val rdd2 = sc.union(results.map(_.rdd.mapPartitions { it =>
-      val region = Region()
->>>>>>> a0e1e3a6
       val rvb = new RegionValueBuilder(region)
       val rv = RegionValue(region)
 
