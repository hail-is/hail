package is.hail.methods

import breeze.linalg.{*, DenseMatrix, DenseVector}
import is.hail.annotations._
import is.hail.expr.types._
import is.hail.rvd.RVDContext
import is.hail.sparkextras.ContextRDD
import is.hail.table.Table
import is.hail.utils._
import is.hail.variant.MatrixTable
import org.apache.spark.mllib.linalg.Vectors
import org.apache.spark.mllib.linalg.distributed.{IndexedRow, IndexedRowMatrix}
import org.apache.spark.sql.Row

object PCA {
  def scoresTable(vsm: MatrixTable, scores: DenseMatrix[Double]): Table = {
    assert(vsm.numCols == scores.rows)
    val k = scores.cols
    val hc = vsm.hc
    val sc = hc.sc

    val rowType = TStruct(vsm.colKey.zip(vsm.colKeyTypes): _*) ++ TStruct("scores" -> TArray(TFloat64()))
    val rowTypeBc = sc.broadcast(rowType)

    val scoresBc = sc.broadcast(scores)
    val localSSignature = vsm.colKeyTypes

    val scoresRDD = ContextRDD.weaken[RVDContext](sc.parallelize(vsm.colKeys.zipWithIndex)).cmapPartitions { (ctx, it) =>
      val region = ctx.region
      val rv = RegionValue(region)
      val rvb = new RegionValueBuilder(region)
      val localRowType = rowTypeBc.value

      it.map { case (s, i) =>
        rvb.start(localRowType)
        rvb.startStruct()
        var j = 0
        val keys = s.asInstanceOf[Row]
        while (j < localSSignature.length) {
          rvb.addAnnotation(localSSignature(j), keys.get(j))
          j += 1
        }
        rvb.startArray(k)
        j = 0
        while (j < k) {
          rvb.addDouble(scoresBc.value(i, j))
          j += 1
        }
        rvb.endArray()
        rvb.endStruct()
        rv.setOffset(rvb.end())
        rv
      }
    }
    new Table(hc, scoresRDD, rowType, Some(vsm.colKey))
  }

  // returns (eigenvalues, sample scores, optional variant loadings)
  def apply(vsm: MatrixTable, entryField: String, k: Int, computeLoadings: Boolean): (IndexedSeq[Double], DenseMatrix[Double], Option[Table]) = {
    if (k < 1)
      fatal(s"""requested invalid number of components: $k
               |  Expect componenents >= 1""".stripMargin)

    val rowMatrix = vsm.toRowMatrix(entryField)
    val indexedRows = rowMatrix.rows.map { case (i, a) => IndexedRow(i, Vectors.dense(a)) }
      .cache()
    val irm = new IndexedRowMatrix(indexedRows, rowMatrix.nRows, rowMatrix.nCols)

    info(s"pca: running PCA with $k components...")

    val svd = irm.computeSVD(k, computeLoadings)
    if (svd.s.size < k)
      fatal(
        s"Found only ${ svd.s.size } non-zero (or nearly zero) eigenvalues, " +
          s"but user requested ${ k } principal components.")

    def collectRowKeys(): Array[Annotation] = {
      val fullRowType = vsm.rvRowType
      val localRKF = vsm.rowKeysF
      val localKeyStruct = vsm.rowKeyStruct
      
      vsm.rvd.mapPartitions { it =>
        val ur = new UnsafeRow(fullRowType)
        it.map { rv =>
          ur.set(rv)
          Annotation.copy(localKeyStruct, localRKF(ur))
        }
      }.collect()
    }

    val optionLoadings = if (computeLoadings) {
      val rowType = TStruct(vsm.rowKey.zip(vsm.rowKeyTypes): _*) ++ TStruct("loadings" -> TArray(TFloat64()))
      val rowTypeBc = vsm.sparkContext.broadcast(rowType)
      val rowKeysBc = vsm.sparkContext.broadcast(collectRowKeys())
      val localRowKeySignature = vsm.rowKeyTypes

      val rdd = ContextRDD.weaken[RVDContext](svd.U.rows).cmapPartitions { (ctx, it) =>
        val region = ctx.region
        val rv = RegionValue(region)
        val rvb = new RegionValueBuilder(region)
        it.map { ir =>
          rvb.start(rowTypeBc.value)
          rvb.startStruct()

          val rowKeys = rowKeysBc.value(ir.index.toInt).asInstanceOf[Row]
          var j = 0
          while (j < localRowKeySignature.length) {
            rvb.addAnnotation(localRowKeySignature(j), rowKeys.get(j))
            j += 1
          }

          rvb.startArray(k)
          var i = 0
          while (i < k) {
            rvb.addDouble(ir.vector(i))
            i += 1
          }
          rvb.endArray()
          rvb.endStruct()
          rv.setOffset(rvb.end())
          rv
        }
      }
<<<<<<< HEAD
      Some(new Table(vsm.hc, rdd, rowType, vsm.rowKey))
    } else {
      None
    }
=======
      new Table(vsm.hc, rdd, rowType, Some(vsm.rowKey))
    })
>>>>>>> 4ae9b0b7

    val data =
      if (!svd.V.isTransposed)
        svd.V.asInstanceOf[org.apache.spark.mllib.linalg.DenseMatrix].values
      else
        svd.V.toArray
    
    val V = new DenseMatrix[Double](svd.V.numRows, svd.V.numCols, data)
    val S = DenseVector(svd.s.toArray)

    val eigenvalues = svd.s.toArray.map(math.pow(_, 2))
    val scaledEigenvectors = V(*, ::) *:* S
    
    (eigenvalues, scaledEigenvectors, optionLoadings)
  }
}<|MERGE_RESOLUTION|>--- conflicted
+++ resolved
@@ -121,15 +121,8 @@
           rv
         }
       }
-<<<<<<< HEAD
-      Some(new Table(vsm.hc, rdd, rowType, vsm.rowKey))
-    } else {
-      None
+      new Table(vsm.hc, rdd, rowType, Some(vsm.rowKey))
     }
-=======
-      new Table(vsm.hc, rdd, rowType, Some(vsm.rowKey))
-    })
->>>>>>> 4ae9b0b7
 
     val data =
       if (!svd.V.isTransposed)
