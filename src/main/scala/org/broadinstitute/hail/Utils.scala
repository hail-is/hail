--- conflicted
+++ resolved
@@ -698,11 +698,6 @@
   def hadoopFS(filename: String, hConf: hadoop.conf.Configuration): hadoop.fs.FileSystem =
     new hadoop.fs.Path(filename).getFileSystem(hConf)
 
-  def hadoopIsFile(filename: String, hConf: hadoop.conf.Configuration): Boolean = {
-    val fs = hadoopFS(filename, hConf)
-    fs.isFile(new hadoop.fs.Path(filename))
-  }
-
   private def hadoopCreate(filename: String, hConf: hadoop.conf.Configuration): OutputStream = {
     val fs = hadoopFS(filename, hConf)
     val hPath = new hadoop.fs.Path(filename)
@@ -728,15 +723,14 @@
       is
   }
 
-<<<<<<< HEAD
   def hadoopGetFileSize(filename: String, hConf: hadoop.conf.Configuration): Long = {
     val fs = hadoopFS(filename, hConf)
     val hPath = new hadoop.fs.Path(filename)
     fs.getFileStatus(hPath).getLen
-=======
+  }
+
   def hadoopExists(hConf: hadoop.conf.Configuration, files: String*): Boolean = {
     files.forall(filename => hadoopFS(filename, hConf).exists(new hadoop.fs.Path(filename)))
->>>>>>> 5a184112
   }
 
   def hadoopMkdir(dirname: String, hConf: hadoop.conf.Configuration) {
