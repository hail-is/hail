--- conflicted
+++ resolved
@@ -616,7 +616,6 @@
               }""".stripMargin)
         }
 
-<<<<<<< HEAD
       case ("fet", rhs) =>
         rhs.map(_.`type`) match {
           case Array(TInt, TInt, TInt, TInt) => TStruct(("pValue", TDouble), ("oddsRatio", TDouble), ("ci95Lower", TDouble), ("ci95Upper", TDouble))
@@ -631,10 +630,6 @@
               }""".stripMargin)
         }
 
-      case ("index", rhs) =>
-        parseError(s"Got invalid arguments (${rhs.map(_.`type`).mkString(", ")}) to function `$fn'." +
-          s"\n  Expected arguments (Array[Struct], <field identifier>) e.g. `index(global.gene_info, gene_id)'")
-=======
       case ("merge", rhs) =>
         val (t1, t2) = args.map(_.`type`) match {
           case Array(t1: TStruct, t2: TStruct) => (t1, t2)
@@ -656,7 +651,6 @@
 
         store = merger
         t
->>>>>>> deafe16f
 
       case ("isDefined" | "isMissing" | "str" | "json", _) => parseError(s"`$fn' takes one argument")
 
@@ -766,12 +760,8 @@
     case ("json", Array(a)) =>
       val t = a.`type`.asInstanceOf[Type]
       val f = a.eval(ec)
-<<<<<<< HEAD
-      () => compact(t.toJSON(f()))
-
-=======
       () => JsonMethods.compact(t.toJSON(f()))
->>>>>>> deafe16f
+
     case ("hwe", Array(a, b, c)) =>
       AST.evalCompose[Int, Int, Int](ec, a, b, c) {
         case (nHomRef, nHet, nHomVar) =>
@@ -785,7 +775,6 @@
           Annotation(divOption(LH.getNumericalMean, n).orNull, LH.exactMidP(nAB))
       }
 
-<<<<<<< HEAD
     case ("fet", Array(a, b, c, d)) =>
       AST.evalCompose[Int, Int, Int, Int](ec, a, b, c, d) { case (c1, c2, c3, c4) =>
         if (c1 < 0 || c2 < 0 || c3 < 0 || c4 < 0)
@@ -794,15 +783,10 @@
         Annotation(fet(0).orNull, fet(1).orNull, fet(2).orNull, fet(3).orNull)
       }
 
-    case ("index", Array(toIndex, key)) =>
-      val keyF = key.eval(ec)
-      val f = toIndex.eval(ec)
-=======
     case ("merge", Array(struct1, struct2)) =>
       val f1 = struct1.eval(ec)
       val f2 = struct2.eval(ec)
       val merger = store.asInstanceOf[Merger]
->>>>>>> deafe16f
       () => {
         merger(f1(), f2())
       }
