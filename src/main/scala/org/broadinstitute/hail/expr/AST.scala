package org.broadinstitute.hail.expr

import org.broadinstitute.hail.annotations._
import org.broadinstitute.hail.Utils._
import org.apache.spark.sql.Row
import org.apache.spark.sql.types._
import org.broadinstitute.hail.variant.{AltAllele, Genotype, Sample, Variant}

import scala.collection.mutable
import scala.collection.mutable.ArrayBuffer
import scala.reflect.ClassTag
import scala.util.parsing.input.{Position, Positional}

case class EvalContext(symTab: SymbolTable,
  a: ArrayBuffer[Any])

trait NumericConversion[T] extends Serializable {
  def to(numeric: Any): T
}

object IntNumericConversion extends NumericConversion[Int] {
  def to(numeric: Any): Int = numeric match {
    case i: Int => i
  }
}

object LongNumericConversion extends NumericConversion[Long] {
  def to(numeric: Any): Long = numeric match {
    case i: Int => i
    case l: Long => l
  }
}

object FloatNumericConversion extends NumericConversion[Float] {
  def to(numeric: Any): Float = numeric match {
    case i: Int => i
    case l: Long => l
    case f: Float => f
  }
}

object DoubleNumericConversion extends NumericConversion[Double] {
  def to(numeric: Any): Double = numeric match {
    case i: Int => i
    case l: Long => l
    case f: Float => f
    case d: Double => d
  }
}

trait Parsable {
  def parse(s: String): Annotation
}

sealed abstract class Type extends Serializable {
  def getAsOption[T](fields: String*)(implicit ct: ClassTag[T]): Option[T] = {
    getOption(fields: _*)
      .flatMap { t =>
        if (ct.runtimeClass.isInstance(t))
          Some(t.asInstanceOf[T])
        else
          None
      }
  }

  def getOption(fields: String*): Option[Type] = getOption(fields.toList)

  def getOption(path: List[String]): Option[Type] = {
    if (path.isEmpty)
      Some(this)
    else
      None
  }

  def delete(fields: String*): (Type, Deleter) = delete(fields.toList)

  def delete(path: List[String]): (Type, Deleter) = {
    if (path.nonEmpty)
      throw new AnnotationPathException()
    else
      (TEmpty, a => Annotation.empty)
  }

  def insert(signature: Type, fields: String*): (Type, Inserter) = insert(signature, fields.toList)

  def insert(signature: Type, path: List[String]): (Type, Inserter) = {
    if (path.nonEmpty)
      TStruct.empty.insert(signature, path)
    else
      (signature, (a, toIns) => toIns.orNull)
  }

  def query(fields: String*): Querier = query(fields.toList)

  def query(path: List[String]): Querier = {
    if (path.nonEmpty)
      throw new AnnotationPathException()
    else
      a => Option(a)
  }

  def pretty(sb: StringBuilder, indent: Int, path: Vector[String], arrayDepth: Int) {
    sb.append(" " * indent)
    sb.append(path.last)
    sb.append(": ")
    sb.append("Array[" * arrayDepth)
    sb.append(toString)
    sb.append("]" * arrayDepth)
    sb += '\n'
  }

  def fieldOption(fields: String*): Option[Field] = fieldOption(fields.toList)

  def fieldOption(path: List[String]): Option[Field] =
    None

  def typeCheck(a: Any): Boolean

  def schema: DataType
}

case object TEmpty extends Type {
  override def toString = "Empty"

  def typeCheck(a: Any): Boolean = a == null

  def schema =
  // placeholder
    BooleanType
}

case object TBoolean extends Type with Parsable {
  override def toString = "Boolean"

  def typeCheck(a: Any): Boolean = a == null || a.isInstanceOf[Boolean]

  def schema = BooleanType

  def parse(s: String): Annotation = s.toBoolean
}

case object TChar extends Type {
  override def toString = "Char"

  def typeCheck(a: Any): Boolean = a == null || (a.isInstanceOf[String]
    && a.asInstanceOf[String].length == 1)

  def schema = StringType
}

abstract class TNumeric extends Type

<<<<<<< HEAD
case object TInt extends TNumeric with Parsable {
=======
abstract class TIntegral extends TNumeric

case object TInt extends TIntegral {
>>>>>>> cd77b5ef
  override def toString = "Int"

  def typeCheck(a: Any): Boolean = a == null || a.isInstanceOf[Int]

  def schema = IntegerType

  def parse(s: String): Annotation = s.toInt
}

<<<<<<< HEAD
case object TLong extends TNumeric with Parsable {
=======
case object TLong extends TIntegral {
>>>>>>> cd77b5ef
  override def toString = "Long"

  def typeCheck(a: Any): Boolean = a == null || a.isInstanceOf[Long]

  def schema = LongType

  def parse(s: String): Annotation = s.toLong
}

case object TFloat extends TNumeric {
  override def toString = "Float"

  def typeCheck(a: Any): Boolean = a == null || a.isInstanceOf[Float]

  def schema = FloatType

  def parse(s: String): Annotation = s.toFloat
}

case object TDouble extends TNumeric with Parsable {
  override def toString = "Double"

  def typeCheck(a: Any): Boolean = a == null || a.isInstanceOf[Double]

  def schema = DoubleType

  def parse(s: String): Annotation = s.toDouble
}

case object TString extends Type with Parsable {
  override def toString = "String"

  def typeCheck(a: Any): Boolean = a == null || a.isInstanceOf[String]

  def schema = StringType

  def parse(s: String): Annotation = s
}

case class TArray(elementType: Type) extends Type {
  override def toString = s"Array[$elementType]"

  override def pretty(sb: StringBuilder, indent: Int, path: Vector[String], arrayDepth: Int) {
    elementType.pretty(sb, indent, path, arrayDepth + 1)
  }

  def typeCheck(a: Any): Boolean = a == null || (a.isInstanceOf[IndexedSeq[_]] &&
    a.asInstanceOf[IndexedSeq[_]].forall(elementType.typeCheck))

  def schema = ArrayType(elementType.schema)
}

case class TSet(elementType: Type) extends Type {
  override def toString = s"Set[$elementType]"

  def typeCheck(a: Any): Boolean = a == null || a.isInstanceOf[IndexedSeq[_]] &&
    a.asInstanceOf[IndexedSeq[_]].forall(elementType.typeCheck)

  def schema = ArrayType(elementType.schema)
}

case object TSample extends Type {
  override def toString = "Sample"

  def typeCheck(a: Any): Boolean = a == null || a.isInstanceOf[Sample]

  def schema = StructType(Array(
    StructField("id", StringType, nullable = false)))
}

case object TGenotype extends Type {
  override def toString = "Genotype"

  def typeCheck(a: Any): Boolean = a == null || a.isInstanceOf[Genotype]

  def schema = Genotype.schema
}

case object TAltAllele extends Type {
  override def toString = "AltAllele"

  def typeCheck(a: Any): Boolean = a == null || a == null || a.isInstanceOf[AltAllele]

  def schema = AltAllele.schema
}

case object TVariant extends Type {
  override def toString = "Variant"

  def typeCheck(a: Any): Boolean = a == null || a.isInstanceOf[Variant]

  def schema = Variant.schema
}

object TStruct {
  def empty: TStruct = TStruct(Array.empty[Field])

  def apply(args: (String, Type)*): TStruct =
    TStruct(args
      .iterator
      .zipWithIndex
      .map { case ((n, t), i) => Field(n, t, i) }
      .toArray)
}

case class Field(name: String, `type`: Type,
  index: Int,
  attrs: Map[String, String] = Map.empty) {
  def attr(s: String): Option[String] = attrs.get(s)
}

case class TStruct(fields: IndexedSeq[Field]) extends Type {
  val fieldIdx: Map[String, Int] =
    fields.map(f => (f.name, f.index)).toMap

  def selfField(name: String): Option[Field] = fieldIdx.get(name).map(i => fields(i))

  def size: Int = fields.length

  override def getOption(path: List[String]): Option[Type] =
    if (path.isEmpty)
      Some(this)
    else
      selfField(path.head).map(_.`type`).flatMap(t => t.getOption(path.tail))

  override def fieldOption(path: List[String]): Option[Field] =
    if (path.isEmpty)
      None
    else {
      val f = selfField(path.head)
      if (path.length == 1)
        f
      else
        f.flatMap(_.`type`.fieldOption(path.tail))
    }

  override def query(p: List[String]): Querier = {
    if (p.isEmpty)
      a => Option(a)
    else {
      selfField(p.head) match {
        case Some(f) =>
          val q = f.`type`.query(p.tail)
          val localIndex = f.index
          a =>
            if (a == Annotation.empty)
              None
            else
              q(a.asInstanceOf[Row].get(localIndex))
        case None => throw new AnnotationPathException()
      }
    }
  }

  override def delete(p: List[String]): (Type, Deleter) = {
    if (p.isEmpty)
      (TEmpty, a => Annotation.empty)
    else {
      val key = p.head
      val f = selfField(key) match {
        case Some(f) => f
        case None => throw new AnnotationPathException(s"$key not found")
      }
      val index = f.index
      val (newFieldType, d) = f.`type`.delete(p.tail)
      val newType: Type =
        if (newFieldType == TEmpty)
          deleteKey(key, f.index)
        else
          updateKey(key, f.index, newFieldType)

      val localDeleteFromRow = newFieldType == TEmpty

      val deleter: Deleter = { a =>
        if (a == Annotation.empty)
          Annotation.empty
        else {
          val r = a.asInstanceOf[Row]

          if (localDeleteFromRow)
            r.delete(index)
          else
            r.update(index, d(r.get(index)))
        }
      }
      (newType, deleter)
    }
  }

  override def insert(signature: Type, p: List[String]): (Type, Inserter) = {
    if (p.isEmpty)
      (signature, (a, toIns) => toIns.orNull)
    else {
      val key = p.head
      val f = selfField(key)
      val keyIndex = f.map(_.index)
      val (newKeyType, keyF) = f
        .map(_.`type`)
        .getOrElse(TStruct.empty)
        .insert(signature, p.tail)

      val newSignature = keyIndex match {
        case Some(i) => updateKey(key, i, newKeyType)
        case None => appendKey(key, newKeyType)
      }

      val localSize = fields.size

      val inserter: Inserter = (a, toIns) => {
        val r = if (a == Annotation.empty)
          Row.fromSeq(Array.fill[Any](localSize)(null))
        else
          a.asInstanceOf[Row]
        keyIndex match {
          case Some(i) => r.update(i, keyF(r.get(i), toIns))
          case None => r.append(keyF(Annotation.empty, toIns))
        }
      }
      (newSignature, inserter)
    }
  }

  def updateKey(key: String, i: Int, sig: Type): Type = {
    assert(fieldIdx.contains(key))

    val newFields = Array.fill[Field](fields.length)(null)
    for (i <- fields.indices)
      newFields(i) = fields(i)
    newFields(i) = Field(key, sig, i)
    TStruct(newFields)
  }

  def deleteKey(key: String, index: Int): Type = {
    assert(fieldIdx.contains(key))
    if (fields.length == 1)
      TEmpty
    else {
      val newFields = Array.fill[Field](fields.length - 1)(null)
      for (i <- 0 until index)
        newFields(i) = fields(i)
      for (i <- index + 1 until fields.length)
        newFields(i - 1) = fields(i).copy(index = i - 1)
      TStruct(newFields)
    }
  }

  def appendKey(key: String, sig: Type): TStruct = {
    assert(!fieldIdx.contains(key))
    val newFields = Array.fill[Field](fields.length + 1)(null)
    for (i <- fields.indices)
      newFields(i) = fields(i)
    newFields(fields.length) = Field(key, sig, fields.length)
    TStruct(newFields)
  }

  override def toString = "Struct"

  override def pretty(sb: StringBuilder, indent: Int, path: Vector[String], arrayDepth: Int) {
    sb.append(" " * indent)
    sb.append(path.last)
    sb.append(": ")
    path.foreachBetween { f => sb.append(f) } { () => sb += '.' }
    for (i <- 0 until arrayDepth)
      sb.append("[<index>]")
    sb.append(".<identifier>\n")
    for (f <- fields) {
      f.`type`.pretty(sb, indent + 2, path :+ f.name, 0)
      /*
      if (f.attrs.nonEmpty) {
        sb.append(" " * (indent + 2))
        f.attrs.foreachBetween { case (k, v) =>
          sb.append(k)
          sb += '='
          sb.append(v)
        } { () => sb.append(", ") }
      }
    */
    }
  }

  override def typeCheck(a: Any): Boolean = a == null || {
    a.isInstanceOf[Row] &&
      a.asInstanceOf[Row].toSeq.zip(fields).forall { case (v, f) =>
        val b = f.`type`.typeCheck(v)
        if (!b)
          println(s"v=$v, f=$f")
        b
      }
  }

  def schema = {
    assert(fields.length > 0)
    StructType(fields
      .map { case f =>
        StructField(f.name, f.`type`.schema)
      })
  }
}

object AST extends Positional {
  def promoteNumeric(t: TNumeric): Type = t

  def promoteNumeric(lhs: TNumeric, rhs: TNumeric): Type =
    if (lhs == TDouble || rhs == TDouble)
      TDouble
    else if (lhs == TFloat || rhs == TFloat)
      TFloat
    else if (lhs == TLong || rhs == TLong)
      TLong
    else
      TInt

  def evalFlatCompose[T](c: EvalContext, subexpr: AST)
    (g: (T) => Option[Any]): () => Any = {
    val f = subexpr.eval(c)
    () => {
      val x = f()
      if (x != null)
        g(x.asInstanceOf[T]).orNull
      else
        null
    }
  }

  def evalCompose[T](c: EvalContext, subexpr: AST)
    (g: (T) => Any): () => Any = {
    val f = subexpr.eval(c)
    () => {
      val x = f()
      if (x != null)
        g(x.asInstanceOf[T])
      else
        null
    }
  }

  def evalCompose[T1, T2](c: EvalContext, subexpr1: AST, subexpr2: AST)
    (g: (T1, T2) => Any): () => Any = {
    val f1 = subexpr1.eval(c)
    val f2 = subexpr2.eval(c)
    () => {
      val x = f1()
      if (x != null) {
        val y = f2()
        if (y != null)
          g(x.asInstanceOf[T1], y.asInstanceOf[T2])
        else
          null
      } else
        null
    }
  }

  def evalCompose[T1, T2, T3](c: EvalContext, subexpr1: AST, subexpr2: AST, subexpr3: AST)
    (g: (T1, T2, T3) => Any): () => Any = {
    val f1 = subexpr1.eval(c)
    val f2 = subexpr2.eval(c)
    val f3 = subexpr3.eval(c)
    () => {
      val x = f1()
      if (x != null) {
        val y = f2()
        if (y != null) {
          val z = f3()
          if (z != null)
            g(x.asInstanceOf[T1], y.asInstanceOf[T2], z.asInstanceOf[T3])
          else
            null
        } else
          null
      } else
        null
    }
  }

  def evalComposeNumeric[T](c: EvalContext, subexpr: AST)
    (g: (T) => Any)
    (implicit convT: NumericConversion[T]): () => Any = {
    val f = subexpr.eval(c)
    () => {
      val x = f()
      if (x != null)
        g(convT.to(x))
      else
        null
    }
  }


  def evalComposeNumeric[T1, T2](c: EvalContext, subexpr1: AST, subexpr2: AST)
    (g: (T1, T2) => Any)
    (implicit convT1: NumericConversion[T1], convT2: NumericConversion[T2]): () => Any = {
    val f1 = subexpr1.eval(c)
    val f2 = subexpr2.eval(c)
    () => {
      val x = f1()
      if (x != null) {
        val y = f2()
        if (y != null)
          g(convT1.to(x), convT2.to(y))
        else
          null
      } else
        null
    }
  }
}

case class Positioned[T](x: T) extends Positional

sealed abstract class AST(pos: Position, subexprs: Array[AST] = Array.empty) {
  var `type`: Type = null

  def this(posn: Position, subexpr1: AST) = this(posn, Array(subexpr1))

  def this(posn: Position, subexpr1: AST, subexpr2: AST) = this(posn, Array(subexpr1, subexpr2))

  def eval(c: EvalContext): () => Any

  def typecheckThis(typeSymTab: SymbolTable): Type = typecheckThis()

  def typecheckThis(): Type = throw new UnsupportedOperationException

  def typecheck(typeSymTab: SymbolTable) {
    subexprs.foreach(_.typecheck(typeSymTab))
    `type` = typecheckThis(typeSymTab)
  }

  def parseError(msg: String): Nothing = ParserUtils.error(pos, msg)
}

case class Const(posn: Position, value: Any, t: Type) extends AST(posn) {
  def eval(c: EvalContext): () => Any = {
    val v = value
    () => v
  }

  override def typecheckThis(): Type = t
}

case class Select(posn: Position, lhs: AST, rhs: String) extends AST(posn, lhs) {
  override def typecheckThis(): Type = {
    (lhs.`type`, rhs) match {
      case (TSample, "id") => TString
      case (TGenotype, "gt") => TInt
      case (TGenotype, "gtj") => TInt
      case (TGenotype, "gtk") => TInt
      case (TGenotype, "ad") => TArray(TInt)
      case (TGenotype, "dp") => TInt
      case (TGenotype, "od") => TInt
      case (TGenotype, "gq") => TInt
      case (TGenotype, "pl") => TArray(TInt)
      case (TGenotype, "isHomRef") => TBoolean
      case (TGenotype, "isHet") => TBoolean
      case (TGenotype, "isHomVar") => TBoolean
      case (TGenotype, "isCalledNonRef") => TBoolean
      case (TGenotype, "isHetNonRef") => TBoolean
      case (TGenotype, "isHetRef") => TBoolean
      case (TGenotype, "isCalled") => TBoolean
      case (TGenotype, "isNotCalled") => TBoolean
      case (TGenotype, "nNonRefAlleles") => TInt
      case (TGenotype, "pAB") => TDouble

      case (TVariant, "contig") => TString
      case (TVariant, "start") => TInt
      case (TVariant, "ref") => TString
      case (TVariant, "altAlleles") => TArray(TAltAllele)
      case (TVariant, "nAltAlleles") => TInt
      case (TVariant, "nAlleles") => TInt
      case (TVariant, "isBiallelic") => TBoolean
      case (TVariant, "nGenotypes") => TInt
      case (TVariant, "inParX") => TBoolean
      case (TVariant, "inParY") => TBoolean
      // assumes biallelic
      case (TVariant, "alt") => TString
      case (TVariant, "altAllele") => TAltAllele

      case (TAltAllele, "ref") => TString
      case (TAltAllele, "alt") => TString
      case (TAltAllele, "isSNP") => TBoolean
      case (TAltAllele, "isMNP") => TBoolean
      case (TAltAllele, "isIndel") => TBoolean
      case (TAltAllele, "isInsertion") => TBoolean
      case (TAltAllele, "isDeletion") => TBoolean
      case (TAltAllele, "isComplex") => TBoolean
      case (TAltAllele, "isTransition") => TBoolean
      case (TAltAllele, "isTransversion") => TBoolean

      case (t: TStruct, _) => {
        t.selfField(rhs) match {
          case Some(f) => f.`type`
          case None => parseError(s"`$t' has no field `$rhs")
        }
      }
      case (t: TNumeric, "toInt") => TInt
      case (t: TNumeric, "toLong") => TLong
      case (t: TNumeric, "toFloat") => TFloat
      case (t: TNumeric, "toDouble") => TDouble
      case (t: TNumeric, "abs") => t
      case (t: TNumeric, "signum") => TInt
      case (TString, "length") => TInt
      case (TArray(_), "length") => TInt
      case (TArray(_), "isEmpty") => TBoolean
      case (TSet(_), "size") => TInt
      case (TSet(_), "isEmpty") => TBoolean

      case (_, "isMissing") => TBoolean
      case (_, "isNotMissing") => TBoolean

      case (t, _) =>
        parseError(s"`$t' has no field `$rhs'")
    }
  }

  def eval(c: EvalContext): () => Any = ((lhs.`type`, rhs): @unchecked) match {
    case (TSample, "id") => lhs.eval(c)

    case (TGenotype, "gt") =>
      AST.evalFlatCompose[Genotype](c, lhs)(_.gt)
    case (TGenotype, "gtj") =>
      AST.evalFlatCompose[Genotype](c, lhs)(_.gt.map(gtx => Genotype.gtPair(gtx).j))
    case (TGenotype, "gtk") =>
      AST.evalFlatCompose[Genotype](c, lhs)(_.gt.map(gtx => Genotype.gtPair(gtx).k))
    case (TGenotype, "ad") =>
      AST.evalFlatCompose[Genotype](c, lhs)(g => g.ad.map(a => a: IndexedSeq[Int]))
    case (TGenotype, "dp") =>
      AST.evalFlatCompose[Genotype](c, lhs)(_.dp)
    case (TGenotype, "od") =>
      AST.evalFlatCompose[Genotype](c, lhs)(_.od)
    case (TGenotype, "gq") =>
      AST.evalFlatCompose[Genotype](c, lhs)(_.gq)
    case (TGenotype, "pl") =>
      AST.evalFlatCompose[Genotype](c, lhs)(g => g.pl.map(a => a: IndexedSeq[Int]))
    case (TGenotype, "isHomRef") =>
      AST.evalCompose[Genotype](c, lhs)(_.isHomRef)
    case (TGenotype, "isHet") =>
      AST.evalCompose[Genotype](c, lhs)(_.isHet)
    case (TGenotype, "isHomVar") =>
      AST.evalCompose[Genotype](c, lhs)(_.isHomVar)
    case (TGenotype, "isCalledNonRef") =>
      AST.evalCompose[Genotype](c, lhs)(_.isCalledNonRef)
    case (TGenotype, "isHetNonRef") =>
      AST.evalCompose[Genotype](c, lhs)(_.isHetNonRef)
    case (TGenotype, "isHetRef") =>
      AST.evalCompose[Genotype](c, lhs)(_.isHetRef)
    case (TGenotype, "isCalled") =>
      AST.evalCompose[Genotype](c, lhs)(_.isCalled)
    case (TGenotype, "isNotCalled") =>
      AST.evalCompose[Genotype](c, lhs)(_.isNotCalled)
    case (TGenotype, "nNonRefAlleles") => AST.evalFlatCompose[Genotype](c, lhs)(_.nNonRefAlleles)
    case (TGenotype, "pAB") =>
      AST.evalFlatCompose[Genotype](c, lhs)(_.pAB())

    case (TVariant, "contig") =>
      AST.evalCompose[Variant](c, lhs)(_.contig)
    case (TVariant, "start") =>
      AST.evalCompose[Variant](c, lhs)(_.start)
    case (TVariant, "ref") =>
      AST.evalCompose[Variant](c, lhs)(_.ref)
    case (TVariant, "altAlleles") =>
      AST.evalCompose[Variant](c, lhs)(_.altAlleles)
    case (TVariant, "nAltAlleles") =>
      AST.evalCompose[Variant](c, lhs)(_.nAltAlleles)
    case (TVariant, "nAlleles") =>
      AST.evalCompose[Variant](c, lhs)(_.nAlleles)
    case (TVariant, "isBiallelic") =>
      AST.evalCompose[Variant](c, lhs)(_.isBiallelic)
    case (TVariant, "nGenotypes") =>
      AST.evalCompose[Variant](c, lhs)(_.nGenotypes)
    case (TVariant, "inParX") =>
      AST.evalCompose[Variant](c, lhs)(_.inParX)
    case (TVariant, "inParY") =>
      AST.evalCompose[Variant](c, lhs)(_.inParY)
    // assumes biallelic
    case (TVariant, "alt") =>
      AST.evalCompose[Variant](c, lhs)(_.alt)
    case (TVariant, "altAllele") =>
      AST.evalCompose[Variant](c, lhs)(_.altAllele)

    case (TAltAllele, "ref") => AST.evalCompose[AltAllele](c, lhs)(_.ref)
    case (TAltAllele, "alt") => AST.evalCompose[AltAllele](c, lhs)(_.alt)
    case (TAltAllele, "isSNP") => AST.evalCompose[AltAllele](c, lhs)(_.isSNP)
    case (TAltAllele, "isMNP") => AST.evalCompose[AltAllele](c, lhs)(_.isMNP)
    case (TAltAllele, "isIndel") => AST.evalCompose[AltAllele](c, lhs)(_.isIndel)
    case (TAltAllele, "isInsertion") => AST.evalCompose[AltAllele](c, lhs)(_.isInsertion)
    case (TAltAllele, "isDeletion") => AST.evalCompose[AltAllele](c, lhs)(_.isDeletion)
    case (TAltAllele, "isComplex") => AST.evalCompose[AltAllele](c, lhs)(_.isComplex)
    case (TAltAllele, "isTransition") => AST.evalCompose[AltAllele](c, lhs)(_.isTransition)
    case (TAltAllele, "isTransversion") => AST.evalCompose[AltAllele](c, lhs)(_.isTransversion)

    case (t: TStruct, _) =>
      val Some(f) = t.selfField(rhs)
      val i = f.index
      AST.evalCompose[Row](c, lhs)(_.get(i))

    case (TInt, "toInt") => lhs.eval(c)
    case (TInt, "toLong") => AST.evalCompose[Int](c, lhs)(_.toLong)
    case (TInt, "toFloat") => AST.evalCompose[Int](c, lhs)(_.toFloat)
    case (TInt, "toDouble") => AST.evalCompose[Int](c, lhs)(_.toDouble)

    case (TLong, "toInt") => AST.evalCompose[Long](c, lhs)(_.toInt)
    case (TLong, "toLong") => lhs.eval(c)
    case (TLong, "toFloat") => AST.evalCompose[Long](c, lhs)(_.toFloat)
    case (TLong, "toDouble") => AST.evalCompose[Long](c, lhs)(_.toDouble)

    case (TFloat, "toInt") => AST.evalCompose[Float](c, lhs)(_.toInt)
    case (TFloat, "toLong") => AST.evalCompose[Float](c, lhs)(_.toLong)
    case (TFloat, "toFloat") => lhs.eval(c)
    case (TFloat, "toDouble") => AST.evalCompose[Float](c, lhs)(_.toDouble)

    case (TDouble, "toInt") => AST.evalCompose[Double](c, lhs)(_.toInt)
    case (TDouble, "toLong") => AST.evalCompose[Double](c, lhs)(_.toLong)
    case (TDouble, "toFloat") => AST.evalCompose[Double](c, lhs)(_.toFloat)
    case (TDouble, "toDouble") => lhs.eval(c)

    case (TString, "toInt") => AST.evalCompose[String](c, lhs)(_.toInt)
    case (TString, "toLong") => AST.evalCompose[String](c, lhs)(_.toLong)
    case (TString, "toFloat") => AST.evalCompose[String](c, lhs)(_.toFloat)
    case (TString, "toDouble") => AST.evalCompose[String](c, lhs)(_.toDouble)

    case (_, "isMissing") =>
      val f = lhs.eval(c)
      () => f() == null
    case (_, "isNotMissing") =>
      val f = lhs.eval(c)
      () => f() != null

    case (TInt, "abs") => AST.evalCompose[Int](c, lhs)(_.abs)
    case (TLong, "abs") => AST.evalCompose[Long](c, lhs)(_.abs)
    case (TFloat, "abs") => AST.evalCompose[Float](c, lhs)(_.abs)
    case (TDouble, "abs") => AST.evalCompose[Double](c, lhs)(_.abs)

    case (TInt, "signum") => AST.evalCompose[Int](c, lhs)(_.signum)
    case (TLong, "signum") => AST.evalCompose[Long](c, lhs)(_.signum)
    case (TFloat, "signum") => AST.evalCompose[Float](c, lhs)(_.signum)
    case (TDouble, "signum") => AST.evalCompose[Double](c, lhs)(_.signum)

    case (TString, "length") => AST.evalCompose[String](c, lhs)(_.length)

    case (TArray(_), "length") => AST.evalCompose[IndexedSeq[_]](c, lhs)(_.length)
    case (TArray(_), "isEmpty") => AST.evalCompose[IndexedSeq[_]](c, lhs)(_.isEmpty)

    case (TSet(_), "size") => AST.evalCompose[IndexedSeq[_]](c, lhs)(_.size)
    case (TSet(_), "isEmpty") => AST.evalCompose[IndexedSeq[_]](c, lhs)(_.isEmpty)
  }

}

case class Lambda(posn: Position, param: String, body: AST) extends AST(posn, body) {
  def typecheck(): Type = parseError("non-function context")

  def eval(c: EvalContext): () => Any = throw new UnsupportedOperationException
}

case class ApplyMethod(posn: Position, lhs: AST, method: String, args: Array[AST]) extends AST(posn, lhs +: args) {
  override def typecheck(symTab: SymbolTable) {
    (method, args) match {
      case ("find", Array(Lambda(_, param, body))) =>
        lhs.typecheck(symTab)

        val elementType = lhs.`type` match {
          case TArray(elementType) => elementType
          case _ =>
            fatal("no `$method' on non-array")
        }

        `type` = elementType

        // index unused in typecheck
        body.typecheck(symTab + (param ->(-1, elementType)))
        if (body.`type` != TBoolean)
          fatal(s"expected Boolean, got `${body.`type`}' in first argument to `$method'")

      case _ =>
        super.typecheck(symTab)
    }
  }

  override def typecheckThis(): Type = {
    (lhs.`type`, method, args.map(_.`type`)) match {
      case (TArray(elementType), "contains", Array(TString)) => TBoolean
      case (TArray(TString), "mkString", Array(TString)) => TString
      case (TSet(elementType), "contains", Array(TString)) => TBoolean
      case (TString, "split", Array(TString)) => TArray(TString)

      case (t: TNumeric, "min", Array(t2: TNumeric)) =>
        AST.promoteNumeric(t, t2)
      case (t: TNumeric, "max", Array(t2: TNumeric)) =>
        AST.promoteNumeric(t, t2)

      case (t, "orElse", Array(t2)) if t == t2 =>
        t

      case (t, _, _) =>
        parseError(s"`no matching signature for `$method' on `$t'")
    }
  }

  def eval(c: EvalContext): () => Any = ((lhs.`type`, method, args): @unchecked) match {
    case (returnType, "find", Array(Lambda(_, param, body))) =>
      val localIdx = c.a.length
      c.a += null
      val bodyFn = body.eval(c.copy(
        symTab = c.symTab + (param ->(localIdx, returnType))))
      val localA = c.a
      AST.evalCompose[IndexedSeq[_]](c, lhs) { case is =>
        def f(i: Int): Any =
          if (i < is.length) {
            val elt = is(i)
            localA(localIdx) = elt
            val r = bodyFn()
            if (r != null
              && r.asInstanceOf[Boolean])
              elt
            else
              f(i + 1)
          } else
            null
        f(0)
      }

    case (_, "orElse", Array(a)) =>
      val f1 = lhs.eval(c)
      val f2 = a.eval(c)
      () => {
        val v = f1()
        if (v == null)
          f2()
        else
          v
      }

    case (TArray(elementType), "contains", Array(a)) =>
      AST.evalCompose[IndexedSeq[_], Any](c, lhs, a) { case (a, x) => a.contains(x) }
    case (TArray(TString), "mkString", Array(a)) =>
      AST.evalCompose[IndexedSeq[String], String](c, lhs, a) { case (s, t) => s.mkString(t) }
    case (TSet(elementType), "contains", Array(a)) =>
      AST.evalCompose[IndexedSeq[Any], Any](c, lhs, a) { case (a, x) => a.contains(x) }

    case (TString, "split", Array(a)) =>
      AST.evalCompose[String, String](c, lhs, a) { case (s, p) => s.split(p): IndexedSeq[String] }

    case (TInt, "min", Array(a)) => AST.evalComposeNumeric[Int, Int](c, lhs, a)(_ min _)
    case (TLong, "min", Array(a)) => AST.evalComposeNumeric[Long, Long](c, lhs, a)(_ min _)
    case (TFloat, "min", Array(a)) => AST.evalComposeNumeric[Float, Float](c, lhs, a)(_ min _)
    case (TDouble, "min", Array(a)) => AST.evalComposeNumeric[Double, Double](c, lhs, a)(_ min _)

    case (TInt, "max", Array(a)) => AST.evalComposeNumeric[Int, Int](c, lhs, a)(_ max _)
    case (TLong, "max", Array(a)) => AST.evalComposeNumeric[Long, Long](c, lhs, a)(_ max _)
    case (TFloat, "max", Array(a)) => AST.evalComposeNumeric[Float, Float](c, lhs, a)(_ max _)
    case (TDouble, "max", Array(a)) => AST.evalComposeNumeric[Double, Double](c, lhs, a)(_ max _)
  }
}

case class Let(posn: Position, bindings: Array[(String, AST)], body: AST) extends AST(posn, bindings.map(_._2) :+ body) {

  def eval(c: EvalContext): () => Any = {
    val indexb = new mutable.ArrayBuilder.ofInt
    val bindingfb = mutable.ArrayBuilder.make[() => Any]()

    var symTab2 = c.symTab
    val localA = c.a
    for ((id, v) <- bindings) {
      val i = localA.length
      localA += null
      bindingfb += v.eval(c.copy(symTab = symTab2))
      indexb += i
      symTab2 = symTab2 + (id ->(i, v.`type`))
    }

    val n = bindings.length
    val indices = indexb.result()
    val bindingfs = bindingfb.result()
    val bodyf = body.eval(c.copy(symTab = symTab2))
    () => {
      for (i <- 0 until n)
        localA(indices(i)) = bindingfs(i)()
      bodyf()
    }
  }

  override def typecheck(symTab: SymbolTable) {
    var symTab2 = symTab
    for ((id, v) <- bindings) {
      v.typecheck(symTab2)
      symTab2 = symTab2 + (id ->(-1, v.`type`))
    }
    body.typecheck(symTab2)
    `type` = body.`type`
  }
}

case class BinaryOp(posn: Position, lhs: AST, operation: String, rhs: AST) extends AST(posn, lhs, rhs) {
  def eval(c: EvalContext): () => Any = ((operation, `type`): @unchecked) match {
    case ("+", TString) => AST.evalCompose[String, String](c, lhs, rhs)(_ + _)
    case ("~", TBoolean) => AST.evalCompose[String, String](c, lhs, rhs) { (s, t) =>
      s.r.findFirstIn(t).isDefined
    }

    case ("||", TBoolean) => {
      val f1 = lhs.eval(c)
      val f2 = rhs.eval(c)

      () => {
        val x1 = f1()
        if (x1 != null) {
          if (x1.asInstanceOf[Boolean])
            true
          else
            f2()
        } else {
          val x2 = f2()
          if (x2 != null
            && x2.asInstanceOf[Boolean])
            true
          else
            null
        }
      }
    }

    case ("&&", TBoolean) => {
      val f1 = lhs.eval(c)
      val f2 = rhs.eval(c)
      () => {
        val x = f1()
        if (x != null) {
          if (x.asInstanceOf[Boolean])
            f2()
          else
            false
        } else {
          val x2 = f2()
          if (x2 != null
            && !x2.asInstanceOf[Boolean])
            false
          else
            null
        }
      }
    }

    case ("+", TInt) => AST.evalComposeNumeric[Int, Int](c, lhs, rhs)(_ + _)
    case ("-", TInt) => AST.evalComposeNumeric[Int, Int](c, lhs, rhs)(_ - _)
    case ("*", TInt) => AST.evalComposeNumeric[Int, Int](c, lhs, rhs)(_ * _)
    case ("/", TInt) => AST.evalComposeNumeric[Double, Double](c, lhs, rhs)(_ / _)
    case ("%", TInt) => AST.evalComposeNumeric[Int, Int](c, lhs, rhs)(_ % _)

    case ("+", TLong) => AST.evalComposeNumeric[Long, Long](c, lhs, rhs)(_ + _)
    case ("-", TLong) => AST.evalComposeNumeric[Long, Long](c, lhs, rhs)(_ - _)
    case ("*", TLong) => AST.evalComposeNumeric[Long, Long](c, lhs, rhs)(_ * _)
    case ("/", TLong) => AST.evalComposeNumeric[Double, Double](c, lhs, rhs)(_ / _)
    case ("%", TLong) => AST.evalComposeNumeric[Long, Long](c, lhs, rhs)(_ % _)

    case ("+", TFloat) => AST.evalComposeNumeric[Float, Float](c, lhs, rhs)(_ + _)
    case ("-", TFloat) => AST.evalComposeNumeric[Float, Float](c, lhs, rhs)(_ - _)
    case ("*", TFloat) => AST.evalComposeNumeric[Float, Float](c, lhs, rhs)(_ * _)
    case ("/", TFloat) => AST.evalComposeNumeric[Float, Float](c, lhs, rhs)(_ / _)

    case ("+", TDouble) => AST.evalComposeNumeric[Double, Double](c, lhs, rhs)(_ + _)
    case ("-", TDouble) => AST.evalComposeNumeric[Double, Double](c, lhs, rhs)(_ - _)
    case ("*", TDouble) => AST.evalComposeNumeric[Double, Double](c, lhs, rhs)(_ * _)
    case ("/", TDouble) => AST.evalComposeNumeric[Double, Double](c, lhs, rhs)(_ / _)
  }

  override def typecheckThis(): Type = (lhs.`type`, operation, rhs.`type`) match {
    case (TString, "+", TString) => TString
    case (TString, "~", TString) => TBoolean
    case (TBoolean, "||", TBoolean) => TBoolean
    case (TBoolean, "&&", TBoolean) => TBoolean
    case (lhsType: TIntegral, "%", rhsType: TIntegral) => AST.promoteNumeric(lhsType, rhsType)
    case (lhsType: TNumeric, "+", rhsType: TNumeric) => AST.promoteNumeric(lhsType, rhsType)
    case (lhsType: TNumeric, "-", rhsType: TNumeric) => AST.promoteNumeric(lhsType, rhsType)
    case (lhsType: TNumeric, "*", rhsType: TNumeric) => AST.promoteNumeric(lhsType, rhsType)
    case (lhsType: TNumeric, "/", rhsType: TNumeric) => TDouble

    case (lhsType, _, rhsType) =>
      parseError(s"invalid arguments to `$operation': ($lhsType, $rhsType)")
  }
}

case class Comparison(posn: Position, lhs: AST, operation: String, rhs: AST) extends AST(posn, lhs, rhs) {
  var operandType: Type = null

  def eval(c: EvalContext): () => Any = ((operation, operandType): @unchecked) match {
    case ("==", _) => AST.evalCompose[Any, Any](c, lhs, rhs)(_ == _)
    case ("!=", _) => AST.evalCompose[Any, Any](c, lhs, rhs)(_ != _)

    case ("<", TInt) => AST.evalComposeNumeric[Int, Int](c, lhs, rhs)(_ < _)
    case ("<=", TInt) => AST.evalComposeNumeric[Int, Int](c, lhs, rhs)(_ <= _)
    case (">", TInt) => AST.evalComposeNumeric[Int, Int](c, lhs, rhs)(_ > _)
    case (">=", TInt) => AST.evalComposeNumeric[Int, Int](c, lhs, rhs)(_ >= _)

    case ("<", TLong) => AST.evalComposeNumeric[Long, Long](c, lhs, rhs)(_ < _)
    case ("<=", TLong) => AST.evalComposeNumeric[Long, Long](c, lhs, rhs)(_ <= _)
    case (">", TLong) => AST.evalComposeNumeric[Long, Long](c, lhs, rhs)(_ > _)
    case (">=", TLong) => AST.evalComposeNumeric[Long, Long](c, lhs, rhs)(_ >= _)

    case ("<", TFloat) => AST.evalComposeNumeric[Float, Float](c, lhs, rhs)(_ < _)
    case ("<=", TFloat) => AST.evalComposeNumeric[Float, Float](c, lhs, rhs)(_ <= _)
    case (">", TFloat) => AST.evalComposeNumeric[Float, Float](c, lhs, rhs)(_ > _)
    case (">=", TFloat) => AST.evalComposeNumeric[Float, Float](c, lhs, rhs)(_ >= _)

    case ("<", TDouble) => AST.evalComposeNumeric[Double, Double](c, lhs, rhs)(_ < _)
    case ("<=", TDouble) => AST.evalComposeNumeric[Double, Double](c, lhs, rhs)(_ <= _)
    case (">", TDouble) => AST.evalComposeNumeric[Double, Double](c, lhs, rhs)(_ > _)
    case (">=", TDouble) => AST.evalComposeNumeric[Double, Double](c, lhs, rhs)(_ >= _)
  }

  override def typecheckThis(): Type = {
    operandType = (lhs.`type`, operation, rhs.`type`) match {
      case (_, "==" | "!=", _) => null
      case (lhsType: TNumeric, "<=" | ">=" | "<" | ">", rhsType: TNumeric) =>
        AST.promoteNumeric(lhsType, rhsType)

      case (lhsType, _, rhsType) =>
        parseError(s"invalid arguments to `$operation': ($lhsType, $rhsType)")
    }

    TBoolean
  }
}

case class UnaryOp(posn: Position, operation: String, operand: AST) extends AST(posn, operand) {
  def eval(c: EvalContext): () => Any = ((operation, `type`): @unchecked) match {
    case ("-", TInt) => AST.evalComposeNumeric[Int](c, operand)(-_)
    case ("-", TLong) => AST.evalComposeNumeric[Long](c, operand)(-_)
    case ("-", TFloat) => AST.evalComposeNumeric[Float](c, operand)(-_)
    case ("-", TDouble) => AST.evalComposeNumeric[Double](c, operand)(-_)

    case ("!", TBoolean) => AST.evalCompose[Boolean](c, operand)(!_)
  }

  override def typecheckThis(): Type = (operation, operand.`type`) match {
    case ("-", t: TNumeric) => AST.promoteNumeric(t)
    case ("!", TBoolean) => TBoolean

    case (_, t) =>
      parseError(s"invalid argument to unary `$operation': ${t.toString}")
  }
}

case class IndexArray(posn: Position, f: AST, idx: AST) extends AST(posn, Array(f, idx)) {
  override def typecheckThis(): Type = (f.`type`, idx.`type`) match {
    case (TArray(elementType), TInt) => elementType
    case (TString, TInt) => TChar

    case _ =>
      parseError("invalid array index expression")
  }

  def eval(c: EvalContext): () => Any = ((f.`type`, idx.`type`): @unchecked) match {
    case (TArray(elementType), TInt) =>
      AST.evalCompose[IndexedSeq[_], Int](c, f, idx)((a, i) => a(i))

    case (TString, TInt) =>
      AST.evalCompose[String, Int](c, f, idx)((s, i) => s(i).toString)
  }

}

case class SymRef(posn: Position, symbol: String) extends AST(posn) {
  def eval(c: EvalContext): () => Any = {
    val i = c.symTab(symbol)._1
    val localA = c.a
    () => localA(i)
  }

  override def typecheckThis(typeSymTab: SymbolTable): Type = typeSymTab.get(symbol) match {
    case Some((_, t)) => t
    case None =>
      parseError(s"symbol `$symbol' not found")
  }
}

case class If(pos: Position, cond: AST, thenTree: AST, elseTree: AST)
  extends AST(pos, Array(cond, thenTree, elseTree)) {
  override def typecheckThis(typeSymTab: SymbolTable): Type = {
    thenTree.typecheck(typeSymTab)
    elseTree.typecheck(typeSymTab)
    if (thenTree.`type` != elseTree.`type`)
      parseError(s"expected same-type `then' and `else' clause, got `${thenTree.`type`}' and `${elseTree.`type`}'")
    else
      thenTree.`type`
  }

  def eval(c: EvalContext): () => Any = {
    val f1 = cond.eval(c)
    val f2 = thenTree.eval(c)
    val f3 = elseTree.eval(c)
    () => {
      val c = f1()
      if (c != null) {
        if (c.asInstanceOf[Boolean])
          f2()
        else
          f3()
      } else
        null
    }
  }
}<|MERGE_RESOLUTION|>--- conflicted
+++ resolved
@@ -150,13 +150,9 @@
 
 abstract class TNumeric extends Type
 
-<<<<<<< HEAD
-case object TInt extends TNumeric with Parsable {
-=======
 abstract class TIntegral extends TNumeric
 
-case object TInt extends TIntegral {
->>>>>>> cd77b5ef
+case object TInt extends TIntegral with Parsable {
   override def toString = "Int"
 
   def typeCheck(a: Any): Boolean = a == null || a.isInstanceOf[Int]
@@ -166,11 +162,7 @@
   def parse(s: String): Annotation = s.toInt
 }
 
-<<<<<<< HEAD
-case object TLong extends TNumeric with Parsable {
-=======
-case object TLong extends TIntegral {
->>>>>>> cd77b5ef
+case object TLong extends TIntegral with Parsable {
   override def toString = "Long"
 
   def typeCheck(a: Any): Boolean = a == null || a.isInstanceOf[Long]
@@ -180,7 +172,7 @@
   def parse(s: String): Annotation = s.toLong
 }
 
-case object TFloat extends TNumeric {
+case object TFloat extends TNumeric with Parsable {
   override def toString = "Float"
 
   def typeCheck(a: Any): Boolean = a == null || a.isInstanceOf[Float]
