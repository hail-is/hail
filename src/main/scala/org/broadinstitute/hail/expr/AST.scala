package org.broadinstitute.hail.expr

import org.apache.spark.sql.Row
import org.apache.spark.sql.types._
import org.apache.spark.util.StatCounter
import org.broadinstitute.hail.Utils._
import org.broadinstitute.hail.annotations._
import org.broadinstitute.hail.check.{Arbitrary, Gen}
<<<<<<< HEAD
import org.broadinstitute.hail.utils.StringEscapeUtils
import org.broadinstitute.hail.variant.{AltAllele, Genotype, Sample, Variant}
=======
import org.broadinstitute.hail.stats.LeveneHaldane
import org.broadinstitute.hail.variant.{AltAllele, Genotype, Sample, Variant, VariantSubgen}
>>>>>>> 0e3be48d
import org.json4s._
import org.json4s.jackson.JsonMethods

import scala.collection.mutable
import scala.collection.mutable.ArrayBuffer
import scala.reflect.ClassTag
import scala.util.parsing.input.{Position, Positional}

case class EvalContext(st: SymbolTable, a: ArrayBuffer[Any], aggregationFunctions: ArrayBuffer[Aggregator]) {

  def setAll(args: Any*) {
    args.zipWithIndex.foreach { case (arg, i) => a(i) = arg }
  }

  def set(index: Int, arg: Any) {
    a(index) = arg
  }
}

object EvalContext {
  def apply(symTab: SymbolTable): EvalContext = {
    val a = new ArrayBuffer[Any]()
    val af = new ArrayBuffer[Aggregator]()
    for ((i, t) <- symTab.values) {
      if (i >= 0)
        a += null
    }

    EvalContext(symTab, a, af)
  }
}

trait NumericConversion[T] extends Serializable {
  def to(numeric: Any): T
}

object IntNumericConversion extends NumericConversion[Int] {
  def to(numeric: Any): Int = numeric match {
    case i: Int => i
  }
}

object LongNumericConversion extends NumericConversion[Long] {
  def to(numeric: Any): Long = numeric match {
    case i: Int => i
    case l: Long => l
  }
}

object FloatNumericConversion extends NumericConversion[Float] {
  def to(numeric: Any): Float = numeric match {
    case i: Int => i
    case l: Long => l
    case f: Float => f
  }
}

object DoubleNumericConversion extends NumericConversion[Double] {
  def to(numeric: Any): Double = numeric match {
    case i: Int => i
    case l: Long => l
    case f: Float => f
    case d: Double => d
  }
}

trait Parsable {
  def parse(s: String): Annotation
}

sealed abstract class BaseType extends Serializable {
  def typeCheck(a: Any): Boolean
}

object Type {
  val genScalar = Gen.oneOf[Type](TBoolean, TChar, TInt, TLong, TFloat, TDouble, TString,
    TVariant, TAltAllele, TGenotype)

  def genSized(size: Int): Gen[Type] = {
    if (size < 1)
      Gen.const(TStruct.empty)
    else if (size < 2)
      genScalar
    else
      Gen.oneOfGen(genScalar,
        genArb.resize(size - 1).map(TArray),
        genArb.resize(size - 1).map(TSet),
<<<<<<< HEAD
        Gen.buildableOf[Array[(String, Type, Map[String, String])], (String, Type, Map[String, String])](
=======
        genArb.resize(size - 1).map(TDict),
        Gen.buildableOf[Array[(String, Type)], (String, Type)](
>>>>>>> 0e3be48d
          Gen.zip(Gen.identifier,
            genArb,
            Gen.option(
              Gen.buildableOf[Map[String, String], (String, String)](
                Gen.zip(Gen.arbString.filter(s => !s.isEmpty), Gen.arbString)))
              .map(o => o.getOrElse(Map.empty[String, String]))))
          .filter(fields => fields.map(_._1).areDistinct())
          .map(fields => TStruct(fields
            .iterator
            .zipWithIndex
            .map { case ((k, t, m), i) => Field(k, t, i, m) }
            .toIndexedSeq)))
  }

  def genArb: Gen[Type] = Gen.sized(genSized)

  implicit def arbType = Arbitrary(genArb)
}

abstract class Type extends BaseType {
  def getAsOption[T](fields: String*)(implicit ct: ClassTag[T]): Option[T] = {
    getOption(fields: _*)
      .flatMap { t =>
        if (ct.runtimeClass.isInstance(t))
          Some(t.asInstanceOf[T])
        else
          None
      }
  }

  def getOption(fields: String*): Option[Type] = getOption(fields.toList)

  def getOption(path: List[String]): Option[Type] = {
    if (path.isEmpty)
      Some(this)
    else
      None
  }

  def delete(fields: String*): (Type, Deleter) = delete(fields.toList)

  def delete(path: List[String]): (Type, Deleter) = {
    if (path.nonEmpty)
      throw new AnnotationPathException()
    else
      (TStruct.empty, a => Annotation.empty)
  }

  def insert(signature: Type, fields: String*): (Type, Inserter) = insert(signature, fields.toList)

  def insert(signature: Type, path: List[String]): (Type, Inserter) = {
    if (path.nonEmpty)
      TStruct.empty.insert(signature, path)
    else
      (signature, (a, toIns) => toIns.orNull)
  }

  def assign(fields: String*): (Type, Assigner) = assign(fields.toList)

  def assign(path: List[String]): (Type, Assigner) = {
    if (path.nonEmpty)
      throw new AnnotationPathException()

    (this, (a, toAssign) => toAssign.orNull)
  }

  def query(fields: String*): Querier = query(fields.toList)

  def query(path: List[String]): Querier = {
    if (path.nonEmpty)
      throw new AnnotationPathException()
    else
      a => Option(a)
  }

  def pretty(sb: StringBuilder, indent: Int, printAttrs: Boolean = false) {
    sb.append(toString)
  }

  def compact(sb: StringBuilder, printAttrs: Boolean = false) {
    sb.append(toString)
  }

  def makeJSON(a: Annotation): JValue = {
    a match {
      case null => JNull
      case x => selfMakeJSON(a)
    }
  }

  def selfMakeJSON(a: Annotation): JValue

  def fieldOption(fields: String*): Option[Field] = fieldOption(fields.toList)

  def fieldOption(path: List[String]): Option[Field] =
    None

  def schema: DataType

  def str(a: Annotation): String = if (a == null) "NA" else a.toString

  def requiresConversion: Boolean = false

  def makeSparkWritable(a: Annotation): Annotation = a

  def makeSparkReadable(a: Annotation): Annotation = a

  def genValue: Gen[Annotation] = Gen.const(Annotation.empty)
}

case object TBoolean extends Type with Parsable {
  override def toString = "Boolean"

  def typeCheck(a: Any): Boolean = a == null || a.isInstanceOf[Boolean]

  def schema = BooleanType

  def parse(s: String): Annotation = s.toBoolean

  def selfMakeJSON(a: Annotation): JValue = JBool(a.asInstanceOf[Boolean])

  override def genValue: Gen[Annotation] = Gen.arbBoolean
}

case object TChar extends Type {
  override def toString = "Char"

  def typeCheck(a: Any): Boolean = a == null || (a.isInstanceOf[String]
    && a.asInstanceOf[String].length == 1)

  def schema = StringType

  def selfMakeJSON(a: Annotation): JValue = JString(a.asInstanceOf[String])

  override def genValue: Gen[Annotation] = Gen.arbString
    .filter(_.nonEmpty)
    .map(s => s.substring(0, 1))
}

object TNumeric {
  def promoteNumeric(types: Set[TNumeric]): Type = {
    if (types.size == 1)
      types.head
    else if (types(TDouble))
      TDouble
    else if (types(TFloat))
      TFloat
    else {
      assert(types == Set(TLong))
      TLong
    }
  }
}

abstract class TNumeric extends Type {
  def makeDouble[U](a: Any): Double
}

abstract class TIntegral extends TNumeric {
  def makeLong[U](a: Any): Long
}

case object TInt extends TIntegral with Parsable {
  override def toString = "Int"

  def makeDouble[U](a: Any): Double = a.asInstanceOf[Int].toDouble

  def makeLong[U](a: Any): Long = a.asInstanceOf[Int].toLong

  def typeCheck(a: Any): Boolean = a == null || a.isInstanceOf[Int]

  def schema = IntegerType

  def parse(s: String): Annotation = s.toInt

  def selfMakeJSON(a: Annotation): JValue = JInt(a.asInstanceOf[Int])

  override def genValue: Gen[Annotation] = Gen.arbInt
}

case object TLong extends TIntegral with Parsable {
  override def toString = "Long"

  def makeDouble[U](a: Any): Double = a.asInstanceOf[Long].toDouble

  def makeLong[U](a: Any): Long = a.asInstanceOf[Long]

  def typeCheck(a: Any): Boolean = a == null || a.isInstanceOf[Long]

  def schema = LongType

  def parse(s: String): Annotation = s.toLong

  def selfMakeJSON(a: Annotation): JValue = JInt(a.asInstanceOf[Long])

  override def genValue: Gen[Annotation] = Gen.arbLong
}

case object TFloat extends TNumeric with Parsable {
  override def toString = "Float"

  def makeDouble[U](a: Any): Double = a.asInstanceOf[Float].toDouble

  def typeCheck(a: Any): Boolean = a == null || a.isInstanceOf[Float]

  def schema = FloatType

  def parse(s: String): Annotation = s.toFloat

  def selfMakeJSON(a: Annotation): JValue = JDouble(a.asInstanceOf[Float])

  override def genValue: Gen[Annotation] = Gen.arbDouble.map(_.toFloat)
}

case object TDouble extends TNumeric with Parsable {
  override def toString = "Double"

  def makeDouble[U](a: Any): Double = a.asInstanceOf[Double]

  def typeCheck(a: Any): Boolean = a == null || a.isInstanceOf[Double]

  def schema = DoubleType

  def parse(s: String): Annotation = s.toDouble

  def selfMakeJSON(a: Annotation): JValue = JDouble(a.asInstanceOf[Double])

  override def genValue: Gen[Annotation] = Gen.arbDouble
}

case object TString extends Type with Parsable {
  override def toString = "String"

  def typeCheck(a: Any): Boolean = a == null || a.isInstanceOf[String]

  def schema = StringType

  def parse(s: String): Annotation = s

  def selfMakeJSON(a: Annotation): JValue = JString(a.asInstanceOf[String])

  override def genValue: Gen[Annotation] = Gen.arbString
}


case class TAggregable(ec: EvalContext) extends BaseType {
  override def toString = "Aggregable"

  def typeCheck(a: Any): Boolean = a == null || a.isInstanceOf[Iterable[_]]
}

abstract class TIterable extends Type {
  def elementType: Type
}

case class TArray(elementType: Type) extends TIterable {
  override def toString = s"Array[$elementType]"

  override def pretty(sb: StringBuilder, indent: Int, printAttrs: Boolean) {
    sb.append("Array[")
    elementType.pretty(sb, indent, printAttrs)
    sb.append("]")
  }

  override def compact(sb: StringBuilder, printAttrs: Boolean = false) {
    sb.append("Array[")
    elementType.compact(sb, printAttrs)
    sb += ']'
  }

  def typeCheck(a: Any): Boolean = a == null || (a.isInstanceOf[IndexedSeq[_]] &&
    a.asInstanceOf[IndexedSeq[_]].forall(elementType.typeCheck))

  def schema = ArrayType(elementType.schema)

  override def str(a: Annotation): String = JsonMethods.compact(makeJSON(a))


  def selfMakeJSON(a: Annotation): JValue = {
    val arr = a.asInstanceOf[Seq[Any]]
    JArray(arr.map(elementType.makeJSON).toList)
  }

  override def requiresConversion: Boolean = elementType.requiresConversion

  override def makeSparkWritable(a: Annotation): Annotation =
    if (a == null)
      a
    else {
      val values = a.asInstanceOf[IndexedSeq[Annotation]]
      values.map(elementType.makeSparkWritable)
    }

  override def makeSparkReadable(a: Annotation): Annotation =
    if (a == null)
      a
    else {
      val values = a.asInstanceOf[IndexedSeq[Annotation]]
      values.map(elementType.makeSparkReadable)
    }

  override def genValue: Gen[Annotation] = Gen.buildableOf[IndexedSeq[Annotation], Annotation](
    elementType.genValue)
}

case class TSet(elementType: Type) extends TIterable {
  override def toString = s"Set[$elementType]"

  def typeCheck(a: Any): Boolean =
    a == null || (a.isInstanceOf[Set[_]] && a.asInstanceOf[Set[_]].forall(elementType.typeCheck))

  def schema = ArrayType(elementType.schema)

  override def pretty(sb: StringBuilder, indent: Int, printAttrs: Boolean) {
    sb.append("Set[")
    elementType.pretty(sb, indent, printAttrs)
    sb.append("]")
  }

  override def compact(sb: StringBuilder, printAttrs: Boolean = false) {
    sb.append("Set[")
    elementType.compact(sb, printAttrs)
    sb.append("]")
  }

  override def str(a: Annotation): String = JsonMethods.compact(makeJSON(a))

  def selfMakeJSON(a: Annotation): JValue = {
    val arr = a.asInstanceOf[Set[Any]]
    JArray(arr.map(elementType.makeJSON).toList)
  }

  override def requiresConversion: Boolean = true

  override def makeSparkWritable(a: Annotation): Annotation =
    if (a == null)
      a
    else {
      val values = a.asInstanceOf[Set[Annotation]]
      values.toSeq.map(elementType.makeSparkWritable)
    }

  override def makeSparkReadable(a: Annotation): Annotation =
    if (a == null)
      a
    else {
      val values = a.asInstanceOf[Seq[Annotation]]
      values.map(elementType.makeSparkReadable).toSet
    }

  override def genValue: Gen[Annotation] = Gen.buildableOf[Set[Annotation], Annotation](
    elementType.genValue)
}

case class TDict(elementType: Type) extends Type {
  override def toString = s"Dict[$elementType]"

  override def pretty(sb: StringBuilder, indent: Int, printAttrs: Boolean) {
    sb.append("Dict[")
    elementType.pretty(sb, indent, printAttrs)
    sb.append("]")
  }

  def typeCheck(a: Any): Boolean = a == null || (a.isInstanceOf[Map[_, _]] &&
    a.asInstanceOf[Map[_, _]].forall { case (k, v) => k.isInstanceOf[String] && elementType.typeCheck(v) })

  def schema = ArrayType(StructType(Array(
    StructField("key", StringType, nullable = false),
    StructField("value", elementType.schema))))

  override def str(a: Annotation): String = compact(makeJSON(a))

  def selfMakeJSON(a: Annotation): JValue = {
    val m = a.asInstanceOf[Map[_, _]]
    JObject(m.map { case (k, v) => (k.asInstanceOf[String], elementType.makeJSON(v)) }.toList)
  }

  override def requiresConversion: Boolean = true

  override def makeSparkWritable(a: Annotation): Annotation =
    if (a == null)
      a
    else {
      val values = a.asInstanceOf[Map[_, _]]
      values.map { case (k, v) => Annotation(k, elementType.makeSparkWritable(v))
      }.toIndexedSeq
    }

  override def makeSparkReadable(a: Annotation): Annotation =
    if (a == null)
      a
    else {
      val kvPairs = a.asInstanceOf[IndexedSeq[Annotation]]
      kvPairs
        .map(_.asInstanceOf[Row])
        .map(r => (r.get(0), elementType.makeSparkReadable(r.get(1))))
        .toMap
    }

  override def genValue: Gen[Annotation] = Gen.buildableOf[Map[String, Annotation], (String, Annotation)](
    Gen.zip(Gen.arbString, elementType.genValue))
}

case object TSample extends Type {
  override def toString = "Sample"

  def typeCheck(a: Any): Boolean = a == null || a.isInstanceOf[String]

  def schema = StringType

  def selfMakeJSON(a: Annotation): JValue = a.asInstanceOf[Sample].toJSON

  override def genValue: Gen[Annotation] = Gen.identifier
}

case object TGenotype extends Type {
  override def toString = "Genotype"

  def typeCheck(a: Any): Boolean = a == null || a.isInstanceOf[Genotype]

  def schema = Genotype.schema

  def selfMakeJSON(a: Annotation): JValue = a.asInstanceOf[Genotype].toJSON

  override def requiresConversion: Boolean = true

  override def makeSparkWritable(a: Annotation): Annotation =
    if (a == null)
      a
    else {
      val g = a.asInstanceOf[Genotype]
      Annotation(g.gt.orNull, g.ad.map(_.toSeq).orNull, g.dp.orNull, g.gq.orNull, g.pl.map(_.toSeq).orNull, g.fakeRef)
    }

  override def makeSparkReadable(a: Annotation): Genotype =
    if (a == null)
      null
    else {
      val r = a.asInstanceOf[Row]
      Genotype(Option(r.get(0)).map(_.asInstanceOf[Int]),
        Option(r.get(1)).map(_.asInstanceOf[Seq[Int]].toArray),
        Option(r.get(2)).map(_.asInstanceOf[Int]),
        Option(r.get(3)).map(_.asInstanceOf[Int]),
        Option(r.get(4)).map(_.asInstanceOf[Seq[Int]].toArray),
        r.get(5).asInstanceOf[Boolean])
    }

  override def genValue: Gen[Annotation] = Genotype.genArb
}

case object TAltAllele extends Type {
  override def toString = "AltAllele"

  def typeCheck(a: Any): Boolean = a == null || a == null || a.isInstanceOf[AltAllele]

  def schema = AltAllele.schema

  def selfMakeJSON(a: Annotation): JValue = a.asInstanceOf[AltAllele].toJSON

  override def requiresConversion: Boolean = true

  override def makeSparkWritable(a: Annotation): Annotation =
    if (a == null)
      a
    else {
      val aa = a.asInstanceOf[AltAllele]
      Annotation(aa.ref, aa.alt)
    }

  override def makeSparkReadable(a: Annotation): AltAllele =
    if (a == null)
      null
    else {
      val r = a.asInstanceOf[Row]
      AltAllele(r.getAs[String](0), r.getAs[String](1))
    }

  override def genValue: Gen[Annotation] = AltAllele.gen
}

case object TVariant extends Type {
  override def toString = "Variant"

  def typeCheck(a: Any): Boolean = a == null || a.isInstanceOf[Variant]

  def schema = Variant.schema

  def selfMakeJSON(a: Annotation): JValue = a.asInstanceOf[Variant].toJSON

  override def requiresConversion: Boolean = true

  override def makeSparkWritable(a: Annotation): Annotation =
    if (a == null)
      a
    else {
      val v = a.asInstanceOf[Variant]
      Annotation(v.contig, v.start, v.ref, v.altAlleles.map(TAltAllele.makeSparkWritable))
    }

  override def makeSparkReadable(a: Annotation): Annotation =
    if (a == null)
      a
    else {
      val r = a.asInstanceOf[Row]
      Variant(r.getAs[String](0), r.getAs[Int](1), r.getAs[String](2),
        r.getAs[Seq[Row]](3).map(TAltAllele.makeSparkReadable).toArray)
    }

  override def genValue: Gen[Annotation] = Variant.gen
}

case class Field(name: String, `type`: Type,
  index: Int,
  attrs: Map[String, String] = Map.empty) {
  def attr(s: String): Option[String] = attrs.get(s)

  def pretty(sb: StringBuilder, indent: Int, printAttrs: Boolean) {
    sb.append(" " * indent)
    sb.append(prettyIdentifier(name))
    sb.append(": ")
    `type`.pretty(sb, indent, printAttrs)
    if (printAttrs) {
      if (attrs.nonEmpty)
        sb += '\n'
      attrs.foreachBetween { case (k, v) =>
        sb.append(" " * (indent + 2))
        sb += '@'
        sb.append(prettyIdentifier(k))
        sb.append("=\"")
        sb.append(StringEscapeUtils.escapeString(v))
        sb += '"'
      }(() => sb += '\n')
    }
  }

  def compact(sb: StringBuilder, printAttrs: Boolean) {
    sb.append(prettyIdentifier(name))
    sb.append(":")
    `type`.compact(sb, printAttrs)
    if (printAttrs) {
      attrs.foreach { case (k, v) =>
        sb += '@'
        sb.append(prettyIdentifier(k))
        sb += '='
        sb += '"'
        sb.append(StringEscapeUtils.escapeString(v))
        sb += '"'
      }
    }
  }
}

object TStruct {
  def empty: TStruct = TStruct(Array.empty[Field])

  def apply(args: (String, Type)*): TStruct =
    TStruct(args
      .iterator
      .zipWithIndex
      .map { case ((n, t), i) => Field(n, t, i) }
      .toArray)
}

case class TStruct(fields: IndexedSeq[Field]) extends Type {
  val fieldIdx: Map[String, Int] =
    fields.map(f => (f.name, f.index)).toMap

  def selfField(name: String): Option[Field] = fieldIdx.get(name).map(i => fields(i))

  def size: Int = fields.length

  override def getOption(path: List[String]): Option[Type] =
    if (path.isEmpty)
      Some(this)
    else
      selfField(path.head).map(_.`type`).flatMap(t => t.getOption(path.tail))

  override def fieldOption(path: List[String]): Option[Field] =
    if (path.isEmpty)
      None
    else {
      val f = selfField(path.head)
      if (path.length == 1)
        f
      else
        f.flatMap(_.`type`.fieldOption(path.tail))
    }

  override def query(p: List[String]): Querier = {
    if (p.isEmpty)
      a => Option(a)
    else {
      selfField(p.head) match {
        case Some(f) =>
          val q = f.`type`.query(p.tail)
          val localIndex = f.index
          a =>
            if (a == Annotation.empty)
              None
            else
              q(a.asInstanceOf[Row].get(localIndex))
        case None => throw new AnnotationPathException()
      }
    }
  }

  override def delete(p: List[String]): (Type, Deleter) = {
    if (p.isEmpty)
      (TStruct.empty, a => Annotation.empty)
    else {
      val key = p.head
      val f = selfField(key) match {
        case Some(f) => f
        case None => throw new AnnotationPathException(s"$key not found")
      }
      val index = f.index
      val (newFieldType, d) = f.`type`.delete(p.tail)
      val newType: Type =
        if (newFieldType == TStruct.empty)
          deleteKey(key, f.index)
        else
          updateKey(key, f.index, newFieldType)

      val localDeleteFromRow = newFieldType == TStruct.empty

      val deleter: Deleter = { a =>
        if (a == Annotation.empty)
          Annotation.empty
        else {
          val r = a.asInstanceOf[Row]

          if (localDeleteFromRow)
            r.delete(index)
          else
            r.update(index, d(r.get(index)))
        }
      }
      (newType, deleter)
    }
  }

  override def insert(signature: Type, p: List[String]): (Type, Inserter) = {
    if (p.isEmpty)
      (signature, (a, toIns) => toIns.orNull)
    else {
      val key = p.head
      val f = selfField(key)
      val keyIndex = f.map(_.index)
      val (newKeyType, keyF) = f
        .map(_.`type`)
        .getOrElse(TStruct.empty)
        .insert(signature, p.tail)

      val newSignature = keyIndex match {
        case Some(i) => updateKey(key, i, newKeyType)
        case None => appendKey(key, newKeyType)
      }

      val localSize = fields.size

      val inserter: Inserter = (a, toIns) => {
        val r = if (a == null || localSize == 0) // localsize == 0 catches cases where we overwrite a path
          Row.fromSeq(Array.fill[Any](localSize)(null))
        else
          a.asInstanceOf[Row]
        keyIndex match {
          case Some(i) => r.update(i, keyF(r.get(i), toIns))
          case None => r.append(keyF(Annotation.empty, toIns))
        }
      }
      (newSignature, inserter)
    }
  }

  override def assign(path: List[String]): (Type, Assigner) = {
    if (path.isEmpty)
      (this, (a, toAssign) => toAssign.orNull)
    else {
      val key = path.head
      val localSize = fields.size
      selfField(key) match {
        case Some(f) =>
          val (assignType, subAssigner) = f.`type`.assign(path.tail)
          val i = f.index
          (assignType, { (a, toAssign) =>
            val r = if (a != null)
              a.asInstanceOf[Row]
            else
              Row.fromSeq(Array.fill[Any](localSize)(null))
            r(i) = subAssigner(r(i), toAssign)
            r
          })
        case None =>
          throw new AnnotationPathException()
      }
    }
  }

  def updateKey(key: String, i: Int, sig: Type): Type = {
    assert(fieldIdx.contains(key))

    val newFields = Array.fill[Field](fields.length)(null)
    for (i <- fields.indices)
      newFields(i) = fields(i)
    newFields(i) = Field(key, sig, i)
    TStruct(newFields)
  }

  def deleteKey(key: String, index: Int): Type = {
    assert(fieldIdx.contains(key))
    if (fields.length == 1)
      TStruct.empty
    else {
      val newFields = Array.fill[Field](fields.length - 1)(null)
      for (i <- 0 until index)
        newFields(i) = fields(i)
      for (i <- index + 1 until fields.length)
        newFields(i - 1) = fields(i).copy(index = i - 1)
      TStruct(newFields)
    }
  }

  def appendKey(key: String, sig: Type): TStruct = {
    assert(!fieldIdx.contains(key))
    val newFields = Array.fill[Field](fields.length + 1)(null)
    for (i <- fields.indices)
      newFields(i) = fields(i)
    newFields(fields.length) = Field(key, sig, fields.length)
    TStruct(newFields)
  }

  override def toString = if (size == 0) "Empty" else "Struct"

  override def pretty(sb: StringBuilder, indent: Int, printAttrs: Boolean) {
    if (size == 0)
      sb.append("Empty")
    else {
      sb.append("Struct {")
      sb += '\n'
      fields.foreachBetween(f => {
        f.pretty(sb, indent + 4, printAttrs)
      })(() => {
        sb += ','
        sb += '\n'
      })
      sb += '\n'
      sb.append(" " * indent)
      sb += '}'
    }
  }

  override def compact(sb: StringBuilder, printAttrs: Boolean = false) {
    if (size == 0)
      sb.append("Empty")
    else {
      sb.append("Struct{")
      fields.foreachBetween(f => {
        f.compact(sb, printAttrs)
      })(() => {
        sb += ','
      })
      sb += '}'
    }
  }

  override def typeCheck(a: Any): Boolean =
    if (fields.isEmpty)
      a == null
    else a == null ||
      a.isInstanceOf[Row] &&
        a.asInstanceOf[Row].toSeq.zip(fields).forall { case (v, f) => f.`type`.typeCheck(v) }

  def schema = {
    if (fields.isEmpty)
      BooleanType //placeholder
    else
      StructType(fields
        .map { case f =>
          StructField(f.index.toString, f.`type`.schema) //FIXME hack
          //        StructField(f.name, f.`type`.schema)
        })
  }

  override def str(a: Annotation): String = JsonMethods.compact(makeJSON(a))

  def selfMakeJSON(a: Annotation): JValue = {
    val row = a.asInstanceOf[Row]
    JObject(
      fields.map(f => (f.name, f.`type`.makeJSON(row.get(f.index))))
        .toList)
  }

  override def requiresConversion: Boolean = fields.exists(_.`type`.requiresConversion)

  override def makeSparkWritable(a: Annotation): Annotation =
    if (size == 0 || a == null)
      null
    else {
      val r = a.asInstanceOf[Row]
      Annotation.fromSeq(r.toSeq.iterator.zip(fields.map(_.`type`).iterator).map {
        case (value, t) => t.makeSparkWritable(value)
      }.toSeq)
    }

  override def makeSparkReadable(a: Annotation): Annotation =
    if (size == 0 || a == null)
      Annotation.empty
    else {
      val r = a.asInstanceOf[Row]
      Annotation.fromSeq(r.toSeq.iterator.zip(fields.map(_.`type`).iterator).map {
        case (value, t) => t.makeSparkReadable(value)
      }.toSeq)
    }

  override def genValue: Gen[Annotation] = {
    if (size == 0)
      Gen.const[Annotation](Annotation.empty)
    else
      Gen.sequence[IndexedSeq[Annotation], Annotation](
        fields.map(f => f.`type`.genValue))
        .map(a => Annotation(a: _*))
  }
}

object AST extends Positional {
  def promoteNumeric(t: TNumeric): BaseType = t

  def promoteNumeric(lhs: TNumeric, rhs: TNumeric): BaseType =
    if (lhs == TDouble || rhs == TDouble)
      TDouble
    else if (lhs == TFloat || rhs == TFloat)
      TFloat
    else if (lhs == TLong || rhs == TLong)
      TLong
    else
      TInt

  def evalFlatCompose[T](ec: EvalContext, subexpr: AST)
    (g: (T) => Option[Any]): () => Any = {
    val f = subexpr.eval(ec)
    () => {
      val x = f()
      if (x != null)
        g(x.asInstanceOf[T]).orNull
      else
        null
    }
  }

  def evalCompose[T](ec: EvalContext, subexpr: AST)
    (g: (T) => Any): () => Any = {
    val f = subexpr.eval(ec)
    () => {
      val x = f()
      if (x != null)
        g(x.asInstanceOf[T])
      else
        null
    }
  }

  def evalCompose[T1, T2](ec: EvalContext, subexpr1: AST, subexpr2: AST)
    (g: (T1, T2) => Any): () => Any = {
    val f1 = subexpr1.eval(ec)
    val f2 = subexpr2.eval(ec)
    () => {
      val x = f1()
      if (x != null) {
        val y = f2()
        if (y != null)
          g(x.asInstanceOf[T1], y.asInstanceOf[T2])
        else
          null
      } else
        null
    }
  }

  def evalCompose[T1, T2, T3](ec: EvalContext, subexpr1: AST, subexpr2: AST, subexpr3: AST)
    (g: (T1, T2, T3) => Any): () => Any = {
    val f1 = subexpr1.eval(ec)
    val f2 = subexpr2.eval(ec)
    val f3 = subexpr3.eval(ec)
    () => {
      val x = f1()
      if (x != null) {
        val y = f2()
        if (y != null) {
          val z = f3()
          if (z != null)
            g(x.asInstanceOf[T1], y.asInstanceOf[T2], z.asInstanceOf[T3])
          else
            null
        } else
          null
      } else
        null
    }
  }

  def evalComposeNumeric[T](ec: EvalContext, subexpr: AST)
    (g: (T) => Any)
    (implicit convT: NumericConversion[T]): () => Any = {
    val f = subexpr.eval(ec)
    () => {
      val x = f()
      if (x != null)
        g(convT.to(x))
      else
        null
    }
  }


  def evalComposeNumeric[T1, T2](ec: EvalContext, subexpr1: AST, subexpr2: AST)
    (g: (T1, T2) => Any)
    (implicit convT1: NumericConversion[T1], convT2: NumericConversion[T2]): () => Any = {
    val f1 = subexpr1.eval(ec)
    val f2 = subexpr2.eval(ec)
    () => {
      val x = f1()
      if (x != null) {
        val y = f2()
        if (y != null)
          g(convT1.to(x), convT2.to(y))
        else
          null
      } else
        null
    }
  }
}

case class Positioned[T](x: T) extends Positional

sealed abstract class AST(pos: Position, subexprs: Array[AST] = Array.empty) {
  var `type`: BaseType = null

  def this(posn: Position, subexpr1: AST) = this(posn, Array(subexpr1))

  def this(posn: Position, subexpr1: AST, subexpr2: AST) = this(posn, Array(subexpr1, subexpr2))

  def eval(ec: EvalContext): () => Any

  def typecheckThis(ec: EvalContext): BaseType = typecheckThis()

  def typecheckThis(): BaseType = throw new UnsupportedOperationException

  def typecheck(ec: EvalContext) {
    subexprs.foreach(_.typecheck(ec))
    `type` = typecheckThis(ec)
  }

  def parseError(msg: String): Nothing = ParserUtils.error(pos, msg)
}

case class Const(posn: Position, value: Any, t: BaseType) extends AST(posn) {
  def eval(c: EvalContext): () => Any = {
    val v = value
    () => v
  }

  override def typecheckThis(): BaseType = t
}

case class Select(posn: Position, lhs: AST, rhs: String) extends AST(posn, lhs) {
  override def typecheckThis(): BaseType = {
    (lhs.`type`, rhs) match {
      case (TSample, "id") => TString
      case (TGenotype, "gt") => TInt
      case (TGenotype, "gtj") => TInt
      case (TGenotype, "gtk") => TInt
      case (TGenotype, "ad") => TArray(TInt)
      case (TGenotype, "dp") => TInt
      case (TGenotype, "od") => TInt
      case (TGenotype, "gq") => TInt
      case (TGenotype, "pl") => TArray(TInt)
      case (TGenotype, "isHomRef") => TBoolean
      case (TGenotype, "isHet") => TBoolean
      case (TGenotype, "isHomVar") => TBoolean
      case (TGenotype, "isCalledNonRef") => TBoolean
      case (TGenotype, "isHetNonRef") => TBoolean
      case (TGenotype, "isHetRef") => TBoolean
      case (TGenotype, "isCalled") => TBoolean
      case (TGenotype, "isNotCalled") => TBoolean
      case (TGenotype, "nNonRefAlleles") => TInt
      case (TGenotype, "pAB") => TDouble
      case (TGenotype, "fractionReadsRef") => TDouble
      case (TGenotype, "fakeRef") => TBoolean

      case (TVariant, "contig") => TString
      case (TVariant, "start") => TInt
      case (TVariant, "ref") => TString
      case (TVariant, "altAlleles") => TArray(TAltAllele)
      case (TVariant, "nAltAlleles") => TInt
      case (TVariant, "nAlleles") => TInt
      case (TVariant, "isBiallelic") => TBoolean
      case (TVariant, "nGenotypes") => TInt
      case (TVariant, "inParX") => TBoolean
      case (TVariant, "inParY") => TBoolean
      // assumes biallelic
      case (TVariant, "alt") => TString
      case (TVariant, "altAllele") => TAltAllele

      case (TAltAllele, "ref") => TString
      case (TAltAllele, "alt") => TString
      case (TAltAllele, "isSNP") => TBoolean
      case (TAltAllele, "isMNP") => TBoolean
      case (TAltAllele, "isIndel") => TBoolean
      case (TAltAllele, "isInsertion") => TBoolean
      case (TAltAllele, "isDeletion") => TBoolean
      case (TAltAllele, "isComplex") => TBoolean
      case (TAltAllele, "isTransition") => TBoolean
      case (TAltAllele, "isTransversion") => TBoolean

      case (t: TStruct, _) =>
        t.selfField(rhs) match {
          case Some(f) => f.`type`
          case None => parseError(s"`$t' has no field `$rhs")
        }

      case (t: TNumeric, "toInt") => TInt
      case (t: TNumeric, "toLong") => TLong
      case (t: TNumeric, "toFloat") => TFloat
      case (t: TNumeric, "toDouble") => TDouble
      case (TString, "toInt") => TInt
      case (TString, "toLong") => TLong
      case (TString, "toFloat") => TFloat
      case (TString, "toDouble") => TDouble
      case (t: TNumeric, "abs") => t
      case (t: TNumeric, "signum") => TInt
      case (TString, "length") => TInt
      case (t: TArray, "length") => TInt
      case (t: TIterable, "size") => TInt
      case (t: TIterable, "isEmpty") => TBoolean
      case (t: TIterable, "toSet") => TSet(t.elementType)
      case (t: TDict, "size") => TInt
      case (t: TDict, "isEmpty") => TBoolean
      case (TArray(elementType: TNumeric), "sum" | "min" | "max") => elementType
      case (TSet(elementType: TNumeric), "sum" | "min" | "max") => elementType
      case (TArray(elementType), "head") => elementType
      case (t@TArray(elementType), "tail") => t

      case (t, _) =>
        parseError(s"`$t' has no field `$rhs'")
    }
  }

  def eval(ec: EvalContext): () => Any = ((lhs.`type`, rhs): @unchecked) match {
    case (TSample, "id") => lhs.eval(ec)
    case (TGenotype, "gt") =>
      AST.evalFlatCompose[Genotype](ec, lhs)(_.gt)
    case (TGenotype, "gtj") =>
      AST.evalFlatCompose[Genotype](ec, lhs)(_.gt.map(gtx => Genotype.gtPair(gtx).j))
    case (TGenotype, "gtk") =>
      AST.evalFlatCompose[Genotype](ec, lhs)(_.gt.map(gtx => Genotype.gtPair(gtx).k))
    case (TGenotype, "ad") =>
      AST.evalFlatCompose[Genotype](ec, lhs)(g => g.ad.map(a => a: IndexedSeq[Int]))
    case (TGenotype, "dp") =>
      AST.evalFlatCompose[Genotype](ec, lhs)(_.dp)
    case (TGenotype, "od") =>
      AST.evalFlatCompose[Genotype](ec, lhs)(_.od)
    case (TGenotype, "gq") =>
      AST.evalFlatCompose[Genotype](ec, lhs)(_.gq)
    case (TGenotype, "pl") =>
      AST.evalFlatCompose[Genotype](ec, lhs)(g => g.pl.map(a => a: IndexedSeq[Int]))
    case (TGenotype, "isHomRef") =>
      AST.evalCompose[Genotype](ec, lhs)(_.isHomRef)
    case (TGenotype, "isHet") =>
      AST.evalCompose[Genotype](ec, lhs)(_.isHet)
    case (TGenotype, "isHomVar") =>
      AST.evalCompose[Genotype](ec, lhs)(_.isHomVar)
    case (TGenotype, "isCalledNonRef") =>
      AST.evalCompose[Genotype](ec, lhs)(_.isCalledNonRef)
    case (TGenotype, "isHetNonRef") =>
      AST.evalCompose[Genotype](ec, lhs)(_.isHetNonRef)
    case (TGenotype, "isHetRef") =>
      AST.evalCompose[Genotype](ec, lhs)(_.isHetRef)
    case (TGenotype, "isCalled") =>
      AST.evalCompose[Genotype](ec, lhs)(_.isCalled)
    case (TGenotype, "isNotCalled") =>
      AST.evalCompose[Genotype](ec, lhs)(_.isNotCalled)
    case (TGenotype, "nNonRefAlleles") => AST.evalFlatCompose[Genotype](ec, lhs)(_.nNonRefAlleles)
    case (TGenotype, "pAB") =>
      AST.evalFlatCompose[Genotype](ec, lhs)(_.pAB())
    case (TGenotype, "fractionReadsRef") =>
      AST.evalFlatCompose[Genotype](ec, lhs)(_.fractionReadsRef())
    case (TGenotype, "fakeRef") =>
      AST.evalCompose[Genotype](ec, lhs)(_.fakeRef)

    case (TVariant, "contig") =>
      AST.evalCompose[Variant](ec, lhs)(_.contig)
    case (TVariant, "start") =>
      AST.evalCompose[Variant](ec, lhs)(_.start)
    case (TVariant, "ref") =>
      AST.evalCompose[Variant](ec, lhs)(_.ref)
    case (TVariant, "altAlleles") =>
      AST.evalCompose[Variant](ec, lhs)(_.altAlleles)
    case (TVariant, "nAltAlleles") =>
      AST.evalCompose[Variant](ec, lhs)(_.nAltAlleles)
    case (TVariant, "nAlleles") =>
      AST.evalCompose[Variant](ec, lhs)(_.nAlleles)
    case (TVariant, "isBiallelic") =>
      AST.evalCompose[Variant](ec, lhs)(_.isBiallelic)
    case (TVariant, "nGenotypes") =>
      AST.evalCompose[Variant](ec, lhs)(_.nGenotypes)
    case (TVariant, "inParX") =>
      AST.evalCompose[Variant](ec, lhs)(_.inParX)
    case (TVariant, "inParY") =>
      AST.evalCompose[Variant](ec, lhs)(_.inParY)
    // assumes biallelic
    case (TVariant, "alt") =>
      AST.evalCompose[Variant](ec, lhs)(_.alt)
    case (TVariant, "altAllele") =>
      AST.evalCompose[Variant](ec, lhs)(_.altAllele)

    case (TAltAllele, "ref") => AST.evalCompose[AltAllele](ec, lhs)(_.ref)
    case (TAltAllele, "alt") => AST.evalCompose[AltAllele](ec, lhs)(_.alt)
    case (TAltAllele, "isSNP") => AST.evalCompose[AltAllele](ec, lhs)(_.isSNP)
    case (TAltAllele, "isMNP") => AST.evalCompose[AltAllele](ec, lhs)(_.isMNP)
    case (TAltAllele, "isIndel") => AST.evalCompose[AltAllele](ec, lhs)(_.isIndel)
    case (TAltAllele, "isInsertion") => AST.evalCompose[AltAllele](ec, lhs)(_.isInsertion)
    case (TAltAllele, "isDeletion") => AST.evalCompose[AltAllele](ec, lhs)(_.isDeletion)
    case (TAltAllele, "isComplex") => AST.evalCompose[AltAllele](ec, lhs)(_.isComplex)
    case (TAltAllele, "isTransition") => AST.evalCompose[AltAllele](ec, lhs)(_.isTransition)
    case (TAltAllele, "isTransversion") => AST.evalCompose[AltAllele](ec, lhs)(_.isTransversion)

    case (t: TStruct, _) =>
      val Some(f) = t.selfField(rhs)
      val i = f.index
      AST.evalCompose[Row](ec, lhs)(_.get(i))

    case (TInt, "toInt") => lhs.eval(ec)
    case (TInt, "toLong") => AST.evalCompose[Int](ec, lhs)(_.toLong)
    case (TInt, "toFloat") => AST.evalCompose[Int](ec, lhs)(_.toFloat)
    case (TInt, "toDouble") => AST.evalCompose[Int](ec, lhs)(_.toDouble)

    case (TLong, "toInt") => AST.evalCompose[Long](ec, lhs)(_.toInt)
    case (TLong, "toLong") => lhs.eval(ec)
    case (TLong, "toFloat") => AST.evalCompose[Long](ec, lhs)(_.toFloat)
    case (TLong, "toDouble") => AST.evalCompose[Long](ec, lhs)(_.toDouble)

    case (TFloat, "toInt") => AST.evalCompose[Float](ec, lhs)(_.toInt)
    case (TFloat, "toLong") => AST.evalCompose[Float](ec, lhs)(_.toLong)
    case (TFloat, "toFloat") => lhs.eval(ec)
    case (TFloat, "toDouble") => AST.evalCompose[Float](ec, lhs)(_.toDouble)

    case (TDouble, "toInt") => AST.evalCompose[Double](ec, lhs)(_.toInt)
    case (TDouble, "toLong") => AST.evalCompose[Double](ec, lhs)(_.toLong)
    case (TDouble, "toFloat") => AST.evalCompose[Double](ec, lhs)(_.toFloat)
    case (TDouble, "toDouble") => lhs.eval(ec)

    case (TString, "toInt") => AST.evalCompose[String](ec, lhs)(_.toInt)
    case (TString, "toLong") => AST.evalCompose[String](ec, lhs)(_.toLong)
    case (TString, "toFloat") => AST.evalCompose[String](ec, lhs)(_.toFloat)
    case (TString, "toDouble") => AST.evalCompose[String](ec, lhs)(_.toDouble)

    case (TInt, "abs") => AST.evalCompose[Int](ec, lhs)(_.abs)
    case (TLong, "abs") => AST.evalCompose[Long](ec, lhs)(_.abs)
    case (TFloat, "abs") => AST.evalCompose[Float](ec, lhs)(_.abs)
    case (TDouble, "abs") => AST.evalCompose[Double](ec, lhs)(_.abs)

    case (TInt, "signum") => AST.evalCompose[Int](ec, lhs)(_.signum)
    case (TLong, "signum") => AST.evalCompose[Long](ec, lhs)(_.signum)
    case (TFloat, "signum") => AST.evalCompose[Float](ec, lhs)(_.signum)
    case (TDouble, "signum") => AST.evalCompose[Double](ec, lhs)(_.signum)

    case (TString, "length") => AST.evalCompose[String](ec, lhs)(_.length)

    case (t: TArray, "length") => AST.evalCompose[Iterable[_]](ec, lhs)(_.size)
    case (t: TIterable, "size") => AST.evalCompose[Iterable[_]](ec, lhs)(_.size)
    case (t: TIterable, "isEmpty") => AST.evalCompose[Iterable[_]](ec, lhs)(_.isEmpty)
    case (t: TIterable, "toSet") => AST.evalCompose[Iterable[_]](ec, lhs)(_.toSet)

    case (t: TDict, "size") => AST.evalCompose[Map[_, _]](ec, lhs)(_.size)
    case (t: TDict, "isEmpty") => AST.evalCompose[Map[_, _]](ec, lhs)(_.isEmpty)

    case (TArray(TInt), "sum") =>
      AST.evalCompose[IndexedSeq[_]](ec, lhs)(_.filter(x => x != null).map(_.asInstanceOf[Int]).sum)
    case (TArray(TLong), "sum") =>
      AST.evalCompose[IndexedSeq[_]](ec, lhs)(_.filter(x => x != null).map(_.asInstanceOf[Long]).sum)
    case (TArray(TFloat), "sum") =>
      AST.evalCompose[IndexedSeq[_]](ec, lhs)(_.filter(x => x != null).map(_.asInstanceOf[Float]).sum)
    case (TArray(TDouble), "sum") =>
      AST.evalCompose[IndexedSeq[_]](ec, lhs)(_.filter(x => x != null).map(_.asInstanceOf[Double]).sum)

    case (TArray(TInt), "min") =>
      AST.evalCompose[IndexedSeq[_]](ec, lhs)(_.filter(x => x != null).map(_.asInstanceOf[Int]).min)
    case (TArray(TLong), "min") =>
      AST.evalCompose[IndexedSeq[_]](ec, lhs)(_.filter(x => x != null).map(_.asInstanceOf[Long]).min)
    case (TArray(TFloat), "min") =>
      AST.evalCompose[IndexedSeq[_]](ec, lhs)(_.filter(x => x != null).map(_.asInstanceOf[Float]).min)
    case (TArray(TDouble), "min") =>
      AST.evalCompose[IndexedSeq[_]](ec, lhs)(_.filter(x => x != null).map(_.asInstanceOf[Double]).min)

    case (TArray(TInt), "max") =>
      AST.evalCompose[IndexedSeq[_]](ec, lhs)(_.filter(x => x != null).map(_.asInstanceOf[Int]).max)
    case (TArray(TLong), "max") =>
      AST.evalCompose[IndexedSeq[_]](ec, lhs)(_.filter(x => x != null).map(_.asInstanceOf[Long]).max)
    case (TArray(TFloat), "max") =>
      AST.evalCompose[IndexedSeq[_]](ec, lhs)(_.filter(x => x != null).map(_.asInstanceOf[Float]).max)
    case (TArray(TDouble), "max") =>
      AST.evalCompose[IndexedSeq[_]](ec, lhs)(_.filter(x => x != null).map(_.asInstanceOf[Double]).max)

    case (TSet(TInt), "sum") =>
      AST.evalCompose[Set[_]](ec, lhs)(_.filter(x => x != null).map(_.asInstanceOf[Int]).sum)
    case (TSet(TLong), "sum") =>
      AST.evalCompose[Set[_]](ec, lhs)(_.filter(x => x != null).map(_.asInstanceOf[Long]).sum)
    case (TSet(TFloat), "sum") =>
      AST.evalCompose[Set[_]](ec, lhs)(_.filter(x => x != null).map(_.asInstanceOf[Float]).sum)
    case (TSet(TDouble), "sum") =>
      AST.evalCompose[Set[_]](ec, lhs)(_.filter(x => x != null).map(_.asInstanceOf[Double]).sum)

    case (TSet(TInt), "min") =>
      AST.evalCompose[Set[_]](ec, lhs)(_.filter(x => x != null).map(_.asInstanceOf[Int]).min)
    case (TSet(TLong), "min") =>
      AST.evalCompose[Set[_]](ec, lhs)(_.filter(x => x != null).map(_.asInstanceOf[Long]).min)
    case (TSet(TFloat), "min") =>
      AST.evalCompose[Set[_]](ec, lhs)(_.filter(x => x != null).map(_.asInstanceOf[Float]).min)
    case (TSet(TDouble), "min") =>
      AST.evalCompose[Set[_]](ec, lhs)(_.filter(x => x != null).map(_.asInstanceOf[Double]).min)

    case (TSet(TInt), "max") =>
      AST.evalCompose[Set[_]](ec, lhs)(_.filter(x => x != null).map(_.asInstanceOf[Int]).max)
    case (TSet(TLong), "max") =>
      AST.evalCompose[Set[_]](ec, lhs)(_.filter(x => x != null).map(_.asInstanceOf[Long]).max)
    case (TSet(TFloat), "max") =>
      AST.evalCompose[Set[_]](ec, lhs)(_.filter(x => x != null).map(_.asInstanceOf[Float]).max)
    case (TSet(TDouble), "max") =>
      AST.evalCompose[Set[_]](ec, lhs)(_.filter(x => x != null).map(_.asInstanceOf[Double]).max)

    case (TArray(elementType), "head") =>
      AST.evalCompose[IndexedSeq[_]](ec, lhs)(_.head)
    case (t@TArray(elementType), "tail") =>
      AST.evalCompose[IndexedSeq[_]](ec, lhs)(_.tail)
  }
}

case class ArrayConstructor(posn: Position, elements: Array[AST]) extends AST(posn, elements) {
  override def typecheckThis(ec: EvalContext): Type = {
    if (elements.isEmpty)
      parseError("Hail does not currently support declaring empty arrays.")
    elements.foreach(_.typecheck(ec))
    val types: Set[Type] = elements.map(_.`type`)
      .map {
        case t: Type => t
        case bt => parseError(s"invalid array element found: `$bt'")
      }
      .toSet
    if (types.size == 1)
      TArray(types.head)
    else if (types.forall(_.isInstanceOf[TNumeric])) {
      TArray(TNumeric.promoteNumeric(types.map(_.asInstanceOf[TNumeric])))
    }
    else
      parseError(s"declared array elements must be the same type (or numeric)." +
        s"\n  Found: [${elements.map(_.`type`).mkString(", ")}]")
  }

  def eval(ec: EvalContext): () => Any = {
    val f = elements.map(_.eval(ec))
    val elementType = `type`.asInstanceOf[TArray].elementType
    if (elementType.isInstanceOf[TNumeric]) {
      val types = elements.map(_.`type`.asInstanceOf[TNumeric])
      () => (types, f.map(_ ())).zipped.map { case (t, a) =>
        (elementType: @unchecked) match {
          case TDouble => t.makeDouble(a)
          case TFloat => a
          case TLong => t.asInstanceOf[TIntegral].makeLong(a)
          case TInt => a
        }
      }: IndexedSeq[Any]
    } else
      () => f.map(_ ()): IndexedSeq[Any]

  }
}

case class StructConstructor(posn: Position, names: Array[String], elements: Array[AST]) extends AST(posn, elements) {
  override def typecheckThis(ec: EvalContext): Type = {
    if (elements.isEmpty)
      parseError("Hail does not currently support declaring empty structs.")
    elements.foreach(_.typecheck(ec))
    val types = elements.map(_.`type`)
      .map {
        case t: Type => t
        case bt => parseError(s"invalid array element found: `$bt'")
      }
    TStruct((names, types, names.indices).zipped.map { case (id, t, i) => Field(id, t, i) })
  }

  def eval(ec: EvalContext): () => Any = {
    val f = elements.map(_.eval(ec))
    () => Annotation.fromSeq(f.map(_ ()))
  }
}

case class Lambda(posn: Position, param: String, body: AST) extends AST(posn, body) {
  def typecheck(): BaseType = parseError("non-function context")

  def eval(ec: EvalContext): () => Any = throw new UnsupportedOperationException
}

case class IndexStruct(posn: Position, key: String, body: AST) extends AST(posn, body) {
  var deleter: Deleter = null
  var querier: Querier = null

  override def typecheckThis(): BaseType = {
    val s = body.`type` match {
      case TArray(t: TStruct) => t
      case error => parseError(s"Got invalid argument `$error' to function `index'.  Expected Array[Struct]")
    }
    s.getOption(key) match {
      case Some(TString) =>
        querier = s.query(key)
        val (newS, d) = s.delete(key)
        deleter = d
        TDict(newS)
      case Some(other) => parseError(s"Got invalid key type `$other' to function `index'.  Key must be of type `String'.")
      case None => parseError(s"""Struct did not contain the designated key "$key". """)
    }
  }

  def eval(ec: EvalContext): () => Any = {
    val localDeleter = deleter
    val localQuerier = querier
    // FIXME: warn for duplicate keys?
    AST.evalCompose[IndexedSeq[_]](ec, body) { is =>
      is.filter(_ != null)
        .map(_.asInstanceOf[Row])
        .flatMap(r => localQuerier(r).map(x => (x, localDeleter(r))))
        .toMap
    }
  }
}

case class Apply(posn: Position, fn: String, args: Array[AST]) extends AST(posn, args) {
  override def typecheckThis(): BaseType = {
    (fn, args) match {
      case ("isMissing", Array(a)) =>
        if (!a.`type`.isInstanceOf[Type])
          parseError(s"Got invalid argument `${a.`type`} to function `$fn'")
        TBoolean

      case ("isDefined", Array(a)) =>
        if (!a.`type`.isInstanceOf[Type])
          parseError(s"Got invalid argument `${a.`type`} to function `$fn'")
        TBoolean

      case ("str", Array(a)) =>
        if (!a.`type`.isInstanceOf[Type])
          parseError(s"Got invalid argument `${a.`type`} to function `$fn'")
        TString

      case ("json", Array(a)) =>
        if (!a.`type`.isInstanceOf[Type])
          parseError(s"Got invalid argument `${a.`type`} to function `$fn'")
        TString

      case ("hwe", rhs) =>
        rhs.map(_.`type`) match {
          case Array(TInt, TInt, TInt) => TStruct(("rExpectedHetFrequency", TDouble), ("pHWE", TDouble))
          case other =>
            val nArgs = other.length
            parseError(
              s"""method `hwe' expects 3 arguments of type Int, e.g. hwe(90,10,1)
                  |  Found $nArgs ${plural(nArgs, "argument")}${
                if (nArgs > 0)
                  s"of ${plural(nArgs, "type")} [${other.mkString(", ")}]"
                else ""
              }""".stripMargin)
        }

      case ("index", rhs) =>
        parseError(s"Got invalid arguments (${rhs.map(_.`type`).mkString(", ")}) to function `$fn'." +
          s"\n  Expected arguments (Array[Struct], <field identifier>) e.g. `index(global.gene_info, gene_id)'")

      case ("isDefined" | "isMissing" | "str" | "json", _) => parseError(s"`$fn' takes one argument")

      case _ => parseError(s"unknown function `$fn'")
    }
  }

  def eval(ec: EvalContext): () => Any = ((fn, args): @unchecked) match {
    case ("isMissing", Array(a)) =>
      val f = a.eval(ec)
      () => f() == null
    case ("isDefined", Array(a)) =>
      val f = a.eval(ec)
      () => f() != null
    case ("str", Array(a)) =>
      val t = a.`type`.asInstanceOf[Type]
      val f = a.eval(ec)
      () => t.str(f())
    case ("json", Array(a)) =>
      val t = a.`type`.asInstanceOf[Type]
<<<<<<< HEAD
      val f = a.eval(c)
      () => JsonMethods.compact(t.makeJSON(f()))
=======
      val f = a.eval(ec)
      () => compact(t.makeJSON(f()))
    case ("hwe", Array(a, b, c)) =>
      AST.evalCompose[Int, Int, Int](ec, a, b, c) { case (nHomRef, nHet, nHomVar) =>
        if (nHomRef < 0 || nHet < 0 || nHomVar < 0)
          fatal(s"got invalid (negative) argument to function `hwe': hwe($nHomRef, $nHet, $nHomVar)")
        val n = nHomRef + nHet + nHomVar
        val nAB = nHet
        val nA = nAB + 2 * nHomRef.min(nHomVar)

        val LH = LeveneHaldane(n, nA)
        Annotation(divOption(LH.getNumericalMean, n).orNull, LH.exactMidP(nAB))
      }
    case ("index", Array(toIndex, key)) =>
      val keyF = key.eval(ec)
      val f = toIndex.eval(ec)
      () => {
        val k = keyF()
      }
>>>>>>> 0e3be48d
  }
}

case class ApplyMethod(posn: Position, lhs: AST, method: String, args: Array[AST]) extends AST(posn, lhs +: args) {

  def getSymRefId(ast: AST): String = {
    ast match {
      case SymRef(_, id) => id
      case _ => ???
    }
  }

  override def typecheck(ec: EvalContext) {
    lhs.typecheck(ec)
    (lhs.`type`, method, args) match {

      case (TString, "replace", rhs) => {
        lhs.typecheck(ec)
        rhs.foreach(_.typecheck(ec))
        rhs.map(_.`type`) match {
          case Array(TString, TString) => TString
          case other =>
            val nArgs = other.length
            parseError(
              s"""method `$method' expects 2 arguments of type String, e.g. str.replace(" ", "_")
                  |  Found $nArgs ${plural(nArgs, "argument")}${
                if (nArgs > 0)
                  s"of ${plural(nArgs, "type")} [${other.mkString(", ")}]"
                else ""
              }""".stripMargin)
        }
      }

      case (it: TIterable, "find", rhs) =>
        lhs.typecheck(ec)
        val (param, body) = rhs match {
          case Array(Lambda(_, p, b)) => (p, b)
          case _ => parseError(s"method `$method' expects a lambda function [param => Boolean], " +
            s"e.g. `x => x < 5' or `tc => tc.canonical == 1'")
        }
        body.typecheck(ec.copy(st = ec.st + ((param, (-1, it.elementType)))))
        if (body.`type` != TBoolean)
          parseError(s"method `$method' expects a lambda function [param => Boolean], got [param => ${body.`type`}]")
        `type` = it.elementType

      case (it: TIterable, "map", rhs) =>
        lhs.typecheck(ec)
        val (param, body) = rhs match {
          case Array(Lambda(_, p, b)) => (p, b)
          case _ => parseError(s"method `$method' expects a lambda function [param => Any], " +
            s"e.g. `x => x * 10' or `tc => tc.gene_symbol'")
        }
        body.typecheck(ec.copy(st = ec.st + ((param, (-1, it.elementType)))))
        `type` = body.`type` match {
          case t: Type => it match {
            case TArray(_) => TArray(t)
            case TSet(_) => TSet(t)
          }
          case error =>
            parseError(s"method `$method' expects a lambda function [param => Any], got invalid mapping [param => $error]")
        }

      case (it: TIterable, "filter", rhs) =>
        lhs.typecheck(ec)
        val (param, body) = rhs match {
          case Array(Lambda(_, p, b)) => (p, b)
          case _ => parseError(s"method `$method' expects a lambda function [param => Boolean], " +
            s"e.g. `x => x < 5' or `tc => tc.canonical == 1'")
        }
        body.typecheck(ec.copy(st = ec.st + ((param, (-1, it.elementType)))))
        if (body.`type` != TBoolean)
          parseError(s"method `$method' expects a lambda function [param => Boolean], got [param => ${body.`type`}]")
        `type` = it

      case (it: TIterable, "forall" | "exists", rhs) =>
        lhs.typecheck(ec)
        val (param, body) = rhs match {
          case Array(Lambda(_, p, b)) => (p, b)
          case _ => parseError(s"method `$method' expects a lambda function [param => Boolean], " +
            s"e.g. `x => x < 5' or `tc => tc.canonical == 1'")
        }
        body.typecheck(ec.copy(st = ec.st + ((param, (-1, it.elementType)))))
        if (body.`type` != TBoolean)
          parseError(s"method `$method' expects a lambda function [param => Boolean], got [param => ${body.`type`}]")
        `type` = TBoolean

      case (TDict(elementType), "mapvalues", rhs) =>
        lhs.typecheck(ec)
        val (param, body) = rhs match {
          case Array(Lambda(_, p, b)) => (p, b)
          case _ => parseError(s"method `$method' expects a lambda function [param => Any], " +
            s"e.g. `x => x < 5' or `tc => tc.canonical'")
        }
        body.typecheck(ec.copy(st = ec.st + ((param, (-1, elementType)))))
        `type` = body.`type` match {
          case t: Type => TDict(t)
          case error =>
            parseError(s"method `$method' expects a lambda function [param => Any], got invalid mapping [param => $error]")
        }


      case (agg: TAggregable, "count", rhs) =>
        rhs.foreach(_.typecheck(agg.ec))
        val types = rhs.map(_.`type`)
          .toSeq

        if (types != Seq(TBoolean)) {
          //          val plural1 = if (expected.length > 1) "s" else ""
          val plural = if (types.length != 1) "s" else ""
          parseError(s"method `$method' expects 1 argument of type (Boolean), but got ${types.length} argument$plural${
            if (types.nonEmpty) s" of type (${types.mkString(", ")})."
            else "."
          }")
        }
        `type` = TLong

      case (agg: TAggregable, "fraction", rhs) =>
        rhs.foreach(_.typecheck(agg.ec))
        val types = rhs.map(_.`type`)
          .toSeq

        if (types != Seq(TBoolean)) {
          //          val plural1 = if (expected.length > 1) "s" else ""
          val plural = if (types.length != 1) "s" else ""
          parseError(s"method `$method' expects 1 argument of type (Boolean), but got ${types.length} argument$plural${
            if (types.nonEmpty) s" of type (${types.mkString(", ")})."
            else "."
          }")
        }
        `type` = TDouble

      case (agg: TAggregable, "stats", rhs) =>
        rhs.foreach(_.typecheck(agg.ec))
        val types = rhs.map(_.`type`)
          .toSeq

        if (types.length != 1 || !types.head.isInstanceOf[TNumeric]) {
          val plural = if (types.length != 1) "s" else ""
          parseError(s"method `$method' expects 1 argument of types (Numeric), but got ${types.length} argument$plural${
            if (types.nonEmpty) s" of type (${types.mkString(", ")})."
            else "."
          }")
        }
        val t = types.head.asInstanceOf[Type]

        val sumT = t match {
          case tint: TIntegral => TLong
          case _ => TDouble
        }
        `type` = TStruct(("mean", TDouble), ("stdev", TDouble), ("min", t),
          ("max", t), ("nNotMissing", TLong), ("sum", sumT))

      case (agg: TAggregable, "statsif", rhs) =>
        rhs.foreach(_.typecheck(agg.ec))
        val types = rhs.map(_.`type`)
          .toSeq

        if (types.length != 2 || types.head != TBoolean || !types(1).isInstanceOf[TNumeric]) {
          val plural = if (types.length != 1) "s" else ""
          parseError(s"method `$method' expects 2 arguments of types (Boolean, Numeric), but got ${types.length} argument$plural${
            if (types.nonEmpty) s" of type (${types.mkString(", ")})."
            else "."
          }")
        }
        val t = types(1).asInstanceOf[Type]

        val sumT = if (t.isInstanceOf[TIntegral])
          TLong
        else
          TDouble
        `type` = TStruct(("mean", TDouble), ("stdev", TDouble), ("min", t),
          ("max", t), ("nNotMissing", TLong), ("sum", sumT))

      case _ =>
        super.typecheck(ec)
    }
  }

  override def typecheckThis(): BaseType = {
    val rhsTypes = args.map(_.`type`)
    (lhs.`type`, method, rhsTypes) match {
      case (TArray(TString), "mkString", Array(TString)) => TString
      case (TSet(elementType), "contains", Array(TString)) => TBoolean
      case (TDict(_), "contains", Array(TString)) => TBoolean
      case (TString, "split", Array(TString)) => TArray(TString)

      case (t: TNumeric, "min", Array(t2: TNumeric)) =>
        AST.promoteNumeric(t, t2)
      case (t: TNumeric, "max", Array(t2: TNumeric)) =>
        AST.promoteNumeric(t, t2)

      case (t, "orElse", Array(t2)) if t == t2 =>
        t

      case (t, _, _) =>
        parseError(s"`no matching signature for `$method(${rhsTypes.mkString(", ")})' on `$t'")
    }
  }

  def eval(ec: EvalContext): () => Any = ((lhs.`type`, method, args): @unchecked) match {
    case (returnType, "find", Array(Lambda(_, param, body))) =>
      val localIdx = ec.a.length
      val localA = ec.a
      localA += null
      val bodyFn = body.eval(ec.copy(st = ec.st + (param ->(localIdx, returnType))))

      AST.evalCompose[Iterable[_]](ec, lhs) { case s =>
        s.find { elt =>
          localA(localIdx) = elt
          val r = bodyFn()
          r != null && r.asInstanceOf[Boolean]
        }.orNull
      }

    case (returnType, "map", Array(Lambda(_, param, body))) =>
      val localIdx = ec.a.length
      val localA = ec.a
      localA += null
      val bodyFn = body.eval(ec.copy(st = ec.st + (param ->(localIdx, returnType))))

      (returnType: @unchecked) match {
        case TArray(_) =>
          AST.evalCompose[IndexedSeq[_]](ec, lhs) { case is =>
            is.map { elt =>
              localA(localIdx) = elt
              bodyFn()
            }
          }
        case TSet(_) =>
          AST.evalCompose[Set[_]](ec, lhs) { case s =>
            s.map { elt =>
              localA(localIdx) = elt
              bodyFn()
            }
          }
      }

    case (returnType, "filter", Array(Lambda(_, param, body))) =>
      val localIdx = ec.a.length
      val localA = ec.a
      localA += null
      val bodyFn = body.eval(ec.copy(st = ec.st + (param ->(localIdx, returnType))))

      (returnType: @unchecked) match {
        case TArray(_) =>
          AST.evalCompose[IndexedSeq[_]](ec, lhs) { case is =>
            is.filter { elt =>
              localA(localIdx) = elt
              val r = bodyFn()
              r.asInstanceOf[Boolean]
            }
          }
        case TSet(_) =>
          AST.evalCompose[Set[_]](ec, lhs) { case s =>
            s.filter { elt =>
              localA(localIdx) = elt
              val r = bodyFn()
              r.asInstanceOf[Boolean]
            }
          }
      }

    case (returnType, "forall", Array(Lambda(_, param, body))) =>
      val localIdx = ec.a.length
      val localA = ec.a
      localA += null
      val bodyFn = body.eval(ec.copy(st = ec.st + (param ->(localIdx, returnType))))

      AST.evalCompose[Iterable[_]](ec, lhs) { case is =>
        is.forall { elt =>
          localA(localIdx) = elt
          val r = bodyFn()
          r.asInstanceOf[Boolean]
        }
      }

    case (returnType, "exists", Array(Lambda(_, param, body))) =>
      val localIdx = ec.a.length
      val localA = ec.a
      localA += null
      val bodyFn = body.eval(ec.copy(st = ec.st + (param ->(localIdx, returnType))))

      AST.evalCompose[Iterable[_]](ec, lhs) { case is =>
        is.exists { elt =>
          localA(localIdx) = elt
          val r = bodyFn()
          r.asInstanceOf[Boolean]
        }
      }

    case (returnType, "mapvalues", Array(Lambda(_, param, body))) =>
      val localIdx = ec.a.length
      val localA = ec.a
      localA += null
      val bodyFn = body.eval(ec.copy(st = ec.st + (param ->(localIdx, returnType))))

      AST.evalCompose[Map[_, _]](ec, lhs) { case m =>
        m.mapValues { elt =>
          localA(localIdx) = elt
          bodyFn()
        }
      }

    case (agg, "count", Array(predicate)) =>
      val newContext = agg.asInstanceOf[TAggregable].ec
      val localA = newContext.a
      val localIdx = localA.length
      localA += null
      val fn = predicate.eval(newContext)
      val localFunctions = newContext.aggregationFunctions
      val seqOp: (Any) => Any =
        (sum) => {
          val ret = fn().asInstanceOf[Boolean]
          val toAdd = if (ret)
            1
          else
            0
          sum.asInstanceOf[Long] + toAdd
        }
      val combOp: (Any, Any) => Any = _.asInstanceOf[Long] + _.asInstanceOf[Long]
      localFunctions += ((() => 0L, seqOp, combOp, localIdx))
      AST.evalCompose[Any](ec, lhs) {
        case a =>
          localA(localIdx)
      }

    case (agg, "fraction", Array(rhs)) =>
      val newContext = agg.asInstanceOf[TAggregable].ec
      val localA = newContext.a
      val localIdx = localA.length
      localA += null
      val fn = rhs.eval(newContext)
      val localFunctions = newContext.aggregationFunctions
      val (zv, seqOp, combOp) = {
        val so = (sum: Any) => {
          val counts = sum.asInstanceOf[(Long, Long)]
          val ret = fn().asInstanceOf[Boolean]
          if (ret)
            (counts._1 + 1, counts._2 + 1)
          else
            (counts._1, counts._2 + 1)
        }
        val co: (Any, Any) => Any = (left: Any, right: Any) => {
          val lh = left.asInstanceOf[(Long, Long)]
          val rh = right.asInstanceOf[(Long, Long)]
          (lh._1 + rh._1, lh._2 + rh._2)
        }
        (() => (0L, 0L), so, co)
      }
      localFunctions += ((zv, seqOp, combOp, localIdx))
      AST.evalCompose[Any](ec, lhs) {
        case a =>
          val (num: Long, denom: Long) = localA(localIdx)
          divNull(num.toDouble, denom)
      }


    case (agg, "stats", Array(rhs)) =>
      val newContext = agg.asInstanceOf[TAggregable].ec
      val localA = newContext.a
      val localIdx = localA.length
      localA += null
      val fn = rhs.eval(newContext)
      val localFunctions = newContext.aggregationFunctions

      val localType = rhs.`type`.asInstanceOf[TNumeric]
      val seqOp = (a: Any) => {
        val query = fn()
        val sc = a.asInstanceOf[StatCounter]
        if (query != null)
          localType match {
            case TInt => sc.merge(query.asInstanceOf[Int])
            case TLong => sc.merge(query.asInstanceOf[Long])
            case TFloat => sc.merge(query.asInstanceOf[Float])
            case TDouble => sc.merge(query.asInstanceOf[Double])
          }
        else
          sc
      }

      val combOp = (a: Any, b: Any) => a.asInstanceOf[StatCounter].merge(b.asInstanceOf[StatCounter])

      val recast: (Double) => Any = localType match {
        case TInt => (d: Double) => d.round.toInt
        case TLong => (d: Double) => d.round
        case TFloat => (d: Double) => d.toFloat
        case TDouble => (d: Double) => d
      }

      val recast2: (Double) => Any =
        if (rhs.`type`.isInstanceOf[TIntegral])
          (d: Double) => d.round
        else
          (d: Double) => d

      val getOp = (a: Any) => {
        val statcounter = a.asInstanceOf[StatCounter]
        if (statcounter.count == 0)
          null
        else
          Annotation(statcounter.mean, statcounter.stdev, recast(statcounter.min),
            recast(statcounter.max), statcounter.count, recast2(statcounter.sum))
      }

      localFunctions += ((() => new StatCounter, seqOp, combOp, localIdx))
      AST.evalCompose[Any](ec, lhs) { case a => getOp(localA(localIdx)) }

    case (returnType, "statsif", Array(condition, computation)) =>
      val newContext = lhs.`type`.asInstanceOf[TAggregable].ec
      val localA = newContext.a
      val localIdx = localA.length
      localA += null
      val conditionFn = condition.eval(newContext)
      val fn = computation.eval(newContext)
      val localFunctions = newContext.aggregationFunctions

      val localType = computation.`type`.asInstanceOf[TNumeric]
      val seqOp = (a: Any) => {
        val sc = a.asInstanceOf[StatCounter]
        if (conditionFn().asInstanceOf[Boolean]) {
          val query = fn()
          if (query != null)
            localType match {
              case TInt => sc.merge(query.asInstanceOf[Int])
              case TLong => sc.merge(query.asInstanceOf[Long])
              case TFloat => sc.merge(query.asInstanceOf[Float])
              case TDouble => sc.merge(query.asInstanceOf[Double])
            }
          else sc
        } else sc
      }

      val combOp = (a: Any, b: Any) => a.asInstanceOf[StatCounter].merge(b.asInstanceOf[StatCounter])

      val recast: (Double) => Any = localType match {
        case TInt => (d: Double) => d.round.toInt
        case TLong => (d: Double) => d.round
        case TFloat => (d: Double) => d.toFloat
        case TDouble => (d: Double) => d
      }

      val recast2: (Double) => Any =
        if (localType.isInstanceOf[TIntegral])
          (d: Double) => d.round
        else
          (d: Double) => d

      val getOp = (a: Any) => {
        val statcounter = a.asInstanceOf[StatCounter]
        if (statcounter.count == 0)
          null
        else
          Annotation(statcounter.mean, statcounter.stdev, recast(statcounter.min),
            recast(statcounter.max), statcounter.count, recast2(statcounter.sum))
      }

      localFunctions += ((() => new StatCounter, seqOp, combOp, localIdx))
      AST.evalCompose[Any](ec, lhs) { case a => getOp(localA(localIdx)) }

    case (_, "orElse", Array(a)) =>
      val f1 = lhs.eval(ec)
      val f2 = a.eval(ec)
      () => {
        val v = f1()
        if (v == null)
          f2()
        else
          v
      }

    case (TString, "replace", Array(a, b)) =>
      AST.evalCompose[String, String, String](ec, lhs, a, b) { case (str, pattern1, pattern2) =>
        str.replaceAll(pattern1, pattern2)
      }

    case (TArray(elementType), "mkString", Array(a)) =>
      AST.evalCompose[IndexedSeq[String], String](ec, lhs, a) { case (s, t) => s.map(elementType.str).mkString(t) }
    case (TSet(elementType), "contains", Array(a)) =>
      AST.evalCompose[Set[Any], Any](ec, lhs, a) { case (a, x) => a.contains(x) }
    case (TSet(elementType), "mkString", Array(a)) =>
      AST.evalCompose[IndexedSeq[String], String](ec, lhs, a) { case (s, t) => s.map(elementType.str).mkString(t) }

    case (TDict(elementType), "contains", Array(a)) =>
      AST.evalCompose[Map[String, _], String](ec, lhs, a) { case (m, key) => m.contains(key) }

    case (TString, "split", Array(a)) =>
      AST.evalCompose[String, String](ec, lhs, a) { case (s, p) => s.split(p): IndexedSeq[String] }

    case (TInt, "min", Array(a)) => AST.evalComposeNumeric[Int, Int](ec, lhs, a)(_ min _)
    case (TLong, "min", Array(a)) => AST.evalComposeNumeric[Long, Long](ec, lhs, a)(_ min _)
    case (TFloat, "min", Array(a)) => AST.evalComposeNumeric[Float, Float](ec, lhs, a)(_ min _)
    case (TDouble, "min", Array(a)) => AST.evalComposeNumeric[Double, Double](ec, lhs, a)(_ min _)

    case (TInt, "max", Array(a)) => AST.evalComposeNumeric[Int, Int](ec, lhs, a)(_ max _)
    case (TLong, "max", Array(a)) => AST.evalComposeNumeric[Long, Long](ec, lhs, a)(_ max _)
    case (TFloat, "max", Array(a)) => AST.evalComposeNumeric[Float, Float](ec, lhs, a)(_ max _)
    case (TDouble, "max", Array(a)) => AST.evalComposeNumeric[Double, Double](ec, lhs, a)(_ max _)
  }

}

case class Let(posn: Position, bindings: Array[(String, AST)], body: AST) extends AST(posn, bindings.map(_._2) :+ body) {

  def eval(ec: EvalContext): () => Any = {
    val indexb = new mutable.ArrayBuilder.ofInt
    val bindingfb = mutable.ArrayBuilder.make[() => Any]()

    var symTab2 = ec.st
    val localA = ec.a
    for ((id, v) <- bindings) {
      val i = localA.length
      localA += null
      bindingfb += v.eval(ec.copy(st = symTab2))
      indexb += i
      symTab2 = symTab2 + (id ->(i, v.`type`))
    }

    val n = bindings.length
    val indices = indexb.result()
    val bindingfs = bindingfb.result()
    val bodyf = body.eval(ec.copy(st = symTab2))
    () => {
      for (i <- 0 until n)
        localA(indices(i)) = bindingfs(i)()
      bodyf()
    }
  }

  override def typecheck(ec: EvalContext) {
    var symTab2 = ec.st
    for ((id, v) <- bindings) {
      v.typecheck(ec.copy(st = symTab2))
      symTab2 = symTab2 + (id ->(-1, v.`type`))
    }
    body.typecheck(ec.copy(st = symTab2))

    `type` = body.`type`
  }
}

case class BinaryOp(posn: Position, lhs: AST, operation: String, rhs: AST) extends AST(posn, lhs, rhs) {
  def eval(ec: EvalContext): () => Any = ((operation, `type`): @unchecked) match {
    case ("+", TString) =>
      val lhsT = lhs.`type`.asInstanceOf[Type]
      val rhsT = rhs.`type`.asInstanceOf[Type]
      AST.evalCompose[Any, Any](ec, lhs, rhs) { (left, right) => lhsT.str(left) + rhsT.str(right) }
    case ("~", TBoolean) => AST.evalCompose[String, String](ec, lhs, rhs) { (s, t) =>
      s.r.findFirstIn(t).isDefined
    }

    case ("||", TBoolean) =>
      val f1 = lhs.eval(ec)
      val f2 = rhs.eval(ec)
      () => {
        val x1 = f1()
        if (x1 != null) {
          if (x1.asInstanceOf[Boolean])
            true
          else
            f2()
        } else {
          val x2 = f2()
          if (x2 != null
            && x2.asInstanceOf[Boolean])
            true
          else
            null
        }
      }

    case ("&&", TBoolean) =>
      val f1 = lhs.eval(ec)
      val f2 = rhs.eval(ec)
      () => {
        val x = f1()
        if (x != null) {
          if (x.asInstanceOf[Boolean])
            f2()
          else
            false
        } else {
          val x2 = f2()
          if (x2 != null
            && !x2.asInstanceOf[Boolean])
            false
          else
            null
        }
      }

    case ("+", TInt) => AST.evalComposeNumeric[Int, Int](ec, lhs, rhs)(_ + _)
    case ("-", TInt) => AST.evalComposeNumeric[Int, Int](ec, lhs, rhs)(_ - _)
    case ("*", TInt) => AST.evalComposeNumeric[Int, Int](ec, lhs, rhs)(_ * _)
    case ("/", TInt) => AST.evalComposeNumeric[Double, Double](ec, lhs, rhs)(_ / _)
    case ("%", TInt) => AST.evalComposeNumeric[Int, Int](ec, lhs, rhs)(_ % _)

    case ("+", TLong) => AST.evalComposeNumeric[Long, Long](ec, lhs, rhs)(_ + _)
    case ("-", TLong) => AST.evalComposeNumeric[Long, Long](ec, lhs, rhs)(_ - _)
    case ("*", TLong) => AST.evalComposeNumeric[Long, Long](ec, lhs, rhs)(_ * _)
    case ("/", TLong) => AST.evalComposeNumeric[Double, Double](ec, lhs, rhs)(_ / _)
    case ("%", TLong) => AST.evalComposeNumeric[Long, Long](ec, lhs, rhs)(_ % _)

    case ("+", TFloat) => AST.evalComposeNumeric[Float, Float](ec, lhs, rhs)(_ + _)
    case ("-", TFloat) => AST.evalComposeNumeric[Float, Float](ec, lhs, rhs)(_ - _)
    case ("*", TFloat) => AST.evalComposeNumeric[Float, Float](ec, lhs, rhs)(_ * _)
    case ("/", TFloat) => AST.evalComposeNumeric[Float, Float](ec, lhs, rhs)(_ / _)

    case ("+", TDouble) => AST.evalComposeNumeric[Double, Double](ec, lhs, rhs)(_ + _)
    case ("-", TDouble) => AST.evalComposeNumeric[Double, Double](ec, lhs, rhs)(_ - _)
    case ("*", TDouble) => AST.evalComposeNumeric[Double, Double](ec, lhs, rhs)(_ * _)
    case ("/", TDouble) => AST.evalComposeNumeric[Double, Double](ec, lhs, rhs)(_ / _)
  }

  override def typecheckThis(): BaseType = (lhs.`type`, operation, rhs.`type`) match {
    case (t: Type, "+", TString) => TString
    case (TString, "+", t: Type) => TString
    case (TString, "~", TString) => TBoolean
    case (TBoolean, "||", TBoolean) => TBoolean
    case (TBoolean, "&&", TBoolean) => TBoolean
    case (lhsType: TIntegral, "%", rhsType: TIntegral) => AST.promoteNumeric(lhsType, rhsType)
    case (lhsType: TNumeric, "+", rhsType: TNumeric) => AST.promoteNumeric(lhsType, rhsType)
    case (lhsType: TNumeric, "-", rhsType: TNumeric) => AST.promoteNumeric(lhsType, rhsType)
    case (lhsType: TNumeric, "*", rhsType: TNumeric) => AST.promoteNumeric(lhsType, rhsType)
    case (lhsType: TNumeric, "/", rhsType: TNumeric) => TDouble

    case (lhsType, _, rhsType) =>
      parseError(s"invalid arguments to `$operation': ($lhsType, $rhsType)")
  }
}

case class Comparison(posn: Position, lhs: AST, operation: String, rhs: AST) extends AST(posn, lhs, rhs) {
  var operandType: BaseType = null

  def eval(ec: EvalContext): () => Any = ((operation, operandType): @unchecked) match {
    case ("==", _) => AST.evalCompose[Any, Any](ec, lhs, rhs)(_ == _)
    case ("!=", _) => AST.evalCompose[Any, Any](ec, lhs, rhs)(_ != _)

    case ("<", TInt) => AST.evalComposeNumeric[Int, Int](ec, lhs, rhs)(_ < _)
    case ("<=", TInt) => AST.evalComposeNumeric[Int, Int](ec, lhs, rhs)(_ <= _)
    case (">", TInt) => AST.evalComposeNumeric[Int, Int](ec, lhs, rhs)(_ > _)
    case (">=", TInt) => AST.evalComposeNumeric[Int, Int](ec, lhs, rhs)(_ >= _)

    case ("<", TLong) => AST.evalComposeNumeric[Long, Long](ec, lhs, rhs)(_ < _)
    case ("<=", TLong) => AST.evalComposeNumeric[Long, Long](ec, lhs, rhs)(_ <= _)
    case (">", TLong) => AST.evalComposeNumeric[Long, Long](ec, lhs, rhs)(_ > _)
    case (">=", TLong) => AST.evalComposeNumeric[Long, Long](ec, lhs, rhs)(_ >= _)

    case ("<", TFloat) => AST.evalComposeNumeric[Float, Float](ec, lhs, rhs)(_ < _)
    case ("<=", TFloat) => AST.evalComposeNumeric[Float, Float](ec, lhs, rhs)(_ <= _)
    case (">", TFloat) => AST.evalComposeNumeric[Float, Float](ec, lhs, rhs)(_ > _)
    case (">=", TFloat) => AST.evalComposeNumeric[Float, Float](ec, lhs, rhs)(_ >= _)

    case ("<", TDouble) => AST.evalComposeNumeric[Double, Double](ec, lhs, rhs)(_ < _)
    case ("<=", TDouble) => AST.evalComposeNumeric[Double, Double](ec, lhs, rhs)(_ <= _)
    case (">", TDouble) => AST.evalComposeNumeric[Double, Double](ec, lhs, rhs)(_ > _)
    case (">=", TDouble) => AST.evalComposeNumeric[Double, Double](ec, lhs, rhs)(_ >= _)
  }

  override def typecheckThis(): BaseType = {
    operandType = (lhs.`type`, operation, rhs.`type`) match {
      case (lhsType: TNumeric, "==" | "!=" | "<=" | ">=" | "<" | ">", rhsType: TNumeric) =>
        AST.promoteNumeric(lhsType, rhsType)

      case (lhsType, "==" | "!=", rhsType) =>
        if (lhsType != rhsType)
          parseError(s"invalid comparison: `$lhsType' and `$rhsType', can only compare objects of similar type")
        else TBoolean

      case (lhsType, _, rhsType) =>
        parseError(s"invalid arguments to `$operation': ($lhsType, $rhsType)")
    }

    TBoolean
  }
}

case class UnaryOp(posn: Position, operation: String, operand: AST) extends AST(posn, operand) {
  def eval(ec: EvalContext): () => Any = ((operation, `type`): @unchecked) match {
    case ("-", TInt) => AST.evalComposeNumeric[Int](ec, operand)(-_)
    case ("-", TLong) => AST.evalComposeNumeric[Long](ec, operand)(-_)
    case ("-", TFloat) => AST.evalComposeNumeric[Float](ec, operand)(-_)
    case ("-", TDouble) => AST.evalComposeNumeric[Double](ec, operand)(-_)

    case ("!", TBoolean) => AST.evalCompose[Boolean](ec, operand)(!_)
  }

  override def typecheckThis(): BaseType = (operation, operand.`type`) match {
    case ("-", t: TNumeric) => AST.promoteNumeric(t)
    case ("!", TBoolean) => TBoolean

    case (_, t) =>
      parseError(s"invalid argument to unary `$operation': ${t.toString}")
  }
}

case class IndexOp(posn: Position, f: AST, idx: AST) extends AST(posn, Array(f, idx)) {
  override def typecheckThis(): BaseType = (f.`type`, idx.`type`) match {
    case (TArray(elementType), TInt) => elementType
    case (TDict(elementType), TString) => elementType
    case (TString, TInt) => TChar

    case _ =>
      parseError(
        s""" invalid index expression: cannot index `${f.`type`}' with type `${idx.`type`}'
            |  Known index operations:
            |    Array with Int: a[0]
            |    String[Int] (Returns a character)
            |    Dict[String]
         """.stripMargin)
  }

  def eval(ec: EvalContext): () => Any = ((f.`type`, idx.`type`): @unchecked) match {
    case (t: TArray, TInt) =>
      val localT = t
      val localPos = posn
      AST.evalCompose[IndexedSeq[_], Int](ec, f, idx)((a, i) =>
        try {
<<<<<<< HEAD
          a(i)
        } catch {
          case e: java.lang.IndexOutOfBoundsException =>
            fatal(s"Tried to access index [$i] on array ${JsonMethods.compact(t.makeJSON(a))} of length ${a.length}" +
              s"\n  Hint: All arrays in Hail are zero-indexed (`array[0]' is the first element)" +
              s"\n  Hint: For accessing `A'-numbered info fields in split variants, `va.info.field[va.aIndex]' is correct")
=======
          if (i < 0)
            a(a.length + i)
          else
            a(i)
        } catch {
          case e: java.lang.IndexOutOfBoundsException =>
            ParserUtils.error(localPos,
              s"Tried to access index [$i] on array ${compact(localT.makeJSON(a))} of length ${a.length}" +
                s"\n  Hint: All arrays in Hail are zero-indexed (`array[0]' is the first element)" +
                s"\n  Hint: For accessing `A'-numbered info fields in split variants, `va.info.field[va.aIndex]' is correct")
>>>>>>> 0e3be48d
          case e: Throwable => throw e
        })

    case (TDict(_), TString) =>
      AST.evalCompose[Map[_, _], String](ec, f, idx)((d, k) =>
        d.asInstanceOf[Map[String, _]]
          .get(k)
          .orNull
      )

    case (TString, TInt) =>
      AST.evalCompose[String, Int](ec, f, idx)((s, i) => s(i).toString)
  }
}

case class SliceArray(posn: Position, f: AST, idx1: Option[AST], idx2: Option[AST]) extends AST(posn, Array(Some(f), idx1, idx2).flatten) {
  override def typecheckThis(): BaseType = f.`type` match {
    case (t: TArray) =>
      if (idx1.exists(_.`type` != TInt) || idx2.exists(_.`type` != TInt))
        parseError(s"invalid slice expression.  " +
          s"Expect (array[start:end] || array[:end] || array[start:]) where start and end are integers, " +
          s"but got [${idx1.map(_.`type`).getOrElse("")}:${idx2.map(_.`type`).getOrElse("")}]")
      else
        t
    case _ => parseError(s"invalid slice expression.  Only arrays can be sliced, tried to slice type `${f.`type`}'")
  }

  def eval(ec: EvalContext): () => Any = {
    val i1 = idx1.getOrElse(Const(posn, 0, TInt))
    idx2 match {
      case (Some(i2)) =>
        AST.evalCompose[IndexedSeq[_], Int, Int](ec, f, i1, i2)((a, ind1, ind2) => a.slice(ind1, ind2))
      case (None) =>
        AST.evalCompose[IndexedSeq[_], Int](ec, f, i1)((a, ind1) => a.slice(ind1, a.length))
    }
  }
}

case class SymRef(posn: Position, symbol: String) extends AST(posn) {
  def eval(ec: EvalContext): () => Any = {
    val localI = ec.st(symbol)._1
    val localA = ec.a
    if (localI < 0)
      () => 0 // FIXME placeholder
    else
      () => localA(localI)
  }

  override def typecheckThis(ec: EvalContext): BaseType = {
    ec.st.get(symbol) match {
      case Some((_, t)) => t
      case None =>
        parseError(s"symbol `$symbol' not found")
    }
  }
}

case class If(pos: Position, cond: AST, thenTree: AST, elseTree: AST)
  extends AST(pos, Array(cond, thenTree, elseTree)) {
  override def typecheckThis(ec: EvalContext): BaseType = {
    thenTree.typecheck(ec)
    elseTree.typecheck(ec)
    if (thenTree.`type` != elseTree.`type`)
      parseError(s"expected same-type `then' and `else' clause, got `${thenTree.`type`}' and `${elseTree.`type`}'")
    else
      thenTree.`type`
  }

  def eval(ec: EvalContext): () => Any = {
    val f1 = cond.eval(ec)
    val f2 = thenTree.eval(ec)
    val f3 = elseTree.eval(ec)
    () => {
      val c = f1()
      if (c != null) {
        if (c.asInstanceOf[Boolean])
          f2()
        else
          f3()
      } else
        null
    }
  }
}<|MERGE_RESOLUTION|>--- conflicted
+++ resolved
@@ -6,13 +6,9 @@
 import org.broadinstitute.hail.Utils._
 import org.broadinstitute.hail.annotations._
 import org.broadinstitute.hail.check.{Arbitrary, Gen}
-<<<<<<< HEAD
+import org.broadinstitute.hail.stats.LeveneHaldane
 import org.broadinstitute.hail.utils.StringEscapeUtils
 import org.broadinstitute.hail.variant.{AltAllele, Genotype, Sample, Variant}
-=======
-import org.broadinstitute.hail.stats.LeveneHaldane
-import org.broadinstitute.hail.variant.{AltAllele, Genotype, Sample, Variant, VariantSubgen}
->>>>>>> 0e3be48d
 import org.json4s._
 import org.json4s.jackson.JsonMethods
 
@@ -100,18 +96,18 @@
       Gen.oneOfGen(genScalar,
         genArb.resize(size - 1).map(TArray),
         genArb.resize(size - 1).map(TSet),
-<<<<<<< HEAD
-        Gen.buildableOf[Array[(String, Type, Map[String, String])], (String, Type, Map[String, String])](
-=======
-        genArb.resize(size - 1).map(TDict),
+        <<<<<<< HEAD
+          Gen.buildableOf[Array[(String, Type, Map[String, String])], (String, Type, Map[String, String])](
+            =======
+              genArb.resize(size - 1).map(TDict),
         Gen.buildableOf[Array[(String, Type)], (String, Type)](
->>>>>>> 0e3be48d
-          Gen.zip(Gen.identifier,
-            genArb,
-            Gen.option(
-              Gen.buildableOf[Map[String, String], (String, String)](
-                Gen.zip(Gen.arbString.filter(s => !s.isEmpty), Gen.arbString)))
-              .map(o => o.getOrElse(Map.empty[String, String]))))
+          >>>>>>> origin / master
+            Gen.zip(Gen.identifier,
+              genArb,
+              Gen.option(
+                Gen.buildableOf[Map[String, String], (String, String)](
+                  Gen.zip(Gen.arbString.filter(s => !s.isEmpty), Gen.arbString)))
+                .map(o => o.getOrElse(Map.empty[String, String]))))
           .filter(fields => fields.map(_._1).areDistinct())
           .map(fields => TStruct(fields
             .iterator
@@ -1502,12 +1498,8 @@
       () => t.str(f())
     case ("json", Array(a)) =>
       val t = a.`type`.asInstanceOf[Type]
-<<<<<<< HEAD
-      val f = a.eval(c)
+      val f = a.eval(ec)
       () => JsonMethods.compact(t.makeJSON(f()))
-=======
-      val f = a.eval(ec)
-      () => compact(t.makeJSON(f()))
     case ("hwe", Array(a, b, c)) =>
       AST.evalCompose[Int, Int, Int](ec, a, b, c) { case (nHomRef, nHet, nHomVar) =>
         if (nHomRef < 0 || nHet < 0 || nHomVar < 0)
@@ -1525,7 +1517,6 @@
       () => {
         val k = keyF()
       }
->>>>>>> 0e3be48d
   }
 }
 
@@ -2243,14 +2234,6 @@
       val localPos = posn
       AST.evalCompose[IndexedSeq[_], Int](ec, f, idx)((a, i) =>
         try {
-<<<<<<< HEAD
-          a(i)
-        } catch {
-          case e: java.lang.IndexOutOfBoundsException =>
-            fatal(s"Tried to access index [$i] on array ${JsonMethods.compact(t.makeJSON(a))} of length ${a.length}" +
-              s"\n  Hint: All arrays in Hail are zero-indexed (`array[0]' is the first element)" +
-              s"\n  Hint: For accessing `A'-numbered info fields in split variants, `va.info.field[va.aIndex]' is correct")
-=======
           if (i < 0)
             a(a.length + i)
           else
@@ -2258,10 +2241,9 @@
         } catch {
           case e: java.lang.IndexOutOfBoundsException =>
             ParserUtils.error(localPos,
-              s"Tried to access index [$i] on array ${compact(localT.makeJSON(a))} of length ${a.length}" +
+              s"Tried to access index [$i] on array ${JsonMethods.compact(localT.makeJSON(a))} of length ${a.length}" +
                 s"\n  Hint: All arrays in Hail are zero-indexed (`array[0]' is the first element)" +
                 s"\n  Hint: For accessing `A'-numbered info fields in split variants, `va.info.field[va.aIndex]' is correct")
->>>>>>> 0e3be48d
           case e: Throwable => throw e
         })
 
