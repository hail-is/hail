package org.broadinstitute.hail.variant

import net.jpountz.lz4.LZ4Factory

import scala.collection.mutable

// FIXME use zipWithIndex
class GenotypeStreamIterator(v: Variant, b: Iterator[Byte]) extends Iterator[Genotype] {
  override def hasNext: Boolean = b.hasNext

  override def next(): Genotype = {
    Genotype.read(v, b)
  }
}

object LZ4Utils {
  val factory = LZ4Factory.fastestInstance()
  val compressor = factory.highCompressor()
  val decompressor = factory.fastDecompressor()

  def compress(a: Array[Byte]): Array[Byte] = {
    val decompLen = a.size

    val maxLen = compressor.maxCompressedLength(decompLen)
    val compressed = Array.ofDim[Byte](maxLen)
    val compressedLen = compressor.compress(a, 0, a.size, compressed, 0, maxLen)

    compressed.take(compressedLen)
  }

  def decompress(decompLen: Int, a: Array[Byte]) = {
    val decomp = Array.ofDim[Byte](decompLen)
    val compLen = decompressor.decompress(a, 0, decomp, 0, decompLen)
    assert(compLen == a.length)

    decomp
  }
}

case class GenotypeStream(variant: Variant, decompLenOption: Option[Int], a: Array[Byte])
  extends Iterable[Genotype] {

  override def iterator: GenotypeStreamIterator = {
    decompLenOption match {
      case Some(decompLen) =>
        new GenotypeStreamIterator(variant, LZ4Utils.decompress(decompLen, a).iterator)
      case None =>
        new GenotypeStreamIterator(variant, a.iterator)
    }
  }

  override def newBuilder: mutable.Builder[Genotype, GenotypeStream] = {
    new GenotypeStreamBuilder(variant)
  }

  def decompressed: GenotypeStream = {
    decompLenOption match {
      case Some(decompLen) =>
        GenotypeStream(variant, None, LZ4Utils.decompress(decompLen, a))
      case None => this
    }
  }

  def compressed: GenotypeStream = {
    decompLenOption match {
      case Some(_) => this
      case None =>
        GenotypeStream(variant, Some(a.size), LZ4Utils.compress(a))
    }
  }
}

class GenotypeStreamBuilder(variant: Variant, compress: Boolean = true)
  extends mutable.Builder[Genotype, GenotypeStream] {
  val b = new mutable.ArrayBuilder.ofByte

  override def +=(g: Genotype): GenotypeStreamBuilder.this.type = {
    val gb = new GenotypeBuilder(variant)
    gb.set(g)
    gb.write(b)
    this
  }

<<<<<<< HEAD
  def write(gb: GenotypeBuilder) {
    gb.write(b)
=======
  def ++=(i: Iterator[Genotype]): GenotypeStreamBuilder.this.type = {
    i.foreach(_.write(b))
    this
>>>>>>> f65627e9
  }

  override def clear() {
    b.clear()
  }

  override def result(): GenotypeStream = {
    val a = b.result()
    if (compress)
      GenotypeStream(variant, Some(a.size), LZ4Utils.compress(a))
    else
      GenotypeStream(variant, None, a)
  }
}<|MERGE_RESOLUTION|>--- conflicted
+++ resolved
@@ -81,14 +81,14 @@
     this
   }
 
-<<<<<<< HEAD
+
   def write(gb: GenotypeBuilder) {
     gb.write(b)
-=======
+  }
+
   def ++=(i: Iterator[Genotype]): GenotypeStreamBuilder.this.type = {
-    i.foreach(_.write(b))
+    i.foreach(this += _)
     this
->>>>>>> f65627e9
   }
 
   override def clear() {
