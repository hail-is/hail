--- conflicted
+++ resolved
@@ -524,7 +524,6 @@
   def gen(v: Variant): Gen[Genotype] = {
     val m = Int.MaxValue / (v.nAlleles + 1)
     for (gt: Option[Int] <- Gen.option(Gen.choose(0, v.nGenotypes - 1));
-<<<<<<< HEAD
       ad <- Gen.option(Gen.buildableOfN[Array[Int], Int](v.nAlleles,
         Gen.choose(0, m)));
       dp <- Gen.option(Gen.choose(0, m));
@@ -532,14 +531,6 @@
       pl <- Gen.frequency((5,Gen.option(Gen.buildableOfN[Array[Int], Int](v.nGenotypes,
         Gen.choose(0, m)))),(5,Gen.option(Gen.buildableOfN[Array[Int], Int](v.nGenotypes,
         Gen.choose(0, 100)))))) yield {
-=======
-         ad <- Gen.option(Gen.buildableOfN[Array[Int], Int](v.nAlleles,
-           Gen.choose(0, m)));
-         dp <- Gen.option(Gen.choose(0, m));
-         gq <- Gen.option(Gen.choose(0, 10000));
-         pl <- Gen.option(Gen.buildableOfN[Array[Int], Int](v.nGenotypes,
-           Gen.choose(0, m)))) yield {
->>>>>>> 77b5989c
       gt.foreach { gtx =>
         pl.foreach { pla => pla(gtx) = 0 }
       }
@@ -560,11 +551,7 @@
 
   def genVariantGenotype: Gen[(Variant, Genotype)] =
     for (v <- Variant.gen;
-<<<<<<< HEAD
       g <- Gen.frequency((5, gen(v)),(5, genDosage(v))))
-=======
-         g <- gen(v))
->>>>>>> 77b5989c
       yield (v, g)
 
   def genArb: Gen[Genotype] =
