--- conflicted
+++ resolved
@@ -49,33 +49,24 @@
     val (header, fs) = if (cond.endsWith(".columns"))
       ExportTSV.parseColumnsFile(ec, cond, vds.sparkContext.hadoopConfiguration)
     else
-<<<<<<< HEAD
-      Parser.parseExportArgs(ec, cond)
+      Parser.parseExportArgs(cond, ec)
 
 
     val a = ec.a
     val aggregatorA = aggregationEC.a
 
     val sampleAggregationOption = Aggregators.buildSampleAggregations(vds, aggregationEC)
-=======
-      Parser.parseExportArgs(cond, symTab, a)
->>>>>>> f22c21a9
 
     hadoopDelete(output, state.hadoopConf, recursive = true)
 
     val sb = new StringBuilder()
     val lines = for ((s, sa) <- vds.sampleIdsAndAnnotations) yield {
       sb.clear()
-<<<<<<< HEAD
-      a(0) = vds.sampleIds(s)
-      a(1) = vds.sampleAnnotations(s)
+      a(0) = s
+      a(1) = sa
 
       sampleAggregationOption.foreach(f => f.apply(s))
 
-=======
-      a(0) = s
-      a(1) = sa
->>>>>>> f22c21a9
       var first = true
       fs.iterator.foreachBetween(f => sb.tsvAppend(f()))(() => sb += '\t')
       sb.result()
