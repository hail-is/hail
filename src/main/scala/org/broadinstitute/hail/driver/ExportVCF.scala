package org.broadinstitute.hail.driver

import org.apache.spark.RangePartitioner
import org.broadinstitute.hail.Utils._
import org.broadinstitute.hail.variant.{Variant, Genotype}
import org.broadinstitute.hail.annotations.{VCFSignature, AnnotationData}
import org.kohsuke.args4j.{Option => Args4jOption}
import java.time._

object ExportVCF extends Command {

  class Options extends BaseOptions {
    @Args4jOption(required = true, name = "-o", aliases = Array("--output"), usage = "Output file")
    var output: String = _
    @Args4jOption(required = true, name = "-t", aliases = Array("--tmpdir"), usage = "Directory for temporary files")
    var tmpdir: String = _
  }

  def newOptions = new Options

  def name = "exportvcf"

  def description = "Write current dataset as VCF file"

  def run(state: State, options: Options): State = {
    val vds = state.vds
    val varAnnSig = vds.metadata.variantAnnotationSignatures

    def header: String = {
      val today = LocalDate.now.toString
      val sampleIds: Array[String] = vds.localSamples.map(vds.sampleIds)
      val version = "##fileformat=VCFv4.2\n"
      val date = s"##fileDate=$today\n"
      val source = "##source=Hailv0.0\n" // might be good to have a version variable

      val format =
        """##FORMAT=<ID=GT,Number=1,Type=String,Description="Genotype">
##FORMAT=<ID=AD,Number=R,Type=Integer,Description="Allelic depths for the ref and alt alleles in the order listed">
##FORMAT=<ID=DP,Number=1,Type=Integer,Description="Read Depth">
##FORMAT=<ID=GQ,Number=1,Type=Integer,Description="Genotype Quality">
##FORMAT=<ID=PL,Number=G,Type=Integer,Description="Normalized, Phred-scaled likelihoods for genotypes as defined in the VCF specification">"""

      val filterHeader = vds.metadata.filters.map { case (key, desc) => s"""##FILTER=<ID=$key,Description="$desc">""" }.mkString("\n")

      val infoHeader = vds.metadata.variantAnnotationSignatures.getMap("info") match {
        case Some(m) => m.map { case (key, sig) =>
          val vcfsig = sig.asInstanceOf[VCFSignature]
          val vcfsigType = vcfsig.vcfType
          val vcfsigNumber = vcfsig.number
          val vcfsigDesc = vcfsig.description
          s"""##INFO=<ID=$key,Number=$vcfsigNumber,Type=$vcfsigType,Description="$vcfsigDesc">"""
        }.mkString("\n") + "\n"
        case None => ""
      }

      val headerFragment = "#CHROM\tPOS\tID\tREF\tALT\tQUAL\tFILTER\tINFO\tFORMAT\t"

      val sb = new StringBuilder()
      sb.append(version)
      sb.append(date)
      sb.append(source)
      sb.append(format)
      sb.append("\n")
      sb.append(filterHeader)
      sb.append("\n")
      sb.append(infoHeader)
      sb.append(headerFragment)
      sb.append(sampleIds.mkString("\t"))
      sb.append("\n")
      sb.result()
    }

    def vcfRow(v: Variant, a: AnnotationData, gs: Iterable[Genotype]): String = {
      val id = a.getVal("rsid").getOrElse(".")
      val qual = a.getVal("qual").getOrElse(".")
      val filter = a.getVal("filters").getOrElse(".")
      val info = if (a.hasMap("info")) a.maps("info").toArray.sorted.map { case (k, v) =>
        val sig = varAnnSig.getInMap("info", k).get.asInstanceOf[VCFSignature]
        if (sig.vcfType != "Flag")
          s"$k=$v"
        else
          s"$k"
      }
        .mkString(";")
      else
        "."

      val format = "GT:AD:DP:GQ:PL"

      val sb = new StringBuilder()
      sb.append(v.contig)
      sb.append("\t")
      sb.append(v.start)
      sb.append("\t")
      sb.append(id)
      sb.append("\t")
      sb.append(v.ref)
      sb.append("\t")
      sb.append(v.alt)
      sb.append("\t")
      sb.append(qual)
      sb.append("\t")
      sb.append(filter)
      sb.append("\t")
      sb.append(info)
      sb.append("\t")
      sb.append(format)
      sb.append("\t")
      sb.append(gs.map {
        _.toString
      }.mkString("\t"))
      sb.result()
    }

    val kvRDD = vds.rdd.map { case (v, a, gs) => (v, (a, gs)) }

    kvRDD
      .repartitionAndSortWithinPartitions(new RangePartitioner[Variant, (AnnotationData, Iterable[Genotype])](vds.rdd.partitions.length, kvRDD))
      .map { case (v, (a, gs)) => vcfRow(v, a, gs) }
<<<<<<< HEAD
      .writeTableSingleFile(options.tmpdir, options.output, Some(header), deleteTmpFiles = true)
=======
      .writeTableSingleFile(options.tmpdir, options.output, header, deleteTmpFiles = false)

>>>>>>> e2edca0d
    state
  }
}<|MERGE_RESOLUTION|>--- conflicted
+++ resolved
@@ -117,12 +117,7 @@
     kvRDD
       .repartitionAndSortWithinPartitions(new RangePartitioner[Variant, (AnnotationData, Iterable[Genotype])](vds.rdd.partitions.length, kvRDD))
       .map { case (v, (a, gs)) => vcfRow(v, a, gs) }
-<<<<<<< HEAD
       .writeTableSingleFile(options.tmpdir, options.output, Some(header), deleteTmpFiles = true)
-=======
-      .writeTableSingleFile(options.tmpdir, options.output, header, deleteTmpFiles = false)
-
->>>>>>> e2edca0d
     state
   }
 }