server {
    listen 80 default_server;
    listen [::]:80 default_server;
    server_name _;

    location /.well-known/acme-challenge {
        proxy_pass http://letsencrypt;

        proxy_set_header Host $http_host;
        proxy_set_header X-Forwarded-For $proxy_add_x_forwarded_for;
        proxy_set_header X-Forwarded-Host $http_host;
        proxy_set_header X-Forwarded-Proto https;
    }

    location / {
        return 301 https://$host$request_uri;
    }
}

server {
<<<<<<< HEAD
    server_name internal.hail.populationgenomics.org.au;
=======
    listen [::]:443 ssl default_server;
    listen 443 ssl default_server;
    server_name _;
    return 444;
}

server {
    server_name internal.{{ domain }};
>>>>>>> eb05f9c6
    client_max_body_size 8m;

    location = /auth {
        internal;
        resolver kube-dns.kube-system.svc.cluster.local;
        proxy_pass https://auth/api/v1alpha/verify_dev_credentials;
        include /ssl-config/ssl-config-proxy.conf;
    }

    location ~ ^/([^/]+)/([^/]+) {
        set $namespace $1;
        set $service $2;

        auth_request /auth;

        resolver kube-dns.kube-system.svc.cluster.local;
        proxy_pass https://$service.$namespace.svc.cluster.local;

        proxy_set_header Host $service.internal;
        proxy_set_header X-Forwarded-For $proxy_add_x_forwarded_for;
        proxy_set_header X-Forwarded-Host $http_host;
        proxy_set_header X-Forwarded-Proto $scheme;
        proxy_set_header X-Real-IP $remote_addr;

        proxy_http_version 1.1;
        proxy_set_header Upgrade $http_upgrade;
        proxy_set_header Connection $connection_upgrade;

        # we do not verify namespaced services
        # include /ssl-config/ssl-config-proxy.conf
    }

    error_page 401 = @error401;

    location @error401 {
<<<<<<< HEAD
        return 302 https://auth.hail.populationgenomics.org.au/login?next=https://$http_host$request_uri;
=======
        return 302 https://auth.{{ domain }}/login?next=https://$http_host$request_uri;
>>>>>>> eb05f9c6
    }

    listen [::]:443 ssl;
    listen 443 ssl;
    ssl_certificate /etc/letsencrypt/fullchain.pem;
    ssl_certificate_key /etc/letsencrypt/privkey.pem;
    include /etc/letsencrypt/options-ssl-nginx.conf;
    ssl_dhparam /etc/letsencrypt/ssl-dhparams.pem;
}

{% for service in subdomains %}
{% if service != 'ukbb-rg' %}
server {
<<<<<<< HEAD
    server_name hail.populationgenomics.org.au;
=======
    server_name {% if service == 'www' %}{{ domain }}{% endif %} {{ service }}.{{ domain }};
>>>>>>> eb05f9c6
    client_max_body_size 8m;

    location / {
        resolver kube-dns.kube-system.svc.cluster.local;
        proxy_pass https://{{ service }}.default.svc.cluster.local;

        proxy_set_header Host $http_host;
        proxy_set_header X-Forwarded-For $proxy_add_x_forwarded_for;
        proxy_set_header X-Forwarded-Host $http_host;
        proxy_set_header X-Forwarded-Proto $scheme;
        proxy_set_header X-Real-IP $remote_addr;

        proxy_http_version 1.1;
        proxy_set_header Upgrade $http_upgrade;
        proxy_set_header Connection $connection_upgrade;
        include /ssl-config/ssl-config-proxy.conf;
    }

    listen [::]:443 ssl;
    listen 443 ssl;
    ssl_certificate /etc/letsencrypt/fullchain.pem;
    ssl_certificate_key /etc/letsencrypt/privkey.pem;
    include /etc/letsencrypt/options-ssl-nginx.conf;
    ssl_dhparam /etc/letsencrypt/ssl-dhparams.pem;
}

{% endif %}
{% endfor %}

server {
    server_name ukbb-rg.{{ domain }};

    location /rg_browser {
        proxy_pass http://ukbb-rg-browser.ukbb-rg;
        proxy_set_header Host              $http_host;
        proxy_set_header X-Forwarded-For   $proxy_add_x_forwarded_for;
        proxy_set_header X-Forwarded-Host  $updated_host;
        proxy_set_header X-Forwarded-Proto $updated_scheme;
        proxy_set_header X-Real-IP         $http_x_real_ip;

        proxy_http_version 1.1;
        proxy_set_header Upgrade $http_upgrade;
        proxy_set_header Connection $connection_upgrade;
        proxy_read_timeout 20d;
        proxy_buffering off;
    }

    location / {
        proxy_pass http://ukbb-rg-static.ukbb-rg;
        proxy_set_header Host              $http_host;
        proxy_set_header X-Forwarded-For   $proxy_add_x_forwarded_for;
        proxy_set_header X-Forwarded-Host  $updated_host;
        proxy_set_header X-Forwarded-Proto $updated_scheme;
        proxy_set_header X-Real-IP         $http_x_real_ip;
    }

    listen 443 ssl;
    listen [::]:443 ssl;
    ssl_certificate /etc/letsencrypt/fullchain.pem;
    ssl_certificate_key /etc/letsencrypt/privkey.pem;
    include /etc/letsencrypt/options-ssl-nginx.conf;
    ssl_dhparam /etc/letsencrypt/ssl-dhparams.pem;
}<|MERGE_RESOLUTION|>--- conflicted
+++ resolved
@@ -18,9 +18,6 @@
 }
 
 server {
-<<<<<<< HEAD
-    server_name internal.hail.populationgenomics.org.au;
-=======
     listen [::]:443 ssl default_server;
     listen 443 ssl default_server;
     server_name _;
@@ -29,7 +26,6 @@
 
 server {
     server_name internal.{{ domain }};
->>>>>>> eb05f9c6
     client_max_body_size 8m;
 
     location = /auth {
@@ -65,11 +61,7 @@
     error_page 401 = @error401;
 
     location @error401 {
-<<<<<<< HEAD
-        return 302 https://auth.hail.populationgenomics.org.au/login?next=https://$http_host$request_uri;
-=======
         return 302 https://auth.{{ domain }}/login?next=https://$http_host$request_uri;
->>>>>>> eb05f9c6
     }
 
     listen [::]:443 ssl;
@@ -83,11 +75,7 @@
 {% for service in subdomains %}
 {% if service != 'ukbb-rg' %}
 server {
-<<<<<<< HEAD
-    server_name hail.populationgenomics.org.au;
-=======
     server_name {% if service == 'www' %}{{ domain }}{% endif %} {{ service }}.{{ domain }};
->>>>>>> eb05f9c6
     client_max_body_size 8m;
 
     location / {
