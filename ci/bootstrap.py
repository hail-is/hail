--- conflicted
+++ resolved
@@ -65,13 +65,8 @@
 
 async def docker_run(*args: str):
     script = ' '.join([shq(a) for a in args])
-<<<<<<< HEAD
     outerr = await check_shell_output(script, echo=True)
-    print(f'Container output: {outerr[0]!r}\n' f'Container error: {outerr[1]!r}')
-=======
-    outerr = await check_shell_output(script)
     print(f'Container output: {outerr[0]!r}\nContainer error: {outerr[1]!r}')
->>>>>>> 4db0d1ba
 
     cid = outerr[0].decode('ascii').strip()
 
