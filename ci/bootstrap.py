from typing import Dict, List, Optional, Tuple
import os
import json
from shlex import quote as shq
import base64
import asyncio
import argparse

import kubernetes_asyncio as kube

from hailtop.utils import check_shell_output

from ci.build import BuildConfiguration, Code
from ci.github import clone_or_fetch_script
from ci.environment import KUBERNETES_SERVER_URL, STORAGE_URI
from ci.utils import generate_token

from batch.driver.k8s_cache import K8sCache

BATCH_WORKER_IMAGE = os.environ['BATCH_WORKER_IMAGE']


def populate_secret_host_path(host_path: str, secret_data: Dict[str, bytes]):
    os.makedirs(host_path)
    if secret_data is not None:
        for filename, data in secret_data.items():
            with open(f'{host_path}/{filename}', 'wb') as f:
                f.write(base64.b64decode(data))


class LocalJob:
    def __init__(
        self,
        index: int,
        image: str,
        command: List[str],
        *,
        env: Optional[Dict[str, str]] = None,
        mount_docker_socket: bool = False,
        unconfined: bool = False,
        secrets: Optional[List[Dict[str, str]]] = None,
        service_account: Optional[Dict[str, str]] = None,
        attributes: Optional[Dict[str, str]] = None,
        parents: Optional[List['LocalJob']] = None,
        input_files: Optional[List[Tuple[str, str]]] = None,
        output_files: Optional[List[Tuple[str, str]]] = None,
        **kwargs,
    ):
        self._index = index
        self._image = image
        self._command = command

        self._env = env
        self._mount_docker_socket = mount_docker_socket
        self._unconfined = unconfined
        self._parents = parents
        self._secrets = secrets
        self._service_account = service_account
        self._attributes = attributes
        self._input_files = input_files
        self._output_files = output_files
        self._kwargs = kwargs

        self._succeeded: Optional[bool] = None


async def docker_run(*args: str):
    script = ' '.join([shq(a) for a in args])
<<<<<<< HEAD
    outerr = await check_shell_output(script, echo=True)
    print(f'Container output: {outerr[0]}\n' f'Container error: {outerr[1]}')
=======
    outerr = await check_shell_output(script)
    print(f'Container output: {outerr[0]!r}\n' f'Container error: {outerr[1]!r}')
>>>>>>> b3151b4c

    cid = outerr[0].decode('ascii').strip()

    outerr = await check_shell_output(f'docker wait {cid}')
    exit_code = int(outerr[0].decode('ascii').strip())
    return cid, exit_code == 0


class LocalBatchBuilder:
    def __init__(self, attributes: Dict[str, str], callback: Optional[str]):
        self._attributes = attributes
        self._callback = callback
        self._jobs: List[LocalJob] = []

    @property
    def attributes(self) -> Dict[str, str]:
        return self._attributes

    @property
    def callback(self) -> Optional[str]:
        return self._callback

    def create_job(self, image: str, command: List[str], **kwargs):
        index = len(self._jobs)
        job = LocalJob(index, image, command, **kwargs)
        self._jobs.append(job)
        return job

    async def run(self):
        cwd = os.getcwd()
        assert cwd.startswith('/')

        batch_token = self._attributes['token']
        root = f'{cwd}/_/{batch_token}'

        os.makedirs(f'{root}/shared')

        prefix = f'{STORAGE_URI}/build/{batch_token}'

        for j in self._jobs:
            job_name = j._attributes.get('name')

            print(f'{j._index}: {job_name}: running...')

            if j._parents:
                for p in j._parents:
                    assert p._succeeded is not None
                    if not p._succeeded:
                        print(f'{j._index}: {job_name}: SKIPPED: parent {p._index} failed')
                        j._succeeded = False

            if j._succeeded is False:
                continue

            job_root = f'{root}/{j._index}'

            os.makedirs(f'{job_root}/io')
            os.makedirs(f'{job_root}/secrets')

            if j._input_files:
                files = []
                for src, dest in j._input_files:
                    assert src.startswith(prefix), (prefix, src)
                    src = f'/shared{src[len(prefix):]}'
                    files.append(
                        {
                            'from': src,
                            'to': dest,
                        }
                    )
                input_cid, input_ok = await docker_run(
                    'docker',
                    'run',
                    '-d',
                    '-v',
                    f'{root}/shared:/shared',
                    '-v',
                    f'{job_root}/io:/io',
                    '--entrypoint',
                    '/usr/bin/python3',
                    BATCH_WORKER_IMAGE,
                    '-m',
                    'hailtop.aiotools.copy',
                    json.dumps(None),
                    json.dumps(files),
                )

                print(f'{j._index}: {job_name}/input: {input_cid} {"OK" if input_ok else "FAILED"}')
            else:
                input_ok = True

            if input_ok:
                mount_options = ['-v', f'{job_root}/io:/io']

                env_options = []
                if j._env:
                    for key, value in j._env.items():
                        env_options.extend(['-e', f'{key}={value}'])

                # Reboot the cache on each use.  The kube client isn't
                # refreshing tokens correctly.
                # https://github.com/kubernetes-client/python/issues/741
                # Note, that is in the kubenetes-client repo, the
                # kubernetes_asyncio.  I'm assuming it has the same
                # issue.
                k8s_client = kube.client.CoreV1Api()
                try:
                    k8s_cache = K8sCache(k8s_client)

                    if j._service_account:
                        namespace = j._service_account['namespace']
                        name = j._service_account['name']

                        sa = await k8s_cache.read_service_account(name, namespace)
                        assert len(sa.secrets) == 1

                        token_secret_name = sa.secrets[0].name

                        secret = await k8s_cache.read_secret(token_secret_name, namespace)

                        token = base64.b64decode(secret.data['token']).decode()
                        cert = secret.data['ca.crt']

                        kube_config = f'''
apiVersion: v1
clusters:
- cluster:
    certificate-authority: /.kube/ca.crt
    server: {KUBERNETES_SERVER_URL}
  name: default-cluster
contexts:
- context:
    cluster: default-cluster
    user: {namespace}-{name}
    namespace: {namespace}
  name: default-context
current-context: default-context
kind: Config
preferences: {{}}
users:
- name: {namespace}-{name}
  user:
    token: {token}
'''

                        dot_kube_dir = f'{job_root}/secrets/.kube'

                        os.makedirs(dot_kube_dir)
                        with open(f'{dot_kube_dir}/config', 'w') as f:
                            f.write(kube_config)
                        with open(f'{dot_kube_dir}/ca.crt', 'w') as f:
                            f.write(base64.b64decode(cert).decode())
                        mount_options.extend(['-v', f'{dot_kube_dir}:/.kube'])
                        env_options.extend(['-e', 'KUBECONFIG=/.kube/config'])

                    secrets = j._secrets
                    if secrets:
                        k8s_secrets = await asyncio.gather(
                            *[k8s_cache.read_secret(secret['name'], secret['namespace']) for secret in secrets]
                        )

                        for secret, k8s_secret in zip(secrets, k8s_secrets):
                            secret_host_path = f'{job_root}/secrets/{k8s_secret.metadata.name}'

                            populate_secret_host_path(secret_host_path, k8s_secret.data)

                            mount_options.extend(['-v', f'{secret_host_path}:{secret["mount_path"]}'])

                    if j._mount_docker_socket:
                        mount_options.extend(['-v', '/var/run/docker.sock:/var/run/docker.sock'])

                    if j._unconfined:
                        security_options = [
                            '--security-opt',
                            'seccomp=unconfined',
                            '--security-opt',
                            'apparmor=unconfined',
                        ]
                    else:
                        security_options = []

                    main_cid, main_ok = await docker_run(
                        'docker',
                        'run',
                        '-d',
                        *env_options,
                        *mount_options,
                        *security_options,
                        '--entrypoint',
                        j._command[0],
                        j._image,
                        *j._command[1:],
                    )
                    print(f'{j._index}: {job_name}/main: {main_cid} {"OK" if main_ok else "FAILED"}')
                finally:
                    await k8s_client.api_client.rest_client.pool_manager.close()
            else:
                main_ok = False
                print(f'{j._index}: {job_name}/main: SKIPPED: input failed')

            if j._output_files:
                if main_ok:
                    files = []
                    for src, dest in j._output_files:
                        assert dest.startswith(prefix), (prefix, dest)
                        dest = f'/shared{dest[len(prefix):]}'
                        files.append(
                            {
                                'from': src,
                                'to': dest,
                            }
                        )
                    output_cid, output_ok = await docker_run(
                        'docker',
                        'run',
                        '-d',
                        '-v',
                        f'{root}/shared:/shared',
                        '-v',
                        f'{job_root}/io:/io',
                        '--entrypoint',
                        '/usr/bin/python3',
                        BATCH_WORKER_IMAGE,
                        '-m',
                        'hailtop.aiotools.copy',
                        json.dumps(None),
                        json.dumps(files),
                    )
                    print(f'{j._index}: {job_name}/output: {output_cid} {"OK" if output_ok else "FAILED"}')
                else:
                    output_ok = False
                    print(f'{j._index}: {job_name}/output: SKIPPED: main failed')
            else:
                output_ok = True

            j._succeeded = input_ok and main_ok and output_ok


class Branch(Code):
    def __init__(self, owner: str, repo: str, branch: str, sha: str, extra_config: Dict[str, str]):
        self._owner = owner
        self._repo = repo
        self._branch = branch
        self._sha = sha
        self._extra_config = extra_config

    def short_str(self) -> str:
        return f'br-{self._owner}-{self._repo}-{self._branch}'

    def repo_url(self) -> str:
        return f'https://github.com/{self._owner}/{self._repo}'

    def config(self) -> Dict[str, str]:
        config = {
            'checkout_script': self.checkout_script(),
            'branch': self._branch,
            'repo': f'{self._owner}/{self._repo}',
            'repo_url': self.repo_url(),
            'sha': self._sha,
        }
        config.update(self._extra_config)
        return config

    def checkout_script(self) -> str:
        return f'''
{clone_or_fetch_script(self.repo_url())}

git checkout {shq(self._sha)}
'''

    def repo_dir(self) -> str:
        return '.'


async def main():
    await kube.config.load_kube_config()

    parser = argparse.ArgumentParser(description='Bootstrap a Hail as a service installation.')

    parser.add_argument(
        '--extra-code-config', dest='extra_code_config', default='{}', help='Extra code config in JSON format.'
    )
    parser.add_argument(
        'branch', help='Github branch to run.  It should be the same branch bootstrap.py is being run from.'
    )
    parser.add_argument('sha', help='SHA of the git commit to run.  It should match the branch.')
    parser.add_argument('steps', help='The requested steps to execute.')

    args = parser.parse_args()

    branch_pieces = args.branch.split(":")
    assert len(branch_pieces) == 2, f'{branch_pieces} {args.branch}'

    repo_pieces = branch_pieces[0].split("/")
    assert len(repo_pieces) == 2, f'{repo_pieces} {branch_pieces[0]}'
    owner = repo_pieces[0]
    repo_name = repo_pieces[1]

    branch_name = branch_pieces[1]

    extra_code_config = json.loads(args.extra_code_config)

    scope = 'deploy'
    code = Branch(owner, repo_name, branch_name, args.sha, extra_code_config)

    steps = [s.strip() for s in args.steps.split(',')]

    with open('build.yaml', 'r') as f:
        config = BuildConfiguration(code, f.read(), scope, requested_step_names=steps)

    token = generate_token()
    batch = LocalBatchBuilder(attributes={'token': token}, callback=None)
    config.build(batch, code, scope)

    await batch.run()


asyncio.get_event_loop().run_until_complete(main())<|MERGE_RESOLUTION|>--- conflicted
+++ resolved
@@ -66,13 +66,8 @@
 
 async def docker_run(*args: str):
     script = ' '.join([shq(a) for a in args])
-<<<<<<< HEAD
     outerr = await check_shell_output(script, echo=True)
-    print(f'Container output: {outerr[0]}\n' f'Container error: {outerr[1]}')
-=======
-    outerr = await check_shell_output(script)
     print(f'Container output: {outerr[0]!r}\n' f'Container error: {outerr[1]!r}')
->>>>>>> b3151b4c
 
     cid = outerr[0].decode('ascii').strip()
 
