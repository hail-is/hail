--- conflicted
+++ resolved
@@ -233,17 +233,7 @@
                     mount_options.extend(['-v', '/var/run/docker.sock:/var/run/docker.sock'])
 
                 main_cid, main_ok = await docker_run(
-<<<<<<< HEAD
-                    'docker',
-                    'run',
-                    '-d',
-                    *env_options,
-                    *mount_options,
-                    j._image,
-                    *j._command,
-=======
                     'docker', 'run', '-d', *env_options, *mount_options, j._image, *j._command
->>>>>>> f0a04caf
                 )
                 print(f'{j._index}: {job_name}/main: {main_cid} {"OK" if main_ok else "FAILED"}')
             else:
@@ -323,21 +313,10 @@
     parser = argparse.ArgumentParser(description='Bootstrap a Hail as a service installation.')
 
     parser.add_argument(
-<<<<<<< HEAD
-        '--extra-code-config',
-        dest='extra_code_config',
-        default='{}',
-        help='Extra code config in JSON format.',
-    )
-    parser.add_argument(
-        'branch',
-        help='Github branch to run.  It should be the same branch bootstrap.py is being run from.',
-=======
         '--extra-code-config', dest='extra_code_config', default='{}', help='Extra code config in JSON format.'
     )
     parser.add_argument(
         'branch', help='Github branch to run.  It should be the same branch bootstrap.py is being run from.'
->>>>>>> f0a04caf
     )
     parser.add_argument('sha', help='SHA of the git commit to run.  It should match the branch.')
     parser.add_argument('steps', help='The requested steps to execute.')
