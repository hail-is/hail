import os
import base64
import json
import kubernetes_asyncio as kube
from hailtop import aiogoogle
from hailtop.utils import async_to_blocking
from gear import Database, transaction

from auth.driver.driver import create_user

SCOPE = os.environ['HAIL_SCOPE']
PROJECT = os.environ['HAIL_PROJECT']
DEFAULT_NAMESPACE = os.environ['HAIL_DEFAULT_NAMESPACE']


async def insert_user_if_not_exists(
    app, username, email, is_developer, is_service_account
):
    db = app['db']
    k8s_client = app['k8s_client']

    @transaction(db)
    async def insert(tx):
        row = await tx.execute_and_fetchone(
            'SELECT id, state FROM users where username = %s;', (username,)
        )
        if row:
            if row['state'] == 'active':
                return None
            return row['id']

        gsa_key_secret_name = f'{username}-gsa-key'

        secret = await k8s_client.read_namespaced_secret(
            gsa_key_secret_name, DEFAULT_NAMESPACE
        )
        key_json = base64.b64decode(secret.data['key.json']).decode()
        key = json.loads(key_json)
        gsa_email = key['client_email']

        if is_developer and SCOPE != 'deploy':
            namespace_name = DEFAULT_NAMESPACE
        else:
            namespace_name = None

        return await tx.execute_insertone(
            '''
    INSERT INTO users (state, username, email, is_developer, is_service_account, gsa_email, gsa_key_secret_name, namespace_name)
    VALUES (%s, %s, %s, %s, %s, %s, %s, %s);
    ''',
            (
                'creating',
                username,
                email,
                is_developer,
                is_service_account,
                gsa_email,
                gsa_key_secret_name,
                namespace_name,
            ),
        )

    return await insert()


async def main():
    users = [
        # username, email, is_developer, is_service_account
        ('auth', None, 0, 1),
        ('benchmark', None, 0, 1),
        ('ci', None, 0, 1),
        ('test', None, 0, 0),
        ('test-dev', None, 1, 0),
<<<<<<< HEAD
=======
        ('query', None, 0, 1),
>>>>>>> b76d6005
    ]

    app = {}

    db = Database()
    await db.async_init(maxsize=50)
    app['db'] = db

    db_instance = Database()
    await db_instance.async_init(
        maxsize=50, config_file='/database-server-config/sql-config.json'
    )
    app['db_instance'] = db_instance

    # kube.config.load_incluster_config()
    await kube.config.load_kube_config()
    k8s_client = kube.client.CoreV1Api()
    app['k8s_client'] = k8s_client

    app['iam_client'] = aiogoogle.IAmClient(
        PROJECT, credentials=aiogoogle.Credentials.from_file('/auth-gsa-key/key.json')
    )

    for username, email, is_developer, is_service_account in users:
        user_id = await insert_user_if_not_exists(
            app, username, email, is_developer, is_service_account
        )

        if user_id is not None:
            db_user = await db.execute_and_fetchone(
                'SELECT * FROM users where id = %s;', (user_id,)
            )
            await create_user(app, db_user, skip_trial_bp=True)


async_to_blocking(main())<|MERGE_RESOLUTION|>--- conflicted
+++ resolved
@@ -13,17 +13,13 @@
 DEFAULT_NAMESPACE = os.environ['HAIL_DEFAULT_NAMESPACE']
 
 
-async def insert_user_if_not_exists(
-    app, username, email, is_developer, is_service_account
-):
+async def insert_user_if_not_exists(app, username, email, is_developer, is_service_account):
     db = app['db']
     k8s_client = app['k8s_client']
 
     @transaction(db)
     async def insert(tx):
-        row = await tx.execute_and_fetchone(
-            'SELECT id, state FROM users where username = %s;', (username,)
-        )
+        row = await tx.execute_and_fetchone('SELECT id, state FROM users where username = %s;', (username,))
         if row:
             if row['state'] == 'active':
                 return None
@@ -31,9 +27,7 @@
 
         gsa_key_secret_name = f'{username}-gsa-key'
 
-        secret = await k8s_client.read_namespaced_secret(
-            gsa_key_secret_name, DEFAULT_NAMESPACE
-        )
+        secret = await k8s_client.read_namespaced_secret(gsa_key_secret_name, DEFAULT_NAMESPACE)
         key_json = base64.b64decode(secret.data['key.json']).decode()
         key = json.loads(key_json)
         gsa_email = key['client_email']
@@ -71,10 +65,7 @@
         ('ci', None, 0, 1),
         ('test', None, 0, 0),
         ('test-dev', None, 1, 0),
-<<<<<<< HEAD
-=======
         ('query', None, 0, 1),
->>>>>>> b76d6005
     ]
 
     app = {}
@@ -84,9 +75,7 @@
     app['db'] = db
 
     db_instance = Database()
-    await db_instance.async_init(
-        maxsize=50, config_file='/database-server-config/sql-config.json'
-    )
+    await db_instance.async_init(maxsize=50, config_file='/database-server-config/sql-config.json')
     app['db_instance'] = db_instance
 
     # kube.config.load_incluster_config()
@@ -99,14 +88,10 @@
     )
 
     for username, email, is_developer, is_service_account in users:
-        user_id = await insert_user_if_not_exists(
-            app, username, email, is_developer, is_service_account
-        )
+        user_id = await insert_user_if_not_exists(app, username, email, is_developer, is_service_account)
 
         if user_id is not None:
-            db_user = await db.execute_and_fetchone(
-                'SELECT * FROM users where id = %s;', (user_id,)
-            )
+            db_user = await db.execute_and_fetchone('SELECT * FROM users where id = %s;', (user_id,))
             await create_user(app, db_user, skip_trial_bp=True)
 
 
