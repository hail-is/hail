--- conflicted
+++ resolved
@@ -119,19 +119,13 @@
         {create_admin_or_alter_password}
         GRANT ALL ON `{_name}`.* TO '{admin_username}'@'%';
 
-<<<<<<< HEAD
-CREATE USER IF NOT EXISTS '{user_username}'@'%' IDENTIFIED BY '{user_password}';
-GRANT SELECT, INSERT, UPDATE, DELETE, EXECUTE ON `{_name}`.* TO '{user_username}'@'%';
-
-ALTER USER '{admin_username}'@'%' IDENTIFIED BY '{admin_password}';
-
-ALTER USER '{user_username}'@'%' IDENTIFIED BY '{user_password}';
-'''
-=======
         {create_user_or_alter_password}
         GRANT SELECT, INSERT, UPDATE, DELETE, EXECUTE ON `{_name}`.* TO '{user_username}'@'%';
+
+        ALTER USER '{admin_username}'@'%' IDENTIFIED BY '{admin_password}';
+
+        ALTER USER '{user_username}'@'%' IDENTIFIED BY '{user_password}';
         '''
->>>>>>> a6c75d68
     )
 
     await write_user_config(
