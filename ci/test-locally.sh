#!/bin/bash
set -ex

export UUID=${UUID:-$(../generate-uid.sh)}
export REPO_NAME=ci-test-$UUID
export WATCHED_TARGETS='[["hail-ci-test/'${REPO_NAME}':master", true]]'

set +x
TOKEN=$(cat github-tokens/user1)
set -x

cleanup() {
    trap "" INT TERM
    set +e
<<<<<<< HEAD
    [[ -z $batch_pid ]] || (kill $batch_pid; sleep 2; kill -9 $batch_pid)
    [[ -z $ci_pid ]] || (kill $ci_pid; sleep 2; kill -9 $ci_pid)
    [[ -z $proxy_pid ]] || (kill $proxy_pid; sleep 2; kill -9 $proxy_pid)
=======

    for table in ${tables[@]}; do
        python3 -c "from batch.database import Database; db = Database.create_synchronous(\"$CLOUD_SQL_CONFIG_PATH\"); db.drop_table_sync(\"$table\")"
    done    
    
    [[ -z $batch_pid ]] || (kill $batch_pid; kill -9 $batch_pid)
    [[ -z $ci_pid ]] || (kill $ci_pid; kill -9 $ci_pid)
    [[ -z $proxy_pid ]] || (kill $proxy_pid; kill -9 $proxy_pid)
>>>>>>> 270504e9
    set +x
    curl -XDELETE \
         -i \
         https://api.github.com/repos/hail-ci-test/${REPO_NAME} \
         -H "Authorization: token ${TOKEN}"
    set -x
}
trap cleanup EXIT
trap "exit 24" INT TERM

python3 -m pip install --user -U ../batch

if [[ -z $IN_HAIL_CI ]]; then
    export CLOUD_SQL_CONFIG_PATH=`pwd`/batch-secrets/batch-test-cloud-sql-config.json
    connection_name=$(jq -r '.connection_name' $CLOUD_SQL_CONFIG_PATH)
    host=$(jq -r '.host' $CLOUD_SQL_CONFIG_PATH)
    port=$(jq -r '.port' $CLOUD_SQL_CONFIG_PATH)
    ./cloud_sql_proxy -instances=$connection_name=tcp:$port &
    proxy_pid=$!
    ../until-with-fuel 30 curl -fL $host:$port
else
    export CLOUD_SQL_CONFIG_PATH=/batch-secrets/batch-test-cloud-sql-config.json
fi

export JOBS_TABLE=jobs-$(../generate-uid.sh)
export JOBS_PARENTS_TABLE=jobs-parents-$(../generate-uid.sh)
export BATCH_TABLE=batch-$(../generate-uid.sh)
export BATCH_JOBS_TABLE=batch-jobs-$(../generate-uid.sh)
tables=($JOBS_TABLE $JOBS_PARENTS_TABLE $BATCH_TABLE $BATCH_JOBS_TABLE)

export BATCH_SERVER_URL=http://127.0.0.1:5001
POD_NAMESPACE='test' python3 -c 'import batch.server; batch.server.serve(5001)' & batch_pid=$!

../until-with-fuel 30 curl -fL 127.0.0.1:5001/jobs

# create the temp repo
set +x
curl -XPOST \
     -i \
     https://api.github.com/orgs/hail-ci-test/repos \
     -H "Authorization: token ${TOKEN}" \
     -d "{ \"name\" : \"${REPO_NAME}\" }"
set -x

# wait for create to propagate
# FIXME poll?
sleep 5

# upload files to temp repo
# https://unix.stackexchange.com/questions/30091/fix-or-alternative-for-mktemp-in-os-x
REPO_DIR=$(mktemp -d 2>/dev/null || mktemp -d -t 'mytmpdir')
cp test-repo/* ${REPO_DIR}
pushd ${REPO_DIR}
git init
git config user.email 'ci-automated-tests@broadinstitute.org'
git config user.name 'ci-automated-tests'
set +x
git remote add origin \
    https://${TOKEN}@github.com/hail-ci-test/${REPO_NAME}.git
set -x
git add *
git commit -m 'inital commit'
git push origin master:master
popd

# start CI system
python3 run_ci.py --debug & ci_pid=$!

sleep 10

# setup webhooks for temp repo
set +x
./setup-endpoints.sh hail-ci-test/${REPO_NAME} ${TOKEN} ${SELF_HOSTNAME}
set -x

PYTHONPATH=${PWD}:${PYTHONPATH} python3 -m pytest -vv --failed-first --maxfail=1 test/test-ci.py<|MERGE_RESOLUTION|>--- conflicted
+++ resolved
@@ -12,20 +12,13 @@
 cleanup() {
     trap "" INT TERM
     set +e
-<<<<<<< HEAD
-    [[ -z $batch_pid ]] || (kill $batch_pid; sleep 2; kill -9 $batch_pid)
-    [[ -z $ci_pid ]] || (kill $ci_pid; sleep 2; kill -9 $ci_pid)
-    [[ -z $proxy_pid ]] || (kill $proxy_pid; sleep 2; kill -9 $proxy_pid)
-=======
-
     for table in ${tables[@]}; do
         python3 -c "from batch.database import Database; db = Database.create_synchronous(\"$CLOUD_SQL_CONFIG_PATH\"); db.drop_table_sync(\"$table\")"
     done    
     
-    [[ -z $batch_pid ]] || (kill $batch_pid; kill -9 $batch_pid)
-    [[ -z $ci_pid ]] || (kill $ci_pid; kill -9 $ci_pid)
-    [[ -z $proxy_pid ]] || (kill $proxy_pid; kill -9 $proxy_pid)
->>>>>>> 270504e9
+    [[ -z $batch_pid ]] || (kill $batch_pid; sleep 2; kill -9 $batch_pid)
+    [[ -z $ci_pid ]] || (kill $ci_pid; sleep 2; kill -9 $ci_pid)
+    [[ -z $proxy_pid ]] || (kill $proxy_pid; sleep 2; kill -9 $proxy_pid)
     set +x
     curl -XDELETE \
          -i \
