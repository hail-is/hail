--- conflicted
+++ resolved
@@ -324,10 +324,6 @@
         log.info(f'step {self.name}, script:\n{script}')
 
         docker_registry = DOCKER_PREFIX.split('/')[0]
-<<<<<<< HEAD
-        # docker_registry = 'https://gcr.io'
-=======
->>>>>>> f0a04caf
 
         self.job = batch.create_job(
             KANIKO_IMAGE,
