--- conflicted
+++ resolved
@@ -295,54 +295,11 @@
             create_inline_dockerfile_if_present = f'echo {shq(self.dockerfile["inline"])} > {unrendered_dockerfile};\n'
         else:
             assert isinstance(self.dockerfile, str)
-<<<<<<< HEAD
-            render_dockerfile = ''
-            unrendered_dockerfile = f'repo/{self.dockerfile}'
-        render_dockerfile += (
-            f'time python3 jinja2_render.py {shq(json.dumps(config))} '
-            f'{shq(unrendered_dockerfile)} {shq(rendered_dockerfile)}'
-        )
-
-        if self.publish_as:
-            published_latest = shq(f'{DOCKER_PREFIX}/{self.publish_as}:latest')
-            pull_published_latest = f'time retry docker pull {shq(published_latest)} || true'
-            cache_from_published_latest = f'--cache-from {shq(published_latest)}'
-        else:
-            pull_published_latest = ''
-            cache_from_published_latest = ''
-
-        push_image = f'''
-time retry docker push {self.image}
-'''
-        if scope == 'deploy' and self.publish_as and not is_test_deployment:
-            push_image = (
-                f'''
-docker tag {shq(self.image)} {self.base_image}:latest
-time retry docker push {self.base_image}:latest
-'''
-                + push_image
-            )
-
-        copy_inputs = ''
-        if self.inputs:
-            for i in self.inputs:
-                # to is relative to docker context
-                copy_inputs = (
-                    copy_inputs
-                    + f'''
-mkdir -p {shq(os.path.dirname(f'{context}{i["to"]}'))}
-cp {shq(f'/io/{os.path.basename(i["to"])}')} {shq(f'{context}{i["to"]}')}
-'''
-                )
-
-        docker_registry = DOCKER_PREFIX.split('/')[0]
-=======
             unrendered_dockerfile = self.dockerfile
             create_inline_dockerfile_if_present = ''
         dockerfile_in_context = os.path.join(context, 'Dockerfile.' + self.token)
 
         cache_repo = DOCKER_PREFIX + '/cache'
->>>>>>> 34b7ba55
         script = f'''
 set -ex
 
@@ -356,24 +313,7 @@
      /Dockerfile.in \
      /Dockerfile.out
 
-<<<<<<< HEAD
-time gcloud -q auth activate-service-account \
-  --key-file=/secrets/gcr-push-service-account-key/gcr-push-service-account-key.json
-time gcloud -q auth configure-docker {docker_registry}
-
-time retry docker pull $FROM_IMAGE
-{pull_published_latest}
-CPU_PERIOD=100000
-CPU_QUOTA=$(( $(grep -c ^processor /proc/cpuinfo) * $(cat /sys/fs/cgroup/cpu/cpu.shares) * $CPU_PERIOD / 1024 ))
-MEMORY=$(cat /sys/fs/cgroup/memory/memory.limit_in_bytes)
-time docker build --memory="$MEMORY" --cpu-period="$CPU_PERIOD" --cpu-quota="$CPU_QUOTA" -t {shq(self.image)} \
-  -f {rendered_dockerfile} \
-  --cache-from $FROM_IMAGE {cache_from_published_latest} \
-  {context}
-{push_image}
-=======
 mv /python3.7-slim-stretch/Dockerfile.out {shq(dockerfile_in_context)}
->>>>>>> 34b7ba55
 
 set +e
 /busybox/sh /convert-google-application-credentials-to-kaniko-auth-config
