import abc
import os.path
import json
import logging
from collections import defaultdict, Counter
from shlex import quote as shq
import yaml
import jinja2
from hailtop.utils import RETRY_FUNCTION_SCRIPT, flatten
from .utils import generate_token
from .environment import (
    GCP_PROJECT,
    GCP_ZONE,
    DOMAIN,
    IP,
    CI_UTILS_IMAGE,
    DEFAULT_NAMESPACE,
    KUBERNETES_SERVER_URL,
    BUCKET,
)
from .globals import is_test_deployment

log = logging.getLogger('ci')


pretty_print_log = "jq -Rr '. as $raw | try \
(fromjson | if .hail_log == 1 then \
    ([.severity, .asctime, .filename, .funcNameAndLine, .message, .exc_info] | @tsv) \
    else $raw end) \
catch $raw'"


def expand_value_from(value, config):
    if isinstance(value, str):
        return value

    assert isinstance(value, dict)
    path = value['valueFrom']
    path = path.split('.')
    v = config
    for field in path:
        v = v[field]
    return v


def get_namespace(value, config):
    assert isinstance(value, dict)

    path = value['valueFrom'].split('.')

    assert len(path) == 2
    assert path[1] == 'name'

    v = config[path[0]]
    assert v['kind'] == 'createNamespace'

    return v['name']


class Code(abc.ABC):
    @abc.abstractmethod
    def short_str(self):
        pass

    @abc.abstractmethod
    def config(self):
        pass

    @abc.abstractmethod
    def repo_dir(self):
        """Path to repository on the ci (locally)."""

    @abc.abstractmethod
    def checkout_script(self):
        """Bash script to checkout out the code in the current directory."""


class StepParameters:
    def __init__(self, code, scope, json, name_step):
        self.code = code
        self.scope = scope
        self.json = json
        self.name_step = name_step


class BuildConfigurationError(Exception):
    pass


class BuildConfiguration:
    def __init__(self, code, config_str, scope, requested_step_names=()):
        config = yaml.safe_load(config_str)
        name_step = {}
        self.steps = []

        if requested_step_names:
            log.info(f"Constructing build configuration with steps: {requested_step_names}")

        for step_config in config['steps']:
            step_params = StepParameters(code, scope, step_config, name_step)
            step = Step.from_json(step_params)
            if not step.run_if_requested or step.name in requested_step_names:
                self.steps.append(step)
                name_step[step.name] = step
            else:
                name_step[step.name] = None

        # transitively close requested_step_names over dependencies
        if requested_step_names:
            visited = set()

            def request(step):
                if step not in visited:
                    visited.add(step)
                    for s2 in step.deps:
                        request(s2)

            for step_name in requested_step_names:
                request(name_step[step_name])
            self.steps = [s for s in self.steps if s in visited]

    def build(self, batch, code, scope):
        assert scope in ('deploy', 'test', 'dev')

        for step in self.steps:
            if step.scopes is None or scope in step.scopes:
                step.build(batch, code, scope)

        if scope == 'dev':
            return

        step_to_parent_steps = defaultdict(set)
        for step in self.steps:
            for dep in step.all_deps():
                step_to_parent_steps[dep].add(step)

        for step in self.steps:
            parent_jobs = flatten([parent_step.wrapped_job() for parent_step in step_to_parent_steps[step]])

            log.info(
                f"Cleanup {step.name} after running {[parent_step.name for parent_step in step_to_parent_steps[step]]}"
            )

            if step.scopes is None or scope in step.scopes:
                step.cleanup(batch, scope, parent_jobs)


class Step(abc.ABC):
    def __init__(self, params):
        json = params.json

        self.name = json['name']
        if 'dependsOn' in json:
            duplicates = [name for name, count in Counter(json['dependsOn']).items() if count > 1]
            if duplicates:
                raise BuildConfigurationError(f'found duplicate dependencies of {self.name}: {duplicates}')
            self.deps = [params.name_step[d] for d in json['dependsOn'] if params.name_step[d]]
        else:
            self.deps = []
        self.scopes = json.get('scopes')
        self.run_if_requested = json.get('runIfRequested', False)

        self.token = generate_token()

    def input_config(self, code, scope):
        config = {}
        config['global'] = {
            'project': GCP_PROJECT,
            'zone': GCP_ZONE,
            'domain': DOMAIN,
            'ip': IP,
            'k8s_server_url': KUBERNETES_SERVER_URL,
        }
        config['token'] = self.token
        config['deploy'] = scope == 'deploy'
        config['scope'] = scope
        config['code'] = code.config()
        if self.deps:
            for d in self.deps:
                config[d.name] = d.config(scope)
        return config

    def deps_parents(self):
        if not self.deps:
            return None
        return flatten([d.wrapped_job() for d in self.deps])

    def all_deps(self):
        visited = set([self])
        frontier = [self]

        while frontier:
            current = frontier.pop()
            for d in current.deps:
                if d not in visited:
                    visited.add(d)
                    frontier.append(d)
        return visited

    @staticmethod
    def from_json(params):
        kind = params.json['kind']
        if kind == 'buildImage':
            return BuildImageStep.from_json(params)
        if kind == 'runImage':
            return RunImageStep.from_json(params)
        if kind == 'createNamespace':
            return CreateNamespaceStep.from_json(params)
        if kind == 'deploy':
            return DeployStep.from_json(params)
        if kind in ('createDatabase', 'createDatabase2'):
            return CreateDatabaseStep.from_json(params)
        raise BuildConfigurationError(f'unknown build step kind: {kind}')

    def __eq__(self, other):
        return isinstance(other, self.__class__) and self.name == other.name

    def __hash__(self):
        return hash(self.name)

    @abc.abstractmethod
    def build(self, batch, code, scope):
        pass

    @abc.abstractmethod
    def cleanup(self, batch, scope, parents):
        pass


class BuildImageStep(Step):
    def __init__(self, params, dockerfile, context_path, publish_as, inputs):  # pylint: disable=unused-argument
        super().__init__(params)
        self.dockerfile = dockerfile
        self.context_path = context_path
        self.publish_as = publish_as
        self.inputs = inputs
        if params.scope == 'deploy' and publish_as and not is_test_deployment:
            self.base_image = f'gcr.io/{GCP_PROJECT}/{self.publish_as}'
        else:
            self.base_image = f'gcr.io/{GCP_PROJECT}/ci-intermediate'
        self.image = f'{self.base_image}:{self.token}'
        self.job = None

    def wrapped_job(self):
        if self.job:
            return [self.job]
        return []

    @staticmethod
    def from_json(params):
        json = params.json
        return BuildImageStep(
            params, json['dockerFile'], json.get('contextPath'), json.get('publishAs'), json.get('inputs')
        )

    def config(self, scope):  # pylint: disable=unused-argument
        return {'token': self.token, 'image': self.image}

    def build(self, batch, code, scope):
        if self.inputs:
            input_files = []
            for i in self.inputs:
                input_files.append(
                    (f'gs://{BUCKET}/build/{batch.attributes["token"]}{i["from"]}', f'/io/{os.path.basename(i["to"])}')
                )
        else:
            input_files = None

        config = self.input_config(code, scope)

        if self.context_path:
            context = f'repo/{self.context_path}'
            init_context = ''
        else:
            context = 'context'
            init_context = 'mkdir context'

        rendered_dockerfile = 'Dockerfile'
        if isinstance(self.dockerfile, dict):
            assert ['inline'] == list(self.dockerfile.keys())
            render_dockerfile = f'echo {shq(self.dockerfile["inline"])} > Dockerfile.{self.token};\n'
            unrendered_dockerfile = f'Dockerfile.{self.token}'
        else:
            assert isinstance(self.dockerfile, str)
            render_dockerfile = ''
            unrendered_dockerfile = f'repo/{self.dockerfile}'
        render_dockerfile += (
            f'time python3 jinja2_render.py {shq(json.dumps(config))} '
            f'{shq(unrendered_dockerfile)} {shq(rendered_dockerfile)}'
        )

        if self.publish_as:
            published_latest = shq(f'gcr.io/{GCP_PROJECT}/{self.publish_as}:latest')
            pull_published_latest = f'time retry docker pull {shq(published_latest)} || true'
            cache_from_published_latest = f'--cache-from {shq(published_latest)}'
        else:
            pull_published_latest = ''
            cache_from_published_latest = ''

        push_image = f'''
time retry docker push {self.image}
'''
        if scope == 'deploy' and self.publish_as and not is_test_deployment:
            push_image = (
                f'''
docker tag {shq(self.image)} {self.base_image}:latest
time retry docker push {self.base_image}:latest
'''
                + push_image
            )

        copy_inputs = ''
        if self.inputs:
            for i in self.inputs:
                # to is relative to docker context
                copy_inputs = (
                    copy_inputs
                    + f'''
mkdir -p {shq(os.path.dirname(f'{context}{i["to"]}'))}
cp {shq(f'/io/{os.path.basename(i["to"])}')} {shq(f'{context}{i["to"]}')}
'''
                )

        script = f'''
set -ex
date

{ RETRY_FUNCTION_SCRIPT }

rm -rf repo
mkdir repo
(cd repo; {code.checkout_script()})
{render_dockerfile}
{init_context}
{copy_inputs}

FROM_IMAGE=$(awk '$1 == "FROM" {{ print $2; exit }}' {shq(rendered_dockerfile)})

time gcloud -q auth activate-service-account \
  --key-file=/secrets/gcr-push-service-account-key/gcr-push-service-account-key.json
time gcloud -q auth configure-docker

time retry docker pull $FROM_IMAGE
{pull_published_latest}
CPU_PERIOD=100000
CPU_QUOTA=$(( $(grep -c ^processor /proc/cpuinfo) * $(cat /sys/fs/cgroup/cpu/cpu.shares) * $CPU_PERIOD / 1024 ))
MEMORY=$(cat /sys/fs/cgroup/memory/memory.limit_in_bytes)
time docker build --memory="$MEMORY" --cpu-period="$CPU_PERIOD" --cpu-quota="$CPU_QUOTA" -t {shq(self.image)} \
  -f {rendered_dockerfile} \
  --cache-from $FROM_IMAGE {cache_from_published_latest} \
  {context}
{push_image}

date
'''

        log.info(f'step {self.name}, script:\n{script}')

        self.job = batch.create_job(
            CI_UTILS_IMAGE,
            command=['bash', '-c', script],
            mount_docker_socket=True,
            secrets=[
                {
                    'namespace': DEFAULT_NAMESPACE,
                    'name': 'gcr-push-service-account-key',
                    'mount_path': '/secrets/gcr-push-service-account-key',
                }
            ],
            attributes={'name': self.name},
            input_files=input_files,
            parents=self.deps_parents(),
        )

    def cleanup(self, batch, scope, parents):
        if scope == 'deploy' and self.publish_as and not is_test_deployment:
            return

        script = f'''
set -x
date

gcloud -q auth activate-service-account \
  --key-file=/secrets/gcr-push-service-account-key/gcr-push-service-account-key.json

until gcloud -q container images untag {shq(self.image)} || ! gcloud -q container images describe {shq(self.image)}
do
    echo 'failed, will sleep 2 and retry'
    sleep 2
done

date
true
'''

        self.job = batch.create_job(
            CI_UTILS_IMAGE,
            command=['bash', '-c', script],
            attributes={'name': f'cleanup_{self.name}'},
            secrets=[
                {
                    'namespace': DEFAULT_NAMESPACE,
                    'name': 'gcr-push-service-account-key',
                    'mount_path': '/secrets/gcr-push-service-account-key',
                }
            ],
            parents=parents,
            always_run=True,
            network='private',
        )


class RunImageStep(Step):
    def __init__(
        self, params, image, script, inputs, outputs, port, resources, service_account, secrets, always_run, timeout
    ):  # pylint: disable=unused-argument
        super().__init__(params)
        self.image = expand_value_from(image, self.input_config(params.code, params.scope))
        self.script = script
        self.inputs = inputs
        self.outputs = outputs
        self.port = port
        self.resources = resources
        if service_account:
            self.service_account = {
                'name': service_account['name'],
                'namespace': get_namespace(service_account['namespace'], self.input_config(params.code, params.scope)),
            }
        else:
            self.service_account = None
        self.secrets = secrets
        self.always_run = always_run
        self.timeout = timeout
        self.job = None

    def wrapped_job(self):
        if self.job:
            return [self.job]
        return []

    @staticmethod
    def from_json(params):
        json = params.json
        return RunImageStep(
            params,
            json['image'],
            json['script'],
            json.get('inputs'),
            json.get('outputs'),
            json.get('port'),
            json.get('resources'),
            json.get('serviceAccount'),
            json.get('secrets'),
            json.get('alwaysRun', False),
            json.get('timeout', 3600),
        )

    def config(self, scope):  # pylint: disable=unused-argument
        return {'token': self.token}

    def build(self, batch, code, scope):
        template = jinja2.Template(self.script, undefined=jinja2.StrictUndefined, trim_blocks=True, lstrip_blocks=True)
        rendered_script = template.render(**self.input_config(code, scope))

        log.info(f'step {self.name}, rendered script:\n{rendered_script}')

        if self.inputs:
            input_files = []
            for i in self.inputs:
                input_files.append((f'gs://{BUCKET}/build/{batch.attributes["token"]}{i["from"]}', i["to"]))
        else:
            input_files = None

        if self.outputs:
            output_files = []
            for o in self.outputs:
                output_files.append((o["from"], f'gs://{BUCKET}/build/{batch.attributes["token"]}{o["to"]}'))
        else:
            output_files = None

        secrets = []
        if self.secrets:
            for secret in self.secrets:
                namespace = get_namespace(secret['namespace'], self.input_config(code, scope))
                name = expand_value_from(secret['name'], self.input_config(code, scope))
                mount_path = secret['mountPath']
                secrets.append({'namespace': namespace, 'name': name, 'mount_path': mount_path})

        self.job = batch.create_job(
            self.image,
            command=['bash', '-c', rendered_script],
            port=self.port,
            resources=self.resources,
            attributes={'name': self.name},
            input_files=input_files,
            output_files=output_files,
            secrets=secrets,
            service_account=self.service_account,
            parents=self.deps_parents(),
            always_run=self.always_run,
            timeout=self.timeout,
            network='private',
        )

    def cleanup(self, batch, scope, parents):
        pass


class CreateNamespaceStep(Step):
    def __init__(self, params, namespace_name, admin_service_account, public, secrets):
        super().__init__(params)
        self.namespace_name = namespace_name
        if admin_service_account:
            self.admin_service_account = {
                'name': admin_service_account['name'],
                'namespace': get_namespace(
                    admin_service_account['namespace'], self.input_config(params.code, params.scope)
                ),
            }
        else:
            self.admin_service_account = None
        self.public = public
        self.secrets = secrets
        self.job = None

        if is_test_deployment:
            assert self.namespace_name == 'default'
            self._name = DEFAULT_NAMESPACE
            return

        if params.scope == 'deploy':
            self._name = namespace_name
        elif params.scope == 'test':
            self._name = f'{params.code.short_str()}-{namespace_name}-{self.token}'
        elif params.scope == 'dev':
            self._name = params.code.namespace
        else:
            raise BuildConfigurationError(f"{params.scope} is not a valid scope for creating namespace")

    def wrapped_job(self):
        if self.job:
            return [self.job]
        return []

    @staticmethod
    def from_json(params):
        json = params.json
        return CreateNamespaceStep(
            params,
            json['namespaceName'],
            json.get('adminServiceAccount'),
            json.get('public', False),
            json.get('secrets'),
        )

    def config(self, scope):  # pylint: disable=unused-argument
        return {'token': self.token, 'kind': 'createNamespace', 'name': self._name}

    def build(self, batch, code, scope):  # pylint: disable=unused-argument
        if is_test_deployment:
            return

        config = ""
        if scope in ['deploy', 'test']:
            # FIXME label
            config = (
                config
                + f'''\
apiVersion: v1
kind: Namespace
metadata:
  name: {self._name}
  labels:
    for: test
---
'''
            )
        config = (
            config
            + f'''\
kind: Role
apiVersion: rbac.authorization.k8s.io/v1
metadata:
  name: {self.namespace_name}-admin
  namespace: {self._name}
rules:
- apiGroups: [""]
  resources: ["*"]
  verbs: ["*"]
---
apiVersion: v1
kind: ServiceAccount
metadata:
  name: admin
  namespace: {self._name}
---
kind: RoleBinding
apiVersion: rbac.authorization.k8s.io/v1
metadata:
  name: admin-{self.namespace_name}-admin-binding
  namespace: {self._name}
subjects:
- kind: ServiceAccount
  name: admin
  namespace: {self._name}
roleRef:
  kind: Role
  name: {self.namespace_name}-admin
  apiGroup: ""
'''
        )

        if self.admin_service_account:
            admin_service_account_name = self.admin_service_account['name']
            admin_service_account_namespace = self.admin_service_account['namespace']
            config = (
                config
                + f'''\
---
kind: RoleBinding
apiVersion: rbac.authorization.k8s.io/v1
metadata:
  name: {admin_service_account_name}-{self.namespace_name}-admin-binding
  namespace: {self._name}
subjects:
- kind: ServiceAccount
  name: {admin_service_account_name}
  namespace: {admin_service_account_namespace}
roleRef:
  kind: Role
  name: {self.namespace_name}-admin
  apiGroup: ""
'''
            )

        if self.public:
            config = (
                config
                + f'''\
---
apiVersion: v1
kind: Service
metadata:
  name: router
  namespace: {self._name}
  labels:
    app: router
spec:
  ports:
  - name: http
    port: 443
    protocol: TCP
    targetPort: 443
  selector:
    app: router
'''
            )

        script = f'''
set -ex
date

echo {shq(config)} | kubectl apply -f -
'''

        if self.secrets and scope != 'deploy':
            if self.namespace_name == 'default':
                script += f'''
kubectl -n {self.namespace_name} get -o json secret global-config \
  | jq '{{apiVersion:"v1",kind:"Secret","type":"Opaque",metadata:{{name:"global-config",namespace:"{self._name}"}},data:(.data + {{default_namespace:("{self._name}" | @base64)}})}}' \
  | kubectl -n {self._name} apply -f -
'''

            for s in self.secrets:
                script += f'''
kubectl -n {self.namespace_name} get -o json --export secret {s} | jq '.metadata.name = "{s}"' | kubectl -n {self._name} apply -f -
'''

        script += '''
date
'''

        self.job = batch.create_job(
            CI_UTILS_IMAGE,
            command=['bash', '-c', script],
            attributes={'name': self.name},
            # FIXME configuration
            service_account={'namespace': DEFAULT_NAMESPACE, 'name': 'ci-agent'},
            parents=self.deps_parents(),
            network='private',
        )

    def cleanup(self, batch, scope, parents):
        if scope in ['deploy', 'dev'] or is_test_deployment:
            return

        script = f'''
set -x
date

until kubectl delete namespace --ignore-not-found=true {self._name}
do
    echo 'failed, will sleep 2 and retry'
    sleep 2
done

date
true
'''

        self.job = batch.create_job(
            CI_UTILS_IMAGE,
            command=['bash', '-c', script],
            attributes={'name': f'cleanup_{self.name}'},
            service_account={'namespace': DEFAULT_NAMESPACE, 'name': 'ci-agent'},
            parents=parents,
            always_run=True,
            network='private',
        )


class DeployStep(Step):
    def __init__(self, params, namespace, config_file, link, wait):  # pylint: disable=unused-argument
        super().__init__(params)
        self.namespace = get_namespace(namespace, self.input_config(params.code, params.scope))
        self.config_file = config_file
        self.link = link
        self.wait = wait
        self.job = None

    def wrapped_job(self):
        if self.job:
            return [self.job]
        return []

    @staticmethod
    def from_json(params):
        json = params.json
        return DeployStep(
            params,
            json['namespace'],
            # FIXME config_file
            json['config'],
            json.get('link'),
            json.get('wait'),
        )

    def config(self, scope):  # pylint: disable=unused-argument
        return {'token': self.token}

    def build(self, batch, code, scope):
        with open(f'{code.repo_dir()}/{self.config_file}', 'r') as f:
            template = jinja2.Template(f.read(), undefined=jinja2.StrictUndefined, trim_blocks=True, lstrip_blocks=True)
            rendered_config = template.render(**self.input_config(code, scope))

        script = '''\
set -ex
date
'''

        if self.wait:
            for w in self.wait:
                if w['kind'] == 'Pod':
                    script += f'''\
kubectl -n {self.namespace} delete --ignore-not-found pod {w['name']}
'''
        script += f'''
echo {shq(rendered_config)} | kubectl -n {self.namespace} apply -f -
'''

        if self.wait:
            for w in self.wait:
                name = w['name']
                if w['kind'] == 'Deployment':
                    assert w['for'] == 'available', w['for']
                    # FIXME what if the cluster isn't big enough?
                    script += f'''
set +e
kubectl -n {self.namespace} rollout status --timeout=1h deployment {name} && \
  kubectl -n {self.namespace} wait --timeout=1h --for=condition=available deployment {name}
EC=$?
kubectl -n {self.namespace} get deployment -l app={name} -o yaml
kubectl -n {self.namespace} get pods -l app={name} -o yaml
kubectl -n {self.namespace} logs --tail=999999 -l app={name} --all-containers=true | {pretty_print_log}
set -e
(exit $EC)
'''
                elif w['kind'] == 'Service':
                    assert w['for'] == 'alive', w['for']
                    resource_type = w.get('resource_type', 'deployment').lower()
                    timeout = w.get('timeout', 60)
                    if resource_type == 'statefulset':
                        wait_cmd = f'kubectl -n {self.namespace} wait --timeout=1h --for=condition=ready pods --selector=app={name}'
                        get_cmd = f'kubectl -n {self.namespace} get statefulset -l app={name} -o yaml'
                    else:
                        assert resource_type == 'deployment'
                        wait_cmd = (
                            f'kubectl -n {self.namespace} wait --timeout=1h --for=condition=available deployment {name}'
                        )
                        get_cmd = f'kubectl -n {self.namespace} get deployment -l app={name} -o yaml'

                    script += f'''
set +e
kubectl -n {self.namespace} rollout status --timeout=1h {resource_type} {name} && \
  {wait_cmd}
EC=$?
{get_cmd}
kubectl -n {self.namespace} get pods -l app={name} -o yaml
kubectl -n {self.namespace} logs --tail=999999 -l app={name} --all-containers=true | {pretty_print_log}
set -e
(exit $EC)
'''
                else:
                    assert w['kind'] == 'Pod', w['kind']
                    assert w['for'] == 'completed', w['for']
                    timeout = w.get('timeout', 300)
                    script += f'''
set +e
kubectl -n {self.namespace} wait --timeout=1h pod --for=condition=podscheduled {name} \
  && python3 wait-for.py {timeout} {self.namespace} Pod {name}
EC=$?
kubectl -n {self.namespace} get pod {name} -o yaml | {pretty_print_log}
kubectl -n {self.namespace} logs --tail=999999 {name} --all-containers=true | {pretty_print_log}
set -e
(exit $EC)
'''

        script += '''
date
'''

        attrs = {'name': self.name}
        if self.link is not None:
            attrs['link'] = ','.join(self.link)
            attrs['domain'] = f'{self.namespace}.internal.{DOMAIN}'

        self.job = batch.create_job(
            CI_UTILS_IMAGE,
            command=['bash', '-c', script],
            attributes=attrs,
            # FIXME configuration
            service_account={'namespace': DEFAULT_NAMESPACE, 'name': 'ci-agent'},
            parents=self.deps_parents(),
            network='private',
        )

    def cleanup(self, batch, scope, parents):  # pylint: disable=unused-argument
        if self.wait:
            script = ''
            for w in self.wait:
                name = w['name']
                if w['kind'] == 'Deployment':
                    script += f'kubectl -n {self.namespace} logs --tail=999999 -l app={name} --all-containers=true | {pretty_print_log}\n'
                elif w['kind'] == 'Service':
                    assert w['for'] == 'alive', w['for']
                    script += f'kubectl -n {self.namespace} logs --tail=999999 -l app={name} --all-containers=true | {pretty_print_log}\n'
                else:
                    assert w['kind'] == 'Pod', w['kind']
                    script += f'kubectl -n {self.namespace} logs --tail=999999 {name} --all-containers=true | {pretty_print_log}\n'
            script += 'date\n'
            self.job = batch.create_job(
                CI_UTILS_IMAGE,
                command=['bash', '-c', script],
                attributes={'name': self.name + '_logs'},
                # FIXME configuration
                service_account={'namespace': DEFAULT_NAMESPACE, 'name': 'ci-agent'},
                parents=parents,
                always_run=True,
                network='private',
            )


class CreateDatabaseStep(Step):
    def __init__(self, params, database_name, namespace, migrations, shutdowns, inputs):
        super().__init__(params)

        config = self.input_config(params.code, params.scope)

        # FIXME validate
        self.database_name = database_name
        self.namespace = get_namespace(namespace, config)
        self.migrations = migrations

        for s in shutdowns:
            s['namespace'] = get_namespace(s['namespace'], config)
        self.shutdowns = shutdowns

        self.inputs = inputs
        self.create_passwords_job = None
        self.create_database_job = None
        self.cleanup_job = None

        if params.scope == 'dev':
            self.database_server_config_namespace = params.code.namespace
        else:
            self.database_server_config_namespace = DEFAULT_NAMESPACE

        self.cant_create_database = is_test_deployment or params.scope == 'dev'

        # MySQL user name can be up to 16 characters long before MySQL 5.7.8 (32 after)
        if self.cant_create_database:
            self._name = None
            self.admin_username = None
            self.user_username = None
        elif params.scope == 'deploy':
            self._name = database_name
            self.admin_username = f'{database_name}-admin'
            self.user_username = f'{database_name}-user'
        else:
            assert params.scope == 'test'
            self._name = f'{params.code.short_str()}-{database_name}-{self.token}'
            self.admin_username = generate_token()
            self.user_username = generate_token()

        self.admin_password_file = f'/io/{self.admin_username}.pwd'
        self.user_password_file = f'/io/{self.user_username}.pwd'

        self.admin_secret_name = f'sql-{self.database_name}-admin-config'
        self.user_secret_name = f'sql-{self.database_name}-user-config'

    def wrapped_job(self):
        if self.cleanup_job:
            return [self.cleanup_job]
        if self.create_passwords_job:
            assert self.create_database_job is not None
            return [self.create_passwords_job, self.create_database_job]
        if self.create_database_job:
            return [self.create_database_job]
        return []

    @staticmethod
    def from_json(params):
        json = params.json
        return CreateDatabaseStep(
            params,
            json['databaseName'],
            json['namespace'],
            json['migrations'],
            json.get('shutdowns', []),
            json.get('inputs'),
        )

    def config(self, scope):  # pylint: disable=unused-argument
        return {
            'token': self.token,
            'admin_secret_name': self.admin_secret_name,
            'user_secret_name': self.user_secret_name,
        }

    def build(self, batch, code, scope):  # pylint: disable=unused-argument
        create_database_config = {
            'namespace': self.namespace,
            'scope': scope,
            'database_name': self.database_name,
            '_name': self._name,
            'admin_username': self.admin_username,
            'user_username': self.user_username,
            'admin_password_file': self.admin_password_file,
            'user_password_file': self.user_password_file,
            'cant_create_database': self.cant_create_database,
            'migrations': self.migrations,
            'shutdowns': self.shutdowns,
        }

        create_passwords_script = f'''
set -ex

LC_ALL=C tr -dc '[:alnum:]' </dev/urandom | head -c 16 > {self.admin_password_file}
LC_ALL=C tr -dc '[:alnum:]' </dev/urandom | head -c 16 > {self.user_password_file}
'''

        create_database_script = f'''
set -ex

create_database_config={shq(json.dumps(create_database_config, indent=2))}
python3 create_database.py <<EOF
$create_database_config
EOF
'''

        input_files = []
        if self.inputs:
            for i in self.inputs:
                input_files.append((f'gs://{BUCKET}/build/{batch.attributes["token"]}{i["from"]}', i["to"]))

        if not self.cant_create_database:
            password_files_input = [
<<<<<<< HEAD
                (f'gs://{BUCKET}/build/{batch.attributes["token"]}{self.admin_password_file}', self.admin_password_file),
                (f'gs://{BUCKET}/build/{batch.attributes["token"]}{self.user_password_file}', self.user_password_file)]
=======
                (
                    f'gs://{BUCKET}/build/{batch.attributes["token"]}/{self.admin_password_file}',
                    self.admin_password_file,
                ),
                (f'gs://{BUCKET}/build/{batch.attributes["token"]}/{self.user_password_file}', self.user_password_file),
            ]
>>>>>>> 31ba78ff
            input_files.extend(password_files_input)

            self.create_passwords_job = batch.create_job(
                CI_UTILS_IMAGE,
                command=['bash', '-c', create_passwords_script],
                attributes={'name': self.name + "_create_passwords"},
                output_files=[(x[1], x[0]) for x in password_files_input],
                parents=self.deps_parents(),
            )

        self.create_database_job = batch.create_job(
            CI_UTILS_IMAGE,
            command=['bash', '-c', create_database_script],
            attributes={'name': self.name},
            secrets=[
                {
                    'namespace': self.database_server_config_namespace,
                    'name': 'database-server-config',
                    'mount_path': '/sql-config',
                }
            ],
            service_account={'namespace': DEFAULT_NAMESPACE, 'name': 'ci-agent'},
            input_files=input_files,
            parents=[self.create_passwords_job] if self.create_passwords_job else self.deps_parents(),
            network='private',
        )

    def cleanup(self, batch, scope, parents):
        if scope in ['deploy', 'dev'] or self.cant_create_database:
            return

        cleanup_script = f'''
set -ex

commands=$(mktemp)

cat >$commands <<EOF
DROP DATABASE IF EXISTS \\`{self._name}\\`;
DROP USER IF EXISTS '{self.admin_username}';
DROP USER IF EXISTS '{self.user_username}';
EOF

until mysql --defaults-extra-file=/sql-config/sql-config.cnf <$commands
do
    echo 'failed, will sleep 2 and retry'
    sleep 2
done

'''

        self.cleanup_job = batch.create_job(
            CI_UTILS_IMAGE,
            command=['bash', '-c', cleanup_script],
            attributes={'name': f'cleanup_{self.name}'},
            secrets=[
                {
                    'namespace': self.database_server_config_namespace,
                    'name': 'database-server-config',
                    'mount_path': '/sql-config',
                }
            ],
            service_account={'namespace': DEFAULT_NAMESPACE, 'name': 'ci-agent'},
            parents=parents,
            always_run=True,
            network='private',
        )<|MERGE_RESOLUTION|>--- conflicted
+++ resolved
@@ -985,17 +985,12 @@
 
         if not self.cant_create_database:
             password_files_input = [
-<<<<<<< HEAD
-                (f'gs://{BUCKET}/build/{batch.attributes["token"]}{self.admin_password_file}', self.admin_password_file),
-                (f'gs://{BUCKET}/build/{batch.attributes["token"]}{self.user_password_file}', self.user_password_file)]
-=======
                 (
                     f'gs://{BUCKET}/build/{batch.attributes["token"]}/{self.admin_password_file}',
                     self.admin_password_file,
                 ),
                 (f'gs://{BUCKET}/build/{batch.attributes["token"]}/{self.user_password_file}', self.user_password_file),
             ]
->>>>>>> 31ba78ff
             input_files.extend(password_files_input)
 
             self.create_passwords_job = batch.create_job(
