import asyncio
import concurrent.futures
import json
import logging
import os
import traceback
from typing import Callable, Dict, List, Optional, Set

import aiohttp_session  # type: ignore
import uvloop  # type: ignore
from aiohttp import web
from gidgethub import aiohttp as gh_aiohttp
from gidgethub import routing as gh_routing
from gidgethub import sansio as gh_sansio
from prometheus_async.aio.web import server_stats  # type: ignore
from typing_extensions import TypedDict

from gear import (
    AuthClient,
    Database,
    check_csrf_token,
    monitor_endpoints_middleware,
    rest_authenticated_developers_only,
    setup_aiohttp_session,
    web_authenticated_developers_only,
)
from hailtop import aiotools, httpx
from hailtop.batch_client.aioclient import Batch, BatchClient
from hailtop.config import get_deploy_config
from hailtop.hail_logging import AccessLogger
from hailtop.tls import internal_server_ssl_context
from hailtop.utils import collect_agen, humanize_timedelta_msecs
from web_common import render_template, set_message, setup_aiohttp_jinja2, setup_common_static_routes

from .constants import AUTHORIZED_USERS, TEAMS
from .environment import STORAGE_URI
from .github import PR, WIP, FQBranch, MergeFailureBatch, Repo, UnwatchedBranch, WatchedBranch, select_random_teammate

oauth_path = os.environ.get('HAIL_CI_OAUTH_TOKEN', 'oauth-token/oauth-token')
if os.path.exists(oauth_path):
    with open(oauth_path, 'r', encoding='utf-8') as f:
        oauth_token = f.read().strip()
else:
    oauth_token = None

log = logging.getLogger('ci')

uvloop.install()

deploy_config = get_deploy_config()

watched_branches: List[WatchedBranch] = [
    WatchedBranch(index, FQBranch.from_short_str(bss), deployable, mergeable)
    for (index, [bss, deployable, mergeable]) in enumerate(json.loads(os.environ.get('HAIL_WATCHED_BRANCHES', '[]')))
]

routes = web.RouteTableDef()

auth = AuthClient()


class PRConfig(TypedDict):
    number: int
    title: str
    batch_id: Optional[int]
    build_state: Optional[str]
    gh_statuses: Dict[str, str]
    source_branch_name: str
    review_state: Optional[str]
    author: str
    assignees: Set[str]
    reviewers: Set[str]
    labels: Set[str]
    out_of_date: bool


async def pr_config(app, pr: PR) -> PRConfig:
    batch_id = pr.batch.id if pr.batch and isinstance(pr.batch, Batch) else None
    build_state = pr.build_state if await pr.authorized(app['db']) else 'unauthorized'
    if build_state is None and batch_id is not None:
        build_state = 'building'
    return {
        'number': pr.number,
        'title': pr.title,
        # FIXME generate links to the merge log
        'batch_id': batch_id,
        'build_state': build_state,
        'gh_statuses': {k: v.value for k, v in pr.last_known_github_status.items()},
        'source_branch_name': pr.source_branch.name,
        'review_state': pr.review_state,
        'author': pr.author,
        'assignees': pr.assignees,
        'reviewers': pr.reviewers,
        'labels': pr.labels,
        'out_of_date': pr.build_state in ['failure', 'success', None] and not pr.is_up_to_date(),
    }


class WatchedBranchConfig(TypedDict):
    index: int
    branch: str
    sha: Optional[str]
    deploy_batch_id: Optional[int]
    deploy_state: Optional[str]
    repo: str
    prs: List[PRConfig]
    gh_status_names: Set[str]


async def watched_branch_config(app, wb: WatchedBranch, index: int) -> WatchedBranchConfig:
    if wb.prs:
        pr_configs = [await pr_config(app, pr) for pr in wb.prs.values()]
    else:
        pr_configs = []
    # FIXME recent deploy history
    gh_status_names = {k for pr in pr_configs for k in pr['gh_statuses'].keys()}
    return {
        'index': index,
        'branch': wb.branch.short_str(),
        'sha': wb.sha,
        # FIXME generate links to the merge log
        'deploy_batch_id': wb.deploy_batch.id if wb.deploy_batch and isinstance(wb.deploy_batch, Batch) else None,
        'deploy_state': wb.deploy_state,
        'repo': wb.branch.repo.short_str(),
        'prs': pr_configs,
        'gh_status_names': gh_status_names,
    }


@routes.get('')
@routes.get('/')
@auth.web_authenticated_developers_only()
async def index(request, userdata):  # pylint: disable=unused-argument
    wb_configs = [await watched_branch_config(request.app, wb, i) for i, wb in enumerate(watched_branches)]
    page_context = {'watched_branches': wb_configs, 'frozen_merge_deploy': request.app['frozen_merge_deploy']}
    return await render_template('ci', request, userdata, 'index.html', page_context)


def wb_and_pr_from_request(request):
    watched_branch_index = int(request.match_info['watched_branch_index'])
    pr_number = int(request.match_info['pr_number'])

    if watched_branch_index < 0 or watched_branch_index >= len(watched_branches):
        raise web.HTTPNotFound()
    wb = watched_branches[watched_branch_index]

    if not wb.prs or pr_number not in wb.prs:
        raise web.HTTPNotFound()
    return wb, wb.prs[pr_number]


@routes.get('/watched_branches/{watched_branch_index}/pr/{pr_number}')
@auth.web_authenticated_developers_only()
async def get_pr(request, userdata):  # pylint: disable=unused-argument
    wb, pr = wb_and_pr_from_request(request)

    page_context = {}
    page_context['repo'] = wb.branch.repo.short_str()
    page_context['wb'] = wb
    page_context['pr'] = pr
    # FIXME
    batch = pr.batch
    if batch:
        if isinstance(batch, Batch):
            status = await batch.last_known_status()
            jobs = await collect_agen(batch.jobs())
            for j in jobs:
                j['duration'] = humanize_timedelta_msecs(j['duration'])
            page_context['batch'] = status
            page_context['jobs'] = jobs
            artifacts_uri = f'{STORAGE_URI}/build/{batch.attributes["token"]}'
            page_context['artifacts_uri'] = artifacts_uri
            page_context['artifacts_url'] = storage_uri_to_url(artifacts_uri)
        else:
            page_context['exception'] = '\n'.join(
                traceback.format_exception(None, batch.exception, batch.exception.__traceback__)
            )

    batch_client = request.app['batch_client']
    target_branch = wb.branch.short_str()
    batches = batch_client.list_batches(f'test=1 ' f'pr={pr.number} ' f'target_branch={target_branch} ' f'user:ci')
    batches = sorted([b async for b in batches], key=lambda b: b.id, reverse=True)
    page_context['history'] = [await b.last_known_status() for b in batches]

    return await render_template('ci', request, userdata, 'pr.html', page_context)


def storage_uri_to_url(uri: str) -> str:
    if uri.startswith('gs://'):
        protocol = 'gs://'
        path = uri[len(protocol) :]
        return f'https://console.cloud.google.com/storage/browser/{path}'
    return uri


async def retry_pr(wb, pr, request):
    app = request.app
    session = await aiohttp_session.get_session(request)

    if pr.batch is None:
        log.info('retry cannot be requested for PR #{pr.number} because it has no batch')
        set_message(session, f'Retry cannot be requested for PR #{pr.number} because it has no batch.', 'error')
        return

    batch_id = pr.batch.id
    db: Database = app['db']
    await db.execute_insertone('INSERT INTO invalidated_batches (batch_id) VALUES (%s);', batch_id)
    await wb.notify_batch_changed(app)

    log.info(f'retry requested for PR: {pr.number}')
    set_message(session, f'Retry requested for PR #{pr.number}.', 'info')


@routes.post('/watched_branches/{watched_branch_index}/pr/{pr_number}/retry')
@check_csrf_token
@auth.web_authenticated_developers_only(redirect=False)
async def post_retry_pr(request, userdata):  # pylint: disable=unused-argument
    wb, pr = wb_and_pr_from_request(request)

    await asyncio.shield(retry_pr(wb, pr, request))
    return web.HTTPFound(deploy_config.external_url('ci', f'/watched_branches/{wb.index}/pr/{pr.number}'))


@routes.get('/batches')
@auth.web_authenticated_developers_only()
async def get_batches(request, userdata):
    batch_client = request.app['batch_client']
    batches = [b async for b in batch_client.list_batches()]
    statuses = [await b.last_known_status() for b in batches]
    page_context = {'batches': statuses}
    return await render_template('ci', request, userdata, 'batches.html', page_context)


@routes.get('/batches/{batch_id}')
@auth.web_authenticated_developers_only()
async def get_batch(request, userdata):
    batch_id = int(request.match_info['batch_id'])
    batch_client = request.app['batch_client']
    b = await batch_client.get_batch(batch_id)
    status = await b.last_known_status()
    jobs = await collect_agen(b.jobs())
    for j in jobs:
        j['duration'] = humanize_timedelta_msecs(j['duration'])
    wb = get_maybe_wb_for_batch(b)
    page_context = {'batch': status, 'jobs': jobs, 'wb': wb}
    return await render_template('ci', request, userdata, 'batch.html', page_context)


def get_maybe_wb_for_batch(b: Batch):
    if 'target_branch' in b.attributes and 'pr' in b.attributes:
        branch = b.attributes['target_branch']
        wbs = [wb for wb in watched_branches if wb.branch.short_str() == branch]
        if len(wbs) == 0:
            pr = b.attributes['pr']
            log.exception(f"Attempted to load PR {pr} for unwatched branch {branch}")
        else:
            assert len(wbs) == 1
            return wbs[0].index
    return None


@routes.get('/batches/{batch_id}/jobs/{job_id}')
@auth.web_authenticated_developers_only()
async def get_job(request, userdata):
    batch_id = int(request.match_info['batch_id'])
    job_id = int(request.match_info['job_id'])
    batch_client = request.app['batch_client']
    job = await batch_client.get_job(batch_id, job_id)
    page_context = {
        'batch_id': batch_id,
        'job_id': job_id,
        'job_log': await job.log(),
        'job_status': json.dumps(await job.status(), indent=2),
        'attempts': await job.attempts(),
    }
    return await render_template('ci', request, userdata, 'job.html', page_context)


def filter_wbs(wbs: List[WatchedBranchConfig], pred: Callable[[PRConfig], bool]):
    return [{**wb, 'prs': [pr for pr in wb['prs'] if pred(pr)]} for wb in wbs]


def is_pr_author(gh_username: str, pr_config: PRConfig) -> bool:
    return gh_username == pr_config['author']


def is_pr_reviewer(gh_username: str, pr_config: PRConfig) -> bool:
    return gh_username in pr_config['assignees'] or gh_username in pr_config['reviewers']


def pr_requires_action(gh_username: str, pr_config: PRConfig) -> bool:
    build_state = pr_config['build_state']
    review_state = pr_config['review_state']
    return (
        is_pr_author(gh_username, pr_config)
        and (build_state == 'failure' or review_state == 'changes_requested' or WIP in pr_config['labels'])
    ) or (is_pr_reviewer(gh_username, pr_config) and review_state == 'pending')


@routes.get('/me')
@auth.web_authenticated_developers_only()
async def get_user(request, userdata):
    for authorized_user in AUTHORIZED_USERS:
        if authorized_user.hail_username == userdata['username']:
            user = authorized_user
            break
    else:
        raise web.HTTPForbidden()

    wbs = [await watched_branch_config(request.app, wb, i) for i, wb in enumerate(watched_branches)]
    pr_wbs = filter_wbs(wbs, lambda pr: is_pr_author(user.gh_username, pr))
    review_wbs = filter_wbs(wbs, lambda pr: is_pr_reviewer(user.gh_username, pr))
    actionable_wbs = filter_wbs(wbs, lambda pr: pr_requires_action(user.gh_username, pr))

    batch_client = request.app['batch_client']
    dev_deploys = batch_client.list_batches(f'user={user.hail_username} dev_deploy=1', limit=10)
    dev_deploys = sorted([b async for b in dev_deploys], key=lambda b: b.id, reverse=True)

    team_random_member = {team: select_random_teammate(team).gh_username for team in TEAMS}

    page_context = {
        'username': user.hail_username,
        'gh_username': user.gh_username,
        'pr_wbs': pr_wbs,
        'review_wbs': review_wbs,
        'actionable_wbs': actionable_wbs,
        'team_member': team_random_member,
        'dev_deploys': [await b.last_known_status() for b in dev_deploys],
    }
    return await render_template('ci', request, userdata, 'user.html', page_context)


@routes.post('/authorize_source_sha')
@check_csrf_token
@auth.web_authenticated_developers_only(redirect=False)
async def post_authorized_source_sha(request, userdata):  # pylint: disable=unused-argument
    app = request.app
    db: Database = app['db']
    post = await request.post()
    sha = post['sha'].strip()
    await db.execute_insertone('INSERT INTO authorized_shas (sha) VALUES (%s);', sha)
    log.info(f'authorized sha: {sha}')
    session = await aiohttp_session.get_session(request)
    set_message(session, f'SHA {sha} authorized.', 'info')
    return web.HTTPFound(deploy_config.external_url('ci', '/'))


@routes.get('/healthcheck')
async def healthcheck(request):  # pylint: disable=unused-argument
    return web.Response(status=200)


gh_router = gh_routing.Router()


@gh_router.register('pull_request')
async def pull_request_callback(event):
    gh_pr = event.data['pull_request']
    number = gh_pr['number']
    target_branch = FQBranch.from_gh_json(gh_pr['base'])
    for wb in watched_branches:
        if (wb.prs and number in wb.prs) or (wb.branch == target_branch):
            await wb.notify_github_changed(event.app)


@gh_router.register('push')
async def push_callback(event):
    data = event.data
    ref = data['ref']
    if ref.startswith('refs/heads/'):
        branch_name = ref[len('refs/heads/') :]
        branch = FQBranch(Repo.from_gh_json(data['repository']), branch_name)
        for wb in watched_branches:
            if wb.branch == branch:
                await wb.notify_github_changed(event.app)


@gh_router.register('pull_request_review')
async def pull_request_review_callback(event):
    gh_pr = event.data['pull_request']
    number = gh_pr['number']
    for wb in watched_branches:
        if number in wb.prs:
            await wb.notify_github_changed(event.app)


async def github_callback_handler(request):
    event = gh_sansio.Event.from_http(request.headers, await request.read())
    event.app = request.app
    await gh_router.dispatch(event)


@routes.post('/github_callback')
async def github_callback(request):
    await asyncio.shield(github_callback_handler(request))
    return web.Response(status=200)


async def batch_callback_handler(request):
    app = request.app
    params = await request.json()
    log.info(f'batch callback {params}')
    attrs = params.get('attributes')
    if attrs:
        target_branch = attrs.get('target_branch')
        if target_branch:
            for wb in watched_branches:
                if wb.branch.short_str() == target_branch:
                    log.info(f'watched_branch {wb.branch.short_str()} notify batch changed')
                    await wb.notify_batch_changed(app)


@routes.get('/api/v1alpha/deploy_status')
@auth.rest_authenticated_developers_only
async def deploy_status(request, userdata):  # pylint: disable=unused-argument
    batch_client = request.app['batch_client']

    async def get_failure_information(batch):
        if isinstance(batch, MergeFailureBatch):
            exc = batch.exception
            return traceback.format_exception(etype=type(exc), value=exc, tb=exc.__traceback__)
        jobs = await collect_agen(batch.jobs())

        async def fetch_job_and_log(j):
            full_job = await batch_client.get_job(j['batch_id'], j['job_id'])
            log = await full_job.log()
            return {**full_job._status, 'log': log}

        return await asyncio.gather(*[fetch_job_and_log(j) for j in jobs if j['state'] in ('Error', 'Failed')])

    wb_configs = [
        {
            'branch': wb.branch.short_str(),
            'sha': wb.sha,
            'deploy_batch_id': wb.deploy_batch.id if wb.deploy_batch and isinstance(wb.deploy_batch, Batch) else None,
            'deploy_state': wb.deploy_state,
            'repo': wb.branch.repo.short_str(),
            'failure_information': None
            if wb.deploy_state == 'success'
            else await get_failure_information(wb.deploy_batch),
        }
        for wb in watched_branches
    ]
    return web.json_response(wb_configs)


@routes.post('/api/v1alpha/update')
@auth.rest_authenticated_developers_only
async def post_update(request, userdata):  # pylint: disable=unused-argument
    log.info('developer triggered update')

    async def update_all():
        for wb in watched_branches:
            await wb.update(request.app)

    request.app['task_manager'].ensure_future(update_all())
    return web.Response(status=200)


@routes.post('/api/v1alpha/dev_deploy_branch')
@auth.rest_authenticated_developers_only
async def dev_deploy_branch(request, userdata):
    app = request.app
    try:
        params = await request.json()
    except asyncio.CancelledError:
        raise
    except Exception as e:
        message = 'could not read body as JSON'
        log.info('dev deploy failed: ' + message, exc_info=True)
        raise web.HTTPBadRequest(text=message) from e

    try:
        branch = FQBranch.from_short_str(params['branch'])
        steps = params['steps']
        excluded_steps = params['excluded_steps']
        extra_config = params.get('extra_config', {})
    except asyncio.CancelledError:
        raise
    except Exception as e:
        message = f'parameters are wrong; check the branch and steps syntax.\n\n{params}'
        log.info('dev deploy failed: ' + message, exc_info=True)
        raise web.HTTPBadRequest(text=message) from e

    gh = app['github_client']
    request_string = f'/repos/{branch.repo.owner}/{branch.repo.name}/git/refs/heads/{branch.name}'

    try:
        branch_gh_json = await gh.getitem(request_string)
        sha = branch_gh_json['object']['sha']
    except asyncio.CancelledError:
        raise
    except Exception as e:
        message = f'error finding {branch} at GitHub'
        log.info('dev deploy failed: ' + message, exc_info=True)
        raise web.HTTPBadRequest(text=message) from e

    unwatched_branch = UnwatchedBranch(branch, sha, userdata, extra_config)

    batch_client = app['batch_client']

    try:
        batch_id = await unwatched_branch.deploy(batch_client, steps, excluded_steps=excluded_steps)
    except asyncio.CancelledError:
        raise
    except Exception as e:  # pylint: disable=broad-except
        message = traceback.format_exc()
        raise web.HTTPBadRequest(text=f'starting the deploy failed due to\n{message}') from e
    return web.json_response({'sha': sha, 'batch_id': batch_id})


# This is CPG-specific, as the Hail team redeploys by watching the main branch.
@routes.post('/api/v1alpha/prod_deploy')
<<<<<<< HEAD
@rest_authenticated_users_only
=======
@auth.rest_authenticated_users_only
>>>>>>> 064456ee
async def prod_deploy(request, userdata):
    """Deploys the main branch to the production namespace ("default")."""
    # Only allow access by "ci" or dev accounts.
    if not (userdata['username'] == 'ci' or userdata['is_developer'] == 1):
        raise web.HTTPUnauthorized()
    app = request.app
    try:
        params = await request.json()
    except Exception as e:
        message = 'could not read body as JSON'
        log.info('prod deploy failed: ' + message, exc_info=True)
        raise web.HTTPBadRequest(text=message) from e

    try:
        steps = params['steps']
    except Exception as e:
        message = f'parameters are wrong; check the steps syntax.\n\n{params}'
        log.info('prod deploy failed: ' + message, exc_info=True)
        raise web.HTTPBadRequest(text=message) from e

    if 'sha' not in params:
        message = f'parameter "sha" is required.\n\n{params}'
        log.info('prod deploy failed: ' + message, exc_info=True)
        raise web.HTTPBadRequest(text=message)
    if params['sha'] == 'HEAD':
        message = (
            f'SHA must be a specific commit hash, and can\'t be a HEAD reference. '
            f'The reason is that HEAD can change in the middle of the deploy.\n\n{params}'
        )
        log.info('prod deploy failed: ' + message, exc_info=True)
        raise web.HTTPBadRequest(text=message)

    watched_branch = WatchedBranch(
<<<<<<< HEAD
        index=0,
        branch=FQBranch.from_short_str('populationgenomics/hail:main'),
=======
        index=0, 
        branch=FQBranch.from_short_str('populationgenomics/hail:main'), 
>>>>>>> 064456ee
        deployable=True,
        mergeable=False,
    )
    watched_branch.sha = params['sha']
    await watched_branch._start_deploy(app['batch_client'], steps)

    batch = watched_branch.deploy_batch
    if not isinstance(batch, MergeFailureBatch):
        url = deploy_config.external_url('ci', f'/batches/{batch.id}')
        return web.Response(text=f'{url}\n')
    else:
        message = traceback.format_exc()
        log.info('prod deploy failed: ' + message, exc_info=True)
        raise web.HTTPBadRequest(text=f'starting prod deploy failed due to\n{message}') from batch.exception


@routes.post('/api/v1alpha/batch_callback')
async def batch_callback(request):
    await asyncio.shield(batch_callback_handler(request))
    return web.Response(status=200)


@routes.post('/freeze_merge_deploy')
@check_csrf_token
@auth.web_authenticated_developers_only()
async def freeze_deploys(request, userdata):  # pylint: disable=unused-argument
    app = request.app
    db: Database = app['db']
    session = await aiohttp_session.get_session(request)

    if app['frozen_merge_deploy']:
        set_message(session, 'CI is already frozen.', 'info')
        return web.HTTPFound(deploy_config.external_url('ci', '/'))

    await db.execute_update(
        '''
UPDATE globals SET frozen_merge_deploy = 1;
'''
    )

    app['frozen_merge_deploy'] = True

    set_message(session, 'Froze all merges and deploys.', 'info')

    return web.HTTPFound(deploy_config.external_url('ci', '/'))


@routes.post('/unfreeze_merge_deploy')
@check_csrf_token
@auth.web_authenticated_developers_only()
async def unfreeze_deploys(request, userdata):  # pylint: disable=unused-argument
    app = request.app
    db: Database = app['db']
    session = await aiohttp_session.get_session(request)

    if not app['frozen_merge_deploy']:
        set_message(session, 'CI is already unfrozen.', 'info')
        return web.HTTPFound(deploy_config.external_url('ci', '/'))

    await db.execute_update(
        '''
UPDATE globals SET frozen_merge_deploy = 0;
'''
    )

    app['frozen_merge_deploy'] = False

    set_message(session, 'Unfroze all merges and deploys.', 'info')

    return web.HTTPFound(deploy_config.external_url('ci', '/'))


async def update_loop(app):
    while True:
        try:
            for wb in watched_branches:
                log.info(f'updating {wb.branch.short_str()}')
                await wb.update(app)
        except concurrent.futures.CancelledError:
            raise
        except Exception:  # pylint: disable=broad-except
            log.exception(f'{wb.branch.short_str()} update failed due to exception')
        await asyncio.sleep(300)


async def on_startup(app):
    app['client_session'] = httpx.client_session()
    app['github_client'] = gh_aiohttp.GitHubAPI(app['client_session'], 'ci', oauth_token=oauth_token)
    app['batch_client'] = await BatchClient.create('ci')

    app['db'] = Database()
    await app['db'].async_init()

    row = await app['db'].select_and_fetchone(
        '''
SELECT frozen_merge_deploy FROM globals;
'''
    )

    app['frozen_merge_deploy'] = row['frozen_merge_deploy']

    app['task_manager'] = aiotools.BackgroundTaskManager()
    app['task_manager'].ensure_future(update_loop(app))


async def on_cleanup(app):
    try:
        await app['db'].async_close()
        await app['client_session'].close()
        await app['batch_client'].close()
    finally:
        app['task_manager'].shutdown()


def run():
    app = web.Application(middlewares=[monitor_endpoints_middleware])
    setup_aiohttp_jinja2(app, 'ci')
    setup_aiohttp_session(app)

    app.on_startup.append(on_startup)
    app.on_cleanup.append(on_cleanup)

    setup_common_static_routes(routes)
    app.add_routes(routes)
    app.router.add_get("/metrics", server_stats)

    web.run_app(
        deploy_config.prefix_application(app, 'ci'),
        host='0.0.0.0',
        port=5000,
        access_log_class=AccessLogger,
        ssl_context=internal_server_ssl_context(),
    )<|MERGE_RESOLUTION|>--- conflicted
+++ resolved
@@ -511,11 +511,7 @@
 
 # This is CPG-specific, as the Hail team redeploys by watching the main branch.
 @routes.post('/api/v1alpha/prod_deploy')
-<<<<<<< HEAD
-@rest_authenticated_users_only
-=======
 @auth.rest_authenticated_users_only
->>>>>>> 064456ee
 async def prod_deploy(request, userdata):
     """Deploys the main branch to the production namespace ("default")."""
     # Only allow access by "ci" or dev accounts.
@@ -549,13 +545,8 @@
         raise web.HTTPBadRequest(text=message)
 
     watched_branch = WatchedBranch(
-<<<<<<< HEAD
         index=0,
         branch=FQBranch.from_short_str('populationgenomics/hail:main'),
-=======
-        index=0, 
-        branch=FQBranch.from_short_str('populationgenomics/hail:main'), 
->>>>>>> 064456ee
         deployable=True,
         mergeable=False,
     )
