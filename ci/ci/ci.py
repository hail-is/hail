--- conflicted
+++ resolved
@@ -6,7 +6,7 @@
 import uvloop  # type: ignore
 from gidgethub import aiohttp as gh_aiohttp
 from hailtop.utils import collect_agen, humanize_timedelta_msecs
-from hailtop.batch_client.aioclient import BatchClient, Batch
+from hailtop.batch_client.aioclient import BatchClient
 from hailtop.config import get_deploy_config
 from hailtop.tls import internal_server_ssl_context
 from hailtop.hail_logging import AccessLogger
@@ -17,12 +17,7 @@
     web_authenticated_developers_only,
     monitor_endpoint,
 )
-<<<<<<< HEAD
 from web_common import setup_aiohttp_jinja2, setup_common_static_routes, render_template
-=======
-from typing import Dict, Any, Optional, List
-from web_common import setup_aiohttp_jinja2, setup_common_static_routes, render_template, set_message
->>>>>>> 76ec167f
 
 from .github import FQBranch, WatchedBranch, UnwatchedBranch, MergeFailureBatch
 
@@ -32,14 +27,6 @@
 
 deploy_config = get_deploy_config()
 
-<<<<<<< HEAD
-=======
-watched_branches: List[WatchedBranch] = [
-    WatchedBranch(index, FQBranch.from_short_str(bss), deployable)
-    for (index, [bss, deployable]) in enumerate(json.loads(os.environ.get('HAIL_WATCHED_BRANCHES', '[]')))
-]
-
->>>>>>> 76ec167f
 routes = web.RouteTableDef()
 
 
@@ -48,93 +35,8 @@
 @monitor_endpoint
 @web_authenticated_developers_only()
 async def index(request, userdata):  # pylint: disable=unused-argument
-<<<<<<< HEAD
     # Redirect to /batches.
     return web.HTTPFound(deploy_config.external_url('ci', '/batches'))
-=======
-    wb_configs = [await watched_branch_config(request.app, wb, i) for i, wb in enumerate(watched_branches)]
-    page_context = {'watched_branches': wb_configs}
-    return await render_template('ci', request, userdata, 'index.html', page_context)
-
-
-def wb_and_pr_from_request(request):
-    watched_branch_index = int(request.match_info['watched_branch_index'])
-    pr_number = int(request.match_info['pr_number'])
-
-    if watched_branch_index < 0 or watched_branch_index >= len(watched_branches):
-        raise web.HTTPNotFound()
-    wb = watched_branches[watched_branch_index]
-
-    if not wb.prs or pr_number not in wb.prs:
-        raise web.HTTPNotFound()
-    return wb, wb.prs[pr_number]
-
-
-@routes.get('/watched_branches/{watched_branch_index}/pr/{pr_number}')
-@monitor_endpoint
-@web_authenticated_developers_only()
-async def get_pr(request, userdata):  # pylint: disable=unused-argument
-    wb, pr = wb_and_pr_from_request(request)
-
-    page_context = {}
-    page_context['repo'] = wb.branch.repo.short_str()
-    page_context['wb'] = wb
-    page_context['pr'] = pr
-    # FIXME
-    batch = pr.batch
-    if batch:
-        if hasattr(batch, 'id'):
-            status = await batch.last_known_status()
-            jobs = await collect_agen(batch.jobs())
-            for j in jobs:
-                j['duration'] = humanize_timedelta_msecs(j['duration'])
-            page_context['batch'] = status
-            page_context['jobs'] = jobs
-            page_context['artifacts'] = f'/{BUCKET}/build/{batch.attributes["token"]}'
-        else:
-            page_context['exception'] = '\n'.join(
-                traceback.format_exception(None, batch.exception, batch.exception.__traceback__)
-            )
-
-    batch_client = request.app['batch_client']
-    target_branch = wb.branch.short_str()
-    batches = batch_client.list_batches(f'test=1 ' f'pr={pr.number} ' f'target_branch={target_branch} ' f'user:ci')
-    batches = sorted([b async for b in batches], key=lambda b: b.id, reverse=True)
-    page_context['history'] = [await b.last_known_status() for b in batches]
-
-    return await render_template('ci', request, userdata, 'pr.html', page_context)
-
-
-async def retry_pr(wb, pr, request):
-    app = request.app
-    session = await aiohttp_session.get_session(request)
-
-    if pr.batch is None:
-        log.info('retry cannot be requested for PR #{pr.number} because it has no batch')
-        set_message(session, f'Retry cannot be requested for PR #{pr.number} because it has no batch.', 'error')
-        return
-
-    batch_id = pr.batch.id
-    dbpool = app['dbpool']
-    async with dbpool.acquire() as conn:
-        async with conn.cursor() as cursor:
-            await cursor.execute('INSERT INTO invalidated_batches (batch_id) VALUES (%s);', batch_id)
-    await wb.notify_batch_changed(app)
-
-    log.info(f'retry requested for PR: {pr.number}')
-    set_message(session, f'Retry requested for PR #{pr.number}.', 'info')
-
-
-@routes.post('/watched_branches/{watched_branch_index}/pr/{pr_number}/retry')
-@check_csrf_token
-@monitor_endpoint
-@web_authenticated_developers_only(redirect=False)
-async def post_retry_pr(request, userdata):  # pylint: disable=unused-argument
-    wb, pr = wb_and_pr_from_request(request)
-
-    await asyncio.shield(retry_pr(wb, pr, request))
-    return web.HTTPFound(deploy_config.external_url('ci', f'/watched_branches/{wb.index}/pr/{pr.number}'))
->>>>>>> 76ec167f
 
 
 @routes.get('/batches')
@@ -159,22 +61,8 @@
     jobs = await collect_agen(b.jobs())
     for j in jobs:
         j['duration'] = humanize_timedelta_msecs(j['duration'])
-    wb = get_maybe_wb_for_batch(b)
-    page_context = {'batch': status, 'jobs': jobs, 'wb': wb}
+    page_context = {'batch': status, 'jobs': jobs}
     return await render_template('ci', request, userdata, 'batch.html', page_context)
-
-
-def get_maybe_wb_for_batch(b: Batch):
-    if 'target_branch' in b.attributes and 'pr' in b.attributes:
-        branch = b.attributes['target_branch']
-        wbs = [wb for wb in watched_branches if wb.branch.short_str() == branch]
-        if len(wbs) == 0:
-            pr = b.attributes['pr']
-            log.exception(f"Attempted to load PR {pr} for unwatched branch {branch}")
-        else:
-            assert len(wbs) == 1
-            return wbs[0].index
-    return None
 
 
 @routes.get('/batches/{batch_id}/jobs/{job_id}')
@@ -324,7 +212,6 @@
 
     setup_common_static_routes(routes)
     app.add_routes(routes)
-    app.router.add_get("/metrics", server_stats)
 
     web.run_app(
         deploy_config.prefix_application(app, 'ci'),
