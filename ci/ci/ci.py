--- conflicted
+++ resolved
@@ -17,7 +17,6 @@
 from prometheus_async.aio.web import server_stats  # type: ignore
 from typing_extensions import TypedDict
 
-<<<<<<< HEAD
 from gear import (
     AuthClient,
     Database,
@@ -25,10 +24,7 @@
     monitor_endpoints_middleware,
     setup_aiohttp_session,
 )
-=======
-from gear import AuthClient, Database, check_csrf_token, monitor_endpoints_middleware, setup_aiohttp_session
 from gear.profiling import install_profiler_if_requested
->>>>>>> 9e0081cb
 from hailtop import aiotools, httpx
 from hailtop.batch_client.aioclient import Batch, BatchClient
 from hailtop.config import get_deploy_config
