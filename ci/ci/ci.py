--- conflicted
+++ resolved
@@ -1,28 +1,5 @@
-<<<<<<< HEAD
-import traceback
-import json
-import logging
-=======
->>>>>>> c1c176c5
 import asyncio
-import os
 import concurrent.futures
-<<<<<<< HEAD
-from aiohttp import web
-import uvloop  # type: ignore
-from gidgethub import aiohttp as gh_aiohttp, routing as gh_routing, sansio as gh_sansio
-from hailtop.utils import collect_agen, humanize_timedelta_msecs
-from hailtop.batch_client.aioclient import BatchClient, Batch
-from hailtop.config import get_deploy_config
-from hailtop.tls import internal_server_ssl_context
-from hailtop.hail_logging import AccessLogger
-from hailtop import httpx
-from gear import (
-    setup_aiohttp_session,
-    rest_authenticated_developers_only,
-    rest_authenticated_users_only,
-    web_authenticated_developers_only,
-=======
 import json
 import logging
 import os
@@ -39,13 +16,13 @@
 from typing_extensions import TypedDict
 
 from gear import (
->>>>>>> c1c176c5
     check_csrf_token,
     create_database_pool,
     monitor_endpoints_middleware,
     rest_authenticated_developers_only,
     setup_aiohttp_session,
     web_authenticated_developers_only,
+    rest_authenticated_users_only,
 )
 from hailtop import aiotools, httpx
 from hailtop.batch_client.aioclient import Batch, BatchClient
@@ -262,6 +239,19 @@
     return await render_template('ci', request, userdata, 'batch.html', page_context)
 
 
+def get_maybe_wb_for_batch(b: Batch):
+    if 'target_branch' in b.attributes and 'pr' in b.attributes:
+        branch = b.attributes['target_branch']
+        wbs = [wb for wb in watched_branches if wb.branch.short_str() == branch]
+        if len(wbs) == 0:
+            pr = b.attributes['pr']
+            log.exception(f"Attempted to load PR {pr} for unwatched branch {branch}")
+        else:
+            assert len(wbs) == 1
+            return wbs[0].index
+    return None
+
+
 @routes.get('/batches/{batch_id}/jobs/{job_id}')
 @web_authenticated_developers_only()
 async def get_job(request, userdata):
@@ -279,19 +269,6 @@
     return await render_template('ci', request, userdata, 'job.html', page_context)
 
 
-def get_maybe_wb_for_batch(b: Batch):
-    if 'target_branch' in b.attributes and 'pr' in b.attributes:
-        branch = b.attributes['target_branch']
-        wbs = [wb for wb in watched_branches if wb.branch.short_str() == branch]
-        if len(wbs) == 0:
-            pr = b.attributes['pr']
-            log.exception(f"Attempted to load PR {pr} for unwatched branch {branch}")
-        else:
-            assert len(wbs) == 1
-            return wbs[0].index
-    return None
-
-
 def filter_wbs(wbs: List[WatchedBranchConfig], pred: Callable[[PRConfig], bool]):
     return [{**wb, 'prs': [pr for pr in wb['prs'] if pred(pr)]} for wb in wbs]
 
