import traceback
import json
import logging
import asyncio
import concurrent.futures
from aiohttp import web
import uvloop  # type: ignore
from gidgethub import aiohttp as gh_aiohttp
from hailtop.utils import collect_agen, humanize_timedelta_msecs
from hailtop.batch_client.aioclient import BatchClient
from hailtop.config import get_deploy_config
from hailtop.tls import internal_server_ssl_context
from hailtop.hail_logging import AccessLogger
from hailtop import httpx
from gear import (
    setup_aiohttp_session,
    rest_authenticated_developers_only,
    rest_authenticated_users_only,
    web_authenticated_developers_only,
    check_csrf_token,
    create_database_pool,
    monitor_endpoints_middleware,
)
from web_common import setup_aiohttp_jinja2, setup_common_static_routes, render_template

<<<<<<< HEAD
from .github import FQBranch, WatchedBranch, UnwatchedBranch, MergeFailureBatch
=======
from .environment import STORAGE_URI
from .github import Repo, FQBranch, WatchedBranch, UnwatchedBranch, MergeFailureBatch, PR, select_random_teammate
from .constants import AUTHORIZED_USERS, TEAMS

with open(os.environ.get('HAIL_CI_OAUTH_TOKEN', 'oauth-token/oauth-token'), 'r') as f:
    oauth_token = f.read().strip()
>>>>>>> b3151b4c

log = logging.getLogger('ci')

uvloop.install()

deploy_config = get_deploy_config()

<<<<<<< HEAD
routes = web.RouteTableDef()


=======
watched_branches: List[WatchedBranch] = [
    WatchedBranch(index, FQBranch.from_short_str(bss), deployable, mergeable)
    for (index, [bss, deployable, mergeable]) in enumerate(json.loads(os.environ.get('HAIL_WATCHED_BRANCHES', '[]')))
]

routes = web.RouteTableDef()


async def pr_config(app, pr: PR) -> Dict[str, Any]:
    batch_id = pr.batch.id if pr.batch and hasattr(pr.batch, 'id') else None
    build_state = pr.build_state if await pr.authorized(app['dbpool']) else 'unauthorized'
    if build_state is None and batch_id is not None:
        build_state = 'building'
    return {
        'number': pr.number,
        'title': pr.title,
        # FIXME generate links to the merge log
        'batch_id': pr.batch.id if pr.batch and hasattr(pr.batch, 'id') else None,
        'build_state': build_state,
        'source_branch_name': pr.source_branch.name,
        'review_state': pr.review_state,
        'author': pr.author,
        'assignees': pr.assignees,
        'reviewers': pr.reviewers,
        'labels': pr.labels,
        'out_of_date': pr.build_state in ['failure', 'success', None] and not pr.is_up_to_date(),
    }


async def watched_branch_config(app, wb: WatchedBranch, index: int) -> Dict[str, Optional[Any]]:
    if wb.prs:
        pr_configs = [await pr_config(app, pr) for pr in wb.prs.values()]
    else:
        pr_configs = []
    # FIXME recent deploy history
    return {
        'index': index,
        'branch': wb.branch.short_str(),
        'sha': wb.sha,
        # FIXME generate links to the merge log
        'deploy_batch_id': wb.deploy_batch.id if wb.deploy_batch and hasattr(wb.deploy_batch, 'id') else None,
        'deploy_state': wb.deploy_state,
        'repo': wb.branch.repo.short_str(),
        'prs': pr_configs,
    }


>>>>>>> b3151b4c
@routes.get('')
@routes.get('/')
@web_authenticated_developers_only()
async def index(request, userdata):  # pylint: disable=unused-argument
<<<<<<< HEAD
    # Redirect to /batches.
    return web.HTTPFound(deploy_config.external_url('ci', '/batches'))
=======
    wb_configs = [await watched_branch_config(request.app, wb, i) for i, wb in enumerate(watched_branches)]
    page_context = {'watched_branches': wb_configs}
    return await render_template('ci', request, userdata, 'index.html', page_context)


def wb_and_pr_from_request(request):
    watched_branch_index = int(request.match_info['watched_branch_index'])
    pr_number = int(request.match_info['pr_number'])

    if watched_branch_index < 0 or watched_branch_index >= len(watched_branches):
        raise web.HTTPNotFound()
    wb = watched_branches[watched_branch_index]

    if not wb.prs or pr_number not in wb.prs:
        raise web.HTTPNotFound()
    return wb, wb.prs[pr_number]


@routes.get('/watched_branches/{watched_branch_index}/pr/{pr_number}')
@web_authenticated_developers_only()
async def get_pr(request, userdata):  # pylint: disable=unused-argument
    wb, pr = wb_and_pr_from_request(request)

    page_context = {}
    page_context['repo'] = wb.branch.repo.short_str()
    page_context['wb'] = wb
    page_context['pr'] = pr
    # FIXME
    batch = pr.batch
    if batch:
        if hasattr(batch, 'id'):
            status = await batch.last_known_status()
            jobs = await collect_agen(batch.jobs())
            for j in jobs:
                j['duration'] = humanize_timedelta_msecs(j['duration'])
            page_context['batch'] = status
            page_context['jobs'] = jobs
            artifacts_uri = f'{STORAGE_URI}/build/{batch.attributes["token"]}'
            page_context['artifacts_uri'] = artifacts_uri
            page_context['artifacts_url'] = storage_uri_to_url(artifacts_uri)
        else:
            page_context['exception'] = '\n'.join(
                traceback.format_exception(None, batch.exception, batch.exception.__traceback__)
            )

    batch_client = request.app['batch_client']
    target_branch = wb.branch.short_str()
    batches = batch_client.list_batches(f'test=1 ' f'pr={pr.number} ' f'target_branch={target_branch} ' f'user:ci')
    batches = sorted([b async for b in batches], key=lambda b: b.id, reverse=True)
    page_context['history'] = [await b.last_known_status() for b in batches]

    return await render_template('ci', request, userdata, 'pr.html', page_context)


def storage_uri_to_url(uri: str) -> str:
    if uri.startswith('gs://'):
        protocol = 'gs://'
        path = uri[len(protocol) :]
        return f'https://console.cloud.google.com/storage/browser/{path}'
    return uri


async def retry_pr(wb, pr, request):
    app = request.app
    session = await aiohttp_session.get_session(request)

    if pr.batch is None:
        log.info('retry cannot be requested for PR #{pr.number} because it has no batch')
        set_message(session, f'Retry cannot be requested for PR #{pr.number} because it has no batch.', 'error')
        return

    batch_id = pr.batch.id
    dbpool = app['dbpool']
    async with dbpool.acquire() as conn:
        async with conn.cursor() as cursor:
            await cursor.execute('INSERT INTO invalidated_batches (batch_id) VALUES (%s);', batch_id)
    await wb.notify_batch_changed(app)

    log.info(f'retry requested for PR: {pr.number}')
    set_message(session, f'Retry requested for PR #{pr.number}.', 'info')


@routes.post('/watched_branches/{watched_branch_index}/pr/{pr_number}/retry')
@check_csrf_token
@web_authenticated_developers_only(redirect=False)
async def post_retry_pr(request, userdata):  # pylint: disable=unused-argument
    wb, pr = wb_and_pr_from_request(request)

    await asyncio.shield(retry_pr(wb, pr, request))
    return web.HTTPFound(deploy_config.external_url('ci', f'/watched_branches/{wb.index}/pr/{pr.number}'))
>>>>>>> b3151b4c


@routes.get('/batches')
@web_authenticated_developers_only()
async def get_batches(request, userdata):
    batch_client = request.app['batch_client']
    batches = [b async for b in batch_client.list_batches()]
    statuses = [await b.last_known_status() for b in batches]
    page_context = {'batches': statuses}
    return await render_template('ci', request, userdata, 'batches.html', page_context)


@routes.get('/batches/{batch_id}')
@web_authenticated_developers_only()
async def get_batch(request, userdata):
    batch_id = int(request.match_info['batch_id'])
    batch_client = request.app['batch_client']
    b = await batch_client.get_batch(batch_id)
    status = await b.last_known_status()
    jobs = await collect_agen(b.jobs())
    for j in jobs:
        j['duration'] = humanize_timedelta_msecs(j['duration'])
    page_context = {'batch': status, 'jobs': jobs}
    return await render_template('ci', request, userdata, 'batch.html', page_context)


@routes.get('/batches/{batch_id}/jobs/{job_id}')
@web_authenticated_developers_only()
async def get_job(request, userdata):
    batch_id = int(request.match_info['batch_id'])
    job_id = int(request.match_info['job_id'])
    batch_client = request.app['batch_client']
    job = await batch_client.get_job(batch_id, job_id)
    page_context = {
        'batch_id': batch_id,
        'job_id': job_id,
        'job_log': await job.log(),
        'job_status': json.dumps(await job.status(), indent=2),
        'attempts': await job.attempts(),
    }
    return await render_template('ci', request, userdata, 'job.html', page_context)


@routes.post('/api/v1alpha/dev_deploy_branch')
@rest_authenticated_developers_only
async def dev_deploy_branch(request, userdata):
    app = request.app
    try:
        params = await request.json()
    except asyncio.CancelledError:
        raise
    except Exception as e:
        message = 'could not read body as JSON'
        log.info('dev deploy failed: ' + message, exc_info=True)
        raise web.HTTPBadRequest(text=message) from e

    try:
        branch = FQBranch.from_short_str(params['branch'])
        steps = params['steps']
        excluded_steps = params['excluded_steps']
        extra_config = params.get('extra_config', {})
    except asyncio.CancelledError:
        raise
    except Exception as e:
        message = f'parameters are wrong; check the branch and steps syntax.\n\n{params}'
        log.info('dev deploy failed: ' + message, exc_info=True)
        raise web.HTTPBadRequest(text=message) from e

    gh = app['github_client']
    request_string = f'/repos/{branch.repo.owner}/{branch.repo.name}/git/refs/heads/{branch.name}'

    try:
        branch_gh_json = await gh.getitem(request_string)
        sha = branch_gh_json['object']['sha']
    except asyncio.CancelledError:
        raise
    except Exception as e:
        message = f'error finding {branch} at GitHub'
        log.info('dev deploy failed: ' + message, exc_info=True)
        raise web.HTTPBadRequest(text=message) from e

    unwatched_branch = UnwatchedBranch(branch, sha, userdata, extra_config)

    batch_client = app['batch_client']

    try:
        batch_id = await unwatched_branch.deploy(batch_client, steps, excluded_steps=excluded_steps)
    except asyncio.CancelledError:
        raise
    except Exception as e:  # pylint: disable=broad-except
        message = traceback.format_exc()
        log.info('dev deploy failed: ' + message, exc_info=True)
        raise web.HTTPBadRequest(text=f'starting the deploy failed due to\n{message}') from e
    return web.json_response({'sha': sha, 'batch_id': batch_id})


# This is CPG-specific, as the Hail team redeploys by watching the main branch.
@routes.post('/api/v1alpha/prod_deploy')
@rest_authenticated_users_only
async def prod_deploy(request, userdata):
    """Deploys the main branch to the production namespace ("default")."""
    # Only allow access by "ci" or dev accounts.
    if not (userdata['username'] == 'ci' or userdata['is_developer'] == 1):
        raise web.HTTPUnauthorized()
    app = request.app
    try:
        params = await request.json()
    except Exception as e:
        message = 'could not read body as JSON'
        log.info('prod deploy failed: ' + message, exc_info=True)
        raise web.HTTPBadRequest(text=message) from e

    try:
        steps = params['steps']
    except Exception as e:
        message = f'parameters are wrong; check the steps syntax.\n\n{params}'
        log.info('prod deploy failed: ' + message, exc_info=True)
        raise web.HTTPBadRequest(text=message) from e

    if 'sha' not in params:
        message = f'parameter "sha" is required.\n\n{params}'
        log.info('prod deploy failed: ' + message, exc_info=True)
        raise web.HTTPBadRequest(text=message)
    if params['sha'] == 'HEAD':
        message = (
            f'SHA must be a specific commit hash, and can\'t be a HEAD reference. '
            f'The reason is that HEAD can change in the middle of the deploy.\n\n{params}'
        )
        log.info('prod deploy failed: ' + message, exc_info=True)
        raise web.HTTPBadRequest(text=message)

    watched_branch = WatchedBranch(0, FQBranch.from_short_str('populationgenomics/hail:main'), True)
    watched_branch.sha = params['sha']
    await watched_branch._start_deploy(app['batch_client'], steps)

    batch = watched_branch.deploy_batch
    if not isinstance(batch, MergeFailureBatch):
        url = deploy_config.external_url('ci', f'/batches/{batch.id}')
        return web.Response(text=f'{url}\n')
    else:
        message = traceback.format_exc()
        log.info('prod deploy failed: ' + message, exc_info=True)
        raise web.HTTPBadRequest(text=f'starting prod deploy failed due to\n{message}') from batch.exception


async def on_startup(app):
    app['client_session'] = httpx.client_session()
    app['github_client'] = gh_aiohttp.GitHubAPI(app['client_session'], 'ci')
    app['batch_client'] = await BatchClient.create('ci')
    app['dbpool'] = await create_database_pool()


async def on_cleanup(app):
    dbpool = app['dbpool']
    dbpool.close()
    await dbpool.wait_closed()
    await app['client_session'].close()
    await app['batch_client'].close()


def run():
    app = web.Application(middlewares=[monitor_endpoints_middleware])
    setup_aiohttp_jinja2(app, 'ci')
    setup_aiohttp_session(app)

    app.on_startup.append(on_startup)
    app.on_cleanup.append(on_cleanup)

    setup_common_static_routes(routes)
    app.add_routes(routes)

    web.run_app(
        deploy_config.prefix_application(app, 'ci'),
        host='0.0.0.0',
        port=5000,
        access_log_class=AccessLogger,
        ssl_context=internal_server_ssl_context(),
    )<|MERGE_RESOLUTION|>--- conflicted
+++ resolved
@@ -23,16 +23,7 @@
 )
 from web_common import setup_aiohttp_jinja2, setup_common_static_routes, render_template
 
-<<<<<<< HEAD
 from .github import FQBranch, WatchedBranch, UnwatchedBranch, MergeFailureBatch
-=======
-from .environment import STORAGE_URI
-from .github import Repo, FQBranch, WatchedBranch, UnwatchedBranch, MergeFailureBatch, PR, select_random_teammate
-from .constants import AUTHORIZED_USERS, TEAMS
-
-with open(os.environ.get('HAIL_CI_OAUTH_TOKEN', 'oauth-token/oauth-token'), 'r') as f:
-    oauth_token = f.read().strip()
->>>>>>> b3151b4c
 
 log = logging.getLogger('ci')
 
@@ -40,158 +31,15 @@
 
 deploy_config = get_deploy_config()
 
-<<<<<<< HEAD
 routes = web.RouteTableDef()
 
 
-=======
-watched_branches: List[WatchedBranch] = [
-    WatchedBranch(index, FQBranch.from_short_str(bss), deployable, mergeable)
-    for (index, [bss, deployable, mergeable]) in enumerate(json.loads(os.environ.get('HAIL_WATCHED_BRANCHES', '[]')))
-]
-
-routes = web.RouteTableDef()
-
-
-async def pr_config(app, pr: PR) -> Dict[str, Any]:
-    batch_id = pr.batch.id if pr.batch and hasattr(pr.batch, 'id') else None
-    build_state = pr.build_state if await pr.authorized(app['dbpool']) else 'unauthorized'
-    if build_state is None and batch_id is not None:
-        build_state = 'building'
-    return {
-        'number': pr.number,
-        'title': pr.title,
-        # FIXME generate links to the merge log
-        'batch_id': pr.batch.id if pr.batch and hasattr(pr.batch, 'id') else None,
-        'build_state': build_state,
-        'source_branch_name': pr.source_branch.name,
-        'review_state': pr.review_state,
-        'author': pr.author,
-        'assignees': pr.assignees,
-        'reviewers': pr.reviewers,
-        'labels': pr.labels,
-        'out_of_date': pr.build_state in ['failure', 'success', None] and not pr.is_up_to_date(),
-    }
-
-
-async def watched_branch_config(app, wb: WatchedBranch, index: int) -> Dict[str, Optional[Any]]:
-    if wb.prs:
-        pr_configs = [await pr_config(app, pr) for pr in wb.prs.values()]
-    else:
-        pr_configs = []
-    # FIXME recent deploy history
-    return {
-        'index': index,
-        'branch': wb.branch.short_str(),
-        'sha': wb.sha,
-        # FIXME generate links to the merge log
-        'deploy_batch_id': wb.deploy_batch.id if wb.deploy_batch and hasattr(wb.deploy_batch, 'id') else None,
-        'deploy_state': wb.deploy_state,
-        'repo': wb.branch.repo.short_str(),
-        'prs': pr_configs,
-    }
-
-
->>>>>>> b3151b4c
 @routes.get('')
 @routes.get('/')
 @web_authenticated_developers_only()
 async def index(request, userdata):  # pylint: disable=unused-argument
-<<<<<<< HEAD
     # Redirect to /batches.
     return web.HTTPFound(deploy_config.external_url('ci', '/batches'))
-=======
-    wb_configs = [await watched_branch_config(request.app, wb, i) for i, wb in enumerate(watched_branches)]
-    page_context = {'watched_branches': wb_configs}
-    return await render_template('ci', request, userdata, 'index.html', page_context)
-
-
-def wb_and_pr_from_request(request):
-    watched_branch_index = int(request.match_info['watched_branch_index'])
-    pr_number = int(request.match_info['pr_number'])
-
-    if watched_branch_index < 0 or watched_branch_index >= len(watched_branches):
-        raise web.HTTPNotFound()
-    wb = watched_branches[watched_branch_index]
-
-    if not wb.prs or pr_number not in wb.prs:
-        raise web.HTTPNotFound()
-    return wb, wb.prs[pr_number]
-
-
-@routes.get('/watched_branches/{watched_branch_index}/pr/{pr_number}')
-@web_authenticated_developers_only()
-async def get_pr(request, userdata):  # pylint: disable=unused-argument
-    wb, pr = wb_and_pr_from_request(request)
-
-    page_context = {}
-    page_context['repo'] = wb.branch.repo.short_str()
-    page_context['wb'] = wb
-    page_context['pr'] = pr
-    # FIXME
-    batch = pr.batch
-    if batch:
-        if hasattr(batch, 'id'):
-            status = await batch.last_known_status()
-            jobs = await collect_agen(batch.jobs())
-            for j in jobs:
-                j['duration'] = humanize_timedelta_msecs(j['duration'])
-            page_context['batch'] = status
-            page_context['jobs'] = jobs
-            artifacts_uri = f'{STORAGE_URI}/build/{batch.attributes["token"]}'
-            page_context['artifacts_uri'] = artifacts_uri
-            page_context['artifacts_url'] = storage_uri_to_url(artifacts_uri)
-        else:
-            page_context['exception'] = '\n'.join(
-                traceback.format_exception(None, batch.exception, batch.exception.__traceback__)
-            )
-
-    batch_client = request.app['batch_client']
-    target_branch = wb.branch.short_str()
-    batches = batch_client.list_batches(f'test=1 ' f'pr={pr.number} ' f'target_branch={target_branch} ' f'user:ci')
-    batches = sorted([b async for b in batches], key=lambda b: b.id, reverse=True)
-    page_context['history'] = [await b.last_known_status() for b in batches]
-
-    return await render_template('ci', request, userdata, 'pr.html', page_context)
-
-
-def storage_uri_to_url(uri: str) -> str:
-    if uri.startswith('gs://'):
-        protocol = 'gs://'
-        path = uri[len(protocol) :]
-        return f'https://console.cloud.google.com/storage/browser/{path}'
-    return uri
-
-
-async def retry_pr(wb, pr, request):
-    app = request.app
-    session = await aiohttp_session.get_session(request)
-
-    if pr.batch is None:
-        log.info('retry cannot be requested for PR #{pr.number} because it has no batch')
-        set_message(session, f'Retry cannot be requested for PR #{pr.number} because it has no batch.', 'error')
-        return
-
-    batch_id = pr.batch.id
-    dbpool = app['dbpool']
-    async with dbpool.acquire() as conn:
-        async with conn.cursor() as cursor:
-            await cursor.execute('INSERT INTO invalidated_batches (batch_id) VALUES (%s);', batch_id)
-    await wb.notify_batch_changed(app)
-
-    log.info(f'retry requested for PR: {pr.number}')
-    set_message(session, f'Retry requested for PR #{pr.number}.', 'info')
-
-
-@routes.post('/watched_branches/{watched_branch_index}/pr/{pr_number}/retry')
-@check_csrf_token
-@web_authenticated_developers_only(redirect=False)
-async def post_retry_pr(request, userdata):  # pylint: disable=unused-argument
-    wb, pr = wb_and_pr_from_request(request)
-
-    await asyncio.shield(retry_pr(wb, pr, request))
-    return web.HTTPFound(deploy_config.external_url('ci', f'/watched_branches/{wb.index}/pr/{pr.number}'))
->>>>>>> b3151b4c
 
 
 @routes.get('/batches')
