--- conflicted
+++ resolved
@@ -481,15 +481,9 @@
 
 
 async def on_startup(app):
-<<<<<<< HEAD
-    app['gh_client_session'] = aiohttp.ClientSession(timeout=aiohttp.ClientTimeout(total=5))
-    app['github_client'] = gh_aiohttp.GitHubAPI(app['gh_client_session'], 'ci', oauth_token=oauth_token)
-    app['batch_client'] = await BatchClient.create('ci')
-=======
     app['client_session'] = httpx.client_session()
     app['github_client'] = gh_aiohttp.GitHubAPI(app['client_session'], 'ci', oauth_token=oauth_token)
-    app['batch_client'] = BatchClient('ci')
->>>>>>> 792cb5e7
+    app['batch_client'] = await BatchClient.create('ci')
     app['dbpool'] = await create_database_pool()
 
     app['task_manager'] = aiotools.BackgroundTaskManager()
