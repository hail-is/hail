--- conflicted
+++ resolved
@@ -876,8 +876,6 @@
                 else:
                     self.deploy_state = 'failure'
 
-<<<<<<< HEAD
-=======
                 if not is_test_deployment and self.deploy_state == 'failure':
                     url = deploy_config.external_url('ci', f'/batches/{self.deploy_batch.id}')
                     deploy_failure_message = f"""
@@ -887,7 +885,6 @@
 url: {url}
 """
                     await send_zulip_deploy_failure_message(deploy_failure_message, db, self.sha)
->>>>>>> b7bde56d
                 self.state_changed = True
 
     async def _heal_deploy(self, db: Database, batch_client: BatchClient, frozen: bool):
@@ -990,9 +987,6 @@
                 },
                 callback=CALLBACK_URL,
             )
-<<<<<<< HEAD
-            config.build(deploy_batch, self, scope='deploy')
-=======
             try:
                 config.build(deploy_batch, self, scope='deploy')
             except Exception as e:
@@ -1006,7 +1000,6 @@
 """
                 await send_zulip_deploy_failure_message(deploy_failure_message, db, self.sha)
                 raise
->>>>>>> b7bde56d
             await deploy_batch.submit()
             self.deploy_batch = deploy_batch
         except concurrent.futures.CancelledError:
