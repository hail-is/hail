import asyncio
import concurrent.futures
import json
import logging
import os
import random
import secrets
from enum import Enum
from shlex import quote as shq
from typing import Dict, Optional, Set, Union

import aiohttp
import gidgethub
import prometheus_client as pc  # type: ignore
import zulip

from hailtop.batch_client.aioclient import Batch
from hailtop.config import get_deploy_config
from hailtop.utils import RETRY_FUNCTION_SCRIPT, check_shell, check_shell_output

from .build import BuildConfiguration, Code
from .constants import AUTHORIZED_USERS, COMPILER_TEAM, GITHUB_CLONE_URL, GITHUB_STATUS_CONTEXT, SERVICES_TEAM
from .environment import DEPLOY_STEPS
from .globals import is_test_deployment

repos_lock = asyncio.Lock()

log = logging.getLogger('ci')

deploy_config = get_deploy_config()

CALLBACK_URL = deploy_config.url('ci', '/api/v1alpha/batch_callback')

zulip_client: Optional[zulip.Client] = None
if os.path.exists("/zulip-config/.zuliprc"):
    zulip_client = zulip.Client(config_file="/zulip-config/.zuliprc")

TRACKED_PRS = None  # pc.Gauge('ci_tracked_prs', 'PRs currently being monitored by CI', ['build_state', 'review_state'])

MAX_CONCURRENT_PR_BATCHES = 2


class GithubStatus(Enum):
    SUCCESS = 'success'
    PENDING = 'pending'
    FAILURE = 'failure'


def select_random_teammate(team):
    return random.choice([user for user in AUTHORIZED_USERS if team in user.teams])


def send_zulip_deploy_failure_message(message):
    if zulip_client is None:
        log.info('Zulip integration is not enabled. No config file found')
        return
    request = {
        'type': 'stream',
        'to': 'team',
        'topic': 'CI Deploy Failure',
        'content': message,
    }
    result = zulip_client.send_message(request)
    log.info(result)


class Repo:
    def __init__(self, owner, name):
        assert isinstance(owner, str)
        assert isinstance(name, str)
        self.owner = owner
        self.name = name
        self.url = f'{GITHUB_CLONE_URL}{owner}/{name}.git'

    def __eq__(self, other):
        return self.owner == other.owner and self.name == other.name

    def __ne__(self, other):
        return not self == other

    def __hash__(self):
        return hash((self.owner, self.name))

    def __str__(self):
        return json.dumps(self.to_dict())

    @staticmethod
    def from_short_str(s):
        pieces = s.split("/")
        assert len(pieces) == 2, f'{pieces} {s}'
        return Repo(pieces[0], pieces[1])

    def short_str(self):
        return f'{self.owner}/{self.name}'

    @staticmethod
    def from_json(d):
        assert isinstance(d, dict), f'{type(d)} {d}'
        assert 'owner' in d, d
        assert 'name' in d, d
        return Repo(d['owner'], d['name'])

    def to_dict(self):
        return {'owner': self.owner, 'name': self.name}

    @staticmethod
    def from_gh_json(d):
        assert isinstance(d, dict), f'{type(d)} {d}'
        assert 'owner' in d, d
        assert 'login' in d['owner'], d
        assert 'name' in d, d
        return Repo(d['owner']['login'], d['name'])


class FQBranch:
    def __init__(self, repo, name):
        assert isinstance(repo, Repo)
        assert isinstance(name, str)
        self.repo = repo
        self.name = name

    def __eq__(self, other):
        return self.repo == other.repo and self.name == other.name

    def __ne__(self, other):
        return not self == other

    def __hash__(self):
        return hash((self.repo, self.name))

    def __str__(self):
        return json.dumps(self.to_dict())

    @staticmethod
    def from_short_str(s):
        pieces = s.split(":")
        assert len(pieces) == 2, f'{pieces} {s}'
        return FQBranch(Repo.from_short_str(pieces[0]), pieces[1])

    def short_str(self):
        return f'{self.repo.short_str()}:{self.name}'

    @staticmethod
    def from_gh_json(d):
        assert isinstance(d, dict), f'{type(d)} {d}'
        assert 'repo' in d, d
        assert 'ref' in d, d
        return FQBranch(Repo.from_gh_json(d['repo']), d['ref'])

    @staticmethod
    def from_json(d):
        assert isinstance(d, dict), f'{type(d)} {d}'
        assert 'repo' in d, d
        assert 'name' in d, d
        return FQBranch(Repo.from_json(d['repo']), d['name'])

    def to_dict(self):
        return {'repo': self.repo.to_dict(), 'name': self.name}


# record the context for a merge failure
class MergeFailureBatch:
    def __init__(self, exception, attributes=None):
        self.exception = exception
        self.attributes = attributes


ASSIGN_SERVICES = '#assign services'
ASSIGN_COMPILER = '#assign compiler'

HIGH_PRIORITY = 'prio:high'
STACKED_PR = 'stacked PR'
WIP = 'WIP'

DO_NOT_MERGE = {STACKED_PR, WIP}


def clone_or_fetch_script(repo):
    return f"""
{ RETRY_FUNCTION_SCRIPT }

function clone() {{
    rm -rf ./{{*,.*}}
    git clone { shq(repo) } ./
}}

if [ ! -d .git ]; then
  time retry clone

  git config user.email ci@hail.is
  git config user.name ci
else
  git reset --hard
  time retry git fetch -q origin
fi
"""


class PR(Code):
    def __init__(
        self, number, title, body, source_branch, source_sha, target_branch, author, assignees, reviewers, labels
    ):
        self.number: int = number
        self.title: str = title
        self.body: str = body
        self.source_branch: FQBranch = source_branch
        self.source_sha: str = source_sha
        self.target_branch: 'WatchedBranch' = target_branch
        self.author: str = author
        self.assignees: Set[str] = assignees
        self.reviewers: Set[str] = reviewers
        self.labels: Set[str] = labels

        # pending, changes_requested, approve
        self.review_state: Optional[str] = None

        self.sha: Optional[str] = None
        self.batch: Union[Batch, MergeFailureBatch, None] = None
        self.source_sha_failed: Optional[str] = None

        # 'error', 'success', 'failure', None
        self.build_state: Optional[str] = None

        self.intended_github_status: GithubStatus = self.github_status_from_build_state()
        self.last_known_github_status: Dict[str, GithubStatus] = {}

        # don't need to set github_changed because we are refreshing github
        self.target_branch.batch_changed = True
        self.target_branch.state_changed = True

    def set_build_state(self, build_state):
        log.info(f'{self.short_str()}: Build state changing from {self.build_state} => {build_state}')
        if build_state != self.build_state:
            self.build_state = build_state

            intended_github_status = self.github_status_from_build_state()
            if intended_github_status != self.intended_github_status:
                self.intended_github_status = intended_github_status
                self.target_branch.state_changed = True

    def set_review_state(self, review_state):
        self.decrement_pr_metric()
        self.review_state = review_state
        self.increment_pr_metric()

    def decrement_pr_metric(self):
        TRACKED_PRS.labels(build_state=self.build_state, review_state=self.review_state).dec()

    def increment_pr_metric(self):
        TRACKED_PRS.labels(build_state=self.build_state, review_state=self.review_state).inc()

    async def authorized(self, dbpool):
        if self.author in {user.gh_username for user in AUTHORIZED_USERS}:
            return True

        async with dbpool.acquire() as conn:
            async with conn.cursor() as cursor:
                await cursor.execute('SELECT * from authorized_shas WHERE sha = %s;', self.source_sha)
                row = await cursor.fetchone()
                return row is not None

    def merge_priority(self):
        # passed > unknown > failed
        if self.source_sha_failed is None:
            source_sha_failed_prio = 1
        else:
            source_sha_failed_prio = 0 if self.source_sha_failed else 2

        return (
            HIGH_PRIORITY in self.labels,
            all(label not in DO_NOT_MERGE for label in self.labels),
            source_sha_failed_prio,
            # oldest first
            -self.number,
        )

    def short_str(self):
        return f'pr-{self.number}'

    def update_from_gh_json(self, gh_json):
        assert self.number == gh_json['number']
        self.title = gh_json['title']
        self.body = gh_json['body']
        self.author = gh_json['user']['login']
        self.assignees = {user['login'] for user in gh_json['assignees']}
        self.reviewers = {user['login'] for user in gh_json['requested_reviewers']}

        new_labels = {label['name'] for label in gh_json['labels']}
        if new_labels != self.labels:
            self.labels = new_labels
            self.target_branch.state_changed = True

        head = gh_json['head']
        new_source_sha = head['sha']
        if self.source_sha != new_source_sha:
            log.info(f'{self.short_str()} source sha changed: {self.source_sha} => {new_source_sha}')
            self.source_sha = new_source_sha
            self.sha = None
            self.batch = None
            self.source_sha_failed = None
            self.set_build_state(None)
            self.target_branch.batch_changed = True
            self.target_branch.state_changed = True

        self.source_branch = FQBranch.from_gh_json(head)

    @staticmethod
    def from_gh_json(gh_json, target_branch):
        head = gh_json['head']
        pr = PR(
            gh_json['number'],
            gh_json['title'],
            gh_json['body'],
            FQBranch.from_gh_json(head),
            head['sha'],
            target_branch,
            gh_json['user']['login'],
            {user['login'] for user in gh_json['assignees']},
            {user['login'] for user in gh_json['requested_reviewers']},
            {label['name'] for label in gh_json['labels']},
        )
        pr.increment_pr_metric()
        return pr

    def repo_dir(self):
        return self.target_branch.repo_dir()

    def config(self):
        assert self.sha is not None
        source_repo = self.source_branch.repo
        target_repo = self.target_branch.branch.repo
        return {
            'checkout_script': self.checkout_script(),
            'number': self.number,
            'source_repo': source_repo.short_str(),
            'source_repo_url': source_repo.url,
            'source_sha': self.source_sha,
            'target_repo': target_repo.short_str(),
            'target_repo_url': target_repo.url,
            'target_sha': self.target_branch.sha,
            'sha': self.sha,
        }

    def github_status_from_build_state(self) -> GithubStatus:
        if self.build_state == 'failure' or self.build_state == 'error':
            return GithubStatus.FAILURE
        if (
            self.build_state == 'success'
            and self.batch
            and self.batch.attributes['target_sha'] == self.target_branch.sha
        ):
            return GithubStatus.SUCCESS
        return GithubStatus.PENDING

    async def post_github_status(self, gh_client, gh_status: GithubStatus):
        assert self.source_sha is not None

        log.info(f'{self.short_str()}: notify github state: {gh_status}')
        if self.batch is None or isinstance(self.batch, MergeFailureBatch):
            target_url = deploy_config.external_url(
                'ci', f'/watched_branches/{self.target_branch.index}/pr/{self.number}'
            )
        else:
            assert self.batch.id is not None
            target_url = deploy_config.external_url('ci', f'/batches/{self.batch.id}')
        data = {
            'state': gh_status.value,
            'target_url': target_url,
            # FIXME improve
            'description': gh_status.value,
            'context': GITHUB_STATUS_CONTEXT,
        }
        try:
            await gh_client.post(
                f'/repos/{self.target_branch.branch.repo.short_str()}/statuses/{self.source_sha}', data=data
            )
        except gidgethub.HTTPException:
            log.exception(f'{self.short_str()}: notify github of build state failed due to exception: {data}')
        except aiohttp.client_exceptions.ClientResponseError:
            log.exception(f'{self.short_str()}: Unexpected exception in post to github: {data}')

    async def assign_gh_reviewer_if_requested(self, gh_client):
        if len(self.assignees) == 0 and len(self.reviewers) == 0 and self.body is not None:
            assignees = set()
            if ASSIGN_SERVICES in self.body:
                assignees.add(select_random_teammate(SERVICES_TEAM).gh_username)
            if ASSIGN_COMPILER in self.body:
                assignees.add(select_random_teammate(COMPILER_TEAM).gh_username)
            data = {'assignees': list(assignees)}
            try:
                await gh_client.post(
                    f'/repos/{self.target_branch.branch.repo.short_str()}/issues/{self.number}/assignees', data=data
                )
            except gidgethub.HTTPException:
                log.exception(f'{self.short_str()}: post assignees to github failed due to exception: {data}')
            except aiohttp.client_exceptions.ClientResponseError:
                log.exception(f'{self.short_str()}: Unexpected exception in post to github: {data}')

    async def _update_github(self, gh):
        await self._update_last_known_github_status(gh)
        await self._update_github_review_state(gh)

    @staticmethod
    def _hail_github_status_from_statuses(statuses_json) -> Dict[str, GithubStatus]:
        statuses = statuses_json["statuses"]
        hail_statuses = {}
        for s in statuses:
            context = s['context']
            if context == GITHUB_STATUS_CONTEXT or context.startswith('hail-ci'):
                if context in hail_statuses:
                    raise ValueError(
                        f'github sent multiple status summaries for context {context}: {s}\n\n{statuses_json}'
                    )
                hail_statuses[context] = GithubStatus(s['state'])
        return hail_statuses

    async def _update_last_known_github_status(self, gh):
        if self.source_sha:
            source_sha_json = await gh.getitem(
                f'/repos/{self.target_branch.branch.repo.short_str()}/commits/{self.source_sha}/status'
            )
            last_known_github_status = PR._hail_github_status_from_statuses(source_sha_json)
            if last_known_github_status != self.last_known_github_status:
                self.last_known_github_status = last_known_github_status
                self.target_branch.state_changed = True

    async def _update_github_review_state(self, gh):
        latest_state_by_login = {}
        async for review in gh.getiter(
            f'/repos/{self.target_branch.branch.repo.short_str()}/pulls/{self.number}/reviews'
        ):
            login = review['user']['login']
            state = review['state']
            # reviews is chronological, so later ones are newer statuses
            if state != 'COMMENTED':
                latest_state_by_login[login] = state

        review_state = 'pending'
        for login, state in latest_state_by_login.items():
            if state == 'CHANGES_REQUESTED':
                review_state = 'changes_requested'
                break
            if state == 'APPROVED':
                review_state = 'approved'
            else:
                assert state in ('DISMISSED', 'COMMENTED', 'PENDING'), state

        if review_state != self.review_state:
            self.set_review_state(review_state)
            self.target_branch.state_changed = True

    async def _start_build(self, dbpool, batch_client):
        assert await self.authorized(dbpool)

        # clear current batch
        self.batch = None
        self.set_build_state(None)

        batch = None
        try:
            log.info(f'merging for {self.number}')
            repo_dir = self.repo_dir()
            await check_shell(
                f'''
set -ex
mkdir -p {shq(repo_dir)}
(cd {shq(repo_dir)}; {self.checkout_script()})
'''
            )

            sha_out, _ = await check_shell_output(f'git -C {shq(repo_dir)} rev-parse HEAD')
            self.sha = sha_out.decode('utf-8').strip()

            with open(f'{repo_dir}/build.yaml', 'r') as f:
                config = BuildConfiguration(self, f.read(), scope='test')

            log.info(f'creating test batch for {self.number}')
            batch = batch_client.create_batch(
                attributes={
                    'token': secrets.token_hex(16),
                    'test': '1',
                    'source_branch': self.source_branch.short_str(),
                    'target_branch': self.target_branch.branch.short_str(),
                    'pr': str(self.number),
                    'source_sha': self.source_sha,
                    'target_sha': self.target_branch.sha,
                },
                callback=CALLBACK_URL,
            )
            config.build(batch, self, scope='test')
            batch = await batch.submit()
            self.batch = batch
        except concurrent.futures.CancelledError:
            raise
        except Exception as e:  # pylint: disable=broad-except
            # FIXME save merge failure output for UI
            self.batch = MergeFailureBatch(
                e,
                attributes={
                    'test': '1',
                    'target_branch': self.target_branch.branch.short_str(),
                    'pr': str(self.number),
                    'source_sha': self.source_sha,
                    'target_sha': self.target_branch.sha,
                },
            )
            self.set_build_state('error')
            self.source_sha_failed = True
            self.target_branch.state_changed = True
        finally:
            if batch and not self.batch:
                log.info(f'cancelling partial test batch {batch.id}')
                await batch.cancel()

    @staticmethod
    async def is_invalidated_batch(batch, dbpool):
        assert batch is not None
        async with dbpool.acquire() as conn:
            async with conn.cursor() as cursor:
                await cursor.execute('SELECT * from invalidated_batches WHERE batch_id = %s;', batch.id)
                row = await cursor.fetchone()
                return row is not None

    async def _update_batch(self, batch_client, dbpool):
        # find the latest non-cancelled batch for source
        batches = batch_client.list_batches(
            f'test=1 '
            f'target_branch={self.target_branch.branch.short_str()} '
            f'source_sha={self.source_sha} '
            f'user:ci'
        )
        min_batch = None
        min_batch_status = None
        async for b in batches:
            if await self.is_invalidated_batch(b, dbpool):
                continue
            try:
                s = await b.status()
            except Exception:
                log.exception(f'failed to get the status for batch {b.id}')
                raise
            if s['state'] != 'cancelled':
                if min_batch is None or b.id > min_batch.id:
                    min_batch = b
                    min_batch_status = s
        self.batch = min_batch
        self.source_sha_failed = None

        if min_batch_status is None:
            self.set_build_state(None)
        elif min_batch_status['complete']:
            if min_batch_status['state'] == 'success':
                self.set_build_state('success')
                self.source_sha_failed = False
            else:
                self.set_build_state('failure')
                self.source_sha_failed = True
            self.target_branch.state_changed = True

    async def _heal(self, batch_client, dbpool, on_deck, gh):
        # can't merge target if we don't know what it is
        if self.target_branch.sha is None:
            return

        if self.source_sha:
            last_posted_status = self.last_known_github_status.get(GITHUB_STATUS_CONTEXT)
            if self.intended_github_status != last_posted_status:
                log.info(f'Intended github status for {self.short_str()} is: {last_posted_status}')
                log.info(f'Last known github status for {self.short_str()} is: {last_posted_status}')
                await self.post_github_status(gh, self.intended_github_status)
                self.last_known_github_status[GITHUB_STATUS_CONTEXT] = self.intended_github_status

        if not await self.authorized(dbpool):
            return

        if not self.batch or (on_deck and self.batch.attributes['target_sha'] != self.target_branch.sha):
            if on_deck or self.target_branch.n_running_batches < MAX_CONCURRENT_PR_BATCHES:
                self.target_branch.n_running_batches += 1
                async with repos_lock:
                    await self._start_build(dbpool, batch_client)

    def is_up_to_date(self):
        return self.batch is not None and self.target_branch.sha == self.batch.attributes['target_sha']

    def is_mergeable(self) -> bool:
        if self.last_known_github_status.get(GITHUB_STATUS_CONTEXT) == GithubStatus.SUCCESS:
            assert self.build_state == 'success', (
                self.last_known_github_status[GITHUB_STATUS_CONTEXT],
                self.build_state,
            )
        return (
            self.review_state == 'approved'
            and len(self.last_known_github_status) > 0
            and all(status == GithubStatus.SUCCESS for status in self.last_known_github_status.values())
            and self.is_up_to_date()
            and all(label not in DO_NOT_MERGE for label in self.labels)
        )

    async def merge(self, gh):
        try:
            await gh.put(
                f'/repos/{self.target_branch.branch.repo.short_str()}/pulls/{self.number}/merge',
                data={'merge_method': 'squash', 'sha': self.source_sha},
            )
            return True
        except (gidgethub.HTTPException, aiohttp.client_exceptions.ClientResponseError):
            log.info(f'merge {self.target_branch.branch.short_str()} {self.number} failed', exc_info=True)
        return False

    def checkout_script(self):
        return f'''
{clone_or_fetch_script(self.target_branch.branch.repo.url)}

git remote add {shq(self.source_branch.repo.short_str())} {shq(self.source_branch.repo.url)} || true

time retry git fetch -q {shq(self.source_branch.repo.short_str())}
git checkout {shq(self.target_branch.sha)}
git merge {shq(self.source_sha)} -m 'merge PR'
'''


class WatchedBranch(Code):
    def __init__(self, index, branch, deployable, mergeable):
        self.index: int = index
        self.branch: FQBranch = branch
        self.deployable: bool = deployable
        self.mergeable: bool = mergeable

        self.prs: Optional[Dict[str, PR]] = None
        self.sha: Optional[str] = None

        self.deploy_batch: Optional[Batch] = None
        # success, failure, pending
        self._deploy_state: Optional[str] = None

        self.updating: bool = False
        self.github_changed: bool = True
        self.batch_changed: bool = True
        self.state_changed: bool = True

        self.n_running_batches: Optional[int] = None

    @property
    def deploy_state(self):
        return self._deploy_state

    @deploy_state.setter
    def deploy_state(self, new_state):
        self._deploy_state = new_state

    def short_str(self):
        return f'br-{self.branch.repo.owner}-{self.branch.repo.name}-{self.branch.name}'

    def repo_dir(self):
        return f'repos/{self.branch.repo.short_str()}'

    def config(self):
        assert self.sha is not None
        return {
            'checkout_script': self.checkout_script(),
            'branch': self.branch.name,
            'repo': self.branch.repo.short_str(),
            'repo_url': self.branch.repo.url,
            'sha': self.sha,
        }

    async def notify_github_changed(self, app):
        self.github_changed = True
        await self._update(app)

    async def notify_batch_changed(self, app):
        self.batch_changed = True
        await self._update(app)

    async def update(self, app):
        # update everything
        self.github_changed = True
        self.batch_changed = True
        self.state_changed = True
        await self._update(app)

    async def _update(self, app):
        if self.updating:
            log.info(f'already updating {self.short_str()}')
            return

        try:
            log.info(f'start update {self.short_str()}')
            self.updating = True
            gh = app['github_client']
            batch_client = app['batch_client']
            dbpool = app['dbpool']

            while self.github_changed or self.batch_changed or self.state_changed:
                if self.github_changed:
                    self.github_changed = False
                    await self._update_github(gh)

                if self.batch_changed:
                    self.batch_changed = False
                    await self._update_batch(batch_client, dbpool)

                if self.state_changed:
                    self.state_changed = False
                    await self._heal(batch_client, dbpool, gh)
                    if self.mergeable:
                        await self.try_to_merge(gh)
        finally:
            log.info(f'update done {self.short_str()}')
            self.updating = False

    async def try_to_merge(self, gh):
        assert self.mergeable
        for pr in self.prs.values():
            if pr.is_mergeable():
                if await pr.merge(gh):
                    self.github_changed = True
                    self.sha = None
                    self.state_changed = True
                    return

    async def _update_github(self, gh):
        log.info(f'update github {self.short_str()}')

        repo_ss = self.branch.repo.short_str()

        branch_gh_json = await gh.getitem(f'/repos/{repo_ss}/git/refs/heads/{self.branch.name}')
        new_sha = branch_gh_json['object']['sha']
        if new_sha != self.sha:
            log.info(f'{self.branch.short_str()} sha changed: {self.sha} => {new_sha}')
            self.sha = new_sha
            self.state_changed = True

        new_prs: Dict[str, PR] = {}
        async for gh_json_pr in gh.getiter(f'/repos/{repo_ss}/pulls?state=open&base={self.branch.name}'):
            number = gh_json_pr['number']
            if self.prs is not None and number in self.prs:
                pr = self.prs[number]
                pr.update_from_gh_json(gh_json_pr)
            else:
                pr = PR.from_gh_json(gh_json_pr, self)
            new_prs[number] = pr
        if self.prs is not None:
            for number, pr in self.prs.items():
                if number not in new_prs:
                    pr.decrement_pr_metric()
        self.prs = new_prs

        for pr in new_prs.values():
            await pr.assign_gh_reviewer_if_requested(gh)

        for pr in new_prs.values():
            await pr._update_github(gh)

    async def _update_deploy(self, batch_client):
        assert self.deployable

        if self.deploy_state:
            assert self.deploy_batch
            return

        if self.deploy_batch is None:
            running_deploy_batches = batch_client.list_batches(
                f'!complete ' f'deploy=1 ' f'target_branch={self.branch.short_str()} ' f'user:ci'
            )
            running_deploy_batches = [b async for b in running_deploy_batches]
            if running_deploy_batches:
                self.deploy_batch = max(running_deploy_batches, key=lambda b: b.id)
            else:
                deploy_batches = batch_client.list_batches(
                    f'deploy=1 ' f'target_branch={self.branch.short_str()} ' f'sha={self.sha} ' f'user:ci'
                )
                deploy_batches = [b async for b in deploy_batches]
                if deploy_batches:
                    self.deploy_batch = max(deploy_batches, key=lambda b: b.id)

        if self.deploy_batch:
            assert isinstance(self.deploy_batch, Batch)
            try:
                status = await self.deploy_batch.status()
            except aiohttp.client_exceptions.ClientResponseError as exc:
                log.exception(
                    f'Could not update deploy_batch status due to exception {exc}, setting deploy_batch to None'
                )
                self.deploy_batch = None
                return
            if status['complete']:
                if status['state'] == 'success':
                    self.deploy_state = 'success'
                else:
                    self.deploy_state = 'failure'

<<<<<<< HEAD
=======
                if not is_test_deployment and self.deploy_state == 'failure':
                    url = deploy_config.external_url('ci', f'/batches/{self.deploy_batch.id}')
                    deploy_failure_message = f'''
state: {self.deploy_state}
branch: {self.branch.short_str()}
sha: {self.sha}
url: {url}
'''
                    send_zulip_deploy_failure_message(deploy_failure_message)
>>>>>>> c1c176c5
                self.state_changed = True

    async def _heal_deploy(self, batch_client):
        assert self.deployable

        if not self.sha:
            return

        if self.deploy_batch is None or (self.deploy_state and self.deploy_batch.attributes['sha'] != self.sha):
            async with repos_lock:
                await self._start_deploy(batch_client)

    async def _update_batch(self, batch_client, dbpool):
        log.info(f'update batch {self.short_str()}')

        if self.deployable:
            await self._update_deploy(batch_client)

        for pr in self.prs.values():
            await pr._update_batch(batch_client, dbpool)

    async def _heal(self, batch_client, dbpool, gh):
        log.info(f'heal {self.short_str()}')

        if self.deployable:
            await self._heal_deploy(batch_client)

        merge_candidate = None
        merge_candidate_pri = None
        for pr in self.prs.values():
            # merge candidate if up-to-date build passing, or
            # pending but haven't failed
            if pr.review_state == 'approved' and (pr.build_state == 'success' or not pr.source_sha_failed):
                pri = pr.merge_priority()
                is_authorized = await pr.authorized(dbpool)
                if is_authorized and (not merge_candidate or pri > merge_candidate_pri):
                    merge_candidate = pr
                    merge_candidate_pri = pri
        if merge_candidate:
            log.info(f'merge candidate {merge_candidate.number}')

        self.n_running_batches = sum(1 for pr in self.prs.values() if pr.batch and not pr.build_state)

        for pr in self.prs.values():
            await pr._heal(batch_client, dbpool, pr == merge_candidate, gh)

        # cancel orphan builds
        running_batches = batch_client.list_batches(
            f'!complete ' f'!open ' f'test=1 ' f'target_branch={self.branch.short_str()} ' f'user:ci'
        )
        seen_batch_ids = set(pr.batch.id for pr in self.prs.values() if pr.batch and hasattr(pr.batch, 'id'))
        async for batch in running_batches:
            if batch.id not in seen_batch_ids:
                attrs = batch.attributes
                log.info(f'cancel batch {batch.id} for {attrs["pr"]} {attrs["source_sha"]} => {attrs["target_sha"]}')
                await batch.cancel()

    async def _start_deploy(self, batch_client, steps=DEPLOY_STEPS):
        # not deploying
        assert not self.deploy_batch or self.deploy_state

        self.deploy_batch = None
        self.deploy_state = None

        deploy_batch = None
        try:
            repo_dir = self.repo_dir()
            await check_shell(
                f'''
mkdir -p {shq(repo_dir)}
(cd {shq(repo_dir)}; {self.checkout_script()})
'''
            )
            with open(f'{repo_dir}/build.yaml', 'r') as f:
                config = BuildConfiguration(self, f.read(), requested_step_names=steps, scope='deploy')

            log.info(f'creating deploy batch for {self.branch.short_str()}')
            deploy_batch = batch_client.create_batch(
                attributes={
                    'token': secrets.token_hex(16),
                    'deploy': '1',
                    'target_branch': self.branch.short_str(),
                    'sha': self.sha,
                },
                callback=CALLBACK_URL,
            )
<<<<<<< HEAD
            config.build(deploy_batch, self, scope='deploy')
=======
            try:
                config.build(deploy_batch, self, scope='deploy')
            except Exception as e:
                deploy_failure_message = f'''
branch: {self.branch.short_str()}
sha: {self.sha}
Deploy config failed to build with exception:
```python
{e}
```
'''
                send_zulip_deploy_failure_message(deploy_failure_message)
                raise
>>>>>>> c1c176c5
            deploy_batch = await deploy_batch.submit()
            self.deploy_batch = deploy_batch
        except concurrent.futures.CancelledError:
            raise
        except Exception as e:  # pylint: disable=broad-except
            log.exception('could not start deploy')
            self.deploy_batch = MergeFailureBatch(
                e, attributes={'deploy': '1', 'target_branch': self.branch.short_str(), 'sha': self.sha}
            )
            self.deploy_state = 'checkout_failure'
        finally:
            if deploy_batch and not self.deploy_batch:
                log.info(f'deleting partially deployed batch {deploy_batch.id}')
                await deploy_batch.delete()

    def checkout_script(self):
        return f'''
{clone_or_fetch_script(self.branch.repo.url)}

git checkout {shq(self.sha)}
'''


class UnwatchedBranch(Code):
    def __init__(self, branch, sha, userdata, extra_config=None):
        self.branch = branch
        self.user = userdata['username']
        self.namespace = userdata['namespace_name']
        self.sha = sha
        self.extra_config = extra_config

        self.deploy_batch = None

    def short_str(self):
        return f'br-{self.branch.repo.owner}-{self.branch.repo.name}-{self.branch.name}'

    def repo_dir(self):
        return f'repos/{self.branch.repo.short_str()}'

    def config(self):
        config = {
            'checkout_script': self.checkout_script(),
            'branch': self.branch.name,
            'repo': self.branch.repo.short_str(),
            'repo_url': self.branch.repo.url,
            'sha': self.sha,
            'user': self.user,
        }
        if self.extra_config is not None:
            config.update(self.extra_config)
        return config

    async def deploy(self, batch_client, steps, excluded_steps=()):
        assert not self.deploy_batch

        deploy_batch = None
        try:
            repo_dir = self.repo_dir()
            await check_shell(
                f'''
mkdir -p {shq(repo_dir)}
(cd {shq(repo_dir)}; {self.checkout_script()})
'''
            )
            log.info(f'User {self.user} requested these steps for dev deploy: {steps}')
            with open(f'{repo_dir}/build.yaml', 'r') as f:
                config = BuildConfiguration(
                    self, f.read(), scope='dev', requested_step_names=steps, excluded_step_names=excluded_steps
                )

            log.info(f'creating dev deploy batch for {self.branch.short_str()} and user {self.user}')

            deploy_batch = batch_client.create_batch(
                attributes={
                    'token': secrets.token_hex(16),
                    'target_branch': self.branch.short_str(),
                    'sha': self.sha,
                    'user': self.user,
                    'dev_deploy': '1',
                }
            )
            config.build(deploy_batch, self, scope='dev')
            deploy_batch = await deploy_batch.submit()
            self.deploy_batch = deploy_batch
            return deploy_batch.id
        finally:
            if deploy_batch and not self.deploy_batch and isinstance(deploy_batch, Batch):
                log.info(f'deleting partially created deploy batch {deploy_batch.id}')
                await deploy_batch.delete()

    def checkout_script(self):
        return f'''
{clone_or_fetch_script(self.branch.repo.url)}

git checkout {shq(self.sha)}
'''<|MERGE_RESOLUTION|>--- conflicted
+++ resolved
@@ -35,7 +35,7 @@
 if os.path.exists("/zulip-config/.zuliprc"):
     zulip_client = zulip.Client(config_file="/zulip-config/.zuliprc")
 
-TRACKED_PRS = None  # pc.Gauge('ci_tracked_prs', 'PRs currently being monitored by CI', ['build_state', 'review_state'])
+TRACKED_PRS = pc.Gauge('ci_tracked_prs', 'PRs currently being monitored by CI', ['build_state', 'review_state'])
 
 MAX_CONCURRENT_PR_BATCHES = 2
 
@@ -231,7 +231,9 @@
     def set_build_state(self, build_state):
         log.info(f'{self.short_str()}: Build state changing from {self.build_state} => {build_state}')
         if build_state != self.build_state:
+            self.decrement_pr_metric()
             self.build_state = build_state
+            self.increment_pr_metric()
 
             intended_github_status = self.github_status_from_build_state()
             if intended_github_status != self.intended_github_status:
@@ -790,18 +792,6 @@
                 else:
                     self.deploy_state = 'failure'
 
-<<<<<<< HEAD
-=======
-                if not is_test_deployment and self.deploy_state == 'failure':
-                    url = deploy_config.external_url('ci', f'/batches/{self.deploy_batch.id}')
-                    deploy_failure_message = f'''
-state: {self.deploy_state}
-branch: {self.branch.short_str()}
-sha: {self.sha}
-url: {url}
-'''
-                    send_zulip_deploy_failure_message(deploy_failure_message)
->>>>>>> c1c176c5
                 self.state_changed = True
 
     async def _heal_deploy(self, batch_client):
@@ -888,23 +878,7 @@
                 },
                 callback=CALLBACK_URL,
             )
-<<<<<<< HEAD
             config.build(deploy_batch, self, scope='deploy')
-=======
-            try:
-                config.build(deploy_batch, self, scope='deploy')
-            except Exception as e:
-                deploy_failure_message = f'''
-branch: {self.branch.short_str()}
-sha: {self.sha}
-Deploy config failed to build with exception:
-```python
-{e}
-```
-'''
-                send_zulip_deploy_failure_message(deploy_failure_message)
-                raise
->>>>>>> c1c176c5
             deploy_batch = await deploy_batch.submit()
             self.deploy_batch = deploy_batch
         except concurrent.futures.CancelledError:
