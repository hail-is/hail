import secrets
from shlex import quote as shq
import json
import logging
import asyncio
import concurrent.futures
import aiohttp
import gidgethub
<<<<<<< HEAD
=======
import zulip
import random
>>>>>>> eb05f9c6

from hailtop.config import get_deploy_config
from hailtop.batch_client.aioclient import Batch
from hailtop.utils import check_shell, check_shell_output, RETRY_FUNCTION_SCRIPT
from .constants import GITHUB_CLONE_URL, AUTHORIZED_USERS, GITHUB_STATUS_CONTEXT, SERVICES_TEAM, COMPILER_TEAM
from .build import BuildConfiguration, Code
from .globals import is_test_deployment


repos_lock = asyncio.Lock()

log = logging.getLogger('ci')

deploy_config = get_deploy_config()

CALLBACK_URL = deploy_config.url('ci', '/api/v1alpha/batch_callback')

zulip_client = None  # zulip.Client(config_file="/zulip-config/.zuliprc")


def select_random_teammate(team):
    return random.choice([user for user in AUTHORIZED_USERS if team in user.teams])


class Repo:
    def __init__(self, owner, name):
        assert isinstance(owner, str)
        assert isinstance(name, str)
        self.owner = owner
        self.name = name
        self.url = f'{GITHUB_CLONE_URL}{owner}/{name}.git'

    def __eq__(self, other):
        return self.owner == other.owner and self.name == other.name

    def __ne__(self, other):
        return not self == other

    def __hash__(self):
        return hash((self.owner, self.name))

    def __str__(self):
        return json.dumps(self.to_dict())

    @staticmethod
    def from_short_str(s):
        pieces = s.split("/")
        assert len(pieces) == 2, f'{pieces} {s}'
        return Repo(pieces[0], pieces[1])

    def short_str(self):
        return f'{self.owner}/{self.name}'

    @staticmethod
    def from_json(d):
        assert isinstance(d, dict), f'{type(d)} {d}'
        assert 'owner' in d, d
        assert 'name' in d, d
        return Repo(d['owner'], d['name'])

    def to_dict(self):
        return {'owner': self.owner, 'name': self.name}

    @staticmethod
    def from_gh_json(d):
        assert isinstance(d, dict), f'{type(d)} {d}'
        assert 'owner' in d, d
        assert 'login' in d['owner'], d
        assert 'name' in d, d
        return Repo(d['owner']['login'], d['name'])


class FQBranch:
    def __init__(self, repo, name):
        assert isinstance(repo, Repo)
        assert isinstance(name, str)
        self.repo = repo
        self.name = name

    def __eq__(self, other):
        return self.repo == other.repo and self.name == other.name

    def __ne__(self, other):
        return not self == other

    def __hash__(self):
        return hash((self.repo, self.name))

    def __str__(self):
        return json.dumps(self.to_dict())

    @staticmethod
    def from_short_str(s):
        pieces = s.split(":")
        assert len(pieces) == 2, f'{pieces} {s}'
        return FQBranch(Repo.from_short_str(pieces[0]), pieces[1])

    def short_str(self):
        return f'{self.repo.short_str()}:{self.name}'

    @staticmethod
    def from_gh_json(d):
        assert isinstance(d, dict), f'{type(d)} {d}'
        assert 'repo' in d, d
        assert 'ref' in d, d
        return FQBranch(Repo.from_gh_json(d['repo']), d['ref'])

    @staticmethod
    def from_json(d):
        assert isinstance(d, dict), f'{type(d)} {d}'
        assert 'repo' in d, d
        assert 'name' in d, d
        return FQBranch(Repo.from_json(d['repo']), d['name'])

    def to_dict(self):
        return {'repo': self.repo.to_dict(), 'name': self.name}


# record the context for a merge failure
class MergeFailureBatch:
    def __init__(self, exception, attributes=None):
        self.exception = exception
        self.attributes = attributes


ASSIGN_SERVICES = '#assign services'
ASSIGN_COMPILER = '#assign compiler'

HIGH_PRIORITY = 'prio:high'
STACKED_PR = 'stacked PR'
WIP = 'WIP'

DO_NOT_MERGE = {STACKED_PR, WIP}


def clone_or_fetch_script(repo):
    return f"""
{ RETRY_FUNCTION_SCRIPT }

function clone() {{
    rm -rf ./{{*,.*}}
    git clone { shq(repo) } ./
}}

if [ ! -d .git ]; then
  time retry clone

  git config user.email ci@hail.is
  git config user.name ci
else
  git reset --hard
  time retry git fetch -q origin
fi
"""


class PR(Code):
    def __init__(
        self, number, title, body, source_branch, source_sha, target_branch, author, assignees, reviewers, labels
    ):
        self.number = number
        self.title = title
        self.body = body
        self.source_branch = source_branch
        self.source_sha = source_sha
        self.target_branch = target_branch
        self.author = author
        self.assignees = assignees
        self.reviewers = reviewers
        self.labels = labels

        # pending, changes_requested, approve
        self.review_state = None

        self.sha = None
        self.batch = None
        self.source_sha_failed = None

        # 'error', 'success', 'failure', None
        self.build_state = None

        # the build_state as communicated to GitHub:
        # 'failure', 'success', 'pending'
        self.intended_github_status = self.github_status_from_build_state()
        self.last_known_github_status = None

        # don't need to set github_changed because we are refreshing github
        self.target_branch.batch_changed = True
        self.target_branch.state_changed = True

    def set_build_state(self, build_state):
        if build_state != self.build_state:
            self.build_state = build_state

            intended_github_status = self.github_status_from_build_state()
            if intended_github_status != self.intended_github_status:
                self.intended_github_status = intended_github_status
                self.target_branch.state_changed = True

    async def authorized(self, dbpool):
        if self.author in {user.gh_username for user in AUTHORIZED_USERS}:
            return True

        async with dbpool.acquire() as conn:
            async with conn.cursor() as cursor:
                await cursor.execute('SELECT * from authorized_shas WHERE sha = %s;', self.source_sha)
                row = await cursor.fetchone()
                return row is not None

    def merge_priority(self):
        # passed > unknown > failed
        if self.source_sha_failed is None:
            source_sha_failed_prio = 1
        else:
            source_sha_failed_prio = 0 if self.source_sha_failed else 2

        return (
            HIGH_PRIORITY in self.labels,
            all(label not in DO_NOT_MERGE for label in self.labels),
            source_sha_failed_prio,
            # oldest first
            -self.number,
        )

    def short_str(self):
        return f'pr-{self.number}'

    def update_from_gh_json(self, gh_json):
        assert self.number == gh_json['number']
        self.title = gh_json['title']
        self.body = gh_json['body']
        self.author = gh_json['user']['login']
        self.assignees = {user['login'] for user in gh_json['assignees']}
        self.reviewers = {user['login'] for user in gh_json['requested_reviewers']}

        new_labels = {label['name'] for label in gh_json['labels']}
        if new_labels != self.labels:
            self.labels = new_labels
            self.target_branch.state_changed = True

        head = gh_json['head']
        new_source_sha = head['sha']
        if self.source_sha != new_source_sha:
            log.info(f'{self.short_str()} source sha changed: {self.source_sha} => {new_source_sha}')
            self.source_sha = new_source_sha
            self.sha = None
            self.batch = None
            self.source_sha_failed = None
            self.set_build_state(None)
            self.target_branch.batch_changed = True
            self.target_branch.state_changed = True

        self.source_branch = FQBranch.from_gh_json(head)

    @staticmethod
    def from_gh_json(gh_json, target_branch):
        head = gh_json['head']
        return PR(
            gh_json['number'],
            gh_json['title'],
            gh_json['body'],
            FQBranch.from_gh_json(head),
            head['sha'],
            target_branch,
            gh_json['user']['login'],
            {user['login'] for user in gh_json['assignees']},
            {user['login'] for user in gh_json['requested_reviewers']},
            {label['name'] for label in gh_json['labels']},
        )

    def repo_dir(self):
        return self.target_branch.repo_dir()

    def config(self):
        assert self.sha is not None
        source_repo = self.source_branch.repo
        target_repo = self.target_branch.branch.repo
        return {
            'checkout_script': self.checkout_script(),
            'number': self.number,
            'source_repo': source_repo.short_str(),
            'source_repo_url': source_repo.url,
            'source_sha': self.source_sha,
            'target_repo': target_repo.short_str(),
            'target_repo_url': target_repo.url,
            'target_sha': self.target_branch.sha,
            'sha': self.sha,
        }

    def github_status_from_build_state(self):
        if self.build_state == 'failure' or self.build_state == 'error':
            return 'failure'
        if self.build_state == 'success' and self.batch.attributes['target_sha'] == self.target_branch.sha:
            return 'success'
        return 'pending'

    async def post_github_status(self, gh_client, gh_status):
        assert self.source_sha is not None

        log.info(f'{self.short_str()}: notify github state: {gh_status}')
        if self.batch is None or isinstance(self.batch, MergeFailureBatch):
            target_url = deploy_config.external_url(
                'ci', f'/watched_branches/{self.target_branch.index}/pr/{self.number}'
            )
        else:
            assert self.batch.id is not None
            target_url = deploy_config.external_url('ci', f'/batches/{self.batch.id}')
        data = {
            'state': gh_status,
            'target_url': target_url,
            # FIXME improve
            'description': gh_status,
            'context': GITHUB_STATUS_CONTEXT,
        }
        try:
            await gh_client.post(
                f'/repos/{self.target_branch.branch.repo.short_str()}/statuses/{self.source_sha}', data=data
            )
        except gidgethub.HTTPException:
            log.exception(f'{self.short_str()}: notify github of build state failed due to exception: {data}')
        except aiohttp.client_exceptions.ClientResponseError:
            log.exception(f'{self.short_str()}: Unexpected exception in post to github: {data}')

    async def assign_gh_reviewer_if_requested(self, gh_client):
        if len(self.assignees) == 0 and len(self.reviewers) == 0:
            assignees = set()
            if ASSIGN_SERVICES in self.body:
                assignees.add(select_random_teammate(SERVICES_TEAM).gh_username)
            if ASSIGN_COMPILER in self.body:
                assignees.add(select_random_teammate(COMPILER_TEAM).gh_username)
            data = {'assignees': list(assignees)}
            try:
                await gh_client.post(
                    f'/repos/{self.target_branch.branch.repo.short_str()}/issues/{self.number}/assignees', data=data
                )
            except gidgethub.HTTPException:
                log.exception(f'{self.short_str()}: post assignees to github failed due to exception: {data}')
            except aiohttp.client_exceptions.ClientResponseError:
                log.exception(f'{self.short_str()}: Unexpected exception in post to github: {data}')

    async def _update_github(self, gh):
        await self._update_last_known_github_status(gh)
        await self._update_github_review_state(gh)

    @staticmethod
    def _hail_github_status_from_statuses(statuses_json):
        statuses = statuses_json["statuses"]
        hail_status = [s for s in statuses if s["context"] == GITHUB_STATUS_CONTEXT]
        n_hail_status = len(hail_status)
        if n_hail_status == 0:
            return None
        if n_hail_status == 1:
            return hail_status[0]['state']
        raise ValueError(
            f'github sent multiple status summaries for our one '
            f'context {GITHUB_STATUS_CONTEXT}: {hail_status}\n\n{statuses_json}'
        )

    async def _update_last_known_github_status(self, gh):
        if self.source_sha:
            source_sha_json = await gh.getitem(
                f'/repos/{self.target_branch.branch.repo.short_str()}/commits/{self.source_sha}/status'
            )
            last_known_github_status = PR._hail_github_status_from_statuses(source_sha_json)
            if last_known_github_status != self.last_known_github_status:
                self.last_known_github_status = last_known_github_status
                self.target_branch.state_changed = True

    async def _update_github_review_state(self, gh):
        latest_state_by_login = {}
        async for review in gh.getiter(
            f'/repos/{self.target_branch.branch.repo.short_str()}/pulls/{self.number}/reviews'
        ):
            login = review['user']['login']
            state = review['state']
            # reviews is chronological, so later ones are newer statuses
            if state != 'COMMENTED':
                latest_state_by_login[login] = state

        review_state = 'pending'
        for login, state in latest_state_by_login.items():
            if state == 'CHANGES_REQUESTED':
                review_state = 'changes_requested'
                break
            if state == 'APPROVED':
                review_state = 'approved'
            else:
                assert state in ('DISMISSED', 'COMMENTED', 'PENDING'), state

        if review_state != self.review_state:
            self.review_state = review_state
            self.target_branch.state_changed = True

    async def _start_build(self, dbpool, batch_client):
        assert await self.authorized(dbpool)

        # clear current batch
        self.batch = None
        self.set_build_state(None)

        batch = None
        try:
            log.info(f'merging for {self.number}')
            repo_dir = self.repo_dir()
            await check_shell(
                f'''
set -ex
mkdir -p {shq(repo_dir)}
(cd {shq(repo_dir)}; {self.checkout_script()})
'''
            )

            sha_out, _ = await check_shell_output(f'git -C {shq(repo_dir)} rev-parse HEAD')
            self.sha = sha_out.decode('utf-8').strip()

            with open(f'{repo_dir}/build.yaml', 'r') as f:
                config = BuildConfiguration(self, f.read(), scope='test')

            log.info(f'creating test batch for {self.number}')
            batch = batch_client.create_batch(
                attributes={
                    'token': secrets.token_hex(16),
                    'test': '1',
                    'source_branch': self.source_branch.short_str(),
                    'target_branch': self.target_branch.branch.short_str(),
                    'pr': str(self.number),
                    'source_sha': self.source_sha,
                    'target_sha': self.target_branch.sha,
                },
                callback=CALLBACK_URL,
            )
            config.build(batch, self, scope='test')
            batch = await batch.submit()
            self.batch = batch
        except concurrent.futures.CancelledError:
            raise
        except Exception as e:  # pylint: disable=broad-except
            # FIXME save merge failure output for UI
            self.batch = MergeFailureBatch(
                e,
                attributes={
                    'test': '1',
                    'target_branch': self.target_branch.branch.short_str(),
                    'pr': str(self.number),
                    'source_sha': self.source_sha,
                    'target_sha': self.target_branch.sha,
                },
            )
            self.set_build_state('error')
            self.source_sha_failed = True
            self.target_branch.state_changed = True
        finally:
            if batch and not self.batch:
                log.info(f'cancelling partial test batch {batch.id}')
                await batch.cancel()

    @staticmethod
    async def is_invalidated_batch(batch, dbpool):
        assert batch is not None
        async with dbpool.acquire() as conn:
            async with conn.cursor() as cursor:
                await cursor.execute('SELECT * from invalidated_batches WHERE batch_id = %s;', batch.id)
                row = await cursor.fetchone()
                return row is not None

    async def _update_batch(self, batch_client, dbpool):
        # find the latest non-cancelled batch for source
        batches = batch_client.list_batches(
            f'test=1 '
            f'target_branch={self.target_branch.branch.short_str()} '
            f'source_sha={self.source_sha} '
            f'user:ci'
        )
        min_batch = None
        min_batch_status = None
        async for b in batches:
            if await self.is_invalidated_batch(b, dbpool):
                continue
            try:
                s = await b.status()
            except Exception:
                log.exception(f'failed to get the status for batch {b.id}')
                raise
            if s['state'] != 'cancelled':
                if min_batch is None or b.id > min_batch.id:
                    min_batch = b
                    min_batch_status = s
        self.batch = min_batch
        self.source_sha_failed = None

        if min_batch_status is None:
            self.set_build_state(None)
        elif min_batch_status['complete']:
            if min_batch_status['state'] == 'success':
                self.set_build_state('success')
                self.source_sha_failed = False
            else:
                self.set_build_state('failure')
                self.source_sha_failed = True
            self.target_branch.state_changed = True

    async def _heal(self, batch_client, dbpool, on_deck, gh):
        # can't merge target if we don't know what it is
        if self.target_branch.sha is None:
            return

        if self.source_sha:
            if self.intended_github_status != self.last_known_github_status:
                await self.post_github_status(gh, self.intended_github_status)
                self.last_known_github_status = self.intended_github_status

        if not await self.authorized(dbpool):
            return

        if not self.batch or (on_deck and self.batch.attributes['target_sha'] != self.target_branch.sha):

            if on_deck or self.target_branch.n_running_batches < 8:
                self.target_branch.n_running_batches += 1
                async with repos_lock:
                    await self._start_build(dbpool, batch_client)

    def is_up_to_date(self):
        return self.batch is not None and self.target_branch.sha == self.batch.attributes['target_sha']

    def is_mergeable(self):
        return (
            self.review_state == 'approved'
            and self.build_state == 'success'
            and self.is_up_to_date()
            and all(label not in DO_NOT_MERGE for label in self.labels)
        )

    async def merge(self, gh):
        try:
            await gh.put(
                f'/repos/{self.target_branch.branch.repo.short_str()}/pulls/{self.number}/merge',
                data={'merge_method': 'squash', 'sha': self.source_sha},
            )
            return True
        except (gidgethub.HTTPException, aiohttp.client_exceptions.ClientResponseError):
            log.info(f'merge {self.target_branch.branch.short_str()} {self.number} failed', exc_info=True)
        return False

    def checkout_script(self):
        return f'''
{clone_or_fetch_script(self.target_branch.branch.repo.url)}

git remote add {shq(self.source_branch.repo.short_str())} {shq(self.source_branch.repo.url)} || true

time retry git fetch -q {shq(self.source_branch.repo.short_str())}
git checkout {shq(self.target_branch.sha)}
git merge {shq(self.source_sha)} -m 'merge PR'
'''


class WatchedBranch(Code):
    def __init__(self, index, branch, deployable):
        self.index = index
        self.branch = branch
        self.deployable = deployable

        self.prs = None
        self.sha = None

        # success, failure, pending
        self.deploy_batch = None
        self._deploy_state = None

        self.updating = False
        self.github_changed = True
        self.batch_changed = True
        self.state_changed = True

        self.n_running_batches = None

    @property
    def deploy_state(self):
        return self._deploy_state

    @deploy_state.setter
    def deploy_state(self, new_state):
        self._deploy_state = new_state

    def short_str(self):
        return f'br-{self.branch.repo.owner}-{self.branch.repo.name}-{self.branch.name}'

    def repo_dir(self):
        return f'repos/{self.branch.repo.short_str()}'

    def config(self):
        assert self.sha is not None
        return {
            'checkout_script': self.checkout_script(),
            'branch': self.branch.name,
            'repo': self.branch.repo.short_str(),
            'repo_url': self.branch.repo.url,
            'sha': self.sha,
        }

    async def notify_github_changed(self, app):
        self.github_changed = True
        await self._update(app)

    async def notify_batch_changed(self, app):
        self.batch_changed = True
        await self._update(app)

    async def update(self, app):
        # update everything
        self.github_changed = True
        self.batch_changed = True
        self.state_changed = True
        await self._update(app)

    async def _update(self, app):
        if self.updating:
            log.info(f'already updating {self.short_str()}')
            return

        try:
            log.info(f'start update {self.short_str()}')
            self.updating = True
            gh = app['github_client']
            batch_client = app['batch_client']
            dbpool = app['dbpool']

            while self.github_changed or self.batch_changed or self.state_changed:
                if self.github_changed:
                    self.github_changed = False
                    await self._update_github(gh)

                if self.batch_changed:
                    self.batch_changed = False
                    await self._update_batch(batch_client, dbpool)

                if self.state_changed:
                    self.state_changed = False
                    await self._heal(batch_client, dbpool, gh)
                    await self.try_to_merge(gh)
        finally:
            log.info(f'update done {self.short_str()}')
            self.updating = False

    async def try_to_merge(self, gh):
        for pr in self.prs.values():
            if pr.is_mergeable():
                if await pr.merge(gh):
                    self.github_changed = True
                    self.sha = None
                    self.state_changed = True
                    return

    async def _update_github(self, gh):
        log.info(f'update github {self.short_str()}')

        repo_ss = self.branch.repo.short_str()

        branch_gh_json = await gh.getitem(f'/repos/{repo_ss}/git/refs/heads/{self.branch.name}')
        new_sha = branch_gh_json['object']['sha']
        if new_sha != self.sha:
            log.info(f'{self.branch.short_str()} sha changed: {self.sha} => {new_sha}')
            self.sha = new_sha
            self.state_changed = True

        new_prs = {}
        async for gh_json_pr in gh.getiter(f'/repos/{repo_ss}/pulls?state=open&base={self.branch.name}'):
            number = gh_json_pr['number']
            if self.prs is not None and number in self.prs:
                pr = self.prs[number]
                pr.update_from_gh_json(gh_json_pr)
            else:
                pr = PR.from_gh_json(gh_json_pr, self)
            new_prs[number] = pr
        self.prs = new_prs

        for pr in new_prs.values():
            await pr.assign_gh_reviewer_if_requested(gh)

        for pr in new_prs.values():
            await pr._update_github(gh)

    async def _update_deploy(self, batch_client):
        assert self.deployable

        if self.deploy_state:
            assert self.deploy_batch
            return

        if self.deploy_batch is None:
            running_deploy_batches = batch_client.list_batches(
                f'!complete ' f'deploy=1 ' f'target_branch={self.branch.short_str()} ' f'user:ci'
            )
            running_deploy_batches = [b async for b in running_deploy_batches]
            if running_deploy_batches:
                self.deploy_batch = max(running_deploy_batches, key=lambda b: b.id)
            else:
                deploy_batches = batch_client.list_batches(
                    f'deploy=1 ' f'target_branch={self.branch.short_str()} ' f'sha={self.sha} ' f'user:ci'
                )
                deploy_batches = [b async for b in deploy_batches]
                if deploy_batches:
                    self.deploy_batch = max(deploy_batches, key=lambda b: b.id)

        if self.deploy_batch:
            try:
                status = await self.deploy_batch.status()
            except aiohttp.client_exceptions.ClientResponseError as exc:
                log.exception(
                    f'Could not update deploy_batch status due to exception {exc}, setting deploy_batch to None'
                )
                self.deploy_batch = None
                return
            if status['complete']:
                if status['state'] == 'success':
                    self.deploy_state = 'success'
                else:
                    self.deploy_state = 'failure'

                if not is_test_deployment and self.deploy_state == 'failure':
                    url = deploy_config.external_url('ci', f'/batches/{self.deploy_batch.id}')
                    request = {
                        'type': 'stream',
                        'to': 'team',
                        'topic': 'CI Deploy Failure',
                        'content': f'''
@**daniel king**
state: {self.deploy_state}
branch: {self.branch.short_str()}
sha: {self.sha}
url: {url}
''',
                    }
                    result = zulip_client.send_message(request)
                    log.info(result)

                self.state_changed = True

    async def _heal_deploy(self, batch_client):
        assert self.deployable

        if not self.sha:
            return

        if self.deploy_batch is None or (self.deploy_state and self.deploy_batch.attributes['sha'] != self.sha):
            async with repos_lock:
                await self._start_deploy(batch_client)

    async def _update_batch(self, batch_client, dbpool):
        log.info(f'update batch {self.short_str()}')

        if self.deployable:
            await self._update_deploy(batch_client)

        for pr in self.prs.values():
            await pr._update_batch(batch_client, dbpool)

    async def _heal(self, batch_client, dbpool, gh):
        log.info(f'heal {self.short_str()}')

        if self.deployable:
            await self._heal_deploy(batch_client)

        merge_candidate = None
        merge_candidate_pri = None
        for pr in self.prs.values():
            # merge candidate if up-to-date build passing, or
            # pending but haven't failed
            if pr.review_state == 'approved' and (pr.build_state == 'success' or not pr.source_sha_failed):
                pri = pr.merge_priority()
                is_authorized = await pr.authorized(dbpool)
                if is_authorized and (not merge_candidate or pri > merge_candidate_pri):
                    merge_candidate = pr
                    merge_candidate_pri = pri
        if merge_candidate:
            log.info(f'merge candidate {merge_candidate.number}')

        self.n_running_batches = sum(1 for pr in self.prs.values() if pr.batch and not pr.build_state)

        for pr in self.prs.values():
            await pr._heal(batch_client, dbpool, pr == merge_candidate, gh)

        # cancel orphan builds
        running_batches = batch_client.list_batches(
            f'!complete ' f'!open ' f'test=1 ' f'target_branch={self.branch.short_str()} ' f'user:ci'
        )
        seen_batch_ids = set(pr.batch.id for pr in self.prs.values() if pr.batch and hasattr(pr.batch, 'id'))
        async for batch in running_batches:
            if batch.id not in seen_batch_ids:
                attrs = batch.attributes
                log.info(f'cancel batch {batch.id} for {attrs["pr"]} {attrs["source_sha"]} => {attrs["target_sha"]}')
                await batch.cancel()

    async def _start_deploy(self, batch_client, steps=()):
        # not deploying
        assert not self.deploy_batch or self.deploy_state

        self.deploy_batch = None
        self.deploy_state = None

        deploy_batch = None
        try:
            repo_dir = self.repo_dir()
            await check_shell(
                f'''
mkdir -p {shq(repo_dir)}
(cd {shq(repo_dir)}; {self.checkout_script()})
'''
            )
            with open(f'{repo_dir}/build.yaml', 'r') as f:
                config = BuildConfiguration(self, f.read(), scope='deploy', requested_step_names=steps)

            log.info(f'creating deploy batch for {self.branch.short_str()}')
            deploy_batch = batch_client.create_batch(
                attributes={
                    'token': secrets.token_hex(16),
                    'deploy': '1',
                    'target_branch': self.branch.short_str(),
                    'sha': self.sha,
                },
                callback=CALLBACK_URL,
            )
            config.build(deploy_batch, self, scope='deploy')
            deploy_batch = await deploy_batch.submit()
            self.deploy_batch = deploy_batch
        except concurrent.futures.CancelledError:
            raise
        except Exception as e:  # pylint: disable=broad-except
            log.exception('could not start deploy')
            self.deploy_batch = MergeFailureBatch(
                e, attributes={'deploy': '1', 'target_branch': self.branch.short_str(), 'sha': self.sha}
            )
            self.deploy_state = 'checkout_failure'
        finally:
            if deploy_batch and not self.deploy_batch:
                log.info(f'deleting partially deployed batch {deploy_batch.id}')
                await deploy_batch.delete()

    def checkout_script(self):
        return f'''
{clone_or_fetch_script(self.branch.repo.url)}

git checkout {shq(self.sha)}
'''


class UnwatchedBranch(Code):
    def __init__(self, branch, sha, userdata):
        self.branch = branch
        self.user = userdata['username']
        self.namespace = userdata['namespace_name']
        self.sha = sha

        self.deploy_batch = None

    def short_str(self):
        return f'br-{self.branch.repo.owner}-{self.branch.repo.name}-{self.branch.name}'

    def repo_dir(self):
        return f'repos/{self.branch.repo.short_str()}'

    def config(self):
        return {
            'checkout_script': self.checkout_script(),
            'branch': self.branch.name,
            'repo': self.branch.repo.short_str(),
            'repo_url': self.branch.repo.url,
            'sha': self.sha,
            'user': self.user,
        }

    async def deploy(self, batch_client, steps, excluded_steps=()):
        assert not self.deploy_batch

        deploy_batch = None
        try:
            repo_dir = self.repo_dir()
            await check_shell(
                f'''
mkdir -p {shq(repo_dir)}
(cd {shq(repo_dir)}; {self.checkout_script()})
'''
            )
            log.info(f'User {self.user} requested these steps for dev deploy: {steps}')
            with open(f'{repo_dir}/build.yaml', 'r') as f:
                config = BuildConfiguration(
                    self, f.read(), scope='dev', requested_step_names=steps, excluded_step_names=excluded_steps
                )

            log.info(f'creating dev deploy batch for {self.branch.short_str()} and user {self.user}')

            deploy_batch = batch_client.create_batch(
                attributes={
                    'token': secrets.token_hex(16),
                    'target_branch': self.branch.short_str(),
                    'sha': self.sha,
                    'user': self.user,
                    'dev_deploy': '1',
                }
            )
            config.build(deploy_batch, self, scope='dev')
            deploy_batch = await deploy_batch.submit()
            self.deploy_batch = deploy_batch
            return deploy_batch.id
        finally:
            if deploy_batch and not self.deploy_batch and isinstance(deploy_batch, Batch):
                log.info(f'deleting partially created deploy batch {deploy_batch.id}')
                await deploy_batch.delete()

    def checkout_script(self):
        return f'''
{clone_or_fetch_script(self.branch.repo.url)}

git checkout {shq(self.sha)}
'''<|MERGE_RESOLUTION|>--- conflicted
+++ resolved
@@ -6,11 +6,6 @@
 import concurrent.futures
 import aiohttp
 import gidgethub
-<<<<<<< HEAD
-=======
-import zulip
-import random
->>>>>>> eb05f9c6
 
 from hailtop.config import get_deploy_config
 from hailtop.batch_client.aioclient import Batch
