--- conflicted
+++ resolved
@@ -29,13 +29,9 @@
 
 CALLBACK_URL = deploy_config.url('ci', '/api/v1alpha/batch_callback')
 
-<<<<<<< HEAD
-zulip_client = None  # zulip.Client(config_file="/zulip-config/.zuliprc")
-=======
 zulip_client: Optional[zulip.Client] = None
 if os.path.exists("/zulip-config/.zuliprc"):
     zulip_client = zulip.Client(config_file="/zulip-config/.zuliprc")
->>>>>>> 1c059da7
 
 TRACKED_PRS = None  # pc.Gauge('ci_tracked_prs', 'PRs currently being monitored by CI', ['build_state', 'review_state'])
 
@@ -50,8 +46,6 @@
     return random.choice([user for user in AUTHORIZED_USERS if team in user.teams])
 
 
-<<<<<<< HEAD
-=======
 def send_zulip_deploy_failure_message(message):
     if zulip_client is None:
         log.info('Zulip integration is not enabled. No config file found')
@@ -66,7 +60,6 @@
     log.info(result)
 
 
->>>>>>> 1c059da7
 class Repo:
     def __init__(self, owner, name):
         assert isinstance(owner, str)
