import asyncio
import concurrent.futures
import datetime
import json
import logging
import os
import random
import secrets
from enum import Enum
from shlex import quote as shq
from typing import Dict, Optional, Set, Union

import aiohttp
import gidgethub
import prometheus_client as pc  # type: ignore
import zulip

from gear import Database
from hailtop.batch_client.aioclient import Batch
from hailtop.config import get_deploy_config
from hailtop.utils import RETRY_FUNCTION_SCRIPT, check_shell, check_shell_output

from .build import BuildConfiguration, Code
from .constants import AUTHORIZED_USERS, COMPILER_TEAM, GITHUB_CLONE_URL, GITHUB_STATUS_CONTEXT, SERVICES_TEAM
from .environment import DEPLOY_STEPS
from .globals import is_test_deployment
from .utils import add_deployed_services

repos_lock = asyncio.Lock()

log = logging.getLogger('ci')

deploy_config = get_deploy_config()

CALLBACK_URL = deploy_config.url('ci', '/api/v1alpha/batch_callback')

zulip_client: Optional[zulip.Client] = None
if os.path.exists("/zulip-config/.zuliprc"):
    zulip_client = zulip.Client(config_file="/zulip-config/.zuliprc")

TRACKED_PRS = pc.Gauge('ci_tracked_prs', 'PRs currently being monitored by CI', ['build_state', 'review_state'])

MAX_CONCURRENT_PR_BATCHES = 3


class GithubStatus(Enum):
    SUCCESS = 'success'
    PENDING = 'pending'
    FAILURE = 'failure'


def select_random_teammate(team):
    return random.choice([user for user in AUTHORIZED_USERS if team in user.teams])


def send_zulip_deploy_failure_message(message):
    if zulip_client is None:
        log.info('Zulip integration is not enabled. No config file found')
        return
    request = {
        'type': 'stream',
        'to': 'team',
        'topic': 'CI Deploy Failure',
        'content': message,
    }
    result = zulip_client.send_message(request)
    log.info(result)


class Repo:
    def __init__(self, owner, name):
        assert isinstance(owner, str)
        assert isinstance(name, str)
        self.owner = owner
        self.name = name
        self.url = f'{GITHUB_CLONE_URL}{owner}/{name}.git'

    def __eq__(self, other):
        return self.owner == other.owner and self.name == other.name

    def __ne__(self, other):
        return not self == other

    def __hash__(self):
        return hash((self.owner, self.name))

    def __str__(self):
        return json.dumps(self.to_dict())

    @staticmethod
    def from_short_str(s):
        pieces = s.split("/")
        assert len(pieces) == 2, f'{pieces} {s}'
        return Repo(pieces[0], pieces[1])

    def short_str(self):
        return f'{self.owner}/{self.name}'

    @staticmethod
    def from_json(d):
        assert isinstance(d, dict), f'{type(d)} {d}'
        assert 'owner' in d, d
        assert 'name' in d, d
        return Repo(d['owner'], d['name'])

    def to_dict(self):
        return {'owner': self.owner, 'name': self.name}

    @staticmethod
    def from_gh_json(d):
        assert isinstance(d, dict), f'{type(d)} {d}'
        assert 'owner' in d, d
        assert 'login' in d['owner'], d
        assert 'name' in d, d
        return Repo(d['owner']['login'], d['name'])


class FQBranch:
    def __init__(self, repo, name):
        assert isinstance(repo, Repo)
        assert isinstance(name, str)
        self.repo = repo
        self.name = name

    def __eq__(self, other):
        return self.repo == other.repo and self.name == other.name

    def __ne__(self, other):
        return not self == other

    def __hash__(self):
        return hash((self.repo, self.name))

    def __str__(self):
        return json.dumps(self.to_dict())

    @staticmethod
    def from_short_str(s):
        pieces = s.split(":")
        assert len(pieces) == 2, f'{pieces} {s}'
        return FQBranch(Repo.from_short_str(pieces[0]), pieces[1])

    def short_str(self):
        return f'{self.repo.short_str()}:{self.name}'

    @staticmethod
    def from_gh_json(d):
        assert isinstance(d, dict), f'{type(d)} {d}'
        assert 'repo' in d, d
        assert 'ref' in d, d
        return FQBranch(Repo.from_gh_json(d['repo']), d['ref'])

    @staticmethod
    def from_json(d):
        assert isinstance(d, dict), f'{type(d)} {d}'
        assert 'repo' in d, d
        assert 'name' in d, d
        return FQBranch(Repo.from_json(d['repo']), d['name'])

    def to_dict(self):
        return {'repo': self.repo.to_dict(), 'name': self.name}


# record the context for a merge failure
class MergeFailureBatch:
    def __init__(self, exception, attributes=None):
        self.exception = exception
        self.attributes = attributes


ASSIGN_SERVICES = '#assign services'
ASSIGN_COMPILER = '#assign compiler'

HIGH_PRIORITY = 'prio:high'
STACKED_PR = 'stacked PR'
WIP = 'WIP'

DO_NOT_MERGE = {STACKED_PR, WIP}


def clone_or_fetch_script(repo):
    return f"""
{ RETRY_FUNCTION_SCRIPT }

function clone() {{
    rm -rf ./{{*,.*}}
    git clone { shq(repo) } ./
}}

if [ ! -d .git ]; then
  time retry clone

  git config user.email ci@hail.is
  git config user.name ci
else
  git reset --hard
  time retry git fetch -q origin
fi
"""


class PR(Code):
    def __init__(
        self, number, title, body, source_branch, source_sha, target_branch, author, assignees, reviewers, labels
    ):
        self.number: int = number
        self.title: str = title
        self.body: str = body
        self.source_branch: FQBranch = source_branch
        self.source_sha: str = source_sha
        self.target_branch: 'WatchedBranch' = target_branch
        self.author: str = author
        self.assignees: Set[str] = assignees
        self.reviewers: Set[str] = reviewers
        self.labels: Set[str] = labels

        # pending, changes_requested, approve
        self.review_state: Optional[str] = None

        self.sha: Optional[str] = None
        self.batch: Union[Batch, MergeFailureBatch, None] = None
        self.source_sha_failed: Optional[bool] = None

        # 'error', 'success', 'failure', None
        self.build_state: Optional[str] = None

        self.intended_github_status: GithubStatus = self.github_status_from_build_state()
        self.last_known_github_status: Dict[str, GithubStatus] = {}

        # don't need to set github_changed because we are refreshing github
        self.target_branch.batch_changed = True
        self.target_branch.state_changed = True

    def set_build_state(self, build_state):
        log.info(f'{self.short_str()}: Build state changing from {self.build_state} => {build_state}')
        if build_state != self.build_state:
            self.decrement_pr_metric()
            self.build_state = build_state
            self.increment_pr_metric()

            intended_github_status = self.github_status_from_build_state()
            if intended_github_status != self.intended_github_status:
                self.intended_github_status = intended_github_status
                self.target_branch.state_changed = True

    def set_review_state(self, review_state):
        self.decrement_pr_metric()
        self.review_state = review_state
        self.increment_pr_metric()

    def decrement_pr_metric(self):
        TRACKED_PRS.labels(build_state=self.build_state, review_state=self.review_state).dec()

    def increment_pr_metric(self):
        TRACKED_PRS.labels(build_state=self.build_state, review_state=self.review_state).inc()

    async def authorized(self, db: Database):
        if self.author in {user.gh_username for user in AUTHORIZED_USERS}:
            return True

        row = await db.execute_and_fetchone('SELECT * from authorized_shas WHERE sha = %s;', self.source_sha)
        return row is not None

    def build_succeeding_on_all_platforms(self):
        return all(gh_status == GithubStatus.SUCCESS for gh_status in self.last_known_github_status.values())

    def build_failed_on_at_least_one_platform(self):
        return any(gh_status == GithubStatus.FAILURE for gh_status in self.last_known_github_status.values())

    def merge_priority(self):
        # passed > unknown > failed
        if self.build_succeeding_on_all_platforms():
            source_sha_failed_prio = 2
        elif self.build_failed_on_at_least_one_platform():
            source_sha_failed_prio = 0
        else:
            source_sha_failed_prio = 1

        return (
            HIGH_PRIORITY in self.labels,
            all(label not in DO_NOT_MERGE for label in self.labels),
            source_sha_failed_prio,
            # oldest first
            -self.number,
        )

    def short_str(self):
        return f'pr-{self.number}'

    def update_from_gh_json(self, gh_json):
        assert self.number == gh_json['number']
        self.title = gh_json['title']
        self.body = gh_json['body']
        self.author = gh_json['user']['login']
        self.assignees = {user['login'] for user in gh_json['assignees']}
        self.reviewers = {user['login'] for user in gh_json['requested_reviewers']}

        new_labels = {label['name'] for label in gh_json['labels']}
        if new_labels != self.labels:
            self.labels = new_labels
            self.target_branch.state_changed = True

        head = gh_json['head']
        new_source_sha = head['sha']
        if self.source_sha != new_source_sha:
            log.info(f'{self.short_str()} source sha changed: {self.source_sha} => {new_source_sha}')
            self.source_sha = new_source_sha
            self.sha = None
            self.batch = None
            self.source_sha_failed = None
            self.set_build_state(None)
            self.target_branch.batch_changed = True
            self.target_branch.state_changed = True

        self.source_branch = FQBranch.from_gh_json(head)

    @staticmethod
    def from_gh_json(gh_json, target_branch):
        head = gh_json['head']
        pr = PR(
            gh_json['number'],
            gh_json['title'],
            gh_json['body'],
            FQBranch.from_gh_json(head),
            head['sha'],
            target_branch,
            gh_json['user']['login'],
            {user['login'] for user in gh_json['assignees']},
            {user['login'] for user in gh_json['requested_reviewers']},
            {label['name'] for label in gh_json['labels']},
        )
        pr.increment_pr_metric()
        return pr

    def repo_dir(self):
        return self.target_branch.repo_dir()

    def config(self):
        assert self.sha is not None
        source_repo = self.source_branch.repo
        target_repo = self.target_branch.branch.repo
        return {
            'checkout_script': self.checkout_script(),
            'number': self.number,
            'source_repo': source_repo.short_str(),
            'source_repo_url': source_repo.url,
            'source_sha': self.source_sha,
            'target_repo': target_repo.short_str(),
            'target_repo_url': target_repo.url,
            'target_sha': self.target_branch.sha,
            'sha': self.sha,
        }

    def github_status_from_build_state(self) -> GithubStatus:
        if self.build_state in ('failure', 'error'):
            return GithubStatus.FAILURE
        if (
            self.build_state == 'success'
            and self.batch
            and self.batch.attributes['target_sha'] == self.target_branch.sha
        ):
            return GithubStatus.SUCCESS
        return GithubStatus.PENDING

    async def post_github_status(self, gh_client, gh_status: GithubStatus):
        assert self.source_sha is not None

        log.info(f'{self.short_str()}: notify github state: {gh_status}')
        if self.batch is None or isinstance(self.batch, MergeFailureBatch):
            target_url = deploy_config.external_url(
                'ci', f'/watched_branches/{self.target_branch.index}/pr/{self.number}'
            )
        else:
            assert self.batch.id is not None
            target_url = deploy_config.external_url('ci', f'/batches/{self.batch.id}')
        data = {
            'state': gh_status.value,
            'target_url': target_url,
            # FIXME improve
            'description': gh_status.value,
            'context': GITHUB_STATUS_CONTEXT,
        }
        try:
            await gh_client.post(
                f'/repos/{self.target_branch.branch.repo.short_str()}/statuses/{self.source_sha}', data=data
            )
        except gidgethub.HTTPException:
            log.exception(f'{self.short_str()}: notify github of build state failed due to exception: {data}')
        except aiohttp.client_exceptions.ClientResponseError:
            log.exception(f'{self.short_str()}: Unexpected exception in post to github: {data}')

    async def assign_gh_reviewer_if_requested(self, gh_client):
        if len(self.assignees) == 0 and len(self.reviewers) == 0 and self.body is not None:
            assignees = set()
            if ASSIGN_SERVICES in self.body:
                assignees.add(select_random_teammate(SERVICES_TEAM).gh_username)
            if ASSIGN_COMPILER in self.body:
                assignees.add(select_random_teammate(COMPILER_TEAM).gh_username)
            data = {'assignees': list(assignees)}
            try:
                await gh_client.post(
                    f'/repos/{self.target_branch.branch.repo.short_str()}/issues/{self.number}/assignees', data=data
                )
            except gidgethub.HTTPException:
                log.exception(f'{self.short_str()}: post assignees to github failed due to exception: {data}')
            except aiohttp.client_exceptions.ClientResponseError:
                log.exception(f'{self.short_str()}: Unexpected exception in post to github: {data}')

    async def _update_github(self, gh):
        await self._update_last_known_github_status(gh)
        await self._update_github_review_state(gh)

    @staticmethod
    def _hail_github_status_from_statuses(statuses_json) -> Dict[str, GithubStatus]:
        statuses = statuses_json["statuses"]
        hail_statuses = {}
        for s in statuses:
            context = s['context']
            if context == 'ci-test' or context.startswith('hail-ci'):
                if context in hail_statuses:
                    raise ValueError(
                        f'github sent multiple status summaries for context {context}: {s}\n\n{statuses_json}'
                    )
                hail_statuses[context] = GithubStatus(s['state'])
        return hail_statuses

    async def _update_last_known_github_status(self, gh):
        if self.source_sha:
            source_sha_json = await gh.getitem(
                f'/repos/{self.target_branch.branch.repo.short_str()}/commits/{self.source_sha}/status'
            )
            last_known_github_status = PR._hail_github_status_from_statuses(source_sha_json)
            if last_known_github_status != self.last_known_github_status:
                self.last_known_github_status = last_known_github_status
                self.target_branch.state_changed = True

    async def _update_github_review_state(self, gh):
        latest_state_by_login = {}
        async for review in gh.getiter(
            f'/repos/{self.target_branch.branch.repo.short_str()}/pulls/{self.number}/reviews'
        ):
            login = review['user']['login']
            state = review['state']
            # reviews is chronological, so later ones are newer statuses
            if state != 'COMMENTED':
                latest_state_by_login[login] = state

        review_state = 'pending'
        for login, state in latest_state_by_login.items():
            if state == 'CHANGES_REQUESTED':
                review_state = 'changes_requested'
                break
            if state == 'APPROVED':
                review_state = 'approved'
            else:
                assert state in ('DISMISSED', 'COMMENTED', 'PENDING'), state

        if review_state != self.review_state:
            self.set_review_state(review_state)
            self.target_branch.state_changed = True

    async def _start_build(self, db: Database, batch_client):
        assert await self.authorized(db)

        # clear current batch
        self.batch = None
        self.set_build_state(None)

        batch = None
        try:
            log.info(f'merging for {self.number}')
            repo_dir = self.repo_dir()
            await check_shell(
                f'''
set -ex
mkdir -p {shq(repo_dir)}
(cd {shq(repo_dir)}; {self.checkout_script()})
'''
            )

            sha_out, _ = await check_shell_output(f'git -C {shq(repo_dir)} rev-parse HEAD')
            self.sha = sha_out.decode('utf-8').strip()

            with open(f'{repo_dir}/build.yaml', 'r', encoding='utf-8') as f:
                config = BuildConfiguration(self, f.read(), scope='test')
                namespace, services = config.deployed_services()
            with open(f'{repo_dir}/ci/test/resources/build.yaml', 'r', encoding='utf-8') as f:
                _, test_services = BuildConfiguration(self, f.read(), scope='test').deployed_services()

            services.extend(test_services)
            tomorrow = datetime.datetime.utcnow() + datetime.timedelta(days=1)
            await add_deployed_services(db, namespace, services, tomorrow)

            log.info(f'creating test batch for {self.number}')
            batch = batch_client.create_batch(
                attributes={
                    'token': secrets.token_hex(16),
                    'test': '1',
                    'source_branch': self.source_branch.short_str(),
                    'target_branch': self.target_branch.branch.short_str(),
                    'pr': str(self.number),
                    'namespace': namespace,
                    'source_sha': self.source_sha,
                    'target_sha': self.target_branch.sha,
                },
                callback=CALLBACK_URL,
            )
            config.build(batch, self, scope='test')
            batch = await batch.submit()
            self.batch = batch
        except concurrent.futures.CancelledError:
            raise
        except Exception as e:  # pylint: disable=broad-except
            # FIXME save merge failure output for UI
            self.batch = MergeFailureBatch(
                e,
                attributes={
                    'test': '1',
                    'target_branch': self.target_branch.branch.short_str(),
                    'pr': str(self.number),
                    'source_sha': self.source_sha,
                    'target_sha': self.target_branch.sha,
                },
            )
            self.set_build_state('error')
            self.source_sha_failed = True
            self.target_branch.state_changed = True
        finally:
            if batch and not self.batch:
                log.info(f'cancelling partial test batch {batch.id}')
                await batch.cancel()

    @staticmethod
    async def is_invalidated_batch(batch, db: Database):
        assert batch is not None
        row = await db.execute_and_fetchone('SELECT * from invalidated_batches WHERE batch_id = %s;', batch.id)
        return row is not None

    async def _update_batch(self, batch_client, db: Database):
        # find the latest non-cancelled batch for source
        batches = batch_client.list_batches(
            f'test=1 '
            f'target_branch={self.target_branch.branch.short_str()} '
            f'source_sha={self.source_sha} '
            f'user:ci'
        )
        min_batch = None
        min_batch_status = None
        async for b in batches:
            if await self.is_invalidated_batch(b, db):
                continue
            try:
                s = await b.status()
            except Exception:
                log.exception(f'failed to get the status for batch {b.id}')
                raise
            if s['state'] != 'cancelled':
                if min_batch is None or b.id > min_batch.id:
                    min_batch = b
                    min_batch_status = s
        self.batch = min_batch
        self.source_sha_failed = None

        if min_batch_status is None:
            self.set_build_state(None)
        elif min_batch_status['complete']:
            if min_batch_status['state'] == 'success':
                self.set_build_state('success')
                self.source_sha_failed = False
            else:
                self.set_build_state('failure')
                self.source_sha_failed = True
            self.target_branch.state_changed = True

    async def _heal(self, batch_client, db: Database, on_deck, gh):
        # can't merge target if we don't know what it is
        if self.target_branch.sha is None:
            return

        if self.source_sha:
            last_posted_status = self.last_known_github_status.get(GITHUB_STATUS_CONTEXT)
            if self.intended_github_status != last_posted_status:
                log.info(f'Intended github status for {self.short_str()} is: {self.intended_github_status}')
                log.info(f'Last known github status for {self.short_str()} is: {last_posted_status}')
                await self.post_github_status(gh, self.intended_github_status)
                self.last_known_github_status[GITHUB_STATUS_CONTEXT] = self.intended_github_status

        if not await self.authorized(db):
            return

        if not self.batch or (on_deck and self.batch.attributes['target_sha'] != self.target_branch.sha):
            if on_deck or self.target_branch.n_running_batches < MAX_CONCURRENT_PR_BATCHES:
                self.target_branch.n_running_batches += 1
                async with repos_lock:
                    await self._start_build(db, batch_client)

    def is_up_to_date(self):
        return self.batch is not None and self.target_branch.sha == self.batch.attributes['target_sha']

    def is_mergeable(self) -> bool:
        if self.last_known_github_status.get(GITHUB_STATUS_CONTEXT) == GithubStatus.SUCCESS:
            assert self.build_state == 'success', (
                self.last_known_github_status[GITHUB_STATUS_CONTEXT],
                self.build_state,
            )
        return (
            self.review_state == 'approved'
            and len(self.last_known_github_status) > 0
            and all(status == GithubStatus.SUCCESS for status in self.last_known_github_status.values())
            and self.is_up_to_date()
            and all(label not in DO_NOT_MERGE for label in self.labels)
        )

    async def merge(self, gh):
        try:
            await gh.put(
                f'/repos/{self.target_branch.branch.repo.short_str()}/pulls/{self.number}/merge',
                data={'merge_method': 'squash', 'sha': self.source_sha},
            )
            return True
        except (gidgethub.HTTPException, aiohttp.client_exceptions.ClientResponseError):
            log.info(f'merge {self.target_branch.branch.short_str()} {self.number} failed', exc_info=True)
        return False

    def checkout_script(self):
        assert self.target_branch.sha
        return f'''
{clone_or_fetch_script(self.target_branch.branch.repo.url)}

git remote add {shq(self.source_branch.repo.short_str())} {shq(self.source_branch.repo.url)} || true

time retry git fetch -q {shq(self.source_branch.repo.short_str())}
git checkout {shq(self.target_branch.sha)}
git merge {shq(self.source_sha)} -m 'merge PR'
'''


class WatchedBranch(Code):
    def __init__(self, index, branch, deployable, mergeable):
        self.index: int = index
        self.branch: FQBranch = branch
        self.deployable: bool = deployable
        self.mergeable: bool = mergeable

        self.prs: Dict[int, PR] = {}
        self.sha: Optional[str] = None

        self.deploy_batch: Union[Batch, MergeFailureBatch, None] = None
        # success, failure, pending
        self._deploy_state: Optional[str] = None

        self.updating: bool = False
        self.github_changed: bool = True
        self.batch_changed: bool = True
        self.state_changed: bool = True

        self.n_running_batches: int = 0

    @property
    def deploy_state(self):
        return self._deploy_state

    @deploy_state.setter
    def deploy_state(self, new_state):
        self._deploy_state = new_state

    def short_str(self):
        return f'br-{self.branch.repo.owner}-{self.branch.repo.name}-{self.branch.name}'

    def repo_dir(self):
        return f'repos/{self.branch.repo.short_str()}'

    def config(self):
        assert self.sha is not None
        return {
            'checkout_script': self.checkout_script(),
            'branch': self.branch.name,
            'repo': self.branch.repo.short_str(),
            'repo_url': self.branch.repo.url,
            'sha': self.sha,
        }

    async def notify_github_changed(self, app):
        self.github_changed = True
        await self._update(app)

    async def notify_batch_changed(self, app):
        self.batch_changed = True
        await self._update(app)

    async def update(self, app):
        # update everything
        self.github_changed = True
        self.batch_changed = True
        self.state_changed = True
        await self._update(app)

    async def _update(self, app):
        if self.updating:
            log.info(f'already updating {self.short_str()}')
            return

        try:
            log.info(f'start update {self.short_str()}')
            self.updating = True
            gh = app['github_client']
            batch_client = app['batch_client']
            db: Database = app['db']

            while self.github_changed or self.batch_changed or self.state_changed:
                if self.github_changed:
                    self.github_changed = False
                    await self._update_github(gh)

                if self.batch_changed:
                    self.batch_changed = False
                    await self._update_batch(batch_client, db)

                if self.state_changed:
                    self.state_changed = False
                    await self._heal(app, batch_client, gh)
                    if (
                        (self.deploy_batch is None or self.deploy_state is not None)
                        and not app['frozen_merge_deploy']
                        and self.mergeable
                    ):
                        await self.try_to_merge(gh)
        finally:
            log.info(f'update done {self.short_str()}')
            self.updating = False

    async def try_to_merge(self, gh):
        assert self.mergeable
        for pr in self.prs.values():
            if pr.is_mergeable():
                if await pr.merge(gh):
                    self.github_changed = True
                    self.sha = None
                    self.state_changed = True
                    return

    async def _update_github(self, gh):
        log.info(f'update github {self.short_str()}')

        repo_ss = self.branch.repo.short_str()

        branch_gh_json = await gh.getitem(f'/repos/{repo_ss}/git/refs/heads/{self.branch.name}')
        new_sha = branch_gh_json['object']['sha']
        if new_sha != self.sha:
            log.info(f'{self.branch.short_str()} sha changed: {self.sha} => {new_sha}')
            self.sha = new_sha
            self.state_changed = True

        new_prs: Dict[int, PR] = {}
        async for gh_json_pr in gh.getiter(f'/repos/{repo_ss}/pulls?state=open&base={self.branch.name}'):
            number = gh_json_pr['number']
            if number in self.prs:
                pr = self.prs[number]
                pr.update_from_gh_json(gh_json_pr)
            else:
                pr = PR.from_gh_json(gh_json_pr, self)
            new_prs[number] = pr
        for number, pr in self.prs.items():
            if number not in new_prs:
                pr.decrement_pr_metric()
        self.prs = new_prs

        for pr in new_prs.values():
            await pr.assign_gh_reviewer_if_requested(gh)

        for pr in new_prs.values():
            await pr._update_github(gh)

    async def _update_deploy(self, batch_client):
        assert self.deployable

        if self.deploy_state:
            assert self.deploy_batch
            return

        if self.deploy_batch is None:
            running_deploy_batches = batch_client.list_batches(
                f'!complete ' f'deploy=1 ' f'target_branch={self.branch.short_str()} ' f'user:ci'
            )
            running_deploy_batches = [b async for b in running_deploy_batches]
            if running_deploy_batches:
                self.deploy_batch = max(running_deploy_batches, key=lambda b: b.id)
            else:
                deploy_batches = batch_client.list_batches(
                    f'deploy=1 ' f'target_branch={self.branch.short_str()} ' f'sha={self.sha} ' f'user:ci'
                )
                deploy_batches = [b async for b in deploy_batches]
                if deploy_batches:
                    self.deploy_batch = max(deploy_batches, key=lambda b: b.id)

        if self.deploy_batch:
            assert isinstance(self.deploy_batch, Batch)
            try:
                status = await self.deploy_batch.status()
            except aiohttp.client_exceptions.ClientResponseError as exc:
                log.exception(
                    f'Could not update deploy_batch status due to exception {exc}, setting deploy_batch to None'
                )
                self.deploy_batch = None
                return
            if status['complete']:
                if status['state'] == 'success':
                    self.deploy_state = 'success'
                else:
                    self.deploy_state = 'failure'

                self.state_changed = True

    async def _heal_deploy(self, app, batch_client):
        assert self.deployable

        if not self.sha:
            return

        if not app['frozen_merge_deploy'] and (
            self.deploy_batch is None or (self.deploy_state and self.deploy_batch.attributes['sha'] != self.sha)
        ):
            async with repos_lock:
                await self._start_deploy(app['db'], batch_client)

    async def _update_batch(self, batch_client, db: Database):
        log.info(f'update batch {self.short_str()}')

        if self.deployable:
            await self._update_deploy(batch_client)

        for pr in self.prs.values():
            await pr._update_batch(batch_client, db)

    async def _heal(self, app, batch_client, gh):
        log.info(f'heal {self.short_str()}')
        db: Database = app['db']

        if self.deployable:
            await self._heal_deploy(app, batch_client)

        merge_candidate = None
        merge_candidate_pri = None
        for pr in self.prs.values():
            # merge candidate if up-to-date build passing, or
            # pending but haven't failed
            if pr.review_state == 'approved' and not pr.build_failed_on_at_least_one_platform():
                pri = pr.merge_priority()
                is_authorized = await pr.authorized(db)
                if is_authorized and (not merge_candidate or pri > merge_candidate_pri):
                    merge_candidate = pr
                    merge_candidate_pri = pri
        if merge_candidate:
            log.info(f'merge candidate {merge_candidate.number}')

        self.n_running_batches = sum(1 for pr in self.prs.values() if pr.batch and not pr.build_state)

        for pr in self.prs.values():
            await pr._heal(batch_client, db, pr == merge_candidate, gh)

        # cancel orphan builds
        running_batches = batch_client.list_batches(
            f'!complete ' f'!open ' f'test=1 ' f'target_branch={self.branch.short_str()} ' f'user:ci'
        )
        seen_batch_ids = set(pr.batch.id for pr in self.prs.values() if pr.batch and isinstance(pr.batch, Batch))
        async for batch in running_batches:
            if batch.id not in seen_batch_ids:
                attrs = batch.attributes
                log.info(f'cancel batch {batch.id} for {attrs["pr"]} {attrs["source_sha"]} => {attrs["target_sha"]}')
                await batch.cancel()

<<<<<<< HEAD
    async def _start_deploy(self, batch_client, steps=DEPLOY_STEPS):
=======
    async def _start_deploy(self, db: Database, batch_client):
>>>>>>> 5d7b80c1
        # not deploying
        assert not self.deploy_batch or self.deploy_state

        self.deploy_batch = None
        self.deploy_state = None

        deploy_batch = None
        try:
            repo_dir = self.repo_dir()
            await check_shell(
                f'''
mkdir -p {shq(repo_dir)}
(cd {shq(repo_dir)}; {self.checkout_script()})
'''
            )
            with open(f'{repo_dir}/build.yaml', 'r', encoding='utf-8') as f:
<<<<<<< HEAD
                config = BuildConfiguration(self, f.read(), requested_step_names=steps, scope='deploy')
=======
                config = BuildConfiguration(self, f.read(), requested_step_names=DEPLOY_STEPS, scope='deploy')
                namespace, services = config.deployed_services()
            with open(f'{repo_dir}/ci/test/resources/build.yaml', 'r', encoding='utf-8') as f:
                _, test_services = BuildConfiguration(self, f.read(), scope='deploy').deployed_services()

            services.extend(test_services)
            await add_deployed_services(db, namespace, services, None)
>>>>>>> 5d7b80c1

            log.info(f'creating deploy batch for {self.branch.short_str()}')
            deploy_batch = batch_client.create_batch(
                attributes={
                    'token': secrets.token_hex(16),
                    'deploy': '1',
                    'target_branch': self.branch.short_str(),
                    'sha': self.sha,
                },
                callback=CALLBACK_URL,
            )
            config.build(deploy_batch, self, scope='deploy')
            deploy_batch = await deploy_batch.submit()
            self.deploy_batch = deploy_batch
        except concurrent.futures.CancelledError:
            raise
        except Exception as e:  # pylint: disable=broad-except
            log.exception('could not start deploy')
            self.deploy_batch = MergeFailureBatch(
                e, attributes={'deploy': '1', 'target_branch': self.branch.short_str(), 'sha': self.sha}
            )
            self.deploy_state = 'checkout_failure'
        finally:
            if deploy_batch and not self.deploy_batch:
                log.info(f'deleting partially deployed batch {deploy_batch.id}')
                await deploy_batch.delete()

    def checkout_script(self):
        assert self.sha
        return f'''
{clone_or_fetch_script(self.branch.repo.url)}

git checkout {shq(self.sha)}
'''


class UnwatchedBranch(Code):
    def __init__(self, branch, sha, userdata, extra_config=None):
        self.branch = branch
        self.user = userdata['username']
        self.namespace = userdata['namespace_name']
        self.sha = sha
        self.extra_config = extra_config

        self.deploy_batch = None

    def short_str(self):
        return f'br-{self.branch.repo.owner}-{self.branch.repo.name}-{self.branch.name}'

    def repo_dir(self):
        return f'repos/{self.branch.repo.short_str()}'

    def config(self):
        config = {
            'checkout_script': self.checkout_script(),
            'branch': self.branch.name,
            'repo': self.branch.repo.short_str(),
            'repo_url': self.branch.repo.url,
            'sha': self.sha,
            'user': self.user,
        }
        if self.extra_config is not None:
            config.update(self.extra_config)
        return config

    async def deploy(self, db: Database, batch_client, steps, excluded_steps=()):
        assert not self.deploy_batch

        deploy_batch = None
        try:
            repo_dir = self.repo_dir()
            await check_shell(
                f'''
mkdir -p {shq(repo_dir)}
(cd {shq(repo_dir)}; {self.checkout_script()})
'''
            )
            log.info(f'User {self.user} requested these steps for dev deploy: {steps}')
            with open(f'{repo_dir}/build.yaml', 'r', encoding='utf-8') as f:
                config = BuildConfiguration(
                    self, f.read(), scope='dev', requested_step_names=steps, excluded_step_names=excluded_steps
                )
                namespace, services = config.deployed_services()
            with open(f'{repo_dir}/ci/test/resources/build.yaml', 'r', encoding='utf-8') as f:
                _, test_services = BuildConfiguration(self, f.read(), scope='dev').deployed_services()

            services.extend(test_services)
            await add_deployed_services(db, namespace, services, None)

            log.info(f'creating dev deploy batch for {self.branch.short_str()} and user {self.user}')

            deploy_batch = batch_client.create_batch(
                attributes={
                    'token': secrets.token_hex(16),
                    'target_branch': self.branch.short_str(),
                    'sha': self.sha,
                    'user': self.user,
                    'dev_deploy': '1',
                }
            )
            config.build(deploy_batch, self, scope='dev')
            deploy_batch = await deploy_batch.submit()
            self.deploy_batch = deploy_batch
            return deploy_batch.id
        finally:
            if deploy_batch and not self.deploy_batch and isinstance(deploy_batch, Batch):
                log.info(f'deleting partially created deploy batch {deploy_batch.id}')
                await deploy_batch.delete()

    def checkout_script(self):
        return f'''
{clone_or_fetch_script(self.branch.repo.url)}

git checkout {shq(self.sha)}
'''<|MERGE_RESOLUTION|>--- conflicted
+++ resolved
@@ -869,11 +869,7 @@
                 log.info(f'cancel batch {batch.id} for {attrs["pr"]} {attrs["source_sha"]} => {attrs["target_sha"]}')
                 await batch.cancel()
 
-<<<<<<< HEAD
-    async def _start_deploy(self, batch_client, steps=DEPLOY_STEPS):
-=======
-    async def _start_deploy(self, db: Database, batch_client):
->>>>>>> 5d7b80c1
+    async def _start_deploy(self, db: Database, batch_client, steps=DEPLOY_STEPS):
         # not deploying
         assert not self.deploy_batch or self.deploy_state
 
@@ -890,17 +886,13 @@
 '''
             )
             with open(f'{repo_dir}/build.yaml', 'r', encoding='utf-8') as f:
-<<<<<<< HEAD
                 config = BuildConfiguration(self, f.read(), requested_step_names=steps, scope='deploy')
-=======
-                config = BuildConfiguration(self, f.read(), requested_step_names=DEPLOY_STEPS, scope='deploy')
                 namespace, services = config.deployed_services()
             with open(f'{repo_dir}/ci/test/resources/build.yaml', 'r', encoding='utf-8') as f:
                 _, test_services = BuildConfiguration(self, f.read(), scope='deploy').deployed_services()
 
             services.extend(test_services)
             await add_deployed_services(db, namespace, services, None)
->>>>>>> 5d7b80c1
 
             log.info(f'creating deploy batch for {self.branch.short_str()}')
             deploy_batch = batch_client.create_batch(
