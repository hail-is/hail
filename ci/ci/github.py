from typing import Dict, Optional
import secrets
from shlex import quote as shq
import json
import logging
import asyncio
import concurrent.futures
import aiohttp
import gidgethub
<<<<<<< HEAD
=======
import zulip
import random
import prometheus_client as pc  # type: ignore
>>>>>>> 0d9c2c7b

from hailtop.config import get_deploy_config
from hailtop.batch_client.aioclient import Batch
from hailtop.utils import check_shell, check_shell_output, RETRY_FUNCTION_SCRIPT
from .constants import GITHUB_CLONE_URL, AUTHORIZED_USERS, GITHUB_STATUS_CONTEXT, SERVICES_TEAM, COMPILER_TEAM
from .build import BuildConfiguration, Code
from .globals import is_test_deployment


repos_lock = asyncio.Lock()

log = logging.getLogger('ci')

deploy_config = get_deploy_config()

CALLBACK_URL = deploy_config.url('ci', '/api/v1alpha/batch_callback')

zulip_client = None  # zulip.Client(config_file="/zulip-config/.zuliprc")

TRACKED_PRS = pc.Gauge('ci_tracked_prs', 'PRs currently being monitored by CI', ['build_state', 'review_state'])


def select_random_teammate(team):
    return random.choice([user for user in AUTHORIZED_USERS if team in user.teams])


def send_zulip_deploy_failure_message(message):
    request = {
        'type': 'stream',
        'to': 'team',
        'topic': 'CI Deploy Failure',
        'content': message,
    }
    result = zulip_client.send_message(request)
    log.info(result)


class Repo:
    def __init__(self, owner, name):
        assert isinstance(owner, str)
        assert isinstance(name, str)
        self.owner = owner
        self.name = name
        self.url = f'{GITHUB_CLONE_URL}{owner}/{name}.git'

    def __eq__(self, other):
        return self.owner == other.owner and self.name == other.name

    def __ne__(self, other):
        return not self == other

    def __hash__(self):
        return hash((self.owner, self.name))

    def __str__(self):
        return json.dumps(self.to_dict())

    @staticmethod
    def from_short_str(s):
        pieces = s.split("/")
        assert len(pieces) == 2, f'{pieces} {s}'
        return Repo(pieces[0], pieces[1])

    def short_str(self):
        return f'{self.owner}/{self.name}'

    @staticmethod
    def from_json(d):
        assert isinstance(d, dict), f'{type(d)} {d}'
        assert 'owner' in d, d
        assert 'name' in d, d
        return Repo(d['owner'], d['name'])

    def to_dict(self):
        return {'owner': self.owner, 'name': self.name}

    @staticmethod
    def from_gh_json(d):
        assert isinstance(d, dict), f'{type(d)} {d}'
        assert 'owner' in d, d
        assert 'login' in d['owner'], d
        assert 'name' in d, d
        return Repo(d['owner']['login'], d['name'])


class FQBranch:
    def __init__(self, repo, name):
        assert isinstance(repo, Repo)
        assert isinstance(name, str)
        self.repo = repo
        self.name = name

    def __eq__(self, other):
        return self.repo == other.repo and self.name == other.name

    def __ne__(self, other):
        return not self == other

    def __hash__(self):
        return hash((self.repo, self.name))

    def __str__(self):
        return json.dumps(self.to_dict())

    @staticmethod
    def from_short_str(s):
        pieces = s.split(":")
        assert len(pieces) == 2, f'{pieces} {s}'
        return FQBranch(Repo.from_short_str(pieces[0]), pieces[1])

    def short_str(self):
        return f'{self.repo.short_str()}:{self.name}'

    @staticmethod
    def from_gh_json(d):
        assert isinstance(d, dict), f'{type(d)} {d}'
        assert 'repo' in d, d
        assert 'ref' in d, d
        return FQBranch(Repo.from_gh_json(d['repo']), d['ref'])

    @staticmethod
    def from_json(d):
        assert isinstance(d, dict), f'{type(d)} {d}'
        assert 'repo' in d, d
        assert 'name' in d, d
        return FQBranch(Repo.from_json(d['repo']), d['name'])

    def to_dict(self):
        return {'repo': self.repo.to_dict(), 'name': self.name}


# record the context for a merge failure
class MergeFailureBatch:
    def __init__(self, exception, attributes=None):
        self.exception = exception
        self.attributes = attributes


ASSIGN_SERVICES = '#assign services'
ASSIGN_COMPILER = '#assign compiler'

HIGH_PRIORITY = 'prio:high'
STACKED_PR = 'stacked PR'
WIP = 'WIP'

DO_NOT_MERGE = {STACKED_PR, WIP}


def clone_or_fetch_script(repo):
    return f"""
{ RETRY_FUNCTION_SCRIPT }

function clone() {{
    rm -rf ./{{*,.*}}
    git clone { shq(repo) } ./
}}

if [ ! -d .git ]; then
  time retry clone

  git config user.email ci@hail.is
  git config user.name ci
else
  git reset --hard
  time retry git fetch -q origin
fi
"""


class PR(Code):
    def __init__(
        self, number, title, body, source_branch, source_sha, target_branch, author, assignees, reviewers, labels
    ):
        self.number = number
        self.title = title
        self.body = body
        self.source_branch = source_branch
        self.source_sha = source_sha
        self.target_branch = target_branch
        self.author = author
        self.assignees = assignees
        self.reviewers = reviewers
        self.labels = labels

        # pending, changes_requested, approve
        self.review_state = None

        self.sha = None
        self.batch = None
        self.source_sha_failed = None

        # 'error', 'success', 'failure', None
        self.build_state = None

        # the build_state as communicated to GitHub:
        # 'failure', 'success', 'pending'
        self.intended_github_status = self.github_status_from_build_state()
        self.last_known_github_status = None

        # don't need to set github_changed because we are refreshing github
        self.target_branch.batch_changed = True
        self.target_branch.state_changed = True

    def set_build_state(self, build_state):
        log.info(f'{self.short_str()}: Build state changing from {self.build_state} => {build_state}')
        if build_state != self.build_state:
            self.decrement_pr_metric()
            self.build_state = build_state
            self.increment_pr_metric()

            intended_github_status = self.github_status_from_build_state()
            if intended_github_status != self.intended_github_status:
                self.intended_github_status = intended_github_status
                self.target_branch.state_changed = True

    def set_review_state(self, review_state):
        self.decrement_pr_metric()
        self.review_state = review_state
        self.increment_pr_metric()

    def decrement_pr_metric(self):
        TRACKED_PRS.labels(build_state=self.build_state, review_state=self.review_state).dec()

    def increment_pr_metric(self):
        TRACKED_PRS.labels(build_state=self.build_state, review_state=self.review_state).inc()

    async def authorized(self, dbpool):
        if self.author in {user.gh_username for user in AUTHORIZED_USERS}:
            return True

        async with dbpool.acquire() as conn:
            async with conn.cursor() as cursor:
                await cursor.execute('SELECT * from authorized_shas WHERE sha = %s;', self.source_sha)
                row = await cursor.fetchone()
                return row is not None

    def merge_priority(self):
        # passed > unknown > failed
        if self.source_sha_failed is None:
            source_sha_failed_prio = 1
        else:
            source_sha_failed_prio = 0 if self.source_sha_failed else 2

        return (
            HIGH_PRIORITY in self.labels,
            all(label not in DO_NOT_MERGE for label in self.labels),
            source_sha_failed_prio,
            # oldest first
            -self.number,
        )

    def short_str(self):
        return f'pr-{self.number}'

    def update_from_gh_json(self, gh_json):
        assert self.number == gh_json['number']
        self.title = gh_json['title']
        self.body = gh_json['body']
        self.author = gh_json['user']['login']
        self.assignees = {user['login'] for user in gh_json['assignees']}
        self.reviewers = {user['login'] for user in gh_json['requested_reviewers']}

        new_labels = {label['name'] for label in gh_json['labels']}
        if new_labels != self.labels:
            self.labels = new_labels
            self.target_branch.state_changed = True

        head = gh_json['head']
        new_source_sha = head['sha']
        if self.source_sha != new_source_sha:
            log.info(f'{self.short_str()} source sha changed: {self.source_sha} => {new_source_sha}')
            self.source_sha = new_source_sha
            self.sha = None
            self.batch = None
            self.source_sha_failed = None
            self.set_build_state(None)
            self.target_branch.batch_changed = True
            self.target_branch.state_changed = True

        self.source_branch = FQBranch.from_gh_json(head)

    @staticmethod
    def from_gh_json(gh_json, target_branch):
        head = gh_json['head']
        pr = PR(
            gh_json['number'],
            gh_json['title'],
            gh_json['body'],
            FQBranch.from_gh_json(head),
            head['sha'],
            target_branch,
            gh_json['user']['login'],
            {user['login'] for user in gh_json['assignees']},
            {user['login'] for user in gh_json['requested_reviewers']},
            {label['name'] for label in gh_json['labels']},
        )
        pr.increment_pr_metric()
        return pr

    def repo_dir(self):
        return self.target_branch.repo_dir()

    def config(self):
        assert self.sha is not None
        source_repo = self.source_branch.repo
        target_repo = self.target_branch.branch.repo
        return {
            'checkout_script': self.checkout_script(),
            'number': self.number,
            'source_repo': source_repo.short_str(),
            'source_repo_url': source_repo.url,
            'source_sha': self.source_sha,
            'target_repo': target_repo.short_str(),
            'target_repo_url': target_repo.url,
            'target_sha': self.target_branch.sha,
            'sha': self.sha,
        }

    def github_status_from_build_state(self):
        if self.build_state == 'failure' or self.build_state == 'error':
            return 'failure'
        if self.build_state == 'success' and self.batch.attributes['target_sha'] == self.target_branch.sha:
            return 'success'
        return 'pending'

    async def post_github_status(self, gh_client, gh_status):
        assert self.source_sha is not None

        log.info(f'{self.short_str()}: notify github state: {gh_status}')
        if self.batch is None or isinstance(self.batch, MergeFailureBatch):
            target_url = deploy_config.external_url(
                'ci', f'/watched_branches/{self.target_branch.index}/pr/{self.number}'
            )
        else:
            assert self.batch.id is not None
            target_url = deploy_config.external_url('ci', f'/batches/{self.batch.id}')
        data = {
            'state': gh_status,
            'target_url': target_url,
            # FIXME improve
            'description': gh_status,
            'context': GITHUB_STATUS_CONTEXT,
        }
        try:
            await gh_client.post(
                f'/repos/{self.target_branch.branch.repo.short_str()}/statuses/{self.source_sha}', data=data
            )
        except gidgethub.HTTPException:
            log.exception(f'{self.short_str()}: notify github of build state failed due to exception: {data}')
        except aiohttp.client_exceptions.ClientResponseError:
            log.exception(f'{self.short_str()}: Unexpected exception in post to github: {data}')

    async def assign_gh_reviewer_if_requested(self, gh_client):
        if len(self.assignees) == 0 and len(self.reviewers) == 0 and self.body is not None:
            assignees = set()
            if ASSIGN_SERVICES in self.body:
                assignees.add(select_random_teammate(SERVICES_TEAM).gh_username)
            if ASSIGN_COMPILER in self.body:
                assignees.add(select_random_teammate(COMPILER_TEAM).gh_username)
            data = {'assignees': list(assignees)}
            try:
                await gh_client.post(
                    f'/repos/{self.target_branch.branch.repo.short_str()}/issues/{self.number}/assignees', data=data
                )
            except gidgethub.HTTPException:
                log.exception(f'{self.short_str()}: post assignees to github failed due to exception: {data}')
            except aiohttp.client_exceptions.ClientResponseError:
                log.exception(f'{self.short_str()}: Unexpected exception in post to github: {data}')

    async def _update_github(self, gh):
        await self._update_last_known_github_status(gh)
        await self._update_github_review_state(gh)

    @staticmethod
    def _hail_github_status_from_statuses(statuses_json):
        statuses = statuses_json["statuses"]
        hail_status = [s for s in statuses if s["context"] == GITHUB_STATUS_CONTEXT]
        n_hail_status = len(hail_status)
        if n_hail_status == 0:
            return None
        if n_hail_status == 1:
            return hail_status[0]['state']
        raise ValueError(
            f'github sent multiple status summaries for our one '
            f'context {GITHUB_STATUS_CONTEXT}: {hail_status}\n\n{statuses_json}'
        )

    async def _update_last_known_github_status(self, gh):
        if self.source_sha:
            source_sha_json = await gh.getitem(
                f'/repos/{self.target_branch.branch.repo.short_str()}/commits/{self.source_sha}/status'
            )
            last_known_github_status = PR._hail_github_status_from_statuses(source_sha_json)
            if last_known_github_status != self.last_known_github_status:
                self.last_known_github_status = last_known_github_status
                self.target_branch.state_changed = True

    async def _update_github_review_state(self, gh):
        latest_state_by_login = {}
        async for review in gh.getiter(
            f'/repos/{self.target_branch.branch.repo.short_str()}/pulls/{self.number}/reviews'
        ):
            login = review['user']['login']
            state = review['state']
            # reviews is chronological, so later ones are newer statuses
            if state != 'COMMENTED':
                latest_state_by_login[login] = state

        review_state = 'pending'
        for login, state in latest_state_by_login.items():
            if state == 'CHANGES_REQUESTED':
                review_state = 'changes_requested'
                break
            if state == 'APPROVED':
                review_state = 'approved'
            else:
                assert state in ('DISMISSED', 'COMMENTED', 'PENDING'), state

        if review_state != self.review_state:
            self.set_review_state(review_state)
            self.target_branch.state_changed = True

    async def _start_build(self, dbpool, batch_client):
        assert await self.authorized(dbpool)

        # clear current batch
        self.batch = None
        self.set_build_state(None)

        batch = None
        try:
            log.info(f'merging for {self.number}')
            repo_dir = self.repo_dir()
            await check_shell(
                f'''
set -ex
mkdir -p {shq(repo_dir)}
(cd {shq(repo_dir)}; {self.checkout_script()})
'''
            )

            sha_out, _ = await check_shell_output(f'git -C {shq(repo_dir)} rev-parse HEAD')
            self.sha = sha_out.decode('utf-8').strip()

            with open(f'{repo_dir}/build.yaml', 'r') as f:
                config = BuildConfiguration(self, f.read(), scope='test')

            log.info(f'creating test batch for {self.number}')
            batch = batch_client.create_batch(
                attributes={
                    'token': secrets.token_hex(16),
                    'test': '1',
                    'source_branch': self.source_branch.short_str(),
                    'target_branch': self.target_branch.branch.short_str(),
                    'pr': str(self.number),
                    'source_sha': self.source_sha,
                    'target_sha': self.target_branch.sha,
                },
                callback=CALLBACK_URL,
            )
            config.build(batch, self, scope='test')
            batch = await batch.submit()
            self.batch = batch
        except concurrent.futures.CancelledError:
            raise
        except Exception as e:  # pylint: disable=broad-except
            # FIXME save merge failure output for UI
            self.batch = MergeFailureBatch(
                e,
                attributes={
                    'test': '1',
                    'target_branch': self.target_branch.branch.short_str(),
                    'pr': str(self.number),
                    'source_sha': self.source_sha,
                    'target_sha': self.target_branch.sha,
                },
            )
            self.set_build_state('error')
            self.source_sha_failed = True
            self.target_branch.state_changed = True
        finally:
            if batch and not self.batch:
                log.info(f'cancelling partial test batch {batch.id}')
                await batch.cancel()

    @staticmethod
    async def is_invalidated_batch(batch, dbpool):
        assert batch is not None
        async with dbpool.acquire() as conn:
            async with conn.cursor() as cursor:
                await cursor.execute('SELECT * from invalidated_batches WHERE batch_id = %s;', batch.id)
                row = await cursor.fetchone()
                return row is not None

    async def _update_batch(self, batch_client, dbpool):
        # find the latest non-cancelled batch for source
        batches = batch_client.list_batches(
            f'test=1 '
            f'target_branch={self.target_branch.branch.short_str()} '
            f'source_sha={self.source_sha} '
            f'user:ci'
        )
        min_batch = None
        min_batch_status = None
        async for b in batches:
            if await self.is_invalidated_batch(b, dbpool):
                continue
            try:
                s = await b.status()
            except Exception:
                log.exception(f'failed to get the status for batch {b.id}')
                raise
            if s['state'] != 'cancelled':
                if min_batch is None or b.id > min_batch.id:
                    min_batch = b
                    min_batch_status = s
        self.batch = min_batch
        self.source_sha_failed = None

        if min_batch_status is None:
            self.set_build_state(None)
        elif min_batch_status['complete']:
            if min_batch_status['state'] == 'success':
                self.set_build_state('success')
                self.source_sha_failed = False
            else:
                self.set_build_state('failure')
                self.source_sha_failed = True
            self.target_branch.state_changed = True

    async def _heal(self, batch_client, dbpool, on_deck, gh):
        # can't merge target if we don't know what it is
        if self.target_branch.sha is None:
            return

        if self.source_sha:
            if self.intended_github_status != self.last_known_github_status:
                log.info(f'Intended github status for {self.short_str()} is: {self.intended_github_status}')
                log.info(f'Last known github status for {self.short_str()} is: {self.last_known_github_status}')
                await self.post_github_status(gh, self.intended_github_status)
                self.last_known_github_status = self.intended_github_status

        if not await self.authorized(dbpool):
            return

        if not self.batch or (on_deck and self.batch.attributes['target_sha'] != self.target_branch.sha):
            if on_deck or self.target_branch.n_running_batches < 8:
                self.target_branch.n_running_batches += 1
                async with repos_lock:
                    await self._start_build(dbpool, batch_client)

    def is_up_to_date(self):
        return self.batch is not None and self.target_branch.sha == self.batch.attributes['target_sha']

    def is_mergeable(self):
        return (
            self.review_state == 'approved'
            and self.build_state == 'success'
            and self.is_up_to_date()
            and all(label not in DO_NOT_MERGE for label in self.labels)
        )

    async def merge(self, gh):
        try:
            await gh.put(
                f'/repos/{self.target_branch.branch.repo.short_str()}/pulls/{self.number}/merge',
                data={'merge_method': 'squash', 'sha': self.source_sha},
            )
            return True
        except (gidgethub.HTTPException, aiohttp.client_exceptions.ClientResponseError):
            log.info(f'merge {self.target_branch.branch.short_str()} {self.number} failed', exc_info=True)
        return False

    def checkout_script(self):
        return f'''
{clone_or_fetch_script(self.target_branch.branch.repo.url)}

git remote add {shq(self.source_branch.repo.short_str())} {shq(self.source_branch.repo.url)} || true

time retry git fetch -q {shq(self.source_branch.repo.short_str())}
git checkout {shq(self.target_branch.sha)}
git merge {shq(self.source_sha)} -m 'merge PR'
'''


class WatchedBranch(Code):
    def __init__(self, index, branch, deployable):
        self.index = index
        self.branch = branch
        self.deployable = deployable

        self.prs: Optional[Dict[str, PR]] = None
        self.sha = None

        # success, failure, pending
        self.deploy_batch = None
        self._deploy_state = None

        self.updating = False
        self.github_changed = True
        self.batch_changed = True
        self.state_changed = True

        self.n_running_batches = None

    @property
    def deploy_state(self):
        return self._deploy_state

    @deploy_state.setter
    def deploy_state(self, new_state):
        self._deploy_state = new_state

    def short_str(self):
        return f'br-{self.branch.repo.owner}-{self.branch.repo.name}-{self.branch.name}'

    def repo_dir(self):
        return f'repos/{self.branch.repo.short_str()}'

    def config(self):
        assert self.sha is not None
        return {
            'checkout_script': self.checkout_script(),
            'branch': self.branch.name,
            'repo': self.branch.repo.short_str(),
            'repo_url': self.branch.repo.url,
            'sha': self.sha,
        }

    async def notify_github_changed(self, app):
        self.github_changed = True
        await self._update(app)

    async def notify_batch_changed(self, app):
        self.batch_changed = True
        await self._update(app)

    async def update(self, app):
        # update everything
        self.github_changed = True
        self.batch_changed = True
        self.state_changed = True
        await self._update(app)

    async def _update(self, app):
        if self.updating:
            log.info(f'already updating {self.short_str()}')
            return

        try:
            log.info(f'start update {self.short_str()}')
            self.updating = True
            gh = app['github_client']
            batch_client = app['batch_client']
            dbpool = app['dbpool']

            while self.github_changed or self.batch_changed or self.state_changed:
                if self.github_changed:
                    self.github_changed = False
                    await self._update_github(gh)

                if self.batch_changed:
                    self.batch_changed = False
                    await self._update_batch(batch_client, dbpool)

                if self.state_changed:
                    self.state_changed = False
                    await self._heal(batch_client, dbpool, gh)
                    await self.try_to_merge(gh)
        finally:
            log.info(f'update done {self.short_str()}')
            self.updating = False

    async def try_to_merge(self, gh):
        for pr in self.prs.values():
            if pr.is_mergeable():
                if await pr.merge(gh):
                    self.github_changed = True
                    self.sha = None
                    self.state_changed = True
                    return

    async def _update_github(self, gh):
        log.info(f'update github {self.short_str()}')

        repo_ss = self.branch.repo.short_str()

        branch_gh_json = await gh.getitem(f'/repos/{repo_ss}/git/refs/heads/{self.branch.name}')
        new_sha = branch_gh_json['object']['sha']
        if new_sha != self.sha:
            log.info(f'{self.branch.short_str()} sha changed: {self.sha} => {new_sha}')
            self.sha = new_sha
            self.state_changed = True

        new_prs: Dict[str, PR] = {}
        async for gh_json_pr in gh.getiter(f'/repos/{repo_ss}/pulls?state=open&base={self.branch.name}'):
            number = gh_json_pr['number']
            if self.prs is not None and number in self.prs:
                pr = self.prs[number]
                pr.update_from_gh_json(gh_json_pr)
            else:
                pr = PR.from_gh_json(gh_json_pr, self)
            new_prs[number] = pr
        if self.prs is not None:
            for number, pr in self.prs.items():
                if number not in new_prs:
                    pr.decrement_pr_metric()
        self.prs = new_prs

        for pr in new_prs.values():
            await pr.assign_gh_reviewer_if_requested(gh)

        for pr in new_prs.values():
            await pr._update_github(gh)

    async def _update_deploy(self, batch_client):
        assert self.deployable

        if self.deploy_state:
            assert self.deploy_batch
            return

        if self.deploy_batch is None:
            running_deploy_batches = batch_client.list_batches(
                f'!complete ' f'deploy=1 ' f'target_branch={self.branch.short_str()} ' f'user:ci'
            )
            running_deploy_batches = [b async for b in running_deploy_batches]
            if running_deploy_batches:
                self.deploy_batch = max(running_deploy_batches, key=lambda b: b.id)
            else:
                deploy_batches = batch_client.list_batches(
                    f'deploy=1 ' f'target_branch={self.branch.short_str()} ' f'sha={self.sha} ' f'user:ci'
                )
                deploy_batches = [b async for b in deploy_batches]
                if deploy_batches:
                    self.deploy_batch = max(deploy_batches, key=lambda b: b.id)

        if self.deploy_batch:
            assert isinstance(self.deploy_batch, Batch)
            try:
                status = await self.deploy_batch.status()
            except aiohttp.client_exceptions.ClientResponseError as exc:
                log.exception(
                    f'Could not update deploy_batch status due to exception {exc}, setting deploy_batch to None'
                )
                self.deploy_batch = None
                return
            if status['complete']:
                if status['state'] == 'success':
                    self.deploy_state = 'success'
                else:
                    self.deploy_state = 'failure'

                if not is_test_deployment and self.deploy_state == 'failure':
                    url = deploy_config.external_url('ci', f'/batches/{self.deploy_batch.id}')
                    deploy_failure_message = f'''
@**Daniel Goldstein**
state: {self.deploy_state}
branch: {self.branch.short_str()}
sha: {self.sha}
url: {url}
'''
                    send_zulip_deploy_failure_message(deploy_failure_message)
                self.state_changed = True

    async def _heal_deploy(self, batch_client):
        assert self.deployable

        if not self.sha:
            return

        if self.deploy_batch is None or (self.deploy_state and self.deploy_batch.attributes['sha'] != self.sha):
            async with repos_lock:
                await self._start_deploy(batch_client)

    async def _update_batch(self, batch_client, dbpool):
        log.info(f'update batch {self.short_str()}')

        if self.deployable:
            await self._update_deploy(batch_client)

        for pr in self.prs.values():
            await pr._update_batch(batch_client, dbpool)

    async def _heal(self, batch_client, dbpool, gh):
        log.info(f'heal {self.short_str()}')

        if self.deployable:
            await self._heal_deploy(batch_client)

        merge_candidate = None
        merge_candidate_pri = None
        for pr in self.prs.values():
            # merge candidate if up-to-date build passing, or
            # pending but haven't failed
            if pr.review_state == 'approved' and (pr.build_state == 'success' or not pr.source_sha_failed):
                pri = pr.merge_priority()
                is_authorized = await pr.authorized(dbpool)
                if is_authorized and (not merge_candidate or pri > merge_candidate_pri):
                    merge_candidate = pr
                    merge_candidate_pri = pri
        if merge_candidate:
            log.info(f'merge candidate {merge_candidate.number}')

        self.n_running_batches = sum(1 for pr in self.prs.values() if pr.batch and not pr.build_state)

        for pr in self.prs.values():
            await pr._heal(batch_client, dbpool, pr == merge_candidate, gh)

        # cancel orphan builds
        running_batches = batch_client.list_batches(
            f'!complete ' f'!open ' f'test=1 ' f'target_branch={self.branch.short_str()} ' f'user:ci'
        )
        seen_batch_ids = set(pr.batch.id for pr in self.prs.values() if pr.batch and hasattr(pr.batch, 'id'))
        async for batch in running_batches:
            if batch.id not in seen_batch_ids:
                attrs = batch.attributes
                log.info(f'cancel batch {batch.id} for {attrs["pr"]} {attrs["source_sha"]} => {attrs["target_sha"]}')
                await batch.cancel()

    async def _start_deploy(self, batch_client, steps=()):
        # not deploying
        assert not self.deploy_batch or self.deploy_state

        self.deploy_batch = None
        self.deploy_state = None

        deploy_batch = None
        try:
            repo_dir = self.repo_dir()
            await check_shell(
                f'''
mkdir -p {shq(repo_dir)}
(cd {shq(repo_dir)}; {self.checkout_script()})
'''
            )
            with open(f'{repo_dir}/build.yaml', 'r') as f:
                config = BuildConfiguration(self, f.read(), scope='deploy', requested_step_names=steps)

            log.info(f'creating deploy batch for {self.branch.short_str()}')
            deploy_batch = batch_client.create_batch(
                attributes={
                    'token': secrets.token_hex(16),
                    'deploy': '1',
                    'target_branch': self.branch.short_str(),
                    'sha': self.sha,
                },
                callback=CALLBACK_URL,
            )
            try:
                config.build(deploy_batch, self, scope='deploy')
            except Exception as e:
                deploy_failure_message = f'''
@**Daniel Goldstein**
branch: {self.branch.short_str()}
sha: {self.sha}
Deploy config failed to build with exception:
```python
{e}
```
'''
                send_zulip_deploy_failure_message(deploy_failure_message)
                raise
            deploy_batch = await deploy_batch.submit()
            self.deploy_batch = deploy_batch
        except concurrent.futures.CancelledError:
            raise
        except Exception as e:  # pylint: disable=broad-except
            log.exception('could not start deploy')
            self.deploy_batch = MergeFailureBatch(
                e, attributes={'deploy': '1', 'target_branch': self.branch.short_str(), 'sha': self.sha}
            )
            self.deploy_state = 'checkout_failure'
        finally:
            if deploy_batch and not self.deploy_batch:
                log.info(f'deleting partially deployed batch {deploy_batch.id}')
                await deploy_batch.delete()

    def checkout_script(self):
        return f'''
{clone_or_fetch_script(self.branch.repo.url)}

git checkout {shq(self.sha)}
'''


class UnwatchedBranch(Code):
    def __init__(self, branch, sha, userdata):
        self.branch = branch
        self.user = userdata['username']
        self.namespace = userdata['namespace_name']
        self.sha = sha

        self.deploy_batch = None

    def short_str(self):
        return f'br-{self.branch.repo.owner}-{self.branch.repo.name}-{self.branch.name}'

    def repo_dir(self):
        return f'repos/{self.branch.repo.short_str()}'

    def config(self):
        return {
            'checkout_script': self.checkout_script(),
            'branch': self.branch.name,
            'repo': self.branch.repo.short_str(),
            'repo_url': self.branch.repo.url,
            'sha': self.sha,
            'user': self.user,
        }

    async def deploy(self, batch_client, steps, excluded_steps=()):
        assert not self.deploy_batch

        deploy_batch = None
        try:
            repo_dir = self.repo_dir()
            await check_shell(
                f'''
mkdir -p {shq(repo_dir)}
(cd {shq(repo_dir)}; {self.checkout_script()})
'''
            )
            log.info(f'User {self.user} requested these steps for dev deploy: {steps}')
            with open(f'{repo_dir}/build.yaml', 'r') as f:
                config = BuildConfiguration(
                    self, f.read(), scope='dev', requested_step_names=steps, excluded_step_names=excluded_steps
                )

            log.info(f'creating dev deploy batch for {self.branch.short_str()} and user {self.user}')

            deploy_batch = batch_client.create_batch(
                attributes={
                    'token': secrets.token_hex(16),
                    'target_branch': self.branch.short_str(),
                    'sha': self.sha,
                    'user': self.user,
                    'dev_deploy': '1',
                }
            )
            config.build(deploy_batch, self, scope='dev')
            deploy_batch = await deploy_batch.submit()
            self.deploy_batch = deploy_batch
            return deploy_batch.id
        finally:
            if deploy_batch and not self.deploy_batch and isinstance(deploy_batch, Batch):
                log.info(f'deleting partially created deploy batch {deploy_batch.id}')
                await deploy_batch.delete()

    def checkout_script(self):
        return f'''
{clone_or_fetch_script(self.branch.repo.url)}

git checkout {shq(self.sha)}
'''<|MERGE_RESOLUTION|>--- conflicted
+++ resolved
@@ -7,12 +7,8 @@
 import concurrent.futures
 import aiohttp
 import gidgethub
-<<<<<<< HEAD
-=======
-import zulip
 import random
 import prometheus_client as pc  # type: ignore
->>>>>>> 0d9c2c7b
 
 from hailtop.config import get_deploy_config
 from hailtop.batch_client.aioclient import Batch
@@ -32,22 +28,11 @@
 
 zulip_client = None  # zulip.Client(config_file="/zulip-config/.zuliprc")
 
-TRACKED_PRS = pc.Gauge('ci_tracked_prs', 'PRs currently being monitored by CI', ['build_state', 'review_state'])
+TRACKED_PRS = None  # pc.Gauge('ci_tracked_prs', 'PRs currently being monitored by CI', ['build_state', 'review_state'])
 
 
 def select_random_teammate(team):
     return random.choice([user for user in AUTHORIZED_USERS if team in user.teams])
-
-
-def send_zulip_deploy_failure_message(message):
-    request = {
-        'type': 'stream',
-        'to': 'team',
-        'topic': 'CI Deploy Failure',
-        'content': message,
-    }
-    result = zulip_client.send_message(request)
-    log.info(result)
 
 
 class Repo:
@@ -219,9 +204,7 @@
     def set_build_state(self, build_state):
         log.info(f'{self.short_str()}: Build state changing from {self.build_state} => {build_state}')
         if build_state != self.build_state:
-            self.decrement_pr_metric()
             self.build_state = build_state
-            self.increment_pr_metric()
 
             intended_github_status = self.github_status_from_build_state()
             if intended_github_status != self.intended_github_status:
@@ -766,16 +749,6 @@
                 else:
                     self.deploy_state = 'failure'
 
-                if not is_test_deployment and self.deploy_state == 'failure':
-                    url = deploy_config.external_url('ci', f'/batches/{self.deploy_batch.id}')
-                    deploy_failure_message = f'''
-@**Daniel Goldstein**
-state: {self.deploy_state}
-branch: {self.branch.short_str()}
-sha: {self.sha}
-url: {url}
-'''
-                    send_zulip_deploy_failure_message(deploy_failure_message)
                 self.state_changed = True
 
     async def _heal_deploy(self, batch_client):
@@ -862,20 +835,7 @@
                 },
                 callback=CALLBACK_URL,
             )
-            try:
-                config.build(deploy_batch, self, scope='deploy')
-            except Exception as e:
-                deploy_failure_message = f'''
-@**Daniel Goldstein**
-branch: {self.branch.short_str()}
-sha: {self.sha}
-Deploy config failed to build with exception:
-```python
-{e}
-```
-'''
-                send_zulip_deploy_failure_message(deploy_failure_message)
-                raise
+            config.build(deploy_batch, self, scope='deploy')
             deploy_batch = await deploy_batch.submit()
             self.deploy_batch = deploy_batch
         except concurrent.futures.CancelledError:
