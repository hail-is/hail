import argparse
import base64
import json
import kubernetes_asyncio as kube
import os

from hailtop.utils import async_to_blocking
from gear import Database, transaction


NAMESPACE = os.environ['NAMESPACE']


async def copy_identity_from_default(hail_credentials_secret_name: str) -> str:
    cloud = os.environ['CLOUD']
    await kube.config.load_kube_config()
    k8s_client = kube.client.CoreV1Api()

    secret = await k8s_client.read_namespaced_secret(hail_credentials_secret_name, 'default')

    await k8s_client.create_namespaced_secret(
        NAMESPACE,
        kube.client.V1Secret(
            metadata=kube.client.V1ObjectMeta(name=hail_credentials_secret_name),
            data=secret.data,
        ),
    )

    credentials_json = base64.b64decode(secret.data['key.json']).decode()
    credentials = json.loads(credentials_json)

    if cloud == 'gcp':
        return credentials['client_email']
    assert cloud == 'azure'
    return credentials['appObjectId']


async def insert_user_if_not_exists(db, username, login_id, is_developer, is_service_account):
    @transaction(db)
    async def insert(tx):
        row = await db.execute_and_fetchone(
            'SELECT id, state FROM users where username = %s;', (username,)
        )
        if row:
            if row['state'] == 'active':
                return None
            return row['id']

        if NAMESPACE == 'default':
            hail_credentials_secret_name = None
            hail_identity = None
            namespace_name = None
        else:
            hail_credentials_secret_name = f'{username}-gsa-key'
            hail_identity = await copy_identity_from_default(hail_credentials_secret_name)
            namespace_name = NAMESPACE

        return await db.execute_insertone(
            '''
    INSERT INTO users (state, username, login_id, is_developer, is_service_account, hail_identity, hail_credentials_secret_name, namespace_name)
    VALUES (%s, %s, %s, %s, %s, %s, %s, %s);
    ''',
            (
                'creating',
                username,
                login_id,
                is_developer,
                is_service_account,
                hail_identity,
                hail_credentials_secret_name,
                namespace_name,
            ),
        )

    return await insert()


async def main():
<<<<<<< HEAD
    parser = argparse.ArgumentParser(
        description='Create initial Hail as a service account.'
    )
=======
    parser = argparse.ArgumentParser(description='Create an initial dev user.')
>>>>>>> b3151b4c

    parser.add_argument('username', help='The username of the initial user.')
    parser.add_argument('login_id', metavar='login-id', help='The login id of the initial user.')

    args = parser.parse_args()

    db = Database()
    await db.async_init(maxsize=50)

    await insert_user_if_not_exists(db, args.username, args.login_id, True, False)


async_to_blocking(main())<|MERGE_RESOLUTION|>--- conflicted
+++ resolved
@@ -76,13 +76,7 @@
 
 
 async def main():
-<<<<<<< HEAD
-    parser = argparse.ArgumentParser(
-        description='Create initial Hail as a service account.'
-    )
-=======
     parser = argparse.ArgumentParser(description='Create an initial dev user.')
->>>>>>> b3151b4c
 
     parser.add_argument('username', help='The username of the initial user.')
     parser.add_argument('login_id', metavar='login-id', help='The login id of the initial user.')
