apiVersion: apps/v1
kind: Deployment
metadata:
  name: ci
  labels:
    app: ci
    hail.is/sha: "{{ code.sha }}"
spec:
  selector:
    matchLabels:
      app: ci
  replicas: 1
  template:
    metadata:
      labels:
        app: ci
        hail.is/sha: "{{ code.sha }}"
        grafanak8sapp: "true"
    spec:
{% if deploy %}
      priorityClassName: production
{% endif %}
      nodeSelector:
        preemptible: "false"
      containers:
        - name: ci
          command:
{% if not deploy %}
           - /controller.sh
{% endif %}
           - "python3"
           - "-m"
           - "ci"
          image: "{{ ci_image.image }}"
          resources:
            requests:
              cpu: "100m"
              memory: "200M"
            limits:
              cpu: "1"
              memory: "1G"
          env:
           - name: HAIL_DEPLOY_CONFIG_FILE
             value: /deploy-config/deploy-config.json
           - name: HAIL_CI_OAUTH_TOKEN
             value: /secrets/oauth-token/oauth-token
           - name: HAIL_CI_GITHUB_CONTEXT
             valueFrom:
               secretKeyRef:
                 name: ci-config
                 key: github_context
           - name: HAIL_WATCHED_BRANCHES
             value: '[]'
           - name: HAIL_DOCKER_PREFIX
             valueFrom:
               secretKeyRef:
                 name: global-config
                 key: docker_prefix
           - name: HAIL_DOCKER_ROOT_IMAGE
             valueFrom:
               secretKeyRef:
                 name: global-config
                 key: docker_root_image
           - name: HAIL_DOMAIN
             valueFrom:
               secretKeyRef:
                 name: global-config
                 key: domain
           - name: KUBERNETES_SERVER_URL
             valueFrom:
               secretKeyRef:
                 name: global-config
                 key: kubernetes_server_url
           - name: HAIL_CI_UTILS_IMAGE
             value: "{{ ci_utils_image.image }}"
           - name: HAIL_BUILDKIT_IMAGE
             value: "{{ hail_buildkit_image.image }}"
           - name: HAIL_DEFAULT_NAMESPACE
             value: "{{ default_ns.name }}"
          ports:
            - containerPort: 5000
          volumeMounts:
           - mountPath: /deploy-config
             name: deploy-config
             readOnly: true
           - mountPath: /global-config
             name: global-config
             readOnly: true
           - name: session-secret-key
             mountPath: /session-secret-key
             readOnly: true
           - mountPath: /sql-config
             name: sql-config
             readOnly: true
           - mountPath: /user-tokens
             name: ci-tokens
             readOnly: true
           - name: ssl-config-ci
             mountPath: /ssl-config
             readOnly: true
          livenessProbe:
            tcpSocket:
              port: 5000
            initialDelaySeconds: 5
            periodSeconds: 5
          readinessProbe:
            tcpSocket:
              port: 5000
            initialDelaySeconds: 5
            periodSeconds: 5
      volumes:
       - name: deploy-config
         secret:
           secretName: deploy-config
       - name: global-config
         secret:
           secretName: global-config
       - name: session-secret-key
         secret:
           optional: false
           secretName: session-secret-key
       - name: sql-config
         secret:
           optional: false
           secretName: "{{ ci_database.user_secret_name }}"
       - name: ci-tokens
         secret:
           secretName: ci-tokens
<<<<<<< HEAD
=======
       - name: zulip-config
         secret:
           secretName: zulip-config
           optional: true
>>>>>>> 1c059da7
       - name: ssl-config-ci
         secret:
           optional: false
           secretName: ssl-config-ci
---
apiVersion: v1
kind: Service
metadata:
  name: ci
  labels:
    app: ci
spec:
  ports:
    - name: https
      port: 443
      protocol: TCP
      targetPort: 5000
  selector:
    app: ci<|MERGE_RESOLUTION|>--- conflicted
+++ resolved
@@ -51,6 +51,16 @@
                  key: github_context
            - name: HAIL_WATCHED_BRANCHES
              value: '[]'
+           - name: HAIL_CI_DEPLOY_STEPS
+             valueFrom:
+               secretKeyRef:
+                 name: ci-config
+                 key: deploy_steps
+           - name: HAIL_CI_STORAGE_URI
+             valueFrom:
+               secretKeyRef:
+                 name: ci-config
+                 key: storage_uri
            - name: HAIL_DOCKER_PREFIX
              valueFrom:
                secretKeyRef:
@@ -126,13 +136,10 @@
        - name: ci-tokens
          secret:
            secretName: ci-tokens
-<<<<<<< HEAD
-=======
        - name: zulip-config
          secret:
            secretName: zulip-config
            optional: true
->>>>>>> 1c059da7
        - name: ssl-config-ci
          secret:
            optional: false
