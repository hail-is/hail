apiVersion: apps/v1
kind: Deployment
metadata:
  name: ci
  labels:
    app: ci
    hail.is/sha: "{{ code.sha }}"
spec:
  selector:
    matchLabels:
      app: ci
  replicas: 1
  template:
    metadata:
      labels:
        app: ci
        hail.is/sha: "{{ code.sha }}"
        grafanak8sapp: "true"
    spec:
{% if deploy %}
      priorityClassName: production
{% endif %}
      nodeSelector:
        preemptible: "false"
      containers:
        - name: ci
          command:
{% if not deploy %}
           - /controller.sh
{% endif %}
           - "python3"
           - "-m"
           - "ci"
          image: "{{ ci_image.image }}"
          resources:
            requests:
              cpu: "100m"
              memory: "200M"
            limits:
              cpu: "1"
              memory: "1G"
          env:
           - name: HAIL_DEPLOY_CONFIG_FILE
             value: /deploy-config/deploy-config.json
           - name: HAIL_CI_OAUTH_TOKEN
             value: /secrets/oauth-token/oauth-token
<<<<<<< HEAD
           - name: HAIL_WATCHED_BRANCHES
             value: '[]'
=======
           - name: HAIL_CI_GITHUB_CONTEXT
             valueFrom:
               secretKeyRef:
                 name: ci-config
                 key: github_context
           - name: HAIL_WATCHED_BRANCHES
             valueFrom:
               secretKeyRef:
                 name: ci-config
                 key: watched_branches
           - name: HAIL_CI_DEPLOY_STEPS
             valueFrom:
               secretKeyRef:
                 name: ci-config
                 key: deploy_steps
           - name: HAIL_CI_STORAGE_URI
             valueFrom:
               secretKeyRef:
                 name: ci-config
                 key: storage_uri
>>>>>>> b3151b4c
           - name: HAIL_DOCKER_PREFIX
             valueFrom:
               secretKeyRef:
                 name: global-config
                 key: docker_prefix
           - name: HAIL_DOCKER_ROOT_IMAGE
             valueFrom:
               secretKeyRef:
                 name: global-config
                 key: docker_root_image
           - name: HAIL_DOMAIN
             valueFrom:
               secretKeyRef:
                 name: global-config
                 key: domain
           - name: KUBERNETES_SERVER_URL
             valueFrom:
               secretKeyRef:
                 name: global-config
                 key: kubernetes_server_url
           - name: HAIL_CI_UTILS_IMAGE
             value: "{{ ci_utils_image.image }}"
           - name: HAIL_BUILDKIT_IMAGE
             value: "{{ hail_buildkit_image.image }}"
           - name: HAIL_DEFAULT_NAMESPACE
             value: "{{ default_ns.name }}"
<<<<<<< HEAD
           - name: HAIL_CI_BUCKET_NAME
{% if deploy %}
             value: "cpg-hail-ci"
{% else %}
             valueFrom:
               secretKeyRef:
                 name: global-config
                 key: hail_test_gcs_bucket
{% endif %}
=======
>>>>>>> b3151b4c
          ports:
            - containerPort: 5000
          volumeMounts:
           - mountPath: /deploy-config
             name: deploy-config
             readOnly: true
           - mountPath: /global-config
             name: global-config
             readOnly: true
           - name: session-secret-key
             mountPath: /session-secret-key
             readOnly: true
           - mountPath: /sql-config
             name: sql-config
             readOnly: true
           - mountPath: /user-tokens
             name: ci-tokens
             readOnly: true
           - name: ssl-config-ci
             mountPath: /ssl-config
             readOnly: true
          livenessProbe:
            tcpSocket:
              port: 5000
            initialDelaySeconds: 5
            periodSeconds: 5
          readinessProbe:
            tcpSocket:
              port: 5000
            initialDelaySeconds: 5
            periodSeconds: 5
      volumes:
       - name: deploy-config
         secret:
           secretName: deploy-config
       - name: global-config
         secret:
           secretName: global-config
       - name: session-secret-key
         secret:
           optional: false
           secretName: session-secret-key
       - name: sql-config
         secret:
           optional: false
           secretName: "{{ ci_database.user_secret_name }}"
       - name: ci-tokens
         secret:
           secretName: ci-tokens
       - name: ssl-config-ci
         secret:
           optional: false
           secretName: ssl-config-ci
---
apiVersion: v1
kind: Service
metadata:
  name: ci
  labels:
    app: ci
spec:
  ports:
    - name: https
      port: 443
      protocol: TCP
      targetPort: 5000
  selector:
    app: ci<|MERGE_RESOLUTION|>--- conflicted
+++ resolved
@@ -44,31 +44,13 @@
              value: /deploy-config/deploy-config.json
            - name: HAIL_CI_OAUTH_TOKEN
              value: /secrets/oauth-token/oauth-token
-<<<<<<< HEAD
-           - name: HAIL_WATCHED_BRANCHES
-             value: '[]'
-=======
            - name: HAIL_CI_GITHUB_CONTEXT
              valueFrom:
                secretKeyRef:
                  name: ci-config
                  key: github_context
            - name: HAIL_WATCHED_BRANCHES
-             valueFrom:
-               secretKeyRef:
-                 name: ci-config
-                 key: watched_branches
-           - name: HAIL_CI_DEPLOY_STEPS
-             valueFrom:
-               secretKeyRef:
-                 name: ci-config
-                 key: deploy_steps
-           - name: HAIL_CI_STORAGE_URI
-             valueFrom:
-               secretKeyRef:
-                 name: ci-config
-                 key: storage_uri
->>>>>>> b3151b4c
+             value: '[]'
            - name: HAIL_DOCKER_PREFIX
              valueFrom:
                secretKeyRef:
@@ -95,18 +77,6 @@
              value: "{{ hail_buildkit_image.image }}"
            - name: HAIL_DEFAULT_NAMESPACE
              value: "{{ default_ns.name }}"
-<<<<<<< HEAD
-           - name: HAIL_CI_BUCKET_NAME
-{% if deploy %}
-             value: "cpg-hail-ci"
-{% else %}
-             valueFrom:
-               secretKeyRef:
-                 name: global-config
-                 key: hail_test_gcs_bucket
-{% endif %}
-=======
->>>>>>> b3151b4c
           ports:
             - containerPort: 5000
           volumeMounts:
