terraform {
  required_providers {
    google = {
      source = "hashicorp/google"
      version = "3.48.0"
    }
    kubernetes = {
      source = "hashicorp/kubernetes"
      version = "1.13.3"
    }
  }
  backend "gcs" {
    bucket = "cpg-hail-terraform"
  }
}

variable "gsuite_organization" {}
variable "batch_gcp_regions" {}
variable "gcp_project" {}
variable "gcp_location" {}
variable "gcp_region" {}
variable "gcp_zone" {}
variable "domain" {}
<<<<<<< HEAD
variable "batch_logs_bucket_location" {}
variable "batch_logs_bucket_storage_class" {}
variable "use_artifact_registry" {
=======
variable "use_artifact_registry" { 
>>>>>>> 34b7ba55
  type = bool
  description = "pull the ubuntu image from Artifact Registry. Otherwise, GCR"
}

locals {
  docker_prefix = (
    var.use_artifact_registry ?
<<<<<<< HEAD
    "${var.gcp_region}-docker.pkg.dev/${var.gcp_project}/hail" :
=======
    "${var.gcp_region}-docker.pkg.dev/${var.gcp_project}/hail" : 
>>>>>>> 34b7ba55
    "gcr.io/${var.gcp_project}"
  )
  docker_root_image = "${local.docker_prefix}/ubuntu:18.04"
}

provider "google" {
  credentials = file("~/.hail/terraform_sa_key.json")

  project = var.gcp_project
  region = var.gcp_region
  zone = var.gcp_zone
}

provider "google-beta" {
  credentials = file("~/.hail/terraform_sa_key.json")

  project = var.gcp_project
  region = var.gcp_region
  zone = var.gcp_zone
}

data "google_client_config" "provider" {}

resource "google_project_service" "service_networking" {
  service = "servicenetworking.googleapis.com"
}

resource "google_compute_network" "default" {
  name = "default"
}

data "google_compute_subnetwork" "default_region" {
  name = "default"
  region = var.gcp_region
  depends_on = [google_compute_network.default]
}

resource "google_container_cluster" "vdc" {
  name = "vdc"
  location = var.gcp_zone
  network = google_compute_network.default.name

  # We can't create a cluster with no node pool defined, but we want to only use
  # separately managed node pools. So we create the smallest possible default
  # node pool and immediately delete it.
  remove_default_node_pool = true
  initial_node_count = 1

  master_auth {
    username = ""
    password = ""

    client_certificate_config {
      issue_client_certificate = false
    }
  }

  release_channel {
    channel = "STABLE"
  }
}

resource "google_container_node_pool" "vdc_preemptible_pool" {
  name = "preemptible-pool"
  location = var.gcp_zone
  cluster = google_container_cluster.vdc.name

  # Allocate at least one node, so that autoscaling can take place.
  initial_node_count = 1

  autoscaling {
    min_node_count = 0
    max_node_count = 200
  }

  node_config {
    preemptible = true
    machine_type = "n1-standard-2"

    labels = {
      "preemptible" = "true"
    }

    taint {
      key = "preemptible"
      value = "true"
      effect = "NO_SCHEDULE"
    }

    metadata = {
      disable-legacy-endpoints = "true"
    }

    oauth_scopes = [
      "https://www.googleapis.com/auth/cloud-platform"
    ]
  }
}

resource "google_container_node_pool" "vdc_nonpreemptible_pool" {
  name = "nonpreemptible-pool"
  location = var.gcp_zone
  cluster = google_container_cluster.vdc.name

  # Allocate at least one node, so that autoscaling can take place.
  initial_node_count = 1

  autoscaling {
    min_node_count = 0
    max_node_count = 200
  }

  node_config {
    preemptible = false
    machine_type = "n1-standard-2"

    labels = {
      preemptible = "false"
    }

    metadata = {
      disable-legacy-endpoints = "true"
    }

    oauth_scopes = [
      "https://www.googleapis.com/auth/cloud-platform"
    ]
  }
}

resource "random_id" "db_name_suffix" {
  byte_length = 4
}

# Without this, I get:
# Error: Error, failed to create instance because the network doesn't have at least 
# 1 private services connection. Please see 
# https://cloud.google.com/sql/docs/mysql/private-ip#network_requirements 
# for how to create this connection.
resource "google_compute_global_address" "google_managed_services_default" {
  name = "google-managed-services-default"
  purpose = "VPC_PEERING"
  address_type = "INTERNAL"
  prefix_length = 16
  network = google_compute_network.default.id
}

resource "google_service_networking_connection" "private_vpc_connection" {
  network = google_compute_network.default.id
  service = "servicenetworking.googleapis.com"
  reserved_peering_ranges = [google_compute_global_address.google_managed_services_default.name]
}

resource "google_sql_database_instance" "db" {
  name = "db-${random_id.db_name_suffix.hex}"
  database_version = "MYSQL_5_7"
  region = var.gcp_region

  depends_on = [google_service_networking_connection.private_vpc_connection]

  settings {
    # Second-generation instance tiers are based on the machine
    # type. See argument reference below.
    tier = "db-n1-standard-1"

    ip_configuration {
      ipv4_enabled = false
      private_network = google_compute_network.default.id
      require_ssl = true
    }
  }
}

resource "google_compute_address" "gateway" {
  name = "gateway"
  region = var.gcp_region
}

resource "google_compute_address" "internal_gateway" {
  name = "internal-gateway"
  subnetwork = data.google_compute_subnetwork.default_region.id
  address_type = "INTERNAL"
  region = var.gcp_region
}

provider "kubernetes" {
  load_config_file = false

  host = "https://${google_container_cluster.vdc.endpoint}"
  token = data.google_client_config.provider.access_token
  cluster_ca_certificate = base64decode(
    google_container_cluster.vdc.master_auth[0].cluster_ca_certificate,
  )
}

resource "kubernetes_secret" "global_config" {
  metadata {
    name = "global-config"
  }

  data = {
    batch_gcp_regions = var.batch_gcp_regions
    batch_logs_bucket = google_storage_bucket.batch_logs.name
    default_namespace = "default"
    docker_root_image = local.docker_root_image
    domain = var.domain
    gcp_project = var.gcp_project
    gcp_region = var.gcp_region
    gcp_zone = var.gcp_zone
    docker_prefix = local.docker_prefix
    gsuite_organization = var.gsuite_organization
    internal_ip = google_compute_address.internal_gateway.address
    ip = google_compute_address.gateway.address
    kubernetes_server_url = "https://${google_container_cluster.vdc.endpoint}"
  }
}

resource "google_sql_ssl_cert" "root_client_cert" {
  common_name = "root-client-cert"
  instance = google_sql_database_instance.db.name
}

resource "random_password" "db_root_password" {
  length = 22
}

resource "google_sql_user" "db_root" {
  name = "root"
  instance = google_sql_database_instance.db.name
  password = random_password.db_root_password.result
}

resource "kubernetes_secret" "database_server_config" {
  metadata {
    name = "database-server-config"
  }

  data = {
    "server-ca.pem" = google_sql_database_instance.db.server_ca_cert.0.cert
    "client-cert.pem" = google_sql_ssl_cert.root_client_cert.cert
    "client-key.pem" = google_sql_ssl_cert.root_client_cert.private_key
    "sql-config.cnf" = <<END
[client]
host=${google_sql_database_instance.db.ip_address[0].ip_address}
user=root
password=${random_password.db_root_password.result}
ssl-ca=/sql-config/server-ca.pem
ssl-cert=/sql-config/client-cert.pem
ssl-key=/sql-config/client-key.pem
ssl-mode=VERIFY_CA
END
    "sql-config.json" = <<END
{
    "docker_root_image": "${local.docker_root_image}",
    "host": "${google_sql_database_instance.db.ip_address[0].ip_address}",
    "port": 3306,
    "user": "root",
    "password": "${random_password.db_root_password.result}",
    "instance": "${google_sql_database_instance.db.name}",
    "connection_name": "${google_sql_database_instance.db.connection_name}",
    "ssl-ca": "/sql-config/server-ca.pem",
    "ssl-cert": "/sql-config/client-cert.pem",
    "ssl-key": "/sql-config/client-key.pem",
    "ssl-mode": "VERIFY_CA"
}
END
  }
}

resource "google_container_registry" "registry" {
}

resource "google_artifact_registry_repository" "repository" {
  provider = google-beta
  format = "DOCKER"
  repository_id = "hail"
  location = var.gcp_location
}

resource "google_service_account" "gcr_pull" {
  account_id = "gcr-pull"
  display_name = "pull from gcr.io"
}

resource "google_service_account_key" "gcr_pull_key" {
  service_account_id = google_service_account.gcr_pull.name
}

resource "google_service_account" "gcr_push" {
  account_id = "gcr-push"
  display_name = "push to gcr.io"
}

resource "google_service_account_key" "gcr_push_key" {
  service_account_id = google_service_account.gcr_push.name
}

resource "google_storage_bucket_iam_member" "gcr_pull_viewer" {
  bucket = google_container_registry.registry.id
  role = "roles/storage.objectViewer"
  member = "serviceAccount:${google_service_account.gcr_pull.email}"
}

resource "google_artifact_registry_repository_iam_member" "artifact_registry_pull_viewer" {
  provider = google-beta
  repository = google_artifact_registry_repository.repository.name
  location = var.gcp_location
  role = "roles/artifactregistry.reader"
  member = "serviceAccount:${google_service_account.gcr_pull.email}"
}

resource "google_artifact_registry_repository_iam_member" "artifact_registry_batch_agent_viewer" {
  provider = google-beta
  repository = google_artifact_registry_repository.repository.name
  location = var.gcp_location
  role = "roles/artifactregistry.reader"
  member = "serviceAccount:${google_service_account.batch_agent.email}"
}

resource "google_artifact_registry_repository_iam_member" "artifact_registry_ci_viewer" {
  provider = google-beta
  repository = google_artifact_registry_repository.repository.name
  location = var.gcp_location
  role = "roles/artifactregistry.reader"
  member = "serviceAccount:${google_service_account.ci.email}"
}

resource "google_storage_bucket_iam_member" "gcr_push_admin" {
  bucket = google_container_registry.registry.id
  role = "roles/storage.admin"
  member = "serviceAccount:${google_service_account.gcr_push.email}"
}

resource "google_artifact_registry_repository_iam_member" "artifact_registry_push_admin" {
  provider = google-beta
  repository = google_artifact_registry_repository.repository.name
  location = var.gcp_location
  role = "roles/artifactregistry.admin"
  member = "serviceAccount:${google_service_account.gcr_push.email}"
}

resource "kubernetes_secret" "gcr_pull_key" {
  metadata {
    name = "gcr-pull-key"
  }

  data = {
    "gcr-pull.json" = base64decode(google_service_account_key.gcr_pull_key.private_key)
  }
}

resource "kubernetes_secret" "gcr_push_key" {
  metadata {
    name = "gcr-push-service-account-key"
  }

  data = {
    "gcr-push-service-account-key.json" = base64decode(google_service_account_key.gcr_push_key.private_key)
  }
}

resource "kubernetes_namespace" "ukbb_rg" {
  metadata {
    name = "ukbb-rg"
  }
}

resource "kubernetes_service" "ukbb_rb_browser" {
  metadata {
    name = "ukbb-rg-browser"
    namespace = kubernetes_namespace.ukbb_rg.metadata[0].name
    labels = {
      app = "ukbb-rg-browser"
    }
  }
  spec {
    port {
      port = 80
      protocol = "TCP"
      target_port = 80
    }
    selector = {
      app = "ukbb-rg-browser"
    }
  }
}

resource "kubernetes_service" "ukbb_rb_static" {
  metadata {
    name = "ukbb-rg-static"
    namespace = kubernetes_namespace.ukbb_rg.metadata[0].name
    labels = {
      app = "ukbb-rg-static"
    }
  }
  spec {
    port {
      port = 80
      protocol = "TCP"
      target_port = 80
    }
    selector = {
      app = "ukbb-rg-static"
    }
  }
}

resource "random_id" "atgu_name_suffix" {
  byte_length = 2
}

resource "google_service_account" "atgu" {
  account_id = "atgu-${random_id.atgu_name_suffix.hex}"
}

resource "google_service_account_key" "atgu_key" {
  service_account_id = google_service_account.atgu.name
}

resource "kubernetes_secret" "atgu_gsa_key" {
  metadata {
    name = "atgu-gsa-key"
  }

  data = {
    "key.json" = base64decode(google_service_account_key.atgu_key.private_key)
  }
}

resource "random_id" "auth_name_suffix" {
  byte_length = 2
}

resource "google_service_account" "auth" {
  account_id = "auth-${random_id.auth_name_suffix.hex}"
}

resource "google_service_account_key" "auth_key" {
  service_account_id = google_service_account.auth.name
}

resource "google_project_iam_member" "auth_service_account_admin" {
  role = "roles/iam.serviceAccountAdmin"
  member = "serviceAccount:${google_service_account.auth.email}"
}

resource "google_project_iam_member" "auth_service_account_key_admin" {
  role = "roles/iam.serviceAccountKeyAdmin"
  member = "serviceAccount:${google_service_account.auth.email}"
}

resource "google_project_iam_member" "auth_storage_admin" {
  role = "roles/storage.admin"
  member = "serviceAccount:${google_service_account.auth.email}"
}

resource "kubernetes_secret" "auth_gsa_key" {
  metadata {
    name = "auth-gsa-key"
  }

  data = {
    "key.json" = base64decode(google_service_account_key.auth_key.private_key)
  }
}

resource "random_id" "batch_name_suffix" {
  byte_length = 2
}

resource "google_service_account" "batch" {
  account_id = "batch-${random_id.batch_name_suffix.hex}"
}

resource "google_service_account_key" "batch_key" {
  service_account_id = google_service_account.batch.name
}

resource "kubernetes_secret" "batch_gsa_key" {
  metadata {
    name = "batch-gsa-key"
  }

  data = {
    "key.json" = base64decode(google_service_account_key.batch_key.private_key)
  }
}

resource "google_project_iam_member" "batch_compute_instance_admin" {
  role = "roles/compute.instanceAdmin.v1"
  member = "serviceAccount:${google_service_account.batch.email}"
}

resource "google_project_iam_member" "batch_service_account_user" {
  role = "roles/iam.serviceAccountUser"
  member = "serviceAccount:${google_service_account.batch.email}"
}

resource "google_project_iam_member" "batch_logging_viewer" {
  role = "roles/logging.viewer"
  member = "serviceAccount:${google_service_account.batch.email}"
}

resource "google_project_iam_member" "batch_storage_admin" {
  role = "roles/storage.admin"
  member = "serviceAccount:${google_service_account.batch.email}"
}

resource "google_service_account" "benchmark" {
  account_id = "benchmark"
}

resource "google_service_account_key" "benchmark_key" {
  service_account_id = google_service_account.benchmark.name
}

resource "kubernetes_secret" "benchmark_gsa_key" {
  metadata {
    name = "benchmark-gsa-key"
  }

  data = {
    "key.json" = base64decode(google_service_account_key.benchmark_key.private_key)
  }
}

resource "random_id" "ci_name_suffix" {
  byte_length = 2
}

resource "google_service_account" "ci" {
  account_id = "ci-${random_id.ci_name_suffix.hex}"
}

resource "google_artifact_registry_repository_iam_member" "artifact_registry_viewer" {
  provider = google-beta
  repository = google_artifact_registry_repository.repository.name
  location = var.gcp_location
  role = "roles/artifactregistry.reader"
  member = "serviceAccount:${google_service_account.ci.email}"
}

resource "google_service_account_key" "ci_key" {
  service_account_id = google_service_account.ci.name
}

resource "kubernetes_secret" "ci_gsa_key" {
  metadata {
    name = "ci-gsa-key"
  }

  data = {
    "key.json" = base64decode(google_service_account_key.ci_key.private_key)
  }
}

resource "google_service_account" "monitoring" {
  account_id = "monitoring"
}

resource "google_service_account_key" "monitoring_key" {
  service_account_id = google_service_account.monitoring.name
}

resource "kubernetes_secret" "monitoring_gsa_key" {
  metadata {
    name = "monitoring-gsa-key"
  }

  data = {
    "key.json" = base64decode(google_service_account_key.monitoring_key.private_key)
  }
}

resource "random_id" "test_name_suffix" {
  byte_length = 2
}

resource "google_service_account" "test" {
  account_id = "test-${random_id.test_name_suffix.hex}"
}

resource "google_service_account_key" "test_key" {
  service_account_id = google_service_account.test.name
}

resource "kubernetes_secret" "test_gsa_key" {
  metadata {
    name = "test-gsa-key"
  }

  data = {
    "key.json" = base64decode(google_service_account_key.test_key.private_key)
  }
}

resource "google_project_iam_member" "test_compute_instance_admin" {
  role = "roles/compute.instanceAdmin.v1"
  member = "serviceAccount:${google_service_account.test.email}"
}

resource "google_project_iam_member" "test_service_account_user" {
  role = "roles/iam.serviceAccountUser"
  member = "serviceAccount:${google_service_account.test.email}"
}

resource "google_project_iam_member" "test_logging_viewer" {
  role = "roles/logging.viewer"
  member = "serviceAccount:${google_service_account.test.email}"
}

resource "google_project_iam_member" "test_service_usage_consumer" {
  role = "roles/serviceusage.serviceUsageConsumer"
  member = "serviceAccount:${google_service_account.test.email}"
}

resource "google_service_account" "test_dev" {
  account_id = "test-dev"
}

resource "google_service_account_key" "test_dev_key" {
  service_account_id = google_service_account.test_dev.name
}

resource "kubernetes_secret" "test_dev_gsa_key" {
  metadata {
    name = "test-dev-gsa-key"
  }

  data = {
    "key.json" = base64decode(google_service_account_key.test_dev_key.private_key)
  }
}

resource "google_service_account" "batch_agent" {
  account_id = "batch2-agent"
}

resource "google_project_iam_member" "batch_agent_compute_instance_admin" {
  role = "roles/compute.instanceAdmin.v1"
  member = "serviceAccount:${google_service_account.batch_agent.email}"
}

resource "google_project_iam_member" "batch_agent_service_account_user" {
  role = "roles/iam.serviceAccountUser"
  member = "serviceAccount:${google_service_account.batch_agent.email}"
}

resource "google_project_iam_member" "batch_agent_log_writer" {
  role = "roles/logging.logWriter"
  member = "serviceAccount:${google_service_account.batch_agent.email}"
}

resource "google_project_iam_member" "batch_agent_object_creator" {
  role = "roles/storage.objectCreator"
  member = "serviceAccount:${google_service_account.batch_agent.email}"
}

resource "google_project_iam_member" "batch_agent_object_viewer" {
  role = "roles/storage.objectViewer"
  member = "serviceAccount:${google_service_account.batch_agent.email}"
}

resource "google_compute_firewall" "default_allow_internal" {
  name = "default-allow-internal"
  network = google_compute_network.default.name

  priority = 65534

  source_ranges = ["10.128.0.0/9"]

  allow {
    protocol = "tcp"
    ports = ["0-65535"]
  }

  allow {
    protocol = "udp"
    ports = ["0-65535"]
  }

  allow {
    protocol = "icmp"
  }
}

resource "google_compute_firewall" "allow_ssh" {
  name = "allow-ssh"
  network = google_compute_network.default.name

  priority = 65534

  source_ranges = ["0.0.0.0/0"]

  allow {
    protocol = "tcp"
    ports = ["22"]
  }
}

resource "google_compute_firewall" "vdc_to_batch_worker" {
  name = "vdc-to-batch-worker"
  network = google_compute_network.default.name

  source_ranges = [google_container_cluster.vdc.cluster_ipv4_cidr]

  target_tags = ["batch2-agent"]

  allow {
    protocol = "icmp"
  }

  allow {
    protocol = "tcp"
    ports = ["1-65535"]
  }

  allow {
    protocol = "udp"
    ports = ["1-65535"]
  }
}

resource "random_id" "batch_logs_bucket_name_suffix" {
  byte_length = 2
}

resource "google_storage_bucket" "batch_logs" {
  name = "batch-logs-${random_id.batch_logs_bucket_name_suffix.hex}"
  location = var.batch_logs_bucket_location
  force_destroy = true
  storage_class = var.batch_logs_bucket_storage_class
}

resource "google_dns_managed_zone" "dns_zone" {
  name = "dns-zone"
  dns_name = "hail."
  visibility = "private"

  private_visibility_config {
    networks {
      network_url = google_compute_network.default.id
    }
  }
}

resource "google_dns_record_set" "internal_gateway" {
  name = "*.${google_dns_managed_zone.dns_zone.dns_name}"
  managed_zone = google_dns_managed_zone.dns_zone.name
  type = "A"
  ttl = 300

  rrdatas = [google_compute_address.internal_gateway.address]
}<|MERGE_RESOLUTION|>--- conflicted
+++ resolved
@@ -18,16 +18,12 @@
 variable "batch_gcp_regions" {}
 variable "gcp_project" {}
 variable "gcp_location" {}
+variable "batch_logs_bucket_location" {}
+variable "batch_logs_bucket_storage_class" {}
 variable "gcp_region" {}
 variable "gcp_zone" {}
 variable "domain" {}
-<<<<<<< HEAD
-variable "batch_logs_bucket_location" {}
-variable "batch_logs_bucket_storage_class" {}
 variable "use_artifact_registry" {
-=======
-variable "use_artifact_registry" { 
->>>>>>> 34b7ba55
   type = bool
   description = "pull the ubuntu image from Artifact Registry. Otherwise, GCR"
 }
@@ -35,11 +31,7 @@
 locals {
   docker_prefix = (
     var.use_artifact_registry ?
-<<<<<<< HEAD
     "${var.gcp_region}-docker.pkg.dev/${var.gcp_project}/hail" :
-=======
-    "${var.gcp_region}-docker.pkg.dev/${var.gcp_project}/hail" : 
->>>>>>> 34b7ba55
     "gcr.io/${var.gcp_project}"
   )
   docker_root_image = "${local.docker_prefix}/ubuntu:18.04"
@@ -175,9 +167,9 @@
 }
 
 # Without this, I get:
-# Error: Error, failed to create instance because the network doesn't have at least 
-# 1 private services connection. Please see 
-# https://cloud.google.com/sql/docs/mysql/private-ip#network_requirements 
+# Error: Error, failed to create instance because the network doesn't have at least
+# 1 private services connection. Please see
+# https://cloud.google.com/sql/docs/mysql/private-ip#network_requirements
 # for how to create this connection.
 resource "google_compute_global_address" "google_managed_services_default" {
   name = "google-managed-services-default"
