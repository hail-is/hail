output gateway_ip {
  value = module.vdc.gateway_ip
}

<<<<<<< HEAD
output sp_application_id {
=======
output auth_sp_application_id {
>>>>>>> a5d151d3
  value = module.auth.sp_application_id
}<|MERGE_RESOLUTION|>--- conflicted
+++ resolved
@@ -2,10 +2,6 @@
   value = module.vdc.gateway_ip
 }
 
-<<<<<<< HEAD
-output sp_application_id {
-=======
 output auth_sp_application_id {
->>>>>>> a5d151d3
   value = module.auth.sp_application_id
 }