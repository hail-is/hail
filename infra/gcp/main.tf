terraform {
  required_providers {
    google = {
      source = "hashicorp/google"
      version = "3.48.0"
    }
    kubernetes = {
      source = "hashicorp/kubernetes"
      version = "2.8.0"
    }
    sops = {
      source = "carlpett/sops"
      version = "0.6.3"
    }
  }
  backend "gcs" {
    bucket = "cpg-hail-terraform"
  }
}

variable "k8s_preemptible_node_pool_name" {
  type    = string
  default = "preemptible-pool"
}
variable "k8s_nonpreemptible_node_pool_name" {
  type    = string
  default = "nonpreemptible-pool"
}
variable "batch_gcp_regions" {}
variable "gcp_project" {}
variable "batch_logs_bucket_location" {}
variable "batch_logs_bucket_storage_class" {}
variable "hail_query_bucket_location" {}
variable "hail_query_bucket_storage_class" {}
variable "hail_test_gcs_bucket_location" {}
variable "hail_test_gcs_bucket_storage_class" {}
variable "gcp_region" {}
variable "gcp_zone" {}
variable "gcp_location" {}
variable "domain" {}
variable "organization_domain" {}
variable "github_organization" {}
variable "use_artifact_registry" {
  type = bool
  description = "pull the ubuntu image from Artifact Registry. Otherwise, GCR"
}

variable deploy_ukbb {
  type = bool
  description = "Run the UKBB Genetic Correlation browser"
  default = false
}

locals {
  docker_prefix = (
    var.use_artifact_registry ?
    "${var.gcp_region}-docker.pkg.dev/${var.gcp_project}/hail" :
    "gcr.io/${var.gcp_project}"
  )
  docker_root_image = "${local.docker_prefix}/ubuntu:20.04"
}

data "sops_file" "terraform_sa_key_sops" {
  source_file = "${var.github_organization}/terraform_sa_key.enc.json"
}

provider "google" {
  credentials = data.sops_file.terraform_sa_key_sops.raw

  project = var.gcp_project
  region = var.gcp_region
  zone = var.gcp_zone
}

provider "google-beta" {
  credentials = data.sops_file.terraform_sa_key_sops.raw

  project = var.gcp_project
  region = var.gcp_region
  zone = var.gcp_zone
}

data "google_client_config" "provider" {}

resource "google_project_service" "service_networking" {
  service = "servicenetworking.googleapis.com"
}

resource "google_compute_network" "default" {
  name = "default"
}

data "google_compute_subnetwork" "default_region" {
  name = "default"
  region = var.gcp_region
  depends_on = [google_compute_network.default]
}

resource "google_container_cluster" "vdc" {
  provider = google-beta
  name = "vdc"
  location = var.gcp_zone
  network = google_compute_network.default.name

  # We can't create a cluster with no node pool defined, but we want to only use
  # separately managed node pools. So we create the smallest possible default
  # node pool and immediately delete it.
  remove_default_node_pool = true
  initial_node_count = 1

  master_auth {
    client_certificate_config {
      issue_client_certificate = false
    }
  }

  release_channel {
    channel = "STABLE"
  }

  cluster_autoscaling {
    enabled = true
    autoscaling_profile = "OPTIMIZE_UTILIZATION"
<<<<<<< HEAD
    resource_limits {
      resource_type = "cpu"
      minimum       = 4
      maximum       = 100
    }
    resource_limits {
      resource_type = "memory"
      minimum       = 8
      maximum       = 500
    }
=======
>>>>>>> 282fecfb
  }
}

resource "google_container_node_pool" "vdc_preemptible_pool" {
  name     = var.k8s_preemptible_node_pool_name
  location = var.gcp_zone
  cluster  = google_container_cluster.vdc.name

  # Allocate at least one node, so that autoscaling can take place.
  initial_node_count = 1

  autoscaling {
    min_node_count = 0
    max_node_count = 200
  }

  node_config {
    preemptible = true
    machine_type = "n1-standard-4"

    labels = {
      "preemptible" = "true"
    }

    taint {
      key = "preemptible"
      value = "true"
      effect = "NO_SCHEDULE"
    }

    metadata = {
      disable-legacy-endpoints = "true"
    }

    oauth_scopes = [
      "https://www.googleapis.com/auth/cloud-platform"
    ]
  }
}

resource "google_container_node_pool" "vdc_nonpreemptible_pool" {
  name     = var.k8s_nonpreemptible_node_pool_name
  location = var.gcp_zone
  cluster  = google_container_cluster.vdc.name

  # Allocate at least one node, so that autoscaling can take place.
  initial_node_count = 1

  autoscaling {
    min_node_count = 0
    max_node_count = 200
  }

  node_config {
    preemptible = false
    machine_type = "n1-standard-4"

    labels = {
      preemptible = "false"
    }

    metadata = {
      disable-legacy-endpoints = "true"
    }

    oauth_scopes = [
      "https://www.googleapis.com/auth/cloud-platform"
    ]
  }
}

resource "random_id" "db_name_suffix" {
  byte_length = 4
}

# Without this, I get:
# Error: Error, failed to create instance because the network doesn't have at least
# 1 private services connection. Please see
# https://cloud.google.com/sql/docs/mysql/private-ip#network_requirements
# for how to create this connection.
resource "google_compute_global_address" "google_managed_services_default" {
  name = "google-managed-services-default"
  purpose = "VPC_PEERING"
  address_type = "INTERNAL"
  prefix_length = 16
  network = google_compute_network.default.id
}

resource "google_service_networking_connection" "private_vpc_connection" {
  network = google_compute_network.default.id
  service = "servicenetworking.googleapis.com"
  reserved_peering_ranges = [google_compute_global_address.google_managed_services_default.name]
}

resource "google_compute_network_peering_routes_config" "private_vpc_peering_config" {
  peering = google_service_networking_connection.private_vpc_connection.peering
  network = google_compute_network.default.name
  import_custom_routes = true
  export_custom_routes = true
}

resource "google_sql_database_instance" "db" {
  name = "db-${random_id.db_name_suffix.hex}"
  database_version = "MYSQL_8_0"
  region = var.gcp_region

  depends_on = [google_service_networking_connection.private_vpc_connection]

  settings {
    # 4 vCPU and 15360 MB
    # https://cloud.google.com/sql/docs/mysql/instance-settings
    tier = "db-custom-4-15360"

    ip_configuration {
      ipv4_enabled = false
      private_network = google_compute_network.default.id
      require_ssl = true
    }
  }
}

resource "google_compute_address" "gateway" {
  name = "gateway"
  region = var.gcp_region
}

resource "google_compute_address" "internal_gateway" {
  name = "internal-gateway"
  subnetwork = data.google_compute_subnetwork.default_region.id
  address_type = "INTERNAL"
  region = var.gcp_region
}

provider "kubernetes" {
  host = "https://${google_container_cluster.vdc.endpoint}"
  token = data.google_client_config.provider.access_token
  cluster_ca_certificate = base64decode(
    google_container_cluster.vdc.master_auth[0].cluster_ca_certificate,
  )
}

resource "kubernetes_secret" "global_config" {
  metadata {
    name = "global-config"
  }

  data = {
    cloud = "gcp"
    batch_gcp_regions = var.batch_gcp_regions
    batch_logs_bucket = module.batch_logs.name  # Deprecated
    batch_logs_storage_uri = "gs://${module.batch_logs.name}"
    hail_query_gcs_path = "gs://${module.hail_query.name}" # Deprecated
    hail_test_gcs_bucket = module.hail_test_gcs_bucket.name # Deprecated
    test_storage_uri = "gs://${module.hail_test_gcs_bucket.name}"
    query_storage_uri  = "gs://${module.hail_query.name}"
    default_namespace = "default"
    docker_root_image = local.docker_root_image
    domain = var.domain
    gcp_project = var.gcp_project
    gcp_region = var.gcp_region
    gcp_zone = var.gcp_zone
    docker_prefix = local.docker_prefix
    internal_ip = google_compute_address.internal_gateway.address
    ip = google_compute_address.gateway.address
    kubernetes_server_url = "https://${google_container_cluster.vdc.endpoint}"
    organization_domain = var.organization_domain
  }
}

resource "google_sql_ssl_cert" "root_client_cert" {
  common_name = "root-client-cert"
  instance = google_sql_database_instance.db.name
}

resource "random_password" "db_root_password" {
  length = 22
}

resource "google_sql_user" "db_root" {
  name = "root"
  instance = google_sql_database_instance.db.name
  password = random_password.db_root_password.result
}

resource "kubernetes_secret" "database_server_config" {
  metadata {
    name = "database-server-config"
  }

  data = {
    "server-ca.pem" = google_sql_database_instance.db.server_ca_cert.0.cert
    "client-cert.pem" = google_sql_ssl_cert.root_client_cert.cert
    "client-key.pem" = google_sql_ssl_cert.root_client_cert.private_key
    "sql-config.cnf" = <<END
[client]
host=${google_sql_database_instance.db.ip_address[0].ip_address}
user=root
password=${random_password.db_root_password.result}
ssl-ca=/sql-config/server-ca.pem
ssl-mode=VERIFY_CA
ssl-cert=/sql-config/client-cert.pem
ssl-key=/sql-config/client-key.pem
END
    "sql-config.json" = <<END
{
    "ssl-cert": "/sql-config/client-cert.pem",
    "ssl-key": "/sql-config/client-key.pem",
    "ssl-ca": "/sql-config/server-ca.pem",
    "ssl-mode": "VERIFY_CA",
    "host": "${google_sql_database_instance.db.ip_address[0].ip_address}",
    "port": 3306,
    "user": "root",
    "password": "${random_password.db_root_password.result}",
    "instance": "${google_sql_database_instance.db.name}",
    "connection_name": "${google_sql_database_instance.db.connection_name}",
    "docker_root_image": "${local.docker_root_image}"
}
END
  }
}

resource "google_container_registry" "registry" {
}

resource "google_artifact_registry_repository" "repository" {
  provider = google-beta
  format = "DOCKER"
  repository_id = "hail"
  location = var.gcp_location
}

resource "google_service_account" "gcr_push" {
  account_id = "gcr-push"
  display_name = "push to gcr.io"
}

resource "google_service_account_key" "gcr_push_key" {
  service_account_id = google_service_account.gcr_push.name
}

resource "google_artifact_registry_repository_iam_member" "artifact_registry_batch_agent_viewer" {
  provider = google-beta
  repository = google_artifact_registry_repository.repository.name
  location = var.gcp_location
  role = "roles/artifactregistry.reader"
  member = "serviceAccount:${google_service_account.batch_agent.email}"
}

resource "google_artifact_registry_repository_iam_member" "artifact_registry_ci_viewer" {
  provider = google-beta
  repository = google_artifact_registry_repository.repository.name
  location = var.gcp_location
  role = "roles/artifactregistry.reader"
  member = "serviceAccount:${module.ci_gsa_secret.email}"
}

resource "google_storage_bucket_iam_member" "gcr_push_admin" {
  bucket = google_container_registry.registry.id
  role = "roles/storage.admin"
  member = "serviceAccount:${google_service_account.gcr_push.email}"
}

resource "google_artifact_registry_repository_iam_member" "artifact_registry_push_admin" {
  provider = google-beta
  repository = google_artifact_registry_repository.repository.name
  location = var.gcp_location
  role = "roles/artifactregistry.admin"
  member = "serviceAccount:${google_service_account.gcr_push.email}"
}

# This is intended to match the secret name also used for azure credentials
# This should ultimately be replaced by using CI's own batch-managed credentials
# in BuildImage jobs
resource "kubernetes_secret" "registry_push_credentials" {
  metadata {
    name = "registry-push-credentials"
  }

  data = {
    "credentials.json" = base64decode(google_service_account_key.gcr_push_key.private_key)
  }
}

module "auth_gsa_secret" {
  source = "./gsa_k8s_secret"
  name = "auth"
  iam_roles = [
    "iam.serviceAccountAdmin",
    "iam.serviceAccountKeyAdmin",
  ]
}

module "batch_gsa_secret" {
  source = "./gsa_k8s_secret"
  name = "batch"
  iam_roles = [
    "compute.instanceAdmin.v1",
    "iam.serviceAccountUser",
    "logging.viewer",
    "storage.admin",
  ]
}

resource "google_storage_bucket_iam_member" "batch_hail_query_bucket_storage_viewer" {
  bucket = module.hail_query.name
  role = "roles/storage.objectViewer"
  member = "serviceAccount:${module.batch_gsa_secret.email}"
}

module "benchmark_gsa_secret" {
  source = "./gsa_k8s_secret"
  name = "benchmark"
}

module "ci_gsa_secret" {
  source = "./gsa_k8s_secret"
  name = "ci"
}

resource "google_artifact_registry_repository_iam_member" "artifact_registry_viewer" {
  provider = google-beta
  repository = google_artifact_registry_repository.repository.name
  location = var.gcp_location
  role = "roles/artifactregistry.reader"
  member = "serviceAccount:${module.ci_gsa_secret.email}"
}

module "monitoring_gsa_secret" {
  source = "./gsa_k8s_secret"
  name = "monitoring"
}

module "grafana_gsa_secret" {
  source = "./gsa_k8s_secret"
  name = "grafana"
}

module "test_gsa_secret" {
  source = "./gsa_k8s_secret"
  name = "test"
  iam_roles = [
    "compute.instanceAdmin.v1",
    "iam.serviceAccountUser",
    "logging.viewer",
    "serviceusage.serviceUsageConsumer",
  ]
}

module "query_gsa_secret" {
  source = "./gsa_k8s_secret"
  name = "query"
  iam_roles = ["storage.admin"]
}

resource "google_storage_bucket_iam_member" "test_bucket_admin" {
  bucket = module.hail_test_gcs_bucket.name
  role = "roles/storage.admin"
  member = "serviceAccount:${module.test_gsa_secret.email}"
}

resource "google_storage_bucket_iam_member" "test_gcr_viewer" {
  bucket = google_container_registry.registry.id
  role = "roles/storage.objectViewer"
  member = "serviceAccount:${module.test_gsa_secret.email}"
}

module "test_dev_gsa_secret" {
  source = "./gsa_k8s_secret"
  name = "test-dev"
}

resource "google_service_account" "batch_agent" {
  account_id = "batch2-agent"
}

resource "google_project_iam_member" "batch_agent_iam_member" {
  for_each = toset([
    "compute.instanceAdmin.v1",
    "iam.serviceAccountUser",
    "logging.logWriter",
    "storage.objectCreator",
    "storage.objectViewer",
  ])

  role = "roles/${each.key}"
  member = "serviceAccount:${google_service_account.batch_agent.email}"
}

resource "google_compute_firewall" "default_allow_internal" {
  name = "default-allow-internal"
  network = google_compute_network.default.name

  priority = 65534

  source_ranges = ["10.128.0.0/9"]

  allow {
    protocol = "tcp"
    ports = ["0-65535"]
  }

  allow {
    protocol = "udp"
    ports = ["0-65535"]
  }

  allow {
    protocol = "icmp"
  }
}

resource "google_compute_firewall" "allow_ssh" {
  name = "allow-ssh"
  network = google_compute_network.default.name

  priority = 65534

  source_ranges = ["0.0.0.0/0"]

  allow {
    protocol = "tcp"
    ports = ["22"]
  }
}

resource "google_compute_firewall" "vdc_to_batch_worker" {
  name = "vdc-to-batch-worker"
  network = google_compute_network.default.name

  source_ranges = [google_container_cluster.vdc.cluster_ipv4_cidr]

  target_tags = ["batch2-agent"]

  allow {
    protocol = "icmp"
  }

  allow {
    protocol = "tcp"
    ports = ["1-65535"]
  }

  allow {
    protocol = "udp"
    ports = ["1-65535"]
  }
}

module "batch_logs" {
  source        = "./gcs_bucket"
  short_name    = "batch-logs"
  location      = var.batch_logs_bucket_location
  storage_class = var.batch_logs_bucket_storage_class
}

module "hail_query" {
  source        = "./gcs_bucket"
  short_name    = "hail-query"
  location      = var.hail_query_bucket_location
  storage_class = var.hail_query_bucket_storage_class
}

module "hail_test_gcs_bucket" {
  source        = "./gcs_bucket"
  short_name    = "hail-test"
  location      = var.hail_test_gcs_bucket_location
  storage_class = var.hail_test_gcs_bucket_storage_class
}

resource "google_dns_managed_zone" "dns_zone" {
  name = "dns-zone"
  dns_name = "hail."
  visibility = "private"

  private_visibility_config {
    networks {
      network_url = google_compute_network.default.id
    }
  }
}

resource "google_dns_record_set" "internal_gateway" {
  name = "*.${google_dns_managed_zone.dns_zone.dns_name}"
  managed_zone = google_dns_managed_zone.dns_zone.name
  type = "A"
  ttl = 300

  rrdatas = [google_compute_address.internal_gateway.address]
}

resource "kubernetes_cluster_role" "batch" {
  metadata {
    name = "batch"
  }

  rule {
    api_groups = [""]
    resources  = ["secrets", "serviceaccounts"]
    verbs      = ["get", "list"]
  }
}

resource "kubernetes_cluster_role_binding" "batch" {
  metadata {
    name = "batch"
  }
  role_ref {
    kind      = "ClusterRole"
    name      = "batch"
    api_group = "rbac.authorization.k8s.io"
  }
  subject {
    kind      = "ServiceAccount"
    name      = "batch"
    namespace = "default"
  }
}

data "sops_file" "auth_oauth2_client_secret_sops" {
  source_file = "${var.github_organization}/auth_oauth2_client_secret.enc.json"
}

resource "kubernetes_secret" "auth_oauth2_client_secret" {
  metadata {
    name = "auth-oauth2-client-secret"
  }

  data = {
    "client_secret.json" = data.sops_file.auth_oauth2_client_secret_sops.raw
  }
}

data "sops_file" "ci_config_sops" {
  count = fileexists("${var.github_organization}/ci_config.enc.json") ? 1 : 0
  source_file = "${var.github_organization}/ci_config.enc.json"
}

locals {
    ci_config = length(data.sops_file.ci_config_sops) == 1 ? data.sops_file.ci_config_sops[0] : null
}

module "ci" {
  source = "./ci"
  count = local.ci_config != null ? 1 : 0
  
  github_oauth_token = local.ci_config.data["github_oauth_token"]
  github_user1_oauth_token = local.ci_config.data["github_user1_oauth_token"]
  watched_branches = jsondecode(local.ci_config.raw).watched_branches
  deploy_steps = jsondecode(local.ci_config.raw).deploy_steps
  bucket_location = local.ci_config.data["bucket_location"]
  bucket_storage_class = local.ci_config.data["bucket_storage_class"]

  ci_email = module.ci_gsa_secret.email
  container_registry_id = google_container_registry.registry.id
  github_context = local.ci_config.data["github_context"]
}<|MERGE_RESOLUTION|>--- conflicted
+++ resolved
@@ -121,7 +121,6 @@
   cluster_autoscaling {
     enabled = true
     autoscaling_profile = "OPTIMIZE_UTILIZATION"
-<<<<<<< HEAD
     resource_limits {
       resource_type = "cpu"
       minimum       = 4
@@ -132,8 +131,6 @@
       minimum       = 8
       maximum       = 500
     }
-=======
->>>>>>> 282fecfb
   }
 }
 
@@ -678,7 +675,7 @@
 module "ci" {
   source = "./ci"
   count = local.ci_config != null ? 1 : 0
-  
+
   github_oauth_token = local.ci_config.data["github_oauth_token"]
   github_user1_oauth_token = local.ci_config.data["github_user1_oauth_token"]
   watched_branches = jsondecode(local.ci_config.raw).watched_branches
