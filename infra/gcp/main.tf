terraform {
  required_providers {
    google = {
      source = "hashicorp/google"
      # Updated 2024-08-08 to avoid race conditions during rapid service account creation
      version = "7.2.0"
    }
    google-beta = {
      source = "hashicorp/google-beta"
      version = "7.2.0"
    }
    kubernetes = {
      source = "hashicorp/kubernetes"
      version = "2.8.0"
    }
    sops = {
      source = "carlpett/sops"
      version = "0.6.3"
    }
  }
  backend "gcs" {
    bucket = "cpg-hail-terraform"
  }
}

variable "k8s_preemptible_node_pool_name" {
  type    = string
  default = "preemptible-pool"
}
variable "k8s_nonpreemptible_node_pool_name" {
  type    = string
  default = "nonpreemptible-pool"
}
variable "batch_gcp_regions" {}
variable "gcp_project" {}
variable "batch_logs_bucket_location" {}
variable "batch_logs_bucket_storage_class" {}
variable "hail_query_bucket_location" {}
variable "hail_query_bucket_storage_class" {}
variable "hail_test_gcs_bucket_location" {}
variable "hail_test_gcs_bucket_storage_class" {}
variable "gcp_region" {}
variable "gcp_zone" {}
variable "gcp_location" {}
variable "domain" {}
variable "organization_domain" {}
variable "github_organization" {}
variable "use_artifact_registry" {
  type = bool
  description = "pull the ubuntu image from Artifact Registry. Otherwise, GCR"
}

variable deploy_ukbb {
  type = bool
  description = "Run the UKBB Genetic Correlation browser"
  default = false
}

variable "enable_master_authorized_networks" {
  type = bool
  description = "Enable master authorized networks configuration for GKE cluster"
  default = false
}

variable "master_authorized_networks" {
  type = list(object({
    cidr_block   = string
    display_name = string
  }))
  description = "List of CIDR blocks authorized to access the GKE master"
  default = []
}

locals {
  docker_prefix = (
    var.use_artifact_registry ?
    "${var.gcp_region}-docker.pkg.dev/${var.gcp_project}/hail" :
    "gcr.io/${var.gcp_project}"
  )
  docker_root_image = "${local.docker_prefix}/ubuntu:24.04"
}

data "sops_file" "terraform_sa_key_sops" {
  source_file = "${var.github_organization}/terraform_sa_key.enc.json"
}

provider "google" {
  credentials = data.sops_file.terraform_sa_key_sops.raw

  project = var.gcp_project
  region = var.gcp_region
  zone = var.gcp_zone
}

provider "google-beta" {
  credentials = data.sops_file.terraform_sa_key_sops.raw

  project = var.gcp_project
  region = var.gcp_region
  zone = var.gcp_zone
}

data "google_client_config" "provider" {}

data "google_project" "current" {
  project_id = var.gcp_project
}

resource "google_project_service" "service_networking" {
  service = "servicenetworking.googleapis.com"
}

resource "google_compute_project_metadata" "oslogin" {
  metadata = {
    enable-oslogin = "TRUE"
    block-project-ssh-keys = "TRUE"
  }
}

# KMS Key Ring for Kubernetes secrets encryption
resource "google_kms_key_ring" "k8s_secrets" {
  name     = "k8s-secrets"
  location = var.gcp_region
}

# KMS Key for Kubernetes secrets encryption with 90-day rotation
resource "google_kms_crypto_key" "k8s_secrets_key" {
  name     = "k8s-secrets-key"
  key_ring = google_kms_key_ring.k8s_secrets.id
  purpose  = "ENCRYPT_DECRYPT"

  rotation_period = "7776000s" # 90 days in seconds

  lifecycle {
    prevent_destroy = true
  }
}

resource "google_compute_network" "default" {
  name = "default"
}

data "google_compute_subnetwork" "default_region" {
  name = "default"
  region = var.gcp_region
  depends_on = [google_compute_network.default]
}

resource "google_container_cluster" "vdc" {
  provider = google-beta
  name = "vdc"
  location = var.gcp_zone
  network = google_compute_network.default.name
  enable_shielded_nodes = true

  # We can't create a cluster with no node pool defined, but we want to only use
  # separately managed node pools. So we create the smallest possible default
  # node pool and immediately delete it.
  remove_default_node_pool = true
  initial_node_count = 1

  master_auth {
    client_certificate_config {
      issue_client_certificate = false
    }
  }

  dynamic "master_authorized_networks_config" {
    for_each = var.enable_master_authorized_networks && length(var.master_authorized_networks) > 0 ? [1] : []
    content {
      dynamic "cidr_blocks" {
        for_each = var.master_authorized_networks
        content {
          cidr_block   = cidr_blocks.value.cidr_block
          display_name = cidr_blocks.value.display_name
        }
      }
    }
  }

  release_channel {
    channel = "STABLE"
  }

  cluster_autoscaling {
    # Don't use node auto-provisioning since we manage node pools ourselves
    enabled = false
    autoscaling_profile = "OPTIMIZE_UTILIZATION"
  }

  addons_config {
    network_policy_config {
      disabled = false
    }
  }

  network_policy {
    enabled = true
    provider = "CALICO"
  }

  # Enable secrets encryption using CloudKMS
  database_encryption {
    state    = "ENCRYPTED"
    key_name = google_kms_crypto_key.k8s_secrets_key.id
  }

  private_cluster_config {
    enable_private_nodes    = true
    enable_private_endpoint = false
  }

  control_plane_endpoints_config {
    dns_endpoint_config {
      allow_external_traffic = true
    }
  }
  
  workload_identity_config {
    workload_pool = "${var.gcp_project}.svc.id.goog"
  }
}

resource "google_container_node_pool" "vdc_preemptible_pool" {
  name     = var.k8s_preemptible_node_pool_name
  location = var.gcp_zone
  cluster  = google_container_cluster.vdc.name

  # Allocate at least one node, so that autoscaling can take place.
  initial_node_count = 1

  autoscaling {
    min_node_count = 0
    max_node_count = 200
  }

  node_config {
    spot = true
    machine_type = "n1-standard-4"
    service_account = google_service_account.gke_node_pool.email

    labels = {
      "preemptible" = "true"
    }

    taint {
      key = "preemptible"
      value = "true"
      effect = "NO_SCHEDULE"
    }

    metadata = {
      disable-legacy-endpoints = "true"
    }

    shielded_instance_config {
      enable_integrity_monitoring = true
      enable_secure_boot          = true
    }

    workload_metadata_config {
      mode = "GKE_METADATA"
    }
  }
}

resource "google_container_node_pool" "vdc_nonpreemptible_pool" {
  name     = var.k8s_nonpreemptible_node_pool_name
  location = var.gcp_zone
  cluster  = google_container_cluster.vdc.name

  # Allocate at least one node, so that autoscaling can take place.
  initial_node_count = 1

  autoscaling {
    min_node_count = 0
    max_node_count = 200
  }

  node_config {
    preemptible = false
    machine_type = "n1-standard-4"
    service_account = google_service_account.gke_node_pool.email

    labels = {
      preemptible = "false"
    }

    metadata = {
      disable-legacy-endpoints = "true"
    }

    shielded_instance_config {
      enable_integrity_monitoring = true
      enable_secure_boot          = true
    }

    workload_metadata_config {
      mode = "GKE_METADATA"
    }
  }
}

resource "random_id" "db_name_suffix" {
  byte_length = 4
}

# Without this, I get:
# Error: Error, failed to create instance because the network doesn't have at least
# 1 private services connection. Please see
# https://cloud.google.com/sql/docs/mysql/private-ip#network_requirements
# for how to create this connection.
resource "google_compute_global_address" "google_managed_services_default" {
  name = "google-managed-services-default"
  purpose = "VPC_PEERING"
  address_type = "INTERNAL"
  prefix_length = 16
  network = google_compute_network.default.id
}

resource "google_service_networking_connection" "private_vpc_connection" {
  network = google_compute_network.default.id
  service = "servicenetworking.googleapis.com"
  reserved_peering_ranges = [google_compute_global_address.google_managed_services_default.name]
}

resource "google_compute_network_peering_routes_config" "private_vpc_peering_config" {
  peering = google_service_networking_connection.private_vpc_connection.peering
  network = google_compute_network.default.name
  import_custom_routes = true
  export_custom_routes = true
}

resource "google_sql_database_instance" "db" {
  name = "db-${random_id.db_name_suffix.hex}"
  database_version = "MYSQL_8_0"
  region = var.gcp_region

  depends_on = [google_service_networking_connection.private_vpc_connection]

  settings {
    # 4 vCPU and 15360 MB
    # https://cloud.google.com/sql/docs/mysql/instance-settings
    tier = "db-custom-4-15360"

    ip_configuration {
      ipv4_enabled = false
      private_network = google_compute_network.default.id
      ssl_mode = "TRUSTED_CLIENT_CERTIFICATE_REQUIRED"
    }
    database_flags {
      name = "innodb_log_buffer_size"
      value = "536870912"
    }
    database_flags {
      name = "innodb_log_file_size"
      value = "5368709120"
    }
    database_flags {
      name = "event_scheduler"
      value = "on"
    }
    database_flags {
      name = "skip_show_database"
      value = "on"
    }
    database_flags {
      name = "local_infile"
      value = "off"
    }
  }
}

resource "google_compute_address" "gateway" {
  name = "gateway"
  region = var.gcp_region
}

resource "google_compute_address" "internal_gateway" {
  name = "internal-gateway"
  subnetwork = data.google_compute_subnetwork.default_region.id
  address_type = "INTERNAL"
  region = var.gcp_region
}

# Cloud Router for GKE node outbound NAT
resource "google_compute_router" "gke_node_outbound_router" {
  name    = "gke-node-outbound-router"
  region  = var.gcp_region
  network = google_compute_network.default.id
}

# Cloud NAT Gateway for GKE private node outbound internet access
resource "google_compute_router_nat" "gke_node_outbound_nat" {
  name                               = "gke-node-outbound-nat"
  router                            = google_compute_router.gke_node_outbound_router.name
  region                            = var.gcp_region
  nat_ip_allocate_option            = "AUTO_ONLY"
  source_subnetwork_ip_ranges_to_nat = "ALL_SUBNETWORKS_ALL_IP_RANGES"
  
  log_config {
    enable = true
    filter = "ERRORS_ONLY"
  }
}

provider "kubernetes" {
  host = "https://${google_container_cluster.vdc.endpoint}"
  token = data.google_client_config.provider.access_token
  cluster_ca_certificate = base64decode(
    google_container_cluster.vdc.master_auth[0].cluster_ca_certificate,
  )
}

resource "kubernetes_secret" "global_config" {
  metadata {
    name = "global-config"
  }

  data = {
    cloud = "gcp"
    batch_gcp_regions = var.batch_gcp_regions
    batch_logs_bucket = module.batch_logs.name  # Deprecated
    batch_logs_storage_uri = "gs://${module.batch_logs.name}"
    hail_query_gcs_path = "gs://${module.hail_query.name}" # Deprecated
    hail_test_gcs_bucket = module.hail_test_gcs_bucket.name # Deprecated
    test_storage_uri = "gs://${module.hail_test_gcs_bucket.name}"
    query_storage_uri  = "gs://${module.hail_query.name}"
    default_namespace = "default"
    docker_root_image = local.docker_root_image
    domain = var.domain
    gcp_project = var.gcp_project
    gcp_region = var.gcp_region
    gcp_zone = var.gcp_zone
    docker_prefix = local.docker_prefix
    internal_ip = google_compute_address.internal_gateway.address
    ip = google_compute_address.gateway.address
    kubernetes_server_url = "https://${google_container_cluster.vdc.endpoint}"
    organization_domain = var.organization_domain
  }
}

resource "google_sql_ssl_cert" "root_client_cert" {
  common_name = "root-client-cert"
  instance = google_sql_database_instance.db.name
}

resource "random_password" "db_root_password" {
  length = 22
}

resource "google_sql_user" "db_root" {
  name = "root"
  instance = google_sql_database_instance.db.name
  password = random_password.db_root_password.result
}

resource "kubernetes_secret" "database_server_config" {
  metadata {
    name = "database-server-config"
  }

  data = {
    "server-ca.pem" = google_sql_database_instance.db.server_ca_cert.0.cert
    "client-cert.pem" = google_sql_ssl_cert.root_client_cert.cert
    "client-key.pem" = google_sql_ssl_cert.root_client_cert.private_key
    "sql-config.cnf" = <<END
[client]
host=${google_sql_database_instance.db.ip_address[0].ip_address}
user=root
password=${random_password.db_root_password.result}
ssl-ca=/sql-config/server-ca.pem
ssl-mode=VERIFY_CA
ssl-cert=/sql-config/client-cert.pem
ssl-key=/sql-config/client-key.pem
END
    "sql-config.json" = <<END
{
    "ssl-cert": "/sql-config/client-cert.pem",
    "ssl-key": "/sql-config/client-key.pem",
    "ssl-ca": "/sql-config/server-ca.pem",
    "ssl-mode": "VERIFY_CA",
    "host": "${google_sql_database_instance.db.ip_address[0].ip_address}",
    "port": 3306,
    "user": "root",
    "password": "${random_password.db_root_password.result}",
    "instance": "${google_sql_database_instance.db.name}",
    "connection_name": "${google_sql_database_instance.db.connection_name}",
    "docker_root_image": "${local.docker_root_image}"
}
END
  }
}

resource "google_artifact_registry_repository" "repository" {
  provider = google-beta
  format = "DOCKER"
  repository_id = "hail"
  location = var.gcp_location
}

resource "google_service_account" "gcr_push" {
  account_id = "gcr-push"
  display_name = "push to gcr.io"
}

resource "google_service_account_key" "gcr_push_key" {
  service_account_id = google_service_account.gcr_push.name
}

resource "google_artifact_registry_repository_iam_member" "artifact_registry_batch_agent_viewer" {
  provider = google-beta
  project = var.gcp_project
  repository = google_artifact_registry_repository.repository.name
  location = var.gcp_location
  role = "roles/artifactregistry.reader"
  member = "serviceAccount:${google_service_account.batch_agent.email}"
}

resource "google_artifact_registry_repository_iam_member" "artifact_registry_ci_admin" {
  provider = google-beta
  project = var.gcp_project
  repository = google_artifact_registry_repository.repository.name
  location = var.gcp_location
  role = "roles/artifactregistry.admin"
  member = "serviceAccount:${module.ci_gsa_secret.email}"
}

resource "google_artifact_registry_repository_iam_member" "artifact_registry_push_admin" {
  provider = google-beta
  project = var.gcp_project
  repository = google_artifact_registry_repository.repository.name
  location = var.gcp_location
  role = "roles/artifactregistry.admin"
  member = "serviceAccount:${google_service_account.gcr_push.email}"
}

<<<<<<< HEAD
=======
module "ukbb" {
  count = var.deploy_ukbb ? 1 : 0
  source = "../k8s/ukbb"
}

resource "google_project_iam_custom_role" "auth_service_account_manager" {
  role_id     = "authServiceAccountManager"
  title       = "Auth Service Account Manager"
  description = "Custom role for auth service with minimal required permissions for service account management"

  permissions = [
    "iam.serviceAccounts.create",
    "iam.serviceAccounts.delete",
    "iam.serviceAccounts.get",
    "iam.serviceAccounts.list",
    "iam.serviceAccounts.setIamPolicy",
    "iam.serviceAccountKeys.create",
  ]
}

>>>>>>> 32894556
module "auth_gsa_secret" {
  source = "./gsa_k8s_secret"
  name = "auth"
  project = var.gcp_project
  iam_roles = [
    "projects/${var.gcp_project}/roles/authServiceAccountManager",
    "cloudprofiler.agent",
  ]
}

module "testns_auth_gsa_secret" {
  source = "./gsa_k8s_secret"
  name = "testns-auth"
  project = var.gcp_project
  iam_roles = [
    "iam.serviceAccountViewer",
    "cloudprofiler.agent",
  ]
}

resource "google_project_iam_custom_role" "batch_compute_manager" {
  role_id     = "batchComputeManager"
  title       = "Batch Compute Manager"
  description = "Custom role for batch service with specific compute permissions for instance management"

  permissions = [
    "compute.disks.create",
    "compute.disks.delete",
    "compute.disks.list",
    "compute.images.useReadOnly",
    "compute.instances.create",
    "compute.instances.delete",
    "compute.instances.get",
    "compute.instances.list",
    "compute.instances.setLabels",
    "compute.instances.setMetadata",
    "compute.instances.setServiceAccount",
    "compute.instances.setTags",
    "compute.machineTypes.list",
    "compute.regions.get",
    "compute.subnetworks.use",
    "compute.subnetworks.useExternalIp",
    "compute.zoneOperations.get",
  ]
}

module "batch_gsa_secret" {
  source = "./gsa_k8s_secret"
  name = "batch"
  project = var.gcp_project
  iam_roles = [
    "projects/${var.gcp_project}/roles/batchComputeManager",
    "logging.viewer",
    "storage.admin",
    "cloudprofiler.agent",
  ]
}

resource "google_storage_bucket_iam_member" "batch_hail_query_bucket_storage_viewer" {
  bucket = module.hail_query.name
  role = "roles/storage.objectViewer"
  member = "serviceAccount:${module.batch_gsa_secret.email}"
}

module "testns_batch_gsa_secret" {
  source = "./gsa_k8s_secret"
  name = "testns-batch"
  project = var.gcp_project
  iam_roles = [
    "projects/${var.gcp_project}/roles/batchComputeManager",
    "logging.viewer",
    "cloudprofiler.agent",
  ]
}

resource "google_storage_bucket_iam_member" "testns_batch_bucket_admin" {
  bucket = module.hail_test_gcs_bucket.name
  role = "roles/storage.admin"
  member = "serviceAccount:${module.testns_batch_gsa_secret.email}"
}

module "ci_gsa_secret" {
  source = "./gsa_k8s_secret"
  name = "ci"
  project = var.gcp_project
  iam_roles = [
    "cloudprofiler.agent",
  ]
}

module "testns_ci_gsa_secret" {
  source = "./gsa_k8s_secret"
  name = "testns-ci"
  project = var.gcp_project
  iam_roles = [
    "cloudprofiler.agent",
  ]
}

resource "google_storage_bucket_iam_member" "testns_ci_bucket_admin" {
  bucket = module.hail_test_gcs_bucket.name
  role = "roles/storage.admin"
  member = "serviceAccount:${module.testns_ci_gsa_secret.email}"
}

resource "google_artifact_registry_repository_iam_member" "artifact_registry_testns_ci_repo_admin" {
  provider = google-beta
  project = var.gcp_project
  repository = google_artifact_registry_repository.repository.name
  location = var.gcp_location
  role = "roles/artifactregistry.repoAdmin"
  member = "serviceAccount:${module.testns_ci_gsa_secret.email}"
}

module "monitoring_gsa_secret" {
  source = "./gsa_k8s_secret"
  name = "monitoring"
  project = var.gcp_project
}

module "grafana_gsa_secret" {
  source = "./gsa_k8s_secret"
  name = "grafana"
  project = var.gcp_project
  iam_roles = [
    "monitoring.viewer",
  ]
}

module "testns_grafana_gsa_secret" {
  source = "./gsa_k8s_secret"
  name = "testns-grafana"
  project = var.gcp_project
  iam_roles = [
    "monitoring.viewer",
  ]
}

module "test_gsa_secret" {
  source = "./gsa_k8s_secret"
  name = "test"
  project = var.gcp_project
  iam_roles = [
    "serviceusage.serviceUsageConsumer",
  ]
}

resource "google_storage_bucket_iam_member" "test_bucket_admin" {
  bucket = module.hail_test_gcs_bucket.name
  role = "roles/storage.admin"
  member = "serviceAccount:${module.test_gsa_secret.email}"
}

resource "google_artifact_registry_repository_iam_member" "artifact_registry_test_viewer" {
  provider = google-beta
  project = var.gcp_project
  repository = google_artifact_registry_repository.repository.name
  location = var.gcp_location
  role = "roles/artifactregistry.reader"
  member = "serviceAccount:${module.test_gsa_secret.email}"
}

module "testns_test_gsa_secret" {
  source = "./gsa_k8s_secret"
  name = "testns-test"
  project = var.gcp_project
}

resource "google_storage_bucket_iam_member" "testns_test_gsa_bucket_admin" {
  bucket = module.hail_test_gcs_bucket.name
  role = "roles/storage.admin"
  member = "serviceAccount:${module.testns_test_gsa_secret.email}"
}

resource "google_artifact_registry_repository_iam_member" "artifact_registry_testns_test_gsa_viewer" {
  provider = google-beta
  project = var.gcp_project
  repository = google_artifact_registry_repository.repository.name
  location = var.gcp_location
  role = "roles/artifactregistry.reader"
  member = "serviceAccount:${module.testns_test_gsa_secret.email}"
}


module "test_dev_gsa_secret" {
  source = "./gsa_k8s_secret"
  name = "test-dev"
  project = var.gcp_project
}

resource "google_storage_bucket_iam_member" "test_dev_bucket_admin" {
  bucket = module.hail_test_gcs_bucket.name
  role = "roles/storage.admin"
  member = "serviceAccount:${module.test_dev_gsa_secret.email}"
}

resource "google_artifact_registry_repository_iam_member" "artifact_registry_test_dev_viewer" {
  provider = google-beta
  project = var.gcp_project
  repository = google_artifact_registry_repository.repository.name
  location = var.gcp_location
  role = "roles/artifactregistry.reader"
  member = "serviceAccount:${module.test_dev_gsa_secret.email}"
}

module "testns_test_dev_gsa_secret" {
  source = "./gsa_k8s_secret"
  name = "testns-test-dev"
  project = var.gcp_project
}

resource "google_storage_bucket_iam_member" "testns_test_dev_bucket_admin" {
  bucket = module.hail_test_gcs_bucket.name
  role = "roles/storage.admin"
  member = "serviceAccount:${module.testns_test_dev_gsa_secret.email}"
}

resource "google_artifact_registry_repository_iam_member" "artifact_registry_testns_test_dev_viewer" {
  provider = google-beta
  project = var.gcp_project
  repository = google_artifact_registry_repository.repository.name
  location = var.gcp_location
  role = "roles/artifactregistry.reader"
  member = "serviceAccount:${module.testns_test_dev_gsa_secret.email}"
}

resource "google_project_iam_custom_role" "batch2_agent_compute_ops" {
  role_id     = "batch2AgentComputeOps"
  title       = "Batch2 Agent Compute Ops"
  description = "Custom role for batch2-agent with minimal disk and instance management permissions"

  permissions = [
    "compute.disks.create",
    "compute.disks.delete",
    "compute.disks.setLabels",
    "compute.disks.use",
    "compute.instances.attachDisk",
    "compute.instances.delete",
    "compute.instances.detachDisk",
    "compute.zoneOperations.get",
  ]
}

resource "google_service_account" "batch_agent" {
  account_id = "batch2-agent"
}

resource "google_project_iam_member" "batch_agent_iam_member" {
  for_each = toset([
    "logging.logWriter",
    "storage.objectAdmin",
  ])

  project = var.gcp_project
  role = "roles/${each.key}"
  member = "serviceAccount:${google_service_account.batch_agent.email}"
}

resource "google_project_iam_member" "batch_agent_custom_role" {
  project = var.gcp_project
  role = "projects/${var.gcp_project}/roles/batch2AgentComputeOps"
  member = "serviceAccount:${google_service_account.batch_agent.email}"
}

# Grant batch service account permission to act as batch2-agent service account
resource "google_service_account_iam_member" "batch_act_as_batch_agent" {
  service_account_id = google_service_account.batch_agent.name
  role               = "roles/iam.serviceAccountUser"
  member             = "serviceAccount:${module.batch_gsa_secret.email}"
}

# Grant testns-batch service account permission to act as batch2-agent service account
resource "google_service_account_iam_member" "testns_batch_act_as_batch_agent" {
  service_account_id = google_service_account.batch_agent.name
  role               = "roles/iam.serviceAccountUser"
  member             = "serviceAccount:${module.testns_batch_gsa_secret.email}"
}

resource "google_service_account" "gke_node_pool" {
  description  = "Service account for GKE node pools"
  display_name = "gke-node-pool"
  account_id = "gke-node-pool"
}

resource "google_project_iam_member" "gke_node_pool_iam_member" {
  for_each = toset([
    "storage.objectViewer",
    "logging.logWriter",
    "monitoring.metricWriter",
    "monitoring.viewer",
    "autoscaling.metricsWriter",
    "artifactregistry.reader",
  ])

  project = var.gcp_project
  role = "roles/${each.key}"
  member = "serviceAccount:${google_service_account.gke_node_pool.email}"
}

# Grant CloudKMS permissions to GKE service account for secrets encryption
resource "google_kms_crypto_key_iam_binding" "gke_service_account_kms_encrypter_decrypter" {
  crypto_key_id = google_kms_crypto_key.k8s_secrets_key.id
  role          = "roles/cloudkms.cryptoKeyEncrypterDecrypter"

  members = [
    "serviceAccount:service-${data.google_project.current.number}@container-engine-robot.iam.gserviceaccount.com",
  ]
}

resource "google_compute_firewall" "default_allow_internal" {
  name    = "default-allow-internal"
  network = google_compute_network.default.name

  priority = 65534

  source_ranges = ["10.128.0.0/9"]

  allow {
    protocol = "tcp"
    ports    = ["0-65535"]
  }

  allow {
    protocol = "udp"
    ports    = ["0-65535"]
  }

  allow {
    protocol = "icmp"
  }
}

resource "google_compute_firewall" "allow_ssh" {
  name = "allow-ssh"
  network = google_compute_network.default.name

  priority = 65534

  source_ranges = ["0.0.0.0/0"]

  allow {
    protocol = "tcp"
    ports = ["22"]
  }
}

resource "google_compute_firewall" "vdc_to_batch_worker" {
  name    = "vdc-to-batch-worker"
  network = google_compute_network.default.name

  source_ranges = [google_container_cluster.vdc.cluster_ipv4_cidr]

  target_tags = ["batch2-agent"]

  allow {
    protocol = "icmp"
  }

  allow {
    protocol = "tcp"
    ports    = ["1-65535"]
  }

  allow {
    protocol = "udp"
    ports    = ["1-65535"]
  }
}

module "batch_logs" {
  source        = "./gcs_bucket"
  short_name    = "batch-logs"
  location      = var.batch_logs_bucket_location
  storage_class = var.batch_logs_bucket_storage_class
}

module "hail_query" {
  source        = "./gcs_bucket"
  short_name    = "hail-query"
  location      = var.hail_query_bucket_location
  storage_class = var.hail_query_bucket_storage_class
}

module "hail_test_gcs_bucket" {
  source        = "./gcs_bucket"
  short_name    = "hail-test"
  location      = var.hail_test_gcs_bucket_location
  storage_class = var.hail_test_gcs_bucket_storage_class
}

resource "google_dns_managed_zone" "dns_zone" {
  name = "dns-zone"
  dns_name = "hail."
  visibility = "private"

  private_visibility_config {
    networks {
      network_url = google_compute_network.default.id
    }
  }
}

resource "google_dns_record_set" "internal_gateway" {
  name = "*.${google_dns_managed_zone.dns_zone.dns_name}"
  managed_zone = google_dns_managed_zone.dns_zone.name
  type = "A"
  ttl = 300

  rrdatas = [google_compute_address.internal_gateway.address]
}

resource "kubernetes_cluster_role" "batch" {
  metadata {
    name = "batch"
  }

  rule {
    api_groups = [""]
    resources  = ["secrets", "serviceaccounts"]
    verbs      = ["get", "list"]
  }
}

resource "kubernetes_cluster_role_binding" "batch" {
  metadata {
    name = "batch"
  }
  role_ref {
    kind      = "ClusterRole"
    name      = "batch"
    api_group = "rbac.authorization.k8s.io"
  }
  subject {
    kind      = "ServiceAccount"
    name      = "batch"
    namespace = "default"
  }
}

data "sops_file" "auth_oauth2_client_secret_sops" {
  source_file = "${var.github_organization}/auth_oauth2_client_secret.enc.json"
}

data "sops_file" "hailctl_client_secret_sops" {
  source_file = "${var.github_organization}/hailctl_client_secret.enc.json"
}

resource "kubernetes_secret" "auth_oauth2_client_secret" {
  metadata {
    name = "auth-oauth2-client-secret"
  }

  data = {
    "client_secret.json" = data.sops_file.auth_oauth2_client_secret_sops.raw
    "hailctl_client_secret.json" = data.sops_file.hailctl_client_secret_sops.raw
  }
}

data "sops_file" "ci_config_sops" {
  count = fileexists("${var.github_organization}/ci_config.enc.json") ? 1 : 0
  source_file = "${var.github_organization}/ci_config.enc.json"
}

locals {
    ci_config = length(data.sops_file.ci_config_sops) == 1 ? data.sops_file.ci_config_sops[0] : null
}

module "ci" {
  source = "./ci"
  count = local.ci_config != null ? 1 : 0

  github_oauth_token = local.ci_config.data["github_oauth_token"]
  github_user1_oauth_token = local.ci_config.data["github_user1_oauth_token"]
  watched_branches = jsondecode(local.ci_config.raw).watched_branches
  deploy_steps = jsondecode(local.ci_config.raw).deploy_steps
  bucket_location = local.ci_config.data["bucket_location"]
  bucket_storage_class = local.ci_config.data["bucket_storage_class"]

  ci_email = module.ci_gsa_secret.email
  github_context = local.ci_config.data["github_context"]
}<|MERGE_RESOLUTION|>--- conflicted
+++ resolved
@@ -535,13 +535,6 @@
   member = "serviceAccount:${google_service_account.gcr_push.email}"
 }
 
-<<<<<<< HEAD
-=======
-module "ukbb" {
-  count = var.deploy_ukbb ? 1 : 0
-  source = "../k8s/ukbb"
-}
-
 resource "google_project_iam_custom_role" "auth_service_account_manager" {
   role_id     = "authServiceAccountManager"
   title       = "Auth Service Account Manager"
@@ -557,7 +550,6 @@
   ]
 }
 
->>>>>>> 32894556
 module "auth_gsa_secret" {
   source = "./gsa_k8s_secret"
   name = "auth"
