--- conflicted
+++ resolved
@@ -415,23 +415,9 @@
   member = "serviceAccount:${google_service_account.gcr_push.email}"
 }
 
-<<<<<<< HEAD
-# This is intended to match the secret name also used for azure credentials
-# This should ultimately be replaced by using CI's own batch-managed credentials
-# in BuildImage jobs
-resource "kubernetes_secret" "registry_push_credentials" {
-  metadata {
-    name = "registry-push-credentials"
-  }
-
-  data = {
-    "credentials.json" = base64decode(google_service_account_key.gcr_push_key.private_key)
-  }
-=======
 module "ukbb" {
   count = var.deploy_ukbb ? 1 : 0
   source = "../k8s/ukbb"
->>>>>>> 13de4e6f
 }
 
 module "auth_gsa_secret" {
