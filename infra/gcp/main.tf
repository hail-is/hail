--- conflicted
+++ resolved
@@ -399,14 +399,6 @@
   }
 }
 
-<<<<<<< HEAD
-=======
-module "ukbb" {
-  count = var.deploy_ukbb ? 1 : 0
-  source = "../k8s/ukbb"
-}
-
->>>>>>> 1c059da7
 module "auth_gsa_secret" {
   source = "./gsa_k8s_secret"
   name = "auth"
